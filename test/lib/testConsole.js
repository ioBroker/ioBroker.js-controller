/* jshint -W097 */
/* jshint strict:false */
/* jslint node:true */
/* jshint expr:true */
'use strict';
const tools = require('../../lib/tools.js');

function getBackupDir() {
    let dataDir = tools.getDefaultDataDir();

    // All paths are returned always relative to /node_modules/appName.js-controller
    if (dataDir) {
        if (dataDir[0] === '.' && dataDir[1] === '.') {
            dataDir = __dirname + '/../../' + dataDir;
        } else if (dataDir[0] === '.' && dataDir[1] === '/') {
            dataDir = __dirname + '/../../' + dataDir.substring(2);
        }
    }
    dataDir = dataDir.replace(/\\/g, '/');
    if (dataDir[dataDir.length - 1] !== '/') dataDir += '/';

    const parts = dataDir.split('/');
    parts.pop();// remove data or appName-data
    parts.pop();

    return parts.join('/') + '/backups/';
}

function register(it, expect, context) {
    const testName = context.name + ' ' + context.adapterShortName + ' console: ';
    const cli    = require('../../lib/setup.js');
    // passwd, user passwd, user check
    it(testName + 'user passwd', async () => {
        let err;

        err = await cli.processCommandAsync(context.objects, context.states, 'passwd', ['admin'], { password: context.appName.toLowerCase() });
        expect(err).to.be.not.ok;

        // check password
        err = await cli.processCommandAsync(context.objects, context.states, 'user', ['check', 'admin'], { password: context.appName.toLowerCase() });
        expect(err).to.be.not.ok;
        // negative check
        err = await cli.processCommandAsync(context.objects, context.states, 'user', ['check', 'admin'], { password: context.appName.toLowerCase() + '2' });
        expect(err).to.be.ok;

        // set new password
        err = await cli.processCommandAsync(context.objects, context.states, 'user', ['passwd', 'admin'], { password: context.appName.toLowerCase() + '1' });
        expect(err).to.be.not.ok;
        // check new Password
        err = await cli.processCommandAsync(context.objects, context.states, 'user', ['check', 'admin'], { password: context.appName.toLowerCase() + '1' });
        expect(err).to.be.not.ok;

        // set password back
        err = await cli.processCommandAsync(context.objects, context.states, 'passwd', ['admin'], { password: context.appName.toLowerCase() });
        expect(err).to.be.not.ok;
        // check password
        err = await cli.processCommandAsync(context.objects, context.states, 'user', ['check', 'admin'], { password: context.appName.toLowerCase() });
        expect(err).to.be.not.ok;

        // set password for non existing user
        err = await cli.processCommandAsync(context.objects, context.states, 'passwd', ['uuuser'], { password: context.appName.toLowerCase() });
        expect(err).to.be.ok;
        // check password for non existing user
        err = await cli.processCommandAsync(context.objects, context.states, 'user', ['check', 'uuuser'], { password: context.appName.toLowerCase() });
        expect(err).to.be.ok;

    }).timeout(2000);

    // user get
    it(testName + 'user get', async () => {
        let err;

        // check if no args set
        err = await cli.processCommandAsync(context.objects, context.states, 'user', [], {});
        expect(err).to.be.ok;
        // no user defined
        err = await cli.processCommandAsync(context.objects, context.states, 'user', ['get'], {});
        expect(err).to.be.ok;
        // check admin
        err = await cli.processCommandAsync(context.objects, context.states, 'user', ['get', 'admin'], {});
        expect(err).to.be.not.ok;
        // check invalid user
        err = await cli.processCommandAsync(context.objects, context.states, 'user', ['get', 'aaaa'], {});
        expect(err).to.be.ok;

    });

    // adduser user add
    it(testName + 'user add', async () => {
        let err;
        // check if no args set
        err = await cli.processCommandAsync(context.objects, context.states, 'user', ['add'], {});
        expect(err).to.be.ok;
        // add admin not allowed
        err = await cli.processCommandAsync(context.objects, context.states, 'user', ['add', 'admin'], { password: 'aaa' });
        expect(err).to.be.ok;
        // add user
        err = await cli.processCommandAsync(context.objects, context.states, 'user', ['add', 'userNew'], { ingroup: 'user', password: 'user' });
        expect(err).to.be.not.ok;
        // add existing user not allowed
        err = await cli.processCommandAsync(context.objects, context.states, 'user', ['add', 'userNew'], { password: 'user' });
        expect(err).to.be.ok;
        // add with invalid group
        err = await cli.processCommandAsync(context.objects, context.states, 'user', ['add', 'user1'], { ingroup: 'invalid', password: 'bbb' });
        expect(err).to.be.ok;
        // check adduser
        err = await cli.processCommandAsync(context.objects, context.states, 'adduser', ['user2'], { ingroup: 'user', password: 'bbb' });
        expect(err).to.be.not.ok;
    });

    // user disable / enable
    it(testName + 'user disable/enable', async () => {
        let err;
        // add second user
        err = await cli.processCommandAsync(context.objects, context.states, 'user', ['add', 'user1'], { ingroup: 'user', password: ' bbb' });
        expect(err).to.be.not.ok;
        // check if no args set
        err = await cli.processCommandAsync(context.objects, context.states, 'user', ['enable'], {});
        expect(err).to.be.ok;
        // enable admin
        err = await cli.processCommandAsync(context.objects, context.states, 'user', ['enable', 'admin'], {});
        expect(err).to.be.not.ok;
        // test short command
        err = await cli.processCommandAsync(context.objects, context.states, 'user', ['e', 'admin'], {});
        expect(err).to.be.not.ok;
        // check invalid user
        err = await cli.processCommandAsync(context.objects, context.states, 'user', ['enable', 'aaa'], {});
        expect(err).to.be.ok;
        // admin cannot be disabled
        err = await cli.processCommandAsync(context.objects, context.states, 'user', ['disable', 'admin'], {});
        expect(err).to.be.ok;
        // user can be disabled
        err = await cli.processCommandAsync(context.objects, context.states, 'user', ['disable', 'user1'], {});
        expect(err).to.be.not.ok;
        // user can be disabled
        err = await cli.processCommandAsync(context.objects, context.states, 'user', ['get', 'user1'], {});
        expect(err).to.be.not.ok;
    });

    // ud udel userdel deluser user del
    it(testName + 'user del', async () => {
        let err;
        // check if no args set
        err = await cli.processCommandAsync(context.objects, context.states, 'user', ['del'], {});
        expect(err).to.be.ok;
        // delete admin not allowed
        err = await cli.processCommandAsync(context.objects, context.states, 'user', ['del', 'admin'], {});
        expect(err).to.be.ok;
        // delete user
        err = await cli.processCommandAsync(context.objects, context.states, 'user', ['del', 'user'], {});
        expect(err).to.be.not.ok;
        // delete invalid user
        err = await cli.processCommandAsync(context.objects, context.states, 'user', ['del', 'user'], {});
        expect(err).to.be.ok;
        // check userdel
        err = await cli.processCommandAsync(context.objects, context.states, 'userdel', ['user2'], {});
        expect(err).to.be.not.ok;
    });

    // group add
    it(testName + 'group add', async () => {
        let err;
        // check if no args set
        err = await cli.processCommandAsync(context.objects, context.states, 'group', ['add'], {});
        expect(err).to.be.ok;
        // add administrator not allowed
        err = await cli.processCommandAsync(context.objects, context.states, 'group', ['add', 'administrator'], {});
        expect(err).to.be.ok;
        // add user
        err = await cli.processCommandAsync(context.objects, context.states, 'group', ['add', 'users'], {});
        expect(err).to.be.not.ok;
        // add existing user not allowed
        err = await cli.processCommandAsync(context.objects, context.states, 'group', ['add', 'users'], {});
        expect(err).to.be.ok;
    });

    // group del
    it(testName + 'group del', async () => {
        let err;
        // check if no args set
        err = await cli.processCommandAsync(context.objects, context.states, 'group', ['del'], {});
        expect(err).to.be.ok;
        // delete admin not allowed
        err = await cli.processCommandAsync(context.objects, context.states, 'group', ['del', 'administrator'], {});
        expect(err).to.be.ok;
        // delete users
        err = await cli.processCommandAsync(context.objects, context.states, 'group', ['del', 'users'], {});
        expect(err).to.be.not.ok;
        // delete invalid group
        err = await cli.processCommandAsync(context.objects, context.states, 'group', ['del', 'users'], {});
        expect(err).to.be.ok;
    });

    // group list
    it(testName + 'group list', async () => {
        let err;
        // check if no args set
        // no user defined
        err = await cli.processCommandAsync(context.objects, context.states, 'group', ['list'], {});
        expect(err).to.be.ok;
        // check admin
        err = await cli.processCommandAsync(context.objects, context.states, 'group', ['list', 'administrator'], {});
        expect(err).to.be.not.ok;
        // check invalid user
        err = await cli.processCommandAsync(context.objects, context.states, 'group', ['list', 'aaaa'], {});
        expect(err).to.be.ok;
    });

    // group get
    it(testName + 'group get', async () => {
        let err;
        // check if no args set
        err = await cli.processCommandAsync(context.objects, context.states, 'group', [], {});
        expect(err).to.be.ok;
        // no user defined
        err = await cli.processCommandAsync(context.objects, context.states, 'group', ['get'], {});
        expect(err).to.be.ok;
        // check admin
        err = await cli.processCommandAsync(context.objects, context.states, 'group', ['get', 'administrator'], {});
        expect(err).to.be.not.ok;
        // check invalid user
        err = await cli.processCommandAsync(context.objects, context.states, 'group', ['get', 'aaaa'], {});
        expect(err).to.be.ok;
    });

    // group disable / enable
    it(testName + 'group disable/enable', async () => {
        let err;
        // add second group
        err = await cli.processCommandAsync(context.objects, context.states, 'group', ['add', 'group1'], {});
        expect(err).to.be.not.ok;
        // check if no args set
        err = await cli.processCommandAsync(context.objects, context.states, 'group', ['enable'], {});
        expect(err).to.be.ok;
        // enable administrator
        err = await cli.processCommandAsync(context.objects, context.states, 'group', ['enable', 'administrator'], {});
        expect(err).to.be.not.ok;
        // test short command
        err = await cli.processCommandAsync(context.objects, context.states, 'group', ['e', 'administrator'], {});
        expect(err).to.be.not.ok;
        // check invalid group
        err = await cli.processCommandAsync(context.objects, context.states, 'group', ['enable', 'aaa'], {});
        expect(err).to.be.ok;
        // administrator cannot be disabled
        err = await cli.processCommandAsync(context.objects, context.states, 'group', ['disable', 'administrator'], {});
        expect(err).to.be.ok;
        // group can be disabled
        err = await cli.processCommandAsync(context.objects, context.states, 'group', ['disable', 'group1'], {});
        expect(err).to.be.not.ok;
        // group can be disabled
        err = await cli.processCommandAsync(context.objects, context.states, 'group', ['get', 'group1'], {});
        expect(err).to.be.not.ok;
    });

    // group useradd
    it(testName + 'group useradd', async () => {
        let err;
        // add non existing user
        err = await cli.processCommandAsync(context.objects, context.states, 'group', ['useradd', 'group1', 'user4'], {});
        expect(err).to.be.ok;
        // add user for tests
        err = await cli.processCommandAsync(context.objects, context.states, 'user', ['add', 'user4'], { ingroup: 'user', password: 'bbb' });
        expect(err).to.be.not.ok;
        // add normal user to normal group
        err = await cli.processCommandAsync(context.objects, context.states, 'group', ['useradd', 'group1', 'user4'], {});
        expect(err).to.be.not.ok;
        // admin yet added
        err = await cli.processCommandAsync(context.objects, context.states, 'group', ['useradd', 'administrator', 'admin'], {});
        expect(err).to.be.not.ok;
        // add to invalid group
        err = await cli.processCommandAsync(context.objects, context.states, 'group', ['useradd', 'group5', 'admin'], {});
        expect(err).to.be.ok;
    });

    // group userdel
    it(testName + 'group userdel', async () => {
        let err;
        // delete non existing user
        err = await cli.processCommandAsync(context.objects, context.states, 'group', ['userdel', 'group1', 'user5'], {});
        expect(err).to.be.ok;
        // remove normal user from normal group
        err = await cli.processCommandAsync(context.objects, context.states, 'group', ['userdel', 'group1', 'user4'], {});
        expect(err).to.be.not.ok;
        // admin not allowed
        err = await cli.processCommandAsync(context.objects, context.states, 'group', ['userdel', 'administrator', 'admin'], {});
        expect(err).to.be.not.ok;
        // remove from invalid group
        err = await cli.processCommandAsync(context.objects, context.states, 'group', ['userdel', 'group5', 'admin'], {});
        expect(err).to.be.ok;
    });

    // start adapter
    // stop adapter
    // start ??
    // stop ??

    // status
    it(testName + 'status', async () => {
        let err;
        // delete non existing user
        err = await cli.processCommandAsync(context.objects, context.states, 'status', [], {});
        expect(err).to.be.not.ok;
        // remove normal user from normal group
        err = await cli.processCommandAsync(context.objects, context.states, 'isrun', [], {});
        expect(err).to.be.not.ok;
    });
    // restart adapter
    // restart ??

    // update
    // setup
    it(testName + 'setup', async () => {
        let err;
        // delete non existing user
        err = await cli.processCommandAsync(context.objects, context.states, 'setup', [], {});
        expect(err).to.be.not.ok;
        // remove normal user from normal group
        err = await cli.processCommandAsync(context.objects, context.states, 'setup', ['first'], {});
        expect(err).to.be.not.ok;
<<<<<<< HEAD
    });
=======
    })).timeout(20000);
>>>>>>> afcb30fa

    // setup custom
    // url

    // add a
    // install i

    // upload u
    // delete del
    // unsetup
    // object o

    // state s

    // message
    // update
    it(testName + 'update', async () => {
        let err;
        // delete non existing user
        err = await cli.processCommandAsync(context.objects, context.states, 'update', [], {});
        expect(err).to.be.not.ok;
        err = await cli.processCommandAsync(context.objects, context.states, 'update', ['http://download.iobroker.net/sources-dist.json'], {});
        expect(err).to.be.not.ok;
    }).timeout(40000);

    // upgrade

    // clean
    // restore
    // backup
    it(testName + 'backup', async () => {
        // create backup
        const dir = getBackupDir();
        const fs = require('fs');
        let files;
        // delete existing files
        if (fs.existsSync(dir)) {
            files = fs.readdirSync(dir);
            for (const file of files) {
                if (file.match(/\.tar\.gz$/)) {
                    fs.unlinkSync(dir + file);
                }
            }
        }

        let err;
        err = await cli.processCommandAsync(context.objects, context.states, 'backup', [], {});
        expect(err).to.be.not.ok;
        files = fs.readdirSync(dir);
        // check 2017_03_09-13_48_33_backupioBroker.tar.gz
        let found = false;
        console.log('Check ' + dir);
        for (let f = files.length - 1; f > 0; f--) {
            console.log('Detect ' + dir + files[f]);
            if (files[f].match(/_backupioBroker\.tar\.gz$/)) {
                found = true;
                break;
            }
        }
        // TODO why this does not work on TRAVIS
        //expect(found).to.be.true;

        const name = Math.round(Math.random() * 10000).toString();
        err = await cli.processCommandAsync(context.objects, context.states, 'backup', [name], {});
        expect(err).to.be.not.ok;
        expect(require('fs').existsSync(getBackupDir() + name + '.tar.gz')).to.be.true;
    }).timeout(20000);

    // list l
    // touch
    // rm
    // chmod
    // chown
    // package
    // set
    // host
    // visdebug
    // file f

    // id uuid
    it(testName + 'uuid', async () => {
        let err;
        // delete non existing user
        err = await cli.processCommandAsync(context.objects, context.states, 'uuid', [], {});
        expect(err).to.be.not.ok;
        // remove normal user from normal group
        err = await cli.processCommandAsync(context.objects, context.states, 'id', [], {});
        expect(err).to.be.not.ok;
    });

    // v version
    it(testName + 'version', async () => {
        let err;
        // delete non existing user
        err = await cli.processCommandAsync(context.objects, context.states, 'version', [], {});
        expect(err).to.be.not.ok;
        // remove normal user from normal group
        err = await cli.processCommandAsync(context.objects, context.states, 'v', [], {});
        expect(err).to.be.not.ok;
    });

    // repo
    it(testName + 'repo', async () => {
        let err;
        // add non existing repo
        err = await cli.processCommandAsync(context.objects, context.states, 'repo', ['add', 'local', 'some/path'], {});
        expect(err).to.be.not.ok;
        // set new repo as active
        err = await cli.processCommandAsync(context.objects, context.states, 'repo', ['set', 'local'], {});
        expect(err).to.be.not.ok;
        // try to delete active repo
        err = await cli.processCommandAsync(context.objects, context.states, 'repo', ['del', 'local'], {});
        expect(err).to.be.ok;
        // set active repo to default
        err = await cli.processCommandAsync(context.objects, context.states, 'repo', ['set', 'default'], {});
        expect(err).to.be.not.ok;
        // delete non-active repo
        err = await cli.processCommandAsync(context.objects, context.states, 'repo', ['del', 'local'], {});
        expect(err).to.be.not.ok;
        // add and set as active new repo, but with too less parameters
        err = await cli.processCommandAsync(context.objects, context.states, 'repo', ['addset', 'local1'], {});
        expect(err).to.be.ok;
        err = await cli.processCommandAsync(context.objects, context.states, 'repo', ['addset', 'local1', 'some/path'], {});
        expect(err).to.be.not.ok;
        // try to add new repo with existing name
        err = await cli.processCommandAsync(context.objects, context.states, 'repo', ['add', 'local1', 'some/path1'], {});
        expect(err).to.be.ok;
        // set active repo to default
        err = await cli.processCommandAsync(context.objects, context.states, 'repo', ['set', 'default'], {});
        expect(err).to.be.not.ok;
        // try to delete non-active repo
        err = await cli.processCommandAsync(context.objects, context.states, 'repo', ['del', 'local1'], {});
        expect(err).to.be.not.ok;
    });

    // license
    it(testName + 'license', async () => {
        // test license
        const licenseText = 'eyJhbGciOiJSUzI1NiIsInR5cCI6IkpXVCJ9.eyJuYW1lIjoiaW9icm9rZXIudmlzIiwidHlwZSI6InRlc3QiLCJlbWFpbCI6InRlc3RAZ21haWwuY29tIiwiZXhwaXJlcyI6MjQ0NDM5ODA5NSwidmVyc2lvbiI6IjwyIiwiaWQiOiI5NTBkYWEwMC01MzcxLTExZTctYjQwNS14eHh4eHh4eHh4eHh4IiwiaWF0IjoxNDk3NzEzMjk1fQ.K9t9ZtvAsdeNFTJed4Sidq2jrr9UFOYpMt6VLmBdVzWueI9DnCXFS5PwBFTBTmF9WMhVk6LBw5ujIVl130B_5NrHl21PHkCLvJeW7jGsMgWDINuBK5F9k8LZABdsv7uDbqNDSOsVrFwEKOu2V3N5sMWYOVE4N_COIg9saaLvyN69oIP27PTgk1GHuyU4giFKGLPTp10L5p2hxLX0lEPjSdDggbl7dEqEe1-u5WwkyBizp03pMtHGYtjnACtP_KBuOly7QpmAnoPlfFoW79xgRjICbd41wT43IvhKAAo1zfnRAeWfQ7QoUViKsc6N1es87QC4KKw-eToLPXOO5UzWOg';
        let licenseFile = __dirname + '/visLicense.data';
        licenseFile = licenseFile.replace(/\\/g, '/');
        const fs = require('fs');
        fs.writeFileSync(licenseFile, licenseText);

        // expect warning about license
        let err;
        err = await cli.processCommandAsync(context.objects, context.states, 'license', [], {});
        expect(err).to.be.ok;
        // expect warning about invalid license
        err = await cli.processCommandAsync(context.objects, context.states, 'license', ['invalidLicense'], {});
        expect(err).to.be.ok;

        await context.objects.setObjectAsync('system.adapter.vis.0', {
            common: {
                name: 'iobroker.vis'
            },
            native: {

            },
            type: 'instance'
        });
        // license must be taken
        err = await cli.processCommandAsync(context.objects, context.states, 'license', [licenseFile], {});
        fs.unlinkSync(licenseFile);
        expect(err).to.be.not.ok;
        let obj = await context.objects.getObjectAsync('system.adapter.vis.0');
        expect(obj.native.license).to.be.equal(licenseText);

        // license must be taken
        err = await cli.processCommandAsync(context.objects, context.states, 'license', [licenseText], {});
        expect(err).to.be.not.ok;
        obj = await context.objects.getObjectAsync('system.adapter.vis.0');
        expect(obj.native.license).to.be.equal(licenseText);
    });

    // info
    it(testName + 'info', async () => {
        const err = await cli.processCommandAsync(context.objects, context.states, 'info', [], {});
        expect(err).to.be.not.ok;
    }).timeout(6000);
}

module.exports.register = register;<|MERGE_RESOLUTION|>--- conflicted
+++ resolved
@@ -317,11 +317,7 @@
         // remove normal user from normal group
         err = await cli.processCommandAsync(context.objects, context.states, 'setup', ['first'], {});
         expect(err).to.be.not.ok;
-<<<<<<< HEAD
-    });
-=======
-    })).timeout(20000);
->>>>>>> afcb30fa
+    }).timeout(20000);
 
     // setup custom
     // url
