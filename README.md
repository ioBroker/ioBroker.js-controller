--- conflicted
+++ resolved
@@ -917,12 +917,8 @@
 * **CONTROLLER_NPM_AUTO_REBUILD**: Automatic rebuild when node version mismatch is detected (since js-controller 3.0)
 * **CONTROLLER_READWRITE_BASE_SETTINGS**: Allow read and write of js-controller base settings file (iobroker.json) via host messages (since js-controller 3.0)
 * **CONTROLLER_MULTI_REPO**: indicates that controller supports multiple repository sources, which will be combined in one (since js-controller 4.0)
-<<<<<<< HEAD
-* **CONTROLLER_LICENSE_MANAGER**: js-controller can read licenses from iobroker.net (since js-controller 4.0)
-=======
-* **CONTROLLER_GET_TIME**: indicates that controller can send local host time and offset as response to `getHostTime` message (since js-controller 4.0)
+* **CONTROLLER_LICENSE_MANAGER**: js-controller can read licenses from iobroker.net (since js-controller 4.0)* **CONTROLLER_GET_TIME**: indicates that controller can send local host time and offset as response to `getHostTime` message (since js-controller 4.0)
 * **DEL_INSTANCE_CUSTOM**: indicates that controller is able to delete all custom attributes of an adapter and instance if it is deleted via `--custom` flag (since js-controller 4.0)
->>>>>>> 506b23dd
 
 To check if certain adapter methods itself are existing please simply check for their existence like
 
