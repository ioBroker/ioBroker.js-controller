--- conflicted
+++ resolved
@@ -649,13 +649,7 @@
     validateBackup(name) {
         return new Promise(resolve => {
             let backups;
-<<<<<<< HEAD
-            if (!name && name !== 0) {
-=======
             if (name === undefined || (!name && name !== 0)) {
-                // List all available backups
-                console.log('Please specify one of the backup names:');
->>>>>>> 2fd267db
                 backups = this.listBackups();
                 backups.sort((a, b) => b > a);
                 if (backups.length) {
