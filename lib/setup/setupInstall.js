/**
 *      Install adapter
 *
 *      Copyright 2013-2020 bluefox <dogafox@gmail.com>
 *
 *      MIT License
 *
 */

'use strict';

/** @class */
function Install(options) {

    const EXIT_CODES       = require('../exitCodes');
    const fs               = require('fs-extra');
    const tools            = require('../tools.js');
    const hostname         = tools.getHostName();
    const path             = require('path');
    const semver           = require('semver');
    const child_process    = require('child_process');
    const request          = require('request');
    const PacketManager    = require('./setupPacketManager');
    const osPlatform       = require('os').platform();
    const deepClone        = require('deep-clone');
    const { URL }          = require('url');

    // todo solve it somehow
    const unsafePermAlways = [tools.appName.toLowerCase() + '.zwave', tools.appName.toLowerCase() + '.amazon-dash', tools.appName.toLowerCase() + '.xbox'];
    const isRootOnUnix     = typeof process.getuid === 'function' && process.getuid() === 0;
    let  JSZip;

    /** @type {Install} */
    const that = this;

    options = options || {};

    if (!options.states)        {
        throw new Error('Invalid arguments: states is missing');
    }
    if (!options.objects)       {
        throw new Error('Invalid arguments: objects is missing');
    }
    if (!options.processExit)   {
        throw new Error('Invalid arguments: processExit is missing');
    }
    if (!options.installNpm)    {
        throw new Error('Invalid arguments: installNpm is missing');
    }
    if (!options.getRepository) {
        throw new Error('Invalid arguments: getRepository is missing');
    }

    const objects            = options.objects;
    const states             = options.states;
    const processExit        = options.processExit;
    const installNpm         = options.installNpm;
    const getRepository      = options.getRepository;
    const params             = options.params || {};
    let mime;

    let packetManager;

    // TODO: promisify States and Objects at some point
    /** @type {(stateId: string) => Promise<void>} */
    const delStateAsync = tools.promisify(states.delState, states);

    /** @type {(objId: string) => Promise<void>} */
    const delObjectAsync = tools.promisify(objects.delObject, objects);

    /** @type {(id: string, name: string) => Promise<void>} */
    const unlinkAsync = tools.promisify(objects.unlink, objects);

    /** @type {(design: string, search: string, params: any, options?: any) => Promise<{rows: {id: string, value: any}[]}>} */
    const getObjectViewAsync = tools.promisify(objects.getObjectView, objects);

    /** @type {(params: any | null) => Promise<{rows: {id: string, value: any}[]}>} */
    const getObjectListAsync = tools.promisify(objects.getObjectList, objects);

    /** @type {(objId: string) => Promise<any>} */
    const getObjectAsync = tools.promisify(objects.getObject, objects);

    /** @type {(objId: string, newObj: any) => Promise<void>} */
    const setObjectAsync = tools.promisify(objects.setObject, objects);

    /** @type {(pattern: string) => Promise<string[]>} */
    const getKeysAsync = tools.promisify(states.getKeys, states);

    const tarballRegex = /\/tarball\/[^/]+$/;

    let installCount   = 0;

    const Upload = require('./setupUpload');
    const upload = new Upload(options);

    function enableAdapters(adapters, isEnable, callback) {
        let count = 0;
        if (adapters && adapters.length) {
            count = adapters.length;
            const ts = Date.now();
            for (let i = 0; i < adapters.length; i++) {
                const updatedObj = {
                    common: {
                        enabled: isEnable
                    },
                    from: 'system.host.' + tools.getHostName() + '.cli',
                    ts: ts
                };
                console.log('host.' + hostname + ' Adapter "' + adapters[i]._id + '" is ' + (isEnable ? 'started' : 'stopped.'));
                objects.extendObject(adapters[i]._id, updatedObj, () => {
                    if (!--count) {
                        callback();
                    }
                });
            }
        }
        if (!count) {
            callback();
        }
    }

    function _writeOneFile(zip, targetName, fileName, callback) {
        zip.files[fileName].async('nodebuffer').then(data => {
            fs.writeFileSync(path.join(targetName, fileName), data);
            callback();
        }, err => callback(err));
    }

    function extractFiles(fileName, targetName, callback) {
        JSZip = JSZip || require('jszip');
        const zip = new JSZip();
        zip.loadAsync(fs.readFileSync(fileName)).then(() => {
            let count = 0;
            for (const fName of Object.keys(zip.files)) {
                if (!fName || fName[fName.length - 1] === '/') {
                    continue;
                }
                count++;
                _writeOneFile(zip, targetName, fName, err => {
                    if (!--count) {
                        callback(err);
                    }
                });
            }
            if (!count) {
                callback();
            }
        });
    }

    this.downloadPacket = function (repoUrl, packetName, options, stoppedList, callback) {
        let url;
        let name;
        if (!options || typeof options !== 'object') {
            options = {};
        }

        if (typeof stoppedList === 'function') {
            callback = stoppedList;
            stoppedList = null;
        }

        if (!repoUrl || typeof repoUrl !== 'object') {
            return getRepository(repoUrl, params, (err, sources) => {
                if (err) {
                    processExit(err);
                } else {
                    this.downloadPacket(sources, packetName, options, stoppedList, callback);
                }
            });
        }

        let debug = false;
        for (let i = 0; i < process.argv.length; i++) {
            if (process.argv[i] === '--debug') {
                debug = true;
                break;
            }
        }

        let version;
        // check if the adapter has format adapter@1.0.0
        if (packetName.includes('@')) {
            const parts = packetName.split('@');
            packetName = parts[0];
            version = parts[1];
        } else {
            // always take version from repository
            if (repoUrl[packetName] && repoUrl[packetName].version) {
                version = repoUrl[packetName].version;
            } else {
                version = '';
            }
        }
        options.packetName = packetName;

        const sources = repoUrl;
        options.unsafePerm = sources[packetName] && sources[packetName].unsafePerm;

        // Check if flag stopBeforeUpdate is true
        if (sources[packetName] && sources[packetName].stopBeforeUpdate && !stoppedList) {
            return objects.getObjectList({startkey: `system.adapter.${packetName}.`, endkey: `system.adapter.${packetName}.香`}, (err, arr) => {
                stoppedList = [];
                if (!err && arr) {
                    for (let id = 0; id < arr.rows.length; id++) {
                        // stop only started instances on this host
                        if (arr.rows[id].value.common.enabled && hostname === arr.rows[id].value.common.host) {
                            stoppedList.push(arr.rows[id].value);
                        }
                    }
                }
                enableAdapters(stoppedList, false, () => that.downloadPacket(sources, packetName + '@' + version, options, stoppedList, callback));
            });
        }

        // try to extract the information from local sources-dist.json
        if (!sources[packetName]) {
            try {
                const sourcesDist = fs.readJSONSync(__dirname + '/../../conf/sources-dist.json');
                sources[packetName] = sourcesDist[packetName];
            } catch {
                // OK
            }
        }

        if (sources[packetName]) {
            url = sources[packetName].url;

            if (url &&
                packetName === 'js-controller' &&
                fs.existsSync(`${__dirname}/../../../../node_modules/${tools.appName}.js-controller`)) {
                url = null;
            }

            if (!url && packetName !== 'example') {
                // Install node modules
                that.npmInstallWithCheck(`${tools.appName.toLowerCase()}.${packetName}${version ? '@' + version : ''}`, options, debug, () => {
                    // command succeeded
                    typeof callback === 'function' && callback(_callback => enableAdapters(stoppedList, true, _callback), packetName);
                });
                return;
            }
            if (url && url.match(tarballRegex)) {
                // Install node modules
                return that.npmInstallWithCheck(url, options, debug, () => {
                    // command succeeded
                    typeof callback === 'function' && callback(_callback => enableAdapters(stoppedList, true, _callback), packetName);
                });
            }
            // Adapter
            if (!url) {
                console.warn(`host.${hostname} Adapter "${packetName}" can be updated only together with ${tools.appName}.js-controller`);
                return typeof callback === 'function' && callback(_callback =>
                    typeof _callback === 'function' && _callback(), packetName);
            }
            name = packetName.replace(/[/ $&*\\]/g, '_');
        } else {
            url = packetName;
            if (!url.includes('http://') && !url.includes('https://') && !url.includes('file://')) {
                console.error('host.' + hostname + ' Unknown packetName ' + packetName);
                processExit(EXIT_CODES.UNKNOWN_PACKET_NAME);
            }
            name = Math.floor(Math.random() * 0xFFFFFFE).toString();
        }

        const { ncp }  = require('ncp');
        ncp.limit =  16;

        console.log(`host.${hostname} download ${url}`);

        tools.getFile(url, name + '.zip', tmpFile => {
            tmpFile = path.normalize(tmpFile);
            console.log(`host.${hostname} unzip ${tmpFile}`);

            // Extract files into tmp/
            extractFiles(tmpFile, path.join(__dirname + '/../../tmp/', name), error => {
                if (error) {
                    console.error(error);
                    processExit(EXIT_CODES.CANNOT_EXTRACT_FROM_ZIP);
                }
                // Find out the first directory
                const dirs = fs.readdirSync(__dirname + '/../../tmp/' + name);
                if (dirs.length) {
                    const source = __dirname + '/../../tmp/' + name + ((dirs.length === 1) ? '/' + dirs[0] : '');
                    // Copy files into adapter or controller
                    if (fs.existsSync(source + '/io-package.json')) {
                        let packetIo;
                        try {
                            packetIo = fs.readJSONSync(source + '/io-package.json');
                        } catch {
                            console.error('host.' + hostname + ' io-package.json has invalid format! Installation terminated.');
                            typeof callback === 'function' && callback(_callback => _callback && _callback(), name, 'Invalid io-package.json!');
                            processExit(EXIT_CODES.INVALID_IO_PACKAGE_JSON);
                        }
                        packetIo.common = packetIo.common || {};
                        packetIo.common.installedFrom = url;
                        fs.writeFileSync(source + '/io-package.json', JSON.stringify(packetIo, null, 2), 'utf8');

                        let destination = __dirname + '/../..';
                        if (!packetIo.common.controller) {
                            if (fs.existsSync(destination + '/../../node_modules')) {
                                destination += '/../' + tools.appName + '.' + packetIo.common.name;
                            } else {
                                destination += '/node_modules/' + tools.appName + '.' + packetIo.common.name;
                            }
                        }

                        destination = path.normalize(destination);

                        console.log(`host.${hostname} copying ${source} to ${destination}(Version: ${packetIo.common.version})`);

                        ncp(source, destination, err => {
                            if (err) {
                                console.error(`host.${hostname} ncp error: ${err}`);
                                processExit(EXIT_CODES.CANNOT_COPY_DIR);
                            }
                            if (tmpFile.substring(0, (path.normalize(__dirname + '/../../tmp/')).length) === path.normalize(__dirname + '/../../tmp/')) {
                                console.log(`host.${hostname} delete ${tmpFile}`);
                                fs.unlinkSync(tmpFile);
                            }
                            console.log(`host.${hostname} delete ${path.normalize(__dirname + '/../../tmp/' + name)}`);
                            tools.rmdirRecursiveSync(__dirname + '/../../tmp/' + name);

                            // Call npm install
                            if (typeof callback === 'function') {
                                typeof callback === 'function' && callback(_callback => enableAdapters(stoppedList, true, _callback), name, packetIo);
                            }

                        });
                    } else {
                        console.error(`host.${hostname} io-package.json not found in ${source}/io-package.json. Invalid packet! Installation terminated.`);
                        typeof callback === 'function' && callback(_callback => _callback && _callback(), name, 'Invalid packet!');
                        processExit(EXIT_CODES.INVALID_IO_PACKAGE_JSON);
                    }
                } else {
                    console.error(`host.${hostname} Packet is empty! Installation terminated.`);
                    typeof callback === 'function' && callback(_callback => _callback && _callback(), name, 'Packet is empty');
                    processExit(EXIT_CODES.MISSING_ADAPTER_FILES);
                }
            });
        });
    };

    this.npmInstallWithCheck = function (npmUrl, options, debug, callback) {
        // Get npm version
        try {
            let npmVersion;
            try {
                npmVersion = child_process.execSync('npm -v', {encoding: 'utf8'});
                if (npmVersion) {
                    npmVersion = semver.valid(npmVersion.trim());
                }
                console.log('NPM version: ' + npmVersion);
            } catch (e) {
                console.error('Error trying to check npm version: ' + e);
            }

            if (!npmVersion) {
                console.error('!!!!!!!!!!!!!!!!!!!!!!!!!!!!!!!!!!!!!!!!!!!!!!!!!!!!!!!!!!!!!!!!!!!!!!!!!');
                console.error('Aborting install because the npm version could not be checked!');
                console.error('Please check that npm is installed correctly.');
                console.error('Use "npm install -g npm@4" or "npm install -g npm@latest" to install a supported version.');
                console.error('You need to make sure to repeat this step after installing an update to NodeJS and/or npm');
                console.error('!!!!!!!!!!!!!!!!!!!!!!!!!!!!!!!!!!!!!!!!!!!!!!!!!!!!!!!!!!!!!!!!!!!!!!!!!');
                processExit(EXIT_CODES.INVALID_NPM_VERSION);
                return;
            }

            if (semver.gte(npmVersion, '5.0.0') && semver.lt(npmVersion, '5.7.1')) {
                console.error('!!!!!!!!!!!!!!!!!!!!!!!!!!!!!!!!!!!!!!!!!!!!!!!!!!!!!!!!!!!!!!!!!!!!!!!!!');
                console.error('NPM 5 is only supported starting with version 5.7.1!');
                console.error('Please use "npm install -g npm@4" to downgrade npm to 4.x or ');
                console.error('use "npm install -g npm@latest" to install a supported version of npm!');
                console.error('You need to make sure to repeat this step after installing an update to NodeJS and/or npm');
                console.error('!!!!!!!!!!!!!!!!!!!!!!!!!!!!!!!!!!!!!!!!!!!!!!!!!!!!!!!!!!!!!!!!!!!!!!!!!');
                processExit(EXIT_CODES.INVALID_NPM_VERSION);
                return;
            }

            this.npmInstall(npmUrl, options, debug, callback);
        } catch (e) {
            console.error('Could not check npm version: ' + e);
            console.error('Assuming that correct version is installed.');
        }
    };

    this.npmInstall = function (npmUrl, options, debug, callback) {
        if (typeof options !== 'object') {
            options = {};
        }

        // Install node modules
        /** @type {string|string[]} */
        let cwd = __dirname.replace(/\\/g, '/');
        if (fs.existsSync(__dirname + '/../../../../node_modules/' + tools.appName + '.js-controller')) {
            // js-controller installed as npm
            cwd = cwd.split('/');
            cwd.splice(cwd.length - 4, 4);
            cwd = cwd.join('/');
        } else {
            // remove lib
            cwd = cwd.split('/');
            cwd.pop();
            cwd.pop();
            cwd = cwd.join('/');
        }

        // zwave for example requires always unsafe-perm option
        if (unsafePermAlways.some(adapter => npmUrl.indexOf(adapter) > -1)) {
            options.unsafePerm = true;
        } else if (isRootOnUnix) {
            // If ioBroker or the CLI is executed as root on unix platforms,
            // not providing the --unsafe-perm options means that every pre/postinstall
            // script fails when it uses npm commands.
            options.unsafePerm = true;
        }

        // We don't need --production and --save here.
        // --production doesn't do anything when installing a specific package (which we do here)
        // --save is the default since npm 3
        // Don't use --prefix on Windows, because that has ugly bugs
        const cmd = [
            'npm install',
            npmUrl,
            debug ? '' : '--loglevel error',
            options.unsafePerm ? '--unsafe-perm' : '',
            osPlatform !== 'win32' ? `--prefix "${cwd}"` : ''
        ].filter(arg => !!arg).join(' ');

        console.log(`${cmd} (System call)`);
        // Install node modules as system call

        // System call used for update of js-controller itself,
        // because during installation npm packet will be deleted too, but some files must be loaded even during the install process.
        const exec = require('child_process').exec;
        const child = exec(cmd, {
            windowsHide: true,
            cwd
        });
        tools.pipeLinewise(child.stderr, process.stdout);
        if (debug || params.debug) {
            tools.pipeLinewise(child.stdout, process.stdout);
        }

        // Determine where the packet would be installed if npm succeeds
        /** @type {string} */
        let packetDirName;
        if (options.packetName) {
            packetDirName = tools.appName.toLowerCase() + '.' + options.packetName;
        } else {
            packetDirName = npmUrl.toLowerCase();
            // If the user installed a git commit-ish, the url contains stuff that doesn't belong in a folder name
            // e.g. iobroker/iobroker.javascript#branch-name
            if (packetDirName.indexOf('#') > -1) {
                packetDirName = packetDirName.substr(0, packetDirName.indexOf('#'));
            }
            if (packetDirName.indexOf('/') > -1 && !packetDirName.startsWith('@')) {
                // only scoped packages (e.g. @types/node ) may have a slash in their path
                packetDirName = packetDirName.substr(packetDirName.lastIndexOf('/') + 1);
            }
        }
        const installDir = path.join(cwd, 'node_modules', packetDirName);

        child.on('exit', code => {
            // code 1 is strange error that cannot be explained. Everything is installed but error :(
            if (code && code !== 1) {
                console.error('host.' + hostname + ' Cannot install ' + npmUrl + ': ' + code);
                processExit(EXIT_CODES.CANNOT_INSTALL_NPM_PACKET);
                return;
            }
            // inject the installedFrom information in io-package
            if (fs.existsSync(installDir)) {
                const ioPackPath = path.join(installDir, 'io-package.json');
                let iopack;
                try {
                    iopack = fs.readJSONSync(ioPackPath);
                } catch {
                    iopack = null;
                }
                if (iopack) {
                    iopack.common = iopack.common || {};
                    iopack.common.installedFrom = npmUrl;
                    try {
                        fs.writeFileSync(ioPackPath, JSON.stringify(iopack, null, 2), 'utf8');
                    } catch {
                        // OK
                    }
                }
            } else {
                console.error('host.' + hostname + ' Cannot install ' + npmUrl + ': ' + code);
                processExit(EXIT_CODES.CANNOT_INSTALL_NPM_PACKET);
                return;
            }
            // create file that indicates, that npm was called there
            fs.writeFileSync(path.join(installDir, 'iob_npm.done'), ' ');
            // command succeeded
            typeof callback === 'function' && callback(npmUrl, cwd + '/node_modules');
        });
    };

    this.npmUninstall = function (packageName, options, debug, callback) {
        // TODO: find a nicer way to find the root directory

        // Install node modules
        /** @type {string|string[]} */
        let cwd = __dirname.replace(/\\/g, '/');
        if (fs.existsSync(`${__dirname}/../../../../node_modules/${tools.appName}.js-controller`)) {
            // js-controller installed as npm
            cwd = cwd.split('/');
            cwd.splice(cwd.length - 4, 4);
            cwd = cwd.join('/');
        } else {
            // remove lib
            cwd = cwd.split('/');
            cwd.pop();
            cwd.pop();
            cwd = cwd.join('/');
        }

        // Don't use --prefix on Windows, because that has ugly bugs
        // Instead set the working directory (cwd) of the process
        const cmd = [
            'npm uninstall',
            packageName,
            debug ? '' : '--loglevel error',
            osPlatform !== 'win32' ? `--prefix "${cwd}"` : ''
        ].filter(arg => !!arg).join(' ');

        console.log(`${cmd} (System call)`);
        // Install node modules as system call

        // System call used for update of js-controller itself,
        // because during installation npm packet will be deleted too, but some files must be loaded even during the install process.
        const exec = require('child_process').exec;
        const child = exec(cmd, {
            windowsHide: true,
            cwd
        });
        tools.pipeLinewise(child.stderr, process.stdout);
        if (debug || params.debug) {
            tools.pipeLinewise(child.stdout, process.stdout);
        }
        child.on('exit', code => {
            // code 1 is strange error that cannot be explained. Everything is installed but error :(
            if (code) {
                if (typeof callback === 'function') {
                    callback(`host.${hostname}: Cannot uninstall ${packageName}: ${code}`);
                }
            }
            // command succeeded
            if (callback) {
                callback();
            }
        });
    };

    /** @type {(packageName: string, options: any, debug: boolean) => Promise<void>} */
    this.npmUninstallAsync = tools.promisify(this.npmUninstall, this);

    // this command is executed always on THIS host
    function checkDependencies(adapter, deps, globalDeps, _options, callback) {
        if (!deps && !globalDeps) {
            return callback && callback(adapter);
        }

        deps = tools.parseDependencies(deps);
        globalDeps = tools.parseDependencies(globalDeps);

        // combine both dependencies
        const allDeps = {...deps, ...globalDeps};

        let cnt = 0;
        // Get all installed adapters
        objects.getObjectView('system', 'instance', {}, null, (err, objs) => {
            err && console.error(err);

            if (objs && objs.rows && objs.rows.length) {
                for (const dName in allDeps) {
                    let isFound = false;

                    if (dName === 'js-controller') {
                        const version = allDeps[dName];
                        // Check only if version not *, else we dont have to read io-pack unnecessarily
                        if (version !== '*') {
                            const iopkg_ = fs.readJSONSync(`${__dirname}/../../package.json`);
                            if (!semver.satisfies(iopkg_.version, version, {includePrerelease: true})) {
                                console.error(`host.${hostname} Invalid version of "${dName}". Installed "${iopkg_.version}", required "${version}`);
                                return processExit(EXIT_CODES.INVALID_DEPENDENCY_VERSION);
                            } else {
                                isFound = true;
                            }
                        } else {
                            isFound = true;
                        }
                    }

                    if (!isFound) {
                        let gInstances = [];
                        let locInstances = [];
                        // if global dep get all instances of adapter
                        if (globalDeps[dName] !== undefined) {
                            gInstances = objs.rows.filter(obj => obj && obj.value && obj.value.common && obj.value.common.name === dName);
                        }
                        if (deps[dName] !== undefined) {
                            // local dep get all instances on same host
                            locInstances = objs.rows.filter(obj => obj && obj.value && obj.value.common && obj.value.common.name === dName && obj.value.common.host === hostname);
                            if (locInstances.length  === 0) {
                                console.error(`host.${hostname} Required dependency "${dName}" not found on this host.`);
                            }
                        }

                        // we check, that all existing instances match - respect different versions for local and global deps
                        for (const instance of locInstances) {
                            if (!semver.satisfies(instance.value.common.version, deps[dName], {includePrerelease: true})) {
                                console.error(`host.${hostname} Invalid version of "${dName}". Installed "${instance.value.common.version}", required "${deps[dName]}`);
                                return processExit(EXIT_CODES.INVALID_DEPENDENCY_VERSION);
                            } else {
                                isFound = true;
                            }
                        }

                        for (const instance of gInstances) {
                            if (!semver.satisfies(instance.value.common.version, globalDeps[dName], {includePrerelease: true})) {
                                console.error(`host.${hostname} Invalid version of "${dName}". Installed "${instance.value.common.version}", required "${globalDeps[dName]}`);
                                return processExit(EXIT_CODES.INVALID_DEPENDENCY_VERSION);
                            } else {
                                isFound = true;
                            }
                        }
                    }

                    // if required dependency not found => install it
                    if (!isFound) {
                        cnt++;
                        that.createInstance(dName, _options, name =>
                            upload.uploadAdapter(name, true, false, () =>
                                upload.uploadAdapter(name, false, false, () =>
                                    !--cnt && callback && callback(dName))));
                    }
                }
            }

            !cnt && callback && callback(adapter);
        });
    }

    function setObjects(adapter, _objs, _callback) {
        if (!_objs || _objs.length === 0) {
            _callback(null, adapter);
        } else {
            const obj = _objs.pop();

            obj.from = 'system.host.' + tools.getHostName() + '.cli';
            obj.ts = Date.now();

            objects.extendObject(obj._id, obj, err => {
                if (err) {
                    console.error('host.' + hostname + ' error setObject ' + obj._id + ' ' + err);
                    _callback(EXIT_CODES.CANNOT_SET_OBJECT, adapter);
                } else {
                    console.log('host.' + hostname + ' object ' + obj._id + ' created/updated');
                    setImmediate(setObjects, adapter, _objs, _callback);
                }
            });
        }
    }

    this.uploadStaticObjects = function (adapter, adapterConf, callback) {
        if (typeof adapterConf === 'function') {
            callback = adapterConf;
            adapterConf = null;
        }
        if (!adapterConf) {
            const adapterDir = tools.getAdapterDir(adapter);
            if (!fs.existsSync(adapterDir + '/io-package.json')) {
                console.error('host.' + hostname + ' Adapter directory "' + adapterDir + '" does not exists');
                callback(EXIT_CODES.CANNOT_FIND_ADAPTER_DIR, adapter);
                return;
            }
            try {
                adapterConf = fs.readJSONSync(adapterDir + '/io-package.json');
            } catch (e) {
                console.error('host.' + hostname + ' error: reading io-package.json ' + e, adapter);
                callback(EXIT_CODES.CANNOT_FIND_ADAPTER_DIR, adapter);
                return;
            }
        }

        let objs;
        if (adapterConf.objects && adapterConf.objects.length > 0) {
            objs = adapterConf.objects;
        } else {
            objs = [];
        }

        // check if some dependencies are missing and install them if some found
        checkDependencies(adapter, adapterConf.common.dependencies, adapterConf.common.globalDependencies, params, () => {
            adapterConf.common.installedVersion = adapterConf.common.version;

            if (adapterConf.common.news) {
                delete adapterConf.common.news; // remove this information as it will be taken from repo
            }

            objs.push({
                _id:      `system.adapter.${adapterConf.common.name}`,
                type:     'adapter',
                common:   adapterConf.common,
                native:   adapterConf.native
            });

            setObjects(adapter, objs, callback);
        });
    };

    this.installAdapter = async (adapter, repoUrl, callback) => {
        if (typeof repoUrl === 'function') {
            callback = repoUrl;
            repoUrl = null;
        }
        const fullName = adapter;
        if (adapter.indexOf('@') !== -1) {
            adapter = adapter.split('@')[0];
        }
        const adapterDir = tools.getAdapterDir(adapter);

        console.log(`host.${hostname} install adapter ${fullName}`);

        if (!fs.existsSync(adapterDir + '/io-package.json')) {
            if (installCount === 2) {
                console.error(`host.${hostname} Cannot install ${adapter}`);
                processExit(EXIT_CODES.CANNOT_INSTALL_NPM_PACKET);
                return;
            }
            installCount++;

            that.downloadPacket(repoUrl, fullName, null, enableAdapterCallback => that.installAdapter(adapter, () => enableAdapterCallback(callback)));
            return;
        }
        installCount = 0;
        let adapterConf;
        try {
            adapterConf = fs.readJSONSync(adapterDir + '/io-package.json');
        } catch (e) {
            console.error(`host.${hostname} error: reading io-package.json ${e}`);
            processExit(EXIT_CODES.INVALID_IO_PACKAGE_JSON);
        }

        // Check if the operation system is ok
        if (adapterConf.common && adapterConf.common.os) {
            if (typeof adapterConf.common.os === 'string' && adapterConf.common.os !== osPlatform) {
                console.error(`host.${hostname} Adapter does not support current os. Required ${adapterConf.common.os}. Actual platform: ${osPlatform}`);
                processExit(EXIT_CODES.INVALID_OS);
            } else {
                if (!adapterConf.common.os.includes(osPlatform)) {
                    console.error(`host.${hostname} Adapter does not support current os. Required one of ${adapterConf.common.os.join(', ')}. Actual platform: ${osPlatform}`);
                    processExit(EXIT_CODES.INVALID_OS);
                }
            }
        }

        let engineVersion;
        try {
            // read directly from disk and not via require to allow "on the fly" updates of adapters.
            const p = JSON.parse(fs.readFileSync(adapterDir + '/package.json', 'utf8'));
            engineVersion = p && p.engines && p.engines.node;
        } catch {
            console.error(`host.${hostname}: Cannot read and parse "${adapterDir}/package.json"`);
        }

        // check node.js version if defined in package.json
        if (engineVersion) {
            if (!semver.satisfies(process.version.replace(/^v/, ''), engineVersion)) {
                console.error(`host.${hostname} Adapter does not support current nodejs version. Required ${engineVersion}. Actual version: ${process.version}`);
                processExit(EXIT_CODES.INVALID_NODE_VERSION);
            }
        }

        if (adapterConf.common.osDependencies && adapterConf.common.osDependencies[process.platform]) {
            // install linux/osx libraries
            try {
                packetManager = packetManager || new PacketManager();
                await packetManager.install(adapterConf.common.osDependencies[process.platform]);
            } catch (e) {
                console.error(`host.${hostname} Could not install required OS packages: ${e.message}`);
            }
        }

        if (!fs.existsSync(adapterDir + '/node_modules')) {
            // Install node modules
            installNpm(adapter, (err, _adapter) => {
                if (err) {
                    processExit(err);
                } else {
                    upload.uploadAdapter(_adapter, true, true, null, null, () =>
                        upload.uploadAdapter(_adapter, false, true, null, null,() =>
                            callInstallOfAdapter(_adapter, adapterConf, () =>
                                that.uploadStaticObjects(adapter, _err =>
                                    upload.upgradeAdapterObjects(adapter, () =>
                                        callback(adapter))))));
                }
            });
        } else {
            upload.uploadAdapter(adapter, true, true, () =>
                upload.uploadAdapter(adapter, false, true, () =>
                    callInstallOfAdapter(adapter, adapterConf, () =>
                        that.uploadStaticObjects(adapter, _err =>
                            upload.upgradeAdapterObjects(adapter, () =>
                                callback(adapter))))));
        }
    };

    async function callInstallOfAdapter(adapter, config, callback) {
        if (config.common.install) {
            // Install node modules
            const { exec } = require('child_process');
            let cmd = 'node ';

            let fileFullName;
            try {
                fileFullName = await tools.resolveAdapterMainFile(adapter);
            } catch {
                return void callback(adapter);
            }

            cmd += `"${fileFullName}" --install`;
            console.log(`host.${hostname} command: ${cmd}`);
            const child = exec(cmd, {windowsHide: true});
            tools.pipeLinewise(child.stderr, process.stdout);
            child.on('exit', () => callback && callback(adapter));
        } else if (typeof callback === 'function') {
            callback(adapter);
        }
    }

    //options = enabled, host, port
    this.createInstance = function (adapter, options, callback) {
        const adapterDir = tools.getAdapterDir(adapter);
        if (typeof options === 'function') {
            callback = options;
            options  = null;
        }
        let ignoreIfExists = false;
        options = options || {};
        options.host = options.host || tools.getHostName();

        if (options.enabled === 'true')  {
            options.enabled = true;
        }
        if (options.enabled === 'false') {
            options.enabled = false;
        }

        if (options.ignoreIfExists !== undefined) {
            ignoreIfExists = !!options.ignoreIfExists;
            delete options.ignoreIfExists;
        }

        mime = mime || require('mime');

        objects.getObject('system.adapter.' + adapter, (err, doc) => {
            // Adapter is not installed - install it now
            if (err || !doc || !doc.common.installedVersion) {
                return that.installAdapter(adapter, () =>
                    that.createInstance(adapter, options, callback));
            }

            // Check if some web pages should be uploaded
            upload.uploadAdapter(adapter, true, false, () => {
                upload.uploadAdapter(adapter, false, false, () => {
                    objects.getObjectView('system', 'instance', {startkey: 'system.adapter.' + adapter + '.', endkey: 'system.adapter.' + adapter + '.\u9999'}, null, (err, res) => {
                        objects.getObject('system.config', (err, systemConfig) => {
                            const defaultLogLevel = systemConfig && systemConfig.common && systemConfig.common.defaultLogLevel;
                            let a;
                            if (err || !res) {
                                console.error('host.' + hostname + ' error: view instanceStats ' + err);
                                processExit(EXIT_CODES.CANNOT_READ_INSTANCES);
                                return;
                            }

                            // Count started instances
                            if (doc.common.singleton && res.rows.length) {
                                if (ignoreIfExists) {
                                    callback && callback();
                                    return;
                                }
                                console.error(`host.${hostname} error: this adapter does not allow multiple instances`);
                                processExit(EXIT_CODES.NO_MULTIPLE_INSTANCES_ALLOWED);
                                return;
                            }

                            // check singletonHost one on host
                            if (doc.common.singletonHost) {
                                for (a = 0; a < res.rows.length; a++) {
                                    if (res.rows[a].value.common.host === hostname) {
                                        if (ignoreIfExists) {
                                            callback && callback();
                                            return;
                                        }
                                        console.error(`host.${hostname} error: this adapter does not allow multiple instances on one host`);
                                        processExit(EXIT_CODES.NO_MULTIPLE_INSTANCES_ALLOWED_ON_HOST);
                                        return;
                                    }
                                }
                            }

                            let instance = null;

                            if (options.instance !== undefined) {
                                instance = options.instance;
                                // find max instance
                                if (res.rows.find(obj => parseInt(obj.id.split('.').pop(), 10) === instance)) {
                                    console.error(`host.${hostname} error: instance yet exists`);
                                    processExit(EXIT_CODES.INSTANCE_ALREADY_EXISTS);
                                    return;
                                }
                            } else {
                                // find max instance
                                for (a = 0; a < res.rows.length; a++) {
                                    const iInstance = parseInt(res.rows[a].id.split('.').pop(), 10);
                                    if (instance === null || iInstance > instance) {
                                        instance = iInstance;
                                    }
                                }
                                if (instance === null) {
                                    instance = 0;
                                } else {
                                    instance++;
                                }
                            }

                            const instanceObj = doc;
                            doc = deepClone(doc);

<<<<<<< HEAD
                        instanceObj._id    = `system.adapter.${adapter}.${instance}`;
                        instanceObj.type   = 'instance';

                        if (instanceObj.common.news) {
                            delete instanceObj.common.news; // remove this information as it could be big, but it will be taken from repo
                        }
                        if (instanceObj._rev) {
                            delete instanceObj._rev;
                        }
                        instanceObj.common.enabled = (options.enabled === true || options.enabled === false) ? options.enabled :
                            ((instanceObj.common.enabled === true || instanceObj.common.enabled === false) ? instanceObj.common.enabled : false);
                        instanceObj.common.host    = options.host;
=======
                            instanceObj._id = `system.adapter.${adapter}.${instance}`;
                            instanceObj.type = 'instance';
                            if (instanceObj._rev) {
                                delete instanceObj._rev;
                            }
                            instanceObj.common.enabled = (options.enabled === true || options.enabled === false) ? options.enabled :
                                ((instanceObj.common.enabled === true || instanceObj.common.enabled === false) ? instanceObj.common.enabled : false);
                            instanceObj.common.host = options.host;
>>>>>>> 47df41c1

                            if (options.port) {
                                instanceObj.native = instanceObj.native || {};
                                instanceObj.native.port = options.port;
                            }

                            if (instanceObj.common.dataFolder && instanceObj.common.dataFolder.indexOf('%INSTANCE%') !== -1) {
                                instanceObj.common.dataFolder = instanceObj.common.dataFolder.replace(/%INSTANCE%/g, instance);
                            }

                            if (defaultLogLevel) {
                                instanceObj.common.logLevel = defaultLogLevel;
                            } else
                            if (!instanceObj.common.logLevel) {
                                instanceObj.common.logLevel = 'info';
                            }

                            console.log(`host.${hostname} create instance ${adapter}`);

                            let objs;
                            if (!instanceObj.common.onlyWWW && instanceObj.common.mode !== 'once') {
                                objs = tools.getInstanceIndicatorObjects(`${adapter}.${instance}`, instanceObj.common.wakeup);
                            } else {
                                objs = [];
                            }

                            if (fs.existsSync(path.join(adapterDir, 'www'))) {
                                objs.push({
                                    _id: `system.adapter.${adapter}.upload`,
                                    type: 'state',
                                    common: {
                                        name: adapter + '.upload',
                                        type: 'number',
                                        read: true,
                                        write: false,
                                        role: 'indicator.state',
                                        unit: '%',
                                        def: 0,
                                        desc: 'Upload process indicator'
                                    },
                                    native: {}
                                });
                            }

                            let adapterConf;

                            try {
                                adapterConf = fs.readJSONSync(`${adapterDir}/io-package.json`);
                            } catch (e) {
                                console.error(`host.${hostname} error: reading io-package.json ${e}`);
                                return void processExit(EXIT_CODES.INVALID_IO_PACKAGE_JSON);
                            }

                            adapterConf.instanceObjects = adapterConf.instanceObjects || [];
                            adapterConf.objects = adapterConf.objects || [];

                            const defStates = [];

                            // Create only for this instance the predefined in io-package.json objects
                            // It is not necessary to write "system.adapter.name.N." in the object '_id'
                            for (let i = 0; i < adapterConf.instanceObjects.length; i++) {
                                adapterConf.instanceObjects[i]._id = `${adapter}.${instance}${adapterConf.instanceObjects[i]._id ? ('.' + adapterConf.instanceObjects[i]._id) : ''}`;

                                if (adapterConf.instanceObjects[i].common) {
                                    if (adapterConf.instanceObjects[i].common.name) {
                                        // if name has many languages
                                        if (typeof adapterConf.instanceObjects[i].common.name === 'object') {
                                            Object.keys(adapterConf.instanceObjects[i].common.name).forEach(lang => adapterConf.instanceObjects[i].common.name[lang] = adapterConf.instanceObjects[i].common.name.replace('%INSTANCE%', instance));
                                        } else {
                                            adapterConf.instanceObjects[i].common.name = adapterConf.instanceObjects[i].common.name.replace('%INSTANCE%', instance);
                                        }
                                    }
                                    if (adapterConf.instanceObjects[i].common.desc) {
                                        // if name has many languages
                                        if (typeof adapterConf.instanceObjects[i].common.desc === 'object') {
                                            Object.keys(adapterConf.instanceObjects[i].common.desc).forEach(lang => adapterConf.instanceObjects[i].common.desc[lang] = adapterConf.instanceObjects[i].common.desc.replace('%INSTANCE%', instance));
                                        } else {
                                            adapterConf.instanceObjects[i].common.desc = adapterConf.instanceObjects[i].common.desc.replace('%INSTANCE%', instance);
                                        }
                                    }
                                }

                                objs.push(adapterConf.instanceObjects[i]);
                                if (adapterConf.instanceObjects[i].common && adapterConf.instanceObjects[i].common.def !== undefined) {
                                    defStates.push({
                                        id: adapterConf.instanceObjects[i]._id,
                                        val: adapterConf.instanceObjects[i].common.def
                                    });
                                }
                            }

                            /* these are already created on adapter install
                             if (adapterConf.objects && adapterConf.objects.length > 0) {
                             for (var j = 0, l = adapterConf.objects.length; j < l; j++) {
                             objs.push(adapterConf.objects[j]);
                             }
                             }
                             */

                            function setObjs() {
                                if (objs.length > 0) {
                                    const obj = objs.pop();

                                    try {
                                        tools.validateGeneralObjectProperties(obj);
                                    } catch (e) {
                                        // todo: in the future we will not create this object
                                        console.warn(`host.${hostname} Object ${obj._id} is invalid: ${e.message}`);
                                        console.warn(`host.${hostname} This object will not be created in future versions. Please report this to the developer.`);
                                    }

                                    obj.from = 'system.host.' + tools.getHostName() + '.cli';
                                    obj.ts = Date.now();
                                    objects.setObject(obj._id, obj, err => {
                                        if (err) {
                                            console.error(`host.${hostname} error: ${err}`);
                                        } else {
                                            console.log(`host.${hostname} object ${obj._id} created`);
                                        }
                                        setTimeout(setObjs, 25);
                                    });
                                } else {
                                    setStates();
                                }
                            }

                            // sets the default states if any given
                            function setStates() {
                                if (defStates.length > 0) {
                                    const defState = defStates.pop();
                                    defState.ack = true;
                                    defState.from = `system.host.${tools.getHostName()}.cli`;
                                    states.setState(defState.id, defState, err => {
                                        if (err) {
                                            console.error(`host.${hostname} error: ${err}`);
                                        } else {
                                            console.log(`host.${hostname} Set default value of ${defState.id}: ${defState.val}`);
                                        }
                                        setTimeout(setStates, 25);
                                    });
                                } else {
                                    instanceObj.from = 'system.host.' + tools.getHostName() + '.cli';
                                    instanceObj.ts = Date.now();

                                    objects.setObject(instanceObj._id, instanceObj, err => {
                                        if (err) {
                                            console.error(`host.${hostname} error: ${err}`);
                                        } else {
                                            console.log(`host.${hostname} object ${instanceObj._id} created`);
                                        }

                                        if (callback) {
                                            callback(adapter);
                                        } else {
                                            processExit(EXIT_CODES.NO_ERROR);
                                        }
                                    });
                                }
                            }

                            setObjs();
                        });
                    });
                });
            });
        });
    };

    /**
     * Enumerate all instances of an adapter
     * @type {(knownObjIDs: string[], notDeleted: any[], adapter: string, instance?: string) => Promise<void>}
     */
    this.enumerateAdapterInstances = function enumerateInstances(knownObjIDs, notDeleted, adapter, instance) {
        if (!notDeleted) {
            notDeleted = [];
        }

        // We need to filter the instances using RegExp, because the naive approach with startkey/endkey
        //   startkey: system.adapter.mqtt
        //   endkey: system.adapter.mqtt.\u9999
        // matches system.adapter.mqtt AND system.adapter.mqtt-client
        const instanceRegex = instance !== undefined
            ? new RegExp(`^system\\.adapter\\.${adapter}\\.${instance}$`)
            : new RegExp(`^system\\.adapter\\.${adapter}\\.\\d+$`);

        return getObjectViewAsync('system', 'instance', {
            startkey: `system.adapter.${adapter}${instance !== undefined ? `.${instance}` : ''}`,
            endkey:   `system.adapter.${adapter}${instance !== undefined ? `.${instance}` : ''}\u9999`
        }, null).then(doc => {
            // add non-duplicates to the list (only for this host)
            const newObjIDs = doc.rows
                // only the ones with an ID that matches the pattern
                .filter(row => row && row.value && row.value._id)
                .filter(row => instanceRegex.test(row.value._id))
                // only the ones on this host
                .filter(row => {
                    if (!row.value.common || !row.value.common.host || row.value.common.host === hostname) {
                        return true;
                    } else {
                        if (notDeleted.indexOf(row.value._id) === -1) {
                            notDeleted.push(row.value._id);
                        }
                        return false;
                    }
                })
                .map(row => row.value._id)
                .filter(id => knownObjIDs.indexOf(id) === -1)
            ;
            knownObjIDs.push.apply(knownObjIDs, newObjIDs);

            if (newObjIDs.length > 0) {
                console.log(`host.${hostname} Counted ${newObjIDs.length} instances of ${adapter}${instance !== undefined ? `.${instance}` : ''}`);
            }
        }).catch(e =>
            e !== tools.ERRORS.ERROR_NOT_FOUND && e.message !== tools.ERRORS.ERROR_NOT_FOUND && console.error('host.' + hostname + ' error: ' + e.message));
    };

    /**
     * Enumerate all meta objects of an adapter
     * @type {(knownObjIDs: string[], adapter: string, metaFilesToDelete: string[]) => Promise<void>}
     */
    this.enumerateAdapterMeta = async function enumerateMeta(knownObjIDs, adapter, metaFilesToDelete) {
        try {
            const doc = await getObjectViewAsync('system', 'meta', {
                startkey: `${adapter}.`,
                endkey: `${adapter}.\u9999`
            });

            if (doc.rows.length !== 0) {
                const adapterRegex = new RegExp(`^${adapter}\\.`);

                // add non-duplicates to the list
                const newObjs = doc.rows
                    .filter(row => row && row.value && row.value._id)
                    .map(row => row.value._id)
                    .filter(id => adapterRegex.test(id))
                    .filter(id => knownObjIDs.indexOf(id) === -1)
                ;
                knownObjIDs.push.apply(knownObjIDs, newObjs);
                // meta ids can also be present as files
                metaFilesToDelete.push.apply(metaFilesToDelete, newObjs);

                if (newObjs.length) {
                    console.log(`host.${hostname} Counted ${newObjs.length} meta of ${adapter}`);
                }
            }
        } catch (e) {
            e !== tools.ERRORS.ERROR_NOT_FOUND && e.message !== tools.ERRORS.ERROR_NOT_FOUND && console.error(`host.${hostname} error: ${e.message}`);
        }
    };

    /**
     * @type {(knownObjIDs: string[], adapter: string) => Promise<number>}
     * @returns 22 if the adapter could not be deleted, 0 otherwise
     */
    this.enumerateAdapters = async (knownObjIDs, adapter) => {
        // This does not really enumerate the adapters, but finds the adapter object
        // if it exists and adds it to the list
        try {
            const obj = await getObjectAsync(`system.adapter.${adapter}`);
            if (obj) {
                if (obj.common && obj.common.nondeletable) {
                    // If the adapter is non-deletable, mark it as not installed
                    console.log('host.' + hostname + ' Adapter ' + adapter + ' cannot be deleted completely, because it is marked non-deletable.');
                    obj.installedVersion = '';
                    obj.from = 'system.host.' + tools.getHostName() + '.cli';
                    obj.ts = Date.now();
                    await setObjectAsync(obj._id, obj);

                    return EXIT_CODES.CANNOT_DELETE_NON_DELETABLE;
                } else {
                    // The adapter is deletable, remember it for deletion
                    knownObjIDs.push(obj._id);
                    console.log(`host.${hostname} Counted 1 adapter for ${adapter}`);

                    return EXIT_CODES.NO_ERROR;
                }
            }
        } catch (e) {
            console.error(e);
        }
    };

    /**
     * Enumerates the devices of an adapter (or instance)
     * @param {string[]} knownObjIDs The already known object ids
     * @param {string} adapter The adapter to enumerate the devices for
     * @param {string} [instance] The instance to enumerate the devices for (optional)
     */
    this.enumerateAdapterDevices = function enumerateAdapterDevices(knownObjIDs, adapter, instance) {
        const adapterRegex = new RegExp(`^${adapter}${instance ? `\\.${instance}` : ''}\\.`);

        return getObjectViewAsync('system', 'device', {
            startkey: `${adapter}${instance !== undefined ? `.${instance}` : ''}`,
            endkey: `${adapter}${instance !== undefined ? `.${instance}` : ''}\u9999`
        }, null).then(doc => {
            if (doc.rows.length !== 0) {
                // add non-duplicates to the list
                const newObjs = doc.rows
                    .filter(row => row && row.value && row.value._id)
                    .map(row => row.value._id)
                    .filter(id => adapterRegex.test(id))
                    .filter(id => knownObjIDs.indexOf(id) === -1)
                ;
                knownObjIDs.push.apply(knownObjIDs, newObjs);
                if (newObjs.length > 0) {
                    console.log(`host.${hostname} Counted ${newObjs.length} devices of ${adapter}${instance !== undefined ? `.${instance}` : ''}`);
                }
            }
        }).catch(e =>
            e !== tools.ERRORS.ERROR_NOT_FOUND && e.message !== tools.ERRORS.ERROR_NOT_FOUND && console.error('host.' + hostname + ' error: ' + e.message));
    };

    /**
     * Enumerates the channels of an adapter (or instance)
     * @param {string[]} knownObjIDs The already known object ids
     * @param {string} adapter The adapter to enumerate the channels for
     * @param {string} [instance] The instance to enumerate the channels for (optional)
     */
    this.enumerateAdapterChannels = function enumerateAdapterChannels(knownObjIDs, adapter, instance) {
        const adapterRegex = new RegExp(`^${adapter}${instance ? `\\.${instance}` : ''}\\.`);

        return getObjectViewAsync('system', 'channel', {
            startkey: `${adapter}${instance !== undefined ? `.${instance}` : ''}`,
            endkey: `${adapter}${instance !== undefined ? `.${instance}` : ''}\u9999`
        }, null).then(doc => {
            if (doc.rows.length !== 0) {
                // add non-duplicates to the list
                const newObjs = doc.rows
                    .filter(row => row && row.value && row.value._id)
                    .map(row => row.value._id)
                    .filter(id => adapterRegex.test(id))
                    .filter(id => knownObjIDs.indexOf(id) === -1)
                ;
                knownObjIDs.push.apply(knownObjIDs, newObjs);
                if (newObjs.length > 0) {
                    console.log(`host.${hostname} Counted ${newObjs.length} channels of ${adapter}${instance ? `.${instance}` : ''}`);
                }
            }
        }).catch(e =>
            e !== tools.ERRORS.ERROR_NOT_FOUND && e.message !== tools.ERRORS.ERROR_NOT_FOUND && console.error('host.' + hostname + ' error: ' + e.message));
    };

    /**
     * Enumerates the states of an adapter (or instance)
     * @param {string[]} knownObjIDs The already known object ids
     * @param {string} adapter The adapter to enumerate the states for
     * @param {string} [instance] The instance to enumerate the states for (optional)
     */
    this.enumerateAdapterStateObjects = function enumerateAdapterStateObjects(knownObjIDs, adapter, instance) {
        const adapterRegex = new RegExp(`^${adapter}${instance ? `\\.${instance}` : ''}\\.`);
        const sysAdapterRegex = new RegExp(`^system\\.adapter\\.${adapter}${instance ? `\\.${instance}` : ''}\\.`);

        return getObjectViewAsync('system', 'state', {
            startkey: `${adapter}${instance !== undefined ? `.${instance}` : ''}`,
            endkey: `${adapter}${instance !== undefined ? `.${instance}` : ''}\u9999`
        }, null).then(doc => {
            if (doc.rows.length !== 0) {
                // add non-duplicates to the list
                const newObjs = doc.rows
                    .filter(row => row && row.value && row.value._id)
                    .map(row => row.value._id)
                    .filter(id => adapterRegex.test(id))
                    .filter(id => knownObjIDs.indexOf(id) === -1)
                ;
                knownObjIDs.push.apply(knownObjIDs, newObjs);
                if (newObjs.length > 0) {
                    console.log(`host.${hostname} Counted ${newObjs.length} states of ${adapter}${instance ? `.${instance}` : ''}`);
                }
            }

            return getObjectViewAsync('system', 'state', {
                startkey: `system.adapter.${adapter}${instance !== undefined ? `.${instance}` : ''}`,
                endkey: `system.adapter.${adapter}${instance !== undefined ? `.${instance}` : ''}\u9999`
            }, null).then(doc => {
                if (doc.rows.length !== 0) {
                    // add non-duplicates to the list
                    const newObjs = doc.rows
                        .filter(row => row && row.value && row.value._id)
                        .map(row => row.value._id)
                        .filter(id => sysAdapterRegex.test(id))
                        .filter(id => knownObjIDs.indexOf(id) === -1);
                    knownObjIDs.push.apply(knownObjIDs, newObjs);
                    if (newObjs.length > 0) {
                        console.log(`host.${hostname} Counted ${newObjs.length} states of system.adapter.${adapter}${instance ? `.${instance}` : ''}`);
                    }
                }
            }).catch(e =>
                e !== tools.ERRORS.ERROR_NOT_FOUND && e.message !== tools.ERRORS.ERROR_NOT_FOUND && console.error('host.' + hostname + ' error: ' + e.message));

        }).catch(e =>
            e !== tools.ERRORS.ERROR_NOT_FOUND && e.message !== tools.ERRORS.ERROR_NOT_FOUND && console.error('host.' + hostname + ' error: ' + e.message));
    };

    // TODO: is enumerateAdapterDocs the correct name???
    /**
     * Enumerates the docs of an adapter (or instance)
     * @param {string[]} knownObjIDs The already known object ids
     * @param {string} adapter The adapter to enumerate the states for
     * @param {string} [instance] The instance to enumerate the states for (optional)
     */
    this.enumerateAdapterDocs = function enumerateAdapterDocs(knownObjIDs, adapter, instance) {
        const adapterRegex = new RegExp(`^${adapter}${instance ? `\\.${instance}` : ''}\\.`);
        const sysAdapterRegex = new RegExp(`^system\\.adapter\\.${adapter}${instance ? `\\.${instance}` : ''}\\.`);

        return getObjectListAsync({include_docs: true}).then(doc => {
            if (doc.rows.length !== 0) {
                // add non-duplicates to the list
                const newObjs = doc.rows
                    .filter(row => row && row.value && row.value._id)
                    .map(row => row.value._id)
                    .filter(id => adapterRegex.test(id) || sysAdapterRegex.test(id))
                    .filter(id => knownObjIDs.indexOf(id) === -1)
                ;
                knownObjIDs.push.apply(knownObjIDs, newObjs);
                if (newObjs.length > 0) {
                    console.log(`host.${hostname} Counted ${newObjs.length} objects of ${adapter}${instance ? `.${instance}` : ''}`);
                }
            }
        }).catch(e =>
            e !== tools.ERRORS.ERROR_NOT_FOUND && e.message !== tools.ERRORS.ERROR_NOT_FOUND && console.error('host.' + hostname + ' error: ' + e.message));
    };

    /**
     * Enumerate all state IDs of an adapter (or instance)
     * @type {(knownStateIDs: string[], adapter: string, instance?: string) => Promise<void>}
     */
    this.enumerateAdapterStates = async (knownStateIDs, adapter, instance) => {
        for (const pattern of [
            `io.${adapter}.${instance ? instance + '.' : ''}*`,
            `messagebox.${adapter}.${instance ? instance + '.' : ''}*`,
            `log.${adapter}.${instance ? instance + '.' : ''}*`,
            `${adapter}.${instance ? instance + '.' : ''}*`,
            `system.adapter.${adapter}.${instance ? instance + '.' : ''}*`
        ]) {
            try {
                const ids = await getKeysAsync(pattern);
                if (ids && ids.length) {
                    // add non-duplicates to the list
                    const newStates = ids
                        .filter(id => knownStateIDs.indexOf(id) === -1);
                    knownStateIDs.push.apply(knownStateIDs, newStates);
                    if (newStates.length > 0) {
                        console.log(`host.${hostname} Counted ${newStates.length} states (${pattern}) from states`);
                    }
                }
            } catch (e) {
                console.error(e);
            }
        }
    };

    /**
     * delete WWW pages, objects and meta files
     * @type {(adapter: string, metaFilesToDelete: string[]) => Promise<void>}
     */
    this.deleteAdapterFiles = async (adapter, metaFilesToDelete) => {
        // special files, which are not meta (vis widgets), combined with meta object ids
        const filesToDelete = [
            {id: `vis`, name: `widgets/${adapter}`},
            {id: `vis`, name: `widgets/${adapter}.html`},
            {id: adapter},
            {id: `${adapter}.admin`},
            ...metaFilesToDelete.map(id => ({id}))
        ];

        for (const file of filesToDelete) {
            const id = typeof file === 'object' ? file.id : file;
            try {
                await unlinkAsync(id, file.name || '');
                console.log(`host.${hostname} file ${id + (file.name ? `/${file.name}` : '')} deleted`);
            } catch (e) {
                e !== tools.ERRORS.ERROR_NOT_FOUND && e.message !== tools.ERRORS.ERROR_NOT_FOUND && console.error(`Cannot delete ${id} files folder: ${e}`);
            }
        }

        for (const objId of [adapter, `${adapter}.admin`]) {
            try {
                await delObjectAsync(objId);
                console.log(`host.${hostname} object ${objId} deleted`);
            } catch (e) {
                e !== tools.ERRORS.ERROR_NOT_FOUND && e.message !== tools.ERRORS.ERROR_NOT_FOUND && console.error(`host.${hostname} error: ${e}`);
            }
        }
    };

    /**
     * @type {(stateIDs: string[]) => Promise<void>}
     */
    this.deleteAdapterStates = async stateIDs => {
        if (stateIDs.length > 1000) {
            console.log('host.' + hostname + ' Deleting ' + stateIDs.length + ' state(s). Be patient...');
        } else if (stateIDs.length) {
            console.log('host.' + hostname + ' Deleting ' + stateIDs.length + ' state(s).');
        }

        while (stateIDs.length > 0) {
            if (stateIDs.length % 200 === 0) {
                // write progress report
                console.log(`host.${hostname}: Only ${stateIDs.length} states left to be deleted.`);
            }
            // try to delete the current state
            try {
                await delStateAsync(stateIDs.pop());
            } catch (e) { // yep that works!
                e !== tools.ERRORS.ERROR_NOT_FOUND && e.message !== tools.ERRORS.ERROR_NOT_FOUND && console.error(e);
            }
        }
    };

    /**
     * @type {(objIDs: string[]) => Promise<void>}
     */
    this.deleteAdapterObjects = async objIDs => {
        if (objIDs.length > 1000) {
            console.log('host.' + hostname + ' Deleting ' + objIDs.length + ' object(s). Be patient...');
        } else if (objIDs.length) {
            console.log('host.' + hostname + ' Deleting ' + objIDs.length + ' object(s).');
        }

        while (objIDs.length > 0) {
            if (objIDs.length % 200 === 0) {
                // write progress report
                console.log(`host.${hostname}: Only ${objIDs.length} objects left to be deleted.`);
            }
            // try to delete the current object
            try {
                const id = objIDs.pop();
                await delObjectAsync(id);
                await tools.removeIdFromAllEnums(objects, id);
            } catch (e) {
                e !== tools.ERRORS.ERROR_NOT_FOUND && e.message !== tools.ERRORS.ERROR_NOT_FOUND && console.error('host.' + hostname + ' error: ' + e);
            }
        }
    };

    this.deleteAdapter = function (adapter, callback) {
        const knownObjectIDs      = [];
        const metaFilesToDelete = [];
        const notDeletedObjectIDs = [];
        const knownStateIDs       = [];
        let resultCode            = EXIT_CODES.NO_ERROR;

        const uninstallNpm = async () => {
            try {
                // find the adapter's io-package.json
                const adapterNpm = `${tools.appName}.${adapter}`;
                const ioPack = require(`${adapterNpm}/io-package.json`); // yep, it's that easy

                if (!ioPack.common || !ioPack.common.nondeletable) {
                    await that.npmUninstallAsync(adapterNpm, null, false);
                    // after uninstalling we have to restart the defined adapters
                    if (ioPack.common.restartAdapters) {
                        if (!Array.isArray(ioPack.common.restartAdapters)) {
                            // its not an array, now it can only be a single adapter as string
                            if (typeof ioPack.common.restartAdapters !== 'string') {
                                return;
                            }
                            ioPack.common.restartAdapters = [ioPack.common.restartAdapters];
                        }
                        if (ioPack.common.restartAdapters.length && ioPack.common.restartAdapters[0]) {
                            const instances = await tools.getAllInstancesAsync(ioPack.common.restartAdapters, objects);
                            if (instances && instances.length) {
                                for (const instance of instances) {
                                    const obj = await getObjectAsync(instance);
                                    // if instance is enabled
                                    if (obj && obj.common && obj.common.enabled) {
                                        try {
                                            obj.common.enabled = false; // disable instance
                                            obj.from = `system.host.${tools.getHostName()}.cli`;
                                            obj.ts = Date.now();

                                            await setObjectAsync(obj._id, obj);

                                            obj.common.enabled = true; // enable instance

                                            obj.from = `system.host.${tools.getHostName()}.cli`;
                                            obj.ts = Date.now();

                                            await setObjectAsync(obj._id, obj);
                                            console.log(`Adapter "${obj._id}" restarted.`);
                                        } catch (err) {
                                            console.error(`Cannot restart adapter "${obj._id}": ${err}`);
                                        }
                                    }
                                }
                            }
                        }
                    }
                }
            } catch (e) {
                console.error(`Error deleting adapter ${adapter} from disk: ${e}`);
                console.error(`You might have to delete it yourself!`);
            }
        };

        // detect if all instances on this host, if not so the www and admin must not be deleted
        return that.enumerateAdapterInstances(knownObjectIDs, notDeletedObjectIDs, adapter).then(() => {
            if (notDeletedObjectIDs.length) {
                // just delete all instances on this host and then delete npm
                const tasks = knownObjectIDs.map(id => that.deleteInstance(adapter, id.split('.').pop()));
                return Promise.all(tasks)
                    .then(uninstallNpm)
                    .catch(err => console.error(`There was an error uninstalling ${adapter} on ${hostname}: ${err.message}`))
                    .then(() => callback(adapter, resultCode));
            } else {
                return that.enumerateAdapterMeta(knownObjectIDs, adapter, metaFilesToDelete)
                    .then(() => that.enumerateAdapters(knownObjectIDs, adapter).then(ret => resultCode = ret))
                    .then(() => that.enumerateAdapterDevices(knownObjectIDs, adapter))
                    .then(() => that.enumerateAdapterChannels(knownObjectIDs, adapter))
                    .then(() => that.enumerateAdapterStateObjects(knownObjectIDs, adapter))
                    .then(() => that.enumerateAdapterStates(knownStateIDs, adapter))
                    .then(() => that.enumerateAdapterDocs(knownObjectIDs, adapter))
                    .then(() => that.deleteAdapterFiles(adapter, metaFilesToDelete))
                    .then(() => that.deleteAdapterObjects(knownObjectIDs))
                    .then(() => that.deleteAdapterStates(knownStateIDs))
                    .then(uninstallNpm)
                    .catch(err => console.error(`There was an error uninstalling ${adapter}: ${err.message}`))
                    .then(() => callback && callback(adapter, resultCode));
            }
        });
    };

    this.deleteInstance = function (adapter, instance, callback) {
        const knownObjectIDs  = [];
        const knownStateIDs   = [];

        return that.enumerateAdapterInstances(knownObjectIDs, null, adapter, instance)
            .then(() => that.enumerateAdapterDevices(knownObjectIDs, adapter, instance))
            .then(() => that.enumerateAdapterChannels(knownObjectIDs, adapter, instance))
            .then(() => that.enumerateAdapterStateObjects(knownObjectIDs, adapter, instance))
            .then(() => that.enumerateAdapterStates(knownStateIDs, adapter, instance))
            .then(() => that.enumerateAdapterDocs(knownObjectIDs, adapter, instance))
            .then(() => that.deleteAdapterObjects(knownObjectIDs))
            .then(() => that.deleteAdapterStates(knownStateIDs))
            .then(() => callback && callback(adapter, instance))
        ;

        // TODO delete meta objects - i think a recursive deletion of all child object would be less effort.
    };

    this.installAdapterFromUrl = /**
     * @param {string} url
     * @param {string} name
     * @param {() => any} callback
     */
    function(url, name, callback) {
        // If the user provided an URL, try to parse it into known ways to represent a Github URL
        let parsedUrl;
        try {
            parsedUrl = new URL(url);
        } catch { /* ignore, not a valid URL */ }

        let debug = false;
        for (let i = 0; i < process.argv.length; i++) {
            if (process.argv[i] === '--debug') {
                debug = true;
                break;
            }
        }

        if (parsedUrl && parsedUrl.hostname === 'github.com') {
            if (!tools.isGithubPathname(parsedUrl.pathname)) {
                console.log(`Cannot install from GitHub. Invalid URL ${url}`);
                return void tools.maybeCallback(callback);
            }

            // This is a URL we can parse
            const { repo, user, commit } = tools.parseGithubPathname(parsedUrl.pathname);

            if (!commit) {
                // No commit given, try to get it from the API
                request.get(
                    {
                        url: `http://api.github.com/repos/${user}/${repo}/commits`,
                        json: true,
                        headers: { 'User-Agent': 'ioBroker Adapter install' }
                    },
                    (err, res, data) => {
                        if (err) {
                            console.log(`Info: Can not get current GitHub commit, only remember that we installed from GitHub: ${err}`);
                            // Install using the npm Github URL syntax `npm i user/repo_name`:
                            return void that.installAdapterFromUrl(`${user}/${repo}`, name, callback);
                        } else if (res.statusCode !== 200) {
                            console.log(`Info: Can not get current GitHub commit, only remember that we installed from GitHub. Status: ${res.statusCode}${data && data.message? ` (${data.message})`: ''}`);
                            // Install using the npm Github URL syntax `npm i user/repo_name`:
                            return void that.installAdapterFromUrl(`${user}/${repo}`, name, callback);
                        } else if (data && Array.isArray(data) && data.length >= 1 && data[0].sha) {
                            // Install using the npm Github URL syntax `npm i user/repo_name#commit-ish`:
                            return void that.installAdapterFromUrl(`${user}/${repo}#${data[0].sha}`, name, callback);
                        } else {
                            console.log('Info: Can not get current GitHub commit, only remember that we installed from GitHub. No SHA available');
                            // Install using the npm Github URL syntax `npm i user/repo_name`:
                            return void that.installAdapterFromUrl(`${user}/${repo}`, name, callback);
                        }
                    }
                );
                return;
            } else {
                // We've extracted all we need from the URL
                return void that.installAdapterFromUrl(`${user}/${repo}#${commit}`, name, callback);
            }
        }
        console.log(`install ${url}`);

        // Try to extract name from URL
        if (!name) {
            const reNpmPacket = new RegExp('^' + tools.appName + '\\.([-_\\w\\d]+)(@.*)?$', 'i');
            const match = reNpmPacket.exec(url); // we have iobroker.adaptername@1.2.3
            if (match) {
                name = match[1];
            } else if (url.match(/\.(tgz|gz|zip|tar\.gz)$/)) {
                const parts = url.split('/');
                const last = parts.pop();
                const mm = last.match(/\.([-_\w\d]+)-[.\d]+/);
                if (mm) {
                    name = mm[1];
                }
            } else {
                const githubUrlParts = tools.parseShortGithubUrl(url);
                // Try to extract the adapter name from the github url if possible
                // Otherwise fall back to the complete URL
                if (githubUrlParts) {
                    name = githubUrlParts.repo;
                } else {
                    name = url;
                }
                // Remove the leading `iobroker.` from the name
                const reG = new RegExp(tools.appName + '\\.([-_\\w\\d]+)$', 'i');
                const match = reG.exec(name);
                if (match) {
                    name = match[1];
                }
            }
        }

        const options = {
            packetName: name
        };
        that.npmInstallWithCheck(url, options, debug, (_url, installDir) => {
            if (name) {
                upload.uploadAdapter(name, true, true, () =>
                    upload.uploadAdapter(name, false, true, () =>
                        upload.upgradeAdapterObjects(name, callback)));
            } else {
                // Try to find io-package.json with newest date
                const dirs = fs.readdirSync(installDir);
                let date = null;
                let dir  = null;
                for (let i = 0; i < dirs.length; i++) {
                    if (fs.existsSync(installDir + '/' + dirs[i] + '/io-package.json')) {
                        const stat = fs.statSync(installDir + '/' + dirs[i] + '/io-package.json');
                        if (!date || stat.mtime.getTime() > date.getTime()) {
                            dir  = dirs[i];
                            date = stat.mtime;
                        }
                    }
                }
                // if modify time is not older than one hour
                if (dir && (new Date()).getTime() - date.getTime() < 3600000) {
                    name = dir.substring(tools.appName.length + 1);
                    upload.uploadAdapter(name, true, true, () =>
                        upload.uploadAdapter(name, false, true, () =>
                            upload.upgradeAdapterObjects(name, callback)));
                } else {
                    return void callback();
                }
            }
        });
    };
}

module.exports = Install;<|MERGE_RESOLUTION|>--- conflicted
+++ resolved
@@ -931,29 +931,17 @@
                             const instanceObj = doc;
                             doc = deepClone(doc);
 
-<<<<<<< HEAD
-                        instanceObj._id    = `system.adapter.${adapter}.${instance}`;
-                        instanceObj.type   = 'instance';
-
-                        if (instanceObj.common.news) {
-                            delete instanceObj.common.news; // remove this information as it could be big, but it will be taken from repo
-                        }
-                        if (instanceObj._rev) {
-                            delete instanceObj._rev;
-                        }
-                        instanceObj.common.enabled = (options.enabled === true || options.enabled === false) ? options.enabled :
-                            ((instanceObj.common.enabled === true || instanceObj.common.enabled === false) ? instanceObj.common.enabled : false);
-                        instanceObj.common.host    = options.host;
-=======
                             instanceObj._id = `system.adapter.${adapter}.${instance}`;
                             instanceObj.type = 'instance';
+                            if (instanceObj.common.news) {
+                                delete instanceObj.common.news; // remove this information as it could be big, but it will be taken from repo
+                            }
                             if (instanceObj._rev) {
                                 delete instanceObj._rev;
                             }
                             instanceObj.common.enabled = (options.enabled === true || options.enabled === false) ? options.enabled :
                                 ((instanceObj.common.enabled === true || instanceObj.common.enabled === false) ? instanceObj.common.enabled : false);
                             instanceObj.common.host = options.host;
->>>>>>> 47df41c1
 
                             if (options.port) {
                                 instanceObj.native = instanceObj.native || {};
