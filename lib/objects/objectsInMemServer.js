/**
 *      Object DB in memory - Server
 *
 *      Copyright 2013-2018 bluefox <dogafox@gmail.com>
 *
 *      MIT License
 *
 */

/* jshint -W097 */
/* jshint strict: false */
/* jslint node: true */
/* jshint -W061 */
'use strict';

const extend      = require('node.extend');
const fs          = require('fs');
const socketio    = require('socket.io');
const tools       = require(__dirname + '/../tools');
const getDefaultDataDir = tools.getDefaultDataDir;

const stream   = require('stream');
const util     = require('util');
const Writable = stream.Writable;
let   memStore = {};

/* Writable memory stream */
function WMStrm(key, options) {
    // allow use without new operator
    if (!(this instanceof WMStrm)) return new WMStrm(key, options);

    Writable.call(this, options); // init super
    this.key = key; // save key
    memStore[key] = new Buffer(''); // empty
}
util.inherits(WMStrm, Writable);

WMStrm.prototype._write = function (chunk, enc, cb) {
	if (chunk) {
 		// our memory store stores things in buffers
		let buffer = (Buffer.isBuffer(chunk)) ?
			chunk :  // already is Buffer use it
			new Buffer(chunk, enc);  // string, convert

		// concatenate to the buffer already there
        if (!memStore[this.key]) {
            memStore[this.key] = new Buffer('');
            console.log('memstore for ' + this.key + ' is null');
        }
		memStore[this.key] = Buffer.concat([memStore[this.key], buffer]);
	}
    if (!cb) throw 'Callback is empty';
	cb();
};

function ObjectsInMemServer(settings) {
    if (!(this instanceof ObjectsInMemServer)) return new ObjectsInMemServer(settings);
    settings = settings || {};

    let change;
    let zlib;
    let that             = this;
    let objects          = {};
    let fileOptions      = {};
    let files            = {};
    let configTimer      = null;
    let writeTimer       = null;
    let writeIds         = [];
    let users            = {};
    let groups           = {};
    let preserveSettings = [];
    let regUser          = /^system\.user/;
    let regGroup         = /^system\.group/;
    let defaultAcl       = {
        groups: [],
        acl: {
            file: {
                list:     false,
                read:     false,
                write:    false,
                create:   false,
                'delete': false
            },
            object: {
                list:     false,
                read:     false,
                write:    false,
                'delete': false
            }
        }
    };
    let defaultNewAcl    = settings.defaultNewAcl || null;
    let namespace        = settings.namespace || settings.hostname || '';
    let lastSave         = null;

    let dataDir = (settings.connection.dataDir || getDefaultDataDir());
    if (dataDir) {
        if (dataDir[0] === '.' && dataDir[1] === '.') {
            dataDir = __dirname + '/../../' + dataDir;
        } else if (dataDir[0] === '.' && dataDir[1] === '/') {
            dataDir = __dirname + '/../../' + dataDir.substring(2);
        }
    }
    dataDir = dataDir.replace(/\\/g, '/');
    if (dataDir[dataDir.length - 1] !== '/') dataDir += '/';

    // Create data directory
    if (!fs.existsSync(dataDir)) {
        fs.mkdirSync(dataDir);
    }

    let objectsName  = dataDir + 'objects.json';
    const objectsDir = dataDir + 'files/';

    settings.backup = settings.backup || {
        disabled:   false,  // deactivates
        files:      24,     // minimum number of files
        hours:      48,     // hours
        period:     120,    // minutes
        path:       ''      // absolute path
    };
    const backupDir  = settings.backup.path || (dataDir + 'backup-objects/');

    if (!settings.backup.disabled) {
        zlib = zlib || require('zlib');
        // Interval in minutes => to milliseconds
        settings.backup.period = settings.backup.period === undefined ? 120 : parseInt(settings.backup.period);
        if (isNaN(settings.backup.period)) {
            settings.backup.period = 120;
        }
        settings.backup.period *= 60000;

        settings.backup.files = settings.backup.files === undefined ? 24 : parseInt(settings.backup.files);
        if (isNaN(settings.backup.files)) {
            settings.backup.files = 24;
        }

        settings.backup.hours = settings.backup.hours === undefined ? 48 : parseInt(settings.backup.hours);
        if (isNaN(settings.backup.hours)) {
            settings.backup.hours = 48;
        }
        // Create backup directory
        if (!fs.existsSync(backupDir)) {
            fs.mkdirSync(backupDir);
        }
    }

    let log = settings.logger;
    if (!log) {
        log = {
            silly: function (msg) {/*console.log(msg);*/},
            debug: function (msg) {/*console.log(msg);*/},
            info:  function (msg) {/*console.log(msg);*/},
            warn:  function (msg) {
                console.log(msg);
            },
            error: function (msg) {
                console.log(msg);
            }
        };
    } else if (!log.silly) {
        log.silly = log.debug;
    }

    let server = {
        app:       null,
        server:    null,
        io:        null,
        settings:  settings
    };

    /*function prepareRights(options) {
     let fOptions = {};
     options = options || {};
     if (!options.user) {
     options = {
     user: 'system.user.admin',
     params: options
     };
     }

     // acl.owner = user that creates or owns the file
     // acl.group = group, that assigned to file
     // acl.permissions = '0777' - default 1 (execute, 2 write, 4 read
     if (!options.user) {
     fOptions.acl = {
     owner:      'system.user.admin',
     ownerGroup: 'system.group.administrator',
     permissions: 0x644 // '0777'
     };
     } else {
     fOptions.acl = {
     owner: options.user
     };
     fOptions.acl.ownerGroup  = options.group;
     fOptions.acl.permissions = 0x644;
     }
     fOptions.acl.ownerGroup  = fOptions.acl.ownerGroup || 'system.group.administrator';

     return fOptions;
     }*/

    // -------------- FILE FUNCTIONS -------------------------------------------
    // memServer specific function
    function mkpathSync(rootpath, dirpath) {
        // Remove filename
        dirpath = dirpath.split('/');
        dirpath.pop();
        if (!dirpath.length) return;

        for (let i = 0; i < dirpath.length; i++) {
            rootpath += dirpath[i] + '/';
            if (!fs.existsSync(rootpath)) {
                fs.mkdirSync(rootpath);
            }
        }
    }

    function saveFileSettings(id, force) {
        if (typeof id === 'boolean') {
            force = id;
            id = undefined;
        }

        if (id !== undefined && writeIds.indexOf(id) === -1) writeIds.push(id);

        if (writeTimer) clearTimeout(writeTimer);

        // if store immediately
        if (force) {
            writeTimer = null;
            // Store dirs description
            for (let _id = 0; _id < writeIds.length; _id++) {
                try {
                    fs.writeFileSync(objectsDir + writeIds[_id] + '/_data.json', JSON.stringify(fileOptions[writeIds[_id]]));
                } catch (e) {
                    log.error(namespace + ' Cannot write files: ' + objectsDir + writeIds[_id] + '/_data.json: ' + e.message);
                }
            }
            writeIds = [];
        } else {
            writeTimer = setTimeout(function () {
                // Store dirs description
                for (let id = 0; id < writeIds.length; id++) {
                    try {
                        fs.writeFileSync(objectsDir + writeIds[id] + '/_data.json', JSON.stringify(fileOptions[writeIds[id]]));
                    } catch (e) {
                        log.error(namespace + ' Cannot write files: ' + objectsDir + writeIds[id] + '/_data.json: ' + e.message);
                    }
                }
                writeIds = [];
            }, 1000);
        }
    }

    function checkFile(id, name, options, flag) {
        if (typeof fileOptions[id][name].acl !== 'object') {
            fileOptions[id][name] = {
                mimeType: fileOptions[id][name],
                acl: {
                    owner:       (defaultNewAcl && defaultNewAcl.owner)      || 'system.user.admin',
                    ownerGroup:  (defaultNewAcl && defaultNewAcl.ownerGroup) || 'system.group.administrator',
                    permissions: (defaultNewAcl && defaultNewAcl.file)       || 0x644 // '0644'
                }
            };
        }

        // Set default owner group
        fileOptions[id][name].acl.ownerGroup  = fileOptions[id][name].acl.ownerGroup  || (defaultNewAcl && defaultNewAcl.ownerGroup) || 'system.group.administrator';
        fileOptions[id][name].acl.owner       = fileOptions[id][name].acl.owner       || (defaultNewAcl && defaultNewAcl.owner)      || 'system.user.admin';
        fileOptions[id][name].acl.permissions = fileOptions[id][name].acl.permissions || (defaultNewAcl && defaultNewAcl.file)       || 0x644; // '0644'

        if (options.user !== 'system.user.admin' &&
            options.groups.indexOf('system.group.administrator') === -1 &&
            fileOptions[id][name].acl) {
            if (fileOptions[id][name].acl.owner !== options.user) {
                // Check if the user is in the group
                if (options.groups.indexOf(fileOptions[id][name].acl.ownerGroup) !== -1) {
                    // Check group rights
                    if (!(fileOptions[id][name].acl.permissions & (flag << 4))) {
                        return false;
                    }
                } else {
                    // everybody
                    if (!(fileOptions[id][name].acl.permissions & flag)) {
                        return false;
                    }
                }
            } else {
                // Check user rights
                if (!(fileOptions[id][name].acl.permissions & (flag << 8))) {
                    return false;
                }
            }
        }
        return true;
    }

    function checkFileRights(id, name, options, flag, callback) {
        options = options || {};
        if (!options.user) {
            // Before files converted, lets think: if no options it is admin
            options = {
                user:    'system.user.admin',
                params:  options,
                group:   'system.group.administrator'
            };
        }

        if (options.checked) {
            return callback(null, options);
        }

        if (!options.acl) {
            that.getUserGroup(options.user, function (user, groups, acl) {
                options.acl    = acl || {};
                options.groups = groups;
                options.group  = groups ? groups[0] : null;
                checkFileRights(id, name, options, flag, callback);
            });
            return;
        }
        // If user may write
        if (flag === 2 && !options.acl.file.write) {// write
            return callback('permissionError', options);
        }
        // If user may read
        if (flag === 4 && !options.acl.file.read) {// read
            return callback('permissionError', options);
        }

        // read rights of file
        if (!fileOptions[id]) {
            if (fs.existsSync(objectsDir + id + '/_data.json')) {
                try {
                    fileOptions[id] = JSON.parse(fs.readFileSync(objectsDir + id + '/_data.json', 'utf8'));
                } catch (e) {
                    log.error(namespace + ' Cannot parse ' + objectsDir + id + '/_data.json: ' + e);
                }
            } else {
                fileOptions[id] = {};
            }
        }

        options.checked = true;
        if (!name || !fileOptions[id] || !fileOptions[id][name]) {
            return callback(null, options);
        }
        if (checkFile(id, name, options,flag)) {
            return callback(null, options);
        } else {
            return callback('permissionError', options);
        }

        /*if (typeof fileOptions[id][name].acl !== 'object') {
         fileOptions[id][name] = {
         mimeType: fileOptions[id][name],
         acl: {
         owner:       'system.user.admin',
         permissions: 0x644,
         ownerGroup:  'system.group.administrator'
         }
         };
         }
         // Set default onwer group
         fileOptions[id][name].acl.ownerGroup = fileOptions[id][name].acl.ownerGroup || 'system.group.administrator';

         if (options.user !== 'system.user.admin' &&
         options.groups.indexOf('system.group.administrator') === -1 &&
         fileOptions[id][name].acl) {
         if (fileOptions[id][name].acl.owner !== options.user) {
         // Check if the user is in the group
         if (options.groups.indexOf(fileOptions[id][name].acl.ownerGroup) !== -1) {
         // Check group rights
         if (!(fileOptions[id][name].acl.permissions & (flag << 4))) {
         return callback('permissionError', options);
         }
         } else {
         // everybody
         if (!(fileOptions[id][name].acl.permissions & flag)) {
         return callback('permissionError', options);
         }
         }
         } else {
         // Check user rights
         if (!(fileOptions[id][name].acl.permissions & (flag << 8))) {
         return callback('permissionError', options);
         }
         }
         }
         return callback(null, options);*/
    }

    function setDefaultAcl(callback) {
        try {
            defaultNewAcl = Object.assign({}, objects['system.config'].common.defaultNewAcl);
        } catch (e) {
            defaultNewAcl = {
                owner: 'system.user.admin',
                ownerGroup: 'system.group.administrator',
                object: 0x664,
                state: 0x664,
                file: 0x664
            };
            objects['system.config'].common.defaultNewAcl = Object.assign({}, defaultNewAcl);
        }

        let count = 0;
        // Set all objects without ACL to this one
        for (let id in objects) {
            if (objects.hasOwnProperty(id) && objects[id] && !objects[id].acl) {
                objects[id].acl = Object.assign({}, defaultNewAcl);
                delete objects[id].acl.file;
                if (objects[id].type !== 'state') {
                    delete objects[id].acl.state;
                }

                count++;
            }
        }
        if (typeof callback === 'function') callback(null, count);
    }

    this.getUserGroup = function (user, callback) {
        if (!user || typeof user !== 'string' || !user.match(/^system\.user\./)) {
            console.log('invalid user name: ' + user);
            user = JSON.stringify(user);
            return callback.call(that, user, [], Object.assign({}, defaultAcl.acl));
        }
        if (users[user]) {
            return callback.call(that, user, users[user].groups, users[user].acl);
        }

        // Read all groups
        this.getObjectList({startkey: 'system.group.', endkey: 'system.group.\u9999'}, {checked: true}, function (err, arr) {
            if (err) log.error(namespace + ' ' + err);
            groups = [];
            if (arr) {
                // Read all groups
                for (let g = 0; g < arr.rows.length; g++) {
                    groups[g] = arr.rows[g].value;
                    if (groups[g]._id === 'system.group.administrator') {
                        groups[g].common.acl = {
                            file: {
                                list:     true,
                                read:     true,
                                write:    true,
                                create:   true,
                                'delete': true
                            },
                            object: {
                                list:     true,
                                read:     true,
                                write:    true,
                                create:   true,
                                'delete': true
                            },
                            users: {
                                list:     true,
                                read:     true,
                                write:    true,
                                create:   true,
                                'delete': true
                            }
                        };
                    }
                }
            }

            that.getObjectList({startkey: 'system.user.', endkey: 'system.user.\u9999'}, {checked: true}, function (err, arr) {
                if (err) log.error(namespace + ' ' + err);
                users = {};

                if (arr) {
                    for (let i = 0; i < arr.rows.length; i++) {
                        users[arr.rows[i].value._id] = Object.assign({}, defaultAcl);
                        if (arr.rows[i].value._id === 'system.user.admin') {
                            users['system.user.admin'].acl.file = {
                                list:     true,
                                read:     true,
                                write:    true,
                                create:   true,
                                'delete': true
                            };
                            users['system.user.admin'].acl.object = {
                                create:   true,
                                list:     true,
                                read:     true,
                                write:    true,
                                'delete': true
                            };
                            users['system.user.admin'].acl.users = {
                                create:   true,
                                list:     true,
                                read:     true,
                                write:    true,
                                'delete': true
                            };
                        }
                    }
                }

                for (let g = 0; g < groups.length; g++) {
                    if (!groups[g].common.members) continue;
                    for (let m = 0; m < groups[g].common.members.length; m++) {
                        let u = groups[g].common.members[m];
                        if (!users[u]) {
                            log.warn('Unknown user in group "' + g + '": ' + u);
                            continue;
                        }
                        users[u].groups.push(groups[g]._id);

                        if (groups[g].common.acl && groups[g].common.acl.file) {
                            if (!users[u].acl || !users[u].acl.file) {
                                users[u].acl      = users[u].acl || {};
                                users[u].acl.file = users[u].acl.file || {};

                                users[u].acl.file.create    = groups[g].common.acl.file.create;
                                users[u].acl.file.read      = groups[g].common.acl.file.read;
                                users[u].acl.file.write     = groups[g].common.acl.file.write;
                                users[u].acl.file['delete'] = groups[g].common.acl.file['delete'];
                                users[u].acl.file.list      = groups[g].common.acl.file.list;
                            } else {
                                users[u].acl.file.create    = users[u].acl.file.create    || groups[g].common.acl.file.create;
                                users[u].acl.file.read      = users[u].acl.file.read      || groups[g].common.acl.file.read;
                                users[u].acl.file.write     = users[u].acl.file.write     || groups[g].common.acl.file.write;
                                users[u].acl.file['delete'] = users[u].acl.file['delete'] || groups[g].common.acl.file['delete'];
                                users[u].acl.file.list      = users[u].acl.file.list      || groups[g].common.acl.file.list;
                            }
                        }

                        if (groups[g].common.acl && groups[g].common.acl.object) {
                            if (!users[u].acl || !users[u].acl.object) {
                                users[u].acl        = users[u].acl || {};
                                users[u].acl.object = users[u].acl.object || {};

                                users[u].acl.object.create    = groups[g].common.acl.object.create;
                                users[u].acl.object.read      = groups[g].common.acl.object.read;
                                users[u].acl.object.write     = groups[g].common.acl.object.write;
                                users[u].acl.object['delete'] = groups[g].common.acl.object['delete'];
                                users[u].acl.object.list      = groups[g].common.acl.object.list;
                            } else {
                                users[u].acl.object.create    = users[u].acl.object.create    || groups[g].common.acl.object.create;
                                users[u].acl.object.read      = users[u].acl.object.read      || groups[g].common.acl.object.read;
                                users[u].acl.object.write     = users[u].acl.object.write     || groups[g].common.acl.object.write;
                                users[u].acl.object['delete'] = users[u].acl.object['delete'] || groups[g].common.acl.object['delete'];
                                users[u].acl.object.list      = users[u].acl.object.list      || groups[g].common.acl.object.list;
                            }
                        }

                        if (groups[g].common.acl && groups[g].common.acl.users) {
                            if (!users[u].acl || !users[u].acl.users) {
                                users[u].acl       = users[u].acl || {};
                                users[u].acl.users = users[u].acl.users || {};

                                users[u].acl.users.create    = groups[g].common.acl.users.create;
                                users[u].acl.users.read      = groups[g].common.acl.users.read;
                                users[u].acl.users.write     = groups[g].common.acl.users.write;
                                users[u].acl.users['delete'] = groups[g].common.acl.users['delete'];
                                users[u].acl.users.list      = groups[g].common.acl.users.list;

                            } else {
                                users[u].acl.users.create    = users[u].acl.users.create    || groups[g].common.acl.users.create;
                                users[u].acl.users.read      = users[u].acl.users.read      || groups[g].common.acl.users.read;
                                users[u].acl.users.write     = users[u].acl.users.write     || groups[g].common.acl.users.write;
                                users[u].acl.users['delete'] = users[u].acl.users['delete'] || groups[g].common.acl.users['delete'];
                                users[u].acl.users.list      = users[u].acl.users.list      || groups[g].common.acl.users.list;
                            }
                        }
                    }
                }

                callback.call(that, user, users[user] ? users[user].groups : [], users[user] ? users[user].acl : Object.assign({}, defaultAcl.acl));
            });
        });
    };

    this.getMimeType = function (ext) {
        if (ext instanceof Array) ext = ext[0];
        let _mimeType = 'text/javascript';
        let isBinary  = false;

        if (ext === '.css') {
            _mimeType = 'text/css';
        } else if (ext === '.ico') {
            _mimeType = 'image/x-icon';
            isBinary = true;
        } else if (ext === '.bmp') {
            _mimeType = 'image/bmp';
            isBinary = true;
        } else if (ext === '.png') {
            isBinary = true;
            _mimeType = 'image/png';
        } else if (ext === '.jpg') {
            isBinary = true;
            _mimeType = 'image/jpeg';
        } else if (ext === '.jpeg') {
            isBinary = true;
            _mimeType = 'image/jpeg';
        } else if (ext === '.gif') {
            isBinary = true;
            _mimeType = 'image/gif';
        } else if (ext === '.tif') {
            isBinary = true;
            _mimeType = 'image/tiff';
        } else if (ext === '.js') {
            _mimeType = 'application/javascript';
        } else if (ext === '.html') {
            _mimeType = 'text/html';
        } else if (ext === '.htm') {
            _mimeType = 'text/html';
        } else if (ext === '.json') {
            _mimeType = 'application/json';
        } else if (ext === '.xml') {
            _mimeType = 'text/xml';
        } else if (ext === '.svg') {
            _mimeType = 'image/svg+xml';
        } else if (ext === '.eot') {
            isBinary = true;
            _mimeType = 'application/vnd.ms-fontobject';
        } else if (ext === '.ttf') {
            isBinary = true;
            _mimeType = 'application/font-sfnt';
        } else if (ext === '.cur') {
            isBinary = true;
            _mimeType = 'application/x-win-bitmap';
        } else if (ext === '.woff') {
            isBinary = true;
            _mimeType = 'application/font-woff';
        } else if (ext === '.wav') {
            isBinary = true;
            _mimeType = 'audio/wav';
        } else if (ext === '.mp3') {
            isBinary = true;
            _mimeType = 'audio/mpeg3';
        } else if (ext === '.avi') {
            isBinary = true;
            _mimeType = 'video/avi';
        } else if (ext === '.mp4') {
            isBinary = true;
            _mimeType = 'video/mp4';
        } else if (ext === '.mkv') {
            isBinary = true;
            _mimeType = 'video/mkv';
        } else if (ext === '.zip') {
            isBinary = true;
            _mimeType = 'application/zip';
        } else if (ext === '.ogg') {
            isBinary = true;
            _mimeType = 'audio/ogg';
        } else if (ext === '.manifest') {
            _mimeType = 'text/cache-manifest';
        } else {
            _mimeType = 'text/javascript';
        }

        return {mimeType: _mimeType, isBinary: isBinary};
    };

    this.insert = function (id, attName, ignore, options, obj, callback) {
        if (typeof options === 'string') {
            options = {mimeType: options};
        }

        //return pipe for write into redis
        let strm = new WMStrm(id + '/' + attName);
        strm.on('finish', function () {
            if (!memStore[id + '/' + attName]) log.error(namespace + ' File ' + id + ' / ' +  attName + ' is empty');
            that.writeFile(id, attName, memStore[id + '/' + attName] || '', options, function () {
                if (memStore[id + '/' + attName] !== undefined) delete memStore[id + '/' + attName];
                if (callback) setImmediate(callback, null, null);
            });
        });
        return strm;
    };

    this.writeFile = function (id, name, data, options, callback) {
        if (typeof options === 'function') {
            callback = options;
            options = null;
        }
        if (typeof options === 'string') {
            options = {mimeType: options};
        }

        if (name[0] === '/') name = name.substring(1);

        try {
            if (!fileOptions[id]) {
                if (fs.existsSync(objectsDir + id + '/_data.json')) {
                    try {
                        fileOptions[id] = JSON.parse(fs.readFileSync(objectsDir + id + '/_data.json', 'utf8'));
                    } catch (e) {
                        log.error(namespace + ' Cannot parse ' + objectsDir + id + '/_data.json: ' + e);
                    }
                } else {
                    fileOptions[id] = {};
                }
            }

            files[id] = files[id] || {};

            // If file yet exists => check the permissions
            if (!options || !options.checked) {
                return checkFileRights(id, name, options, 0x2/*write*/, function (err, options) {
                    if (err) {
                        if (typeof callback === 'function') {
                            callback(err);
                        }
                    } else {
                        return that.writeFile(id, name, data, options, callback);
                    }
                });
            }

            try {
                if (!fs.existsSync(objectsDir))      fs.mkdirSync(objectsDir);
                if (!fs.existsSync(objectsDir + id)) fs.mkdirSync(objectsDir + id);
            } catch (e) {
                log.error(namespace + ' Cannot create directories: ' + objectsDir + id + ': ' + e.message);
                log.error(namespace + ' Check the permissions! Or call "sudo chmod -R 777 *" in ' + tools.appName +' dir');
                if (typeof callback === 'function') callback(e.message);
                return;
            }

            let isBinary;
            let ext         = name.match(/\.[^.]+$/);
            let mime        = that.getMimeType(ext);
            let _mimeType   = mime.mimeType;
            isBinary        = mime.isBinary;

            if (!fileOptions[id][name]) {
                fileOptions[id][name] = {createdAt: (new Date()).getTime()};
            }
            if (!fileOptions[id][name].acl) {
                fileOptions[id][name].acl = {
                    owner:       options.user  || (defaultNewAcl && defaultNewAcl.owner)      || 'system.user.admin',
                    ownerGroup:  options.group || (defaultNewAcl && defaultNewAcl.ownerGroup) || 'system.group.administrator',
                    permissions: options.mode  || (defaultNewAcl && defaultNewAcl.file)       || 0x644
                };
            }

            fileOptions[id][name].mimeType       = options.mimeType || _mimeType;
            fileOptions[id][name].binary         = isBinary;
            fileOptions[id][name].acl.ownerGroup = fileOptions[id][name].acl.ownerGroup || (defaultNewAcl && defaultNewAcl.ownerGroup) || 'system.group.administrator';
            fileOptions[id][name].modifiedAt     = (new Date()).getTime();

            if (isBinary) {
                // Reload by read
                delete files[id][name];
            } else {
                files[id][name] = data;
            }

            try {
                // Create directories if complex structure
                mkpathSync(objectsDir + id + '/', name);
                // Store file
                fs.writeFileSync(objectsDir + id + '/' + name, data, {'flag': 'w', 'encoding': isBinary ? 'binary' : 'utf8'});
                // Store dir description
                saveFileSettings(id);
            } catch (e) {
                log.error(namespace + ' Cannot write files: ' + objectsDir + id + '/' + name + ': ' + e.message);
                if (typeof callback === 'function') callback(e.message);
                return;
            }
            if (typeof callback === 'function') callback();
        } catch (e) {
            if (typeof callback === 'function') callback(e.message);
        }
    };

    this.readFile = function (id, name, options, callback) {
        if (typeof options === 'function') {
            callback = options;
            options  = null;
        }

        if (name[0] === '/') name = name.substring(1);

        if (!options || !options.checked) {
            checkFileRights(id, name, options, 0x4/*read*/, function (err, options) {
                if (err) {
                    if (typeof callback === 'function') callback(err);
                } else {
                    return that.readFile(id, name, options, callback);
                }
            });
            return;
        }

        try {
            if (!fileOptions[id]) {
                if (fs.existsSync(objectsDir + id + '/_data.json')) {
                    try {
                        fileOptions[id] = JSON.parse(fs.readFileSync(objectsDir + id + '/_data.json', 'binary'));
                    } catch (e) {
                        log.error(namespace + ' Cannot parse ' + objectsDir + id + '/_data.json: ' + e);
                        fileOptions[id] = {};
                    }
                } else {
                    fileOptions[id] = {};
                }
            }

            if (!files[id]) files[id] = {};

            if (!files[id][name] || settings.connection.noFileCache || options.noFileCache) {
                if (fs.existsSync(objectsDir + id + '/' + name)) {
                    // Create description object if not exists
                    if (!fileOptions[id][name]) {
                        fileOptions[id][name] = {
                            acl: {
                                owner:       (defaultNewAcl && defaultNewAcl.owner)            || 'system.user.admin',
                                ownerGroup:  (defaultNewAcl && defaultNewAcl.ownerGroup)       || 'system.group.administrator',
                                permissions: (defaultNewAcl && defaultNewAcl.file.permissions) || 0x777

                            }
                        };
                    }
                    if (typeof fileOptions[id][name] !== 'object') {
                        fileOptions[id][name] = {
                            mimeType:    fileOptions[id][name],
                            acl: {
                                owner:       (defaultNewAcl && defaultNewAcl.owner)            || 'system.user.admin',
                                ownerGroup:  (defaultNewAcl && defaultNewAcl.ownerGroup)       || 'system.group.administrator',
                                permissions: (defaultNewAcl && defaultNewAcl.file.permissions) || 0x777
                            }
                        };
                    }

                    files[id][name] = fs.readFileSync(objectsDir + id + '/' + name);
                    if (fileOptions[id][name].binary === undefined) {
                        let pos = name.lastIndexOf('.');
                        let ext = '';
                        if (pos !== -1) ext = name.substring(pos);
                        let mimeType = that.getMimeType(ext);
                        fileOptions[id][name].binary   = mimeType.isBinary;
                        fileOptions[id][name].mimeType = mimeType.mimeType;
                    }

                    if (!fileOptions[id][name].binary) {
                        if (files[id][name]) files[id][name] = files[id][name].toString();
                    }
                } else {
                    if (fileOptions[id][name] !== undefined) delete fileOptions[id][name];
                    if (files[id][name]       !== undefined) delete files[id][name];
                }
            }

            if (fileOptions[id][name] && !fileOptions[id][name].acl) {
                // all files belongs to admin by default, but everyone can edit it
                fileOptions[id][name].acl = {
                    owner:       (defaultNewAcl && defaultNewAcl.owner)            || 'system.user.admin',
                    ownerGroup:  (defaultNewAcl && defaultNewAcl.ownerGroup)       || 'system.group.administrator',
                    permissions: (defaultNewAcl && defaultNewAcl.file.permissions) || 0x677
                };
            }

            if (typeof callback === 'function') {
                if (fileOptions[id][name] !== null && fileOptions[id][name] !== undefined) {
                    if (!fileOptions[id][name].mimeType) {
                        let _pos = name.lastIndexOf('.');
                        let _ext = '';
                        if (_pos !== -1) _ext = name.substring(_pos);
                        let _mimeType = that.getMimeType(_ext);
                        fileOptions[id][name].mimeType = _mimeType.mimeType;
                    }
                    callback(null, files[id][name], fileOptions[id][name].mimeType);
                } else {
                    callback('Not exists');
                }
            }
        } catch (e) {
            if (typeof callback === 'function') {
                callback(e.message);
            }
        }
    };

    this.unlink = function (id, name, options, callback) {
        if (typeof options === 'function') {
            callback = options;
            options  = null;
        }

        if (name[0] === '/') name = name.substring(1);

        if (!options || !options.checked) {
            checkFileRights(id, name, options, 0x2/*write*/, function (err, options) {
                if (err) {
                    if (typeof callback === 'function') callback(err);
                } else {
                    if (!options.acl.file['delete']) {
                        if (typeof callback === 'function') callback('permissionError');
                    } else {
                        return that.unlink(id, name, options, callback);
                    }
                }
            });
            return;
        }

        try {
            let changed = false;
            if (!fileOptions[id]) {
                if (fs.existsSync(objectsDir + id + '/_data.json')) {
                    fileOptions[id] = JSON.parse(fs.readFileSync(objectsDir + id + '/_data.json', 'utf8'));
                } else {
                    fileOptions[id] = {};
                }
            }
            if (fileOptions[id][name]) {
                changed = true;
                delete fileOptions[id][name];
            }
            if (files[id] && files[id][name]) {
                delete files[id][name];
            }
            if (fs.existsSync(objectsDir + id + '/' + name)) {
                let stat = fs.statSync(objectsDir + id + '/' + name);

                if (stat.isDirectory()) {
                    // read all entries and delete every one
                    let fdir = fs.readdirSync(objectsDir + id + '/' + name);
                    let cnt = 0;
                    for (let f = 0; f < fdir.length; f++) {
                        cnt++;
                        that.unlink(id, name + '/' + fdir[f], options, function (err) {
                            if (!--cnt) {
                                log.debug('Delete directory ' + id + '/' + name);
                                try {
                                    fs.rmdirSync(objectsDir + id + '/' + name);
                                } catch (e) {
                                    log.error('Cannot delete directory "' + id + '/' + name + '": ' + e);
                                }
                                if (typeof callback === 'function') {
                                    setImmediate(function () {
                                        callback(err);
                                    });
                                }
                            }
                        });
                    }
                    if (!cnt) {
                        log.debug('Delete directory ' + id + '/' + name);
                        try {
                            fs.rmdirSync(objectsDir + id + '/' + name);
                        } catch (e) {
                            log.error('Cannot delete directory "' + id + '/' + name + '": ' + e);
                        }
                        if (typeof callback === 'function') {
                            setImmediate(function () {
                                callback();
                            });
                        }
                    }
                } else {
                    log.debug('Delete file ' + id + '/' + name);
                    try {
                        fs.unlinkSync(objectsDir + id + '/' + name);
                    } catch (e) {
                        log.error('Cannot delete file "' + id + '/' + name + '": ' + e);
                    }
                    if (typeof callback === 'function') {
                        setImmediate(function () {
                            callback();
                        });
                    }
                }
            } else {
                if (typeof callback === 'function') {
                    setImmediate(function () {
                        callback('Not exists');
                    });
                }
            }
            // Store dir description
            if (changed) saveFileSettings(id);
        } catch (e) {
            if (typeof callback === 'function') {
                setImmediate(function () {
                    callback(e.message);
                });
            }
        }
    };

    this.delFile = this.unlink;

    this.readDir = function (id, name, options, callback) {
        if (typeof options === 'function') {
            callback = options;
            options = null;
        }

        if (!options || !options.checked) {
            checkFileRights(id, name, options, 0x4/*read*/, function (err, options) {
                if (err) {
                    if (typeof callback === 'function') callback(err);
                } else {
                    if (!options.acl.file.list) {
                        if (typeof callback === 'function') callback('permissionError');
                    } else {
                        return that.readDir(id, name, options, callback);
                    }
                }
            });
            return;
        }
        if (!fileOptions[id]) {
            if (fs.existsSync(objectsDir + id + '/_data.json')) {
                try {
                    fileOptions[id] = JSON.parse(fs.readFileSync(objectsDir + id + '/_data.json', 'binary'));
                } catch (e) {
                    log.error(namespace + ' Cannot parse ' + objectsDir + id + '/_data.json: ' + e);
                }
            } else {
                fileOptions[id] = {};
            }
        }
        // Find all files and directories starts with name
        let _files = [];
        if (name[0] === '/') name = name.substring(1);

        if (name && name[name.length - 1] !== '/') name += '/';
        let len = (name) ? name.length : 0;
        for (let f in fileOptions[id]) {
            if (fileOptions[id].hasOwnProperty(f) && (!name || f.substring(0, len) === name)) {
                /** @type {string|string[]} */
                let rest = f.substring(len);
                rest = rest.split('/', 2);
                if (rest[0] && _files.indexOf(rest[0]) === -1) {
                    _files.push(rest[0]);
                }
            }
        }

        if (fs.existsSync(objectsDir + id + '/' + name)) {
            try {
                let dirFiles = fs.readdirSync(objectsDir + id + '/' + name);
                for (let i = 0; i < dirFiles.length; i++) {
                    if (dirFiles[i] === '..' || dirFiles[i] === '.') continue;
                    if (dirFiles[i] !== '_data.json' && _files.indexOf(dirFiles[i]) === -1) {
                        _files.push(dirFiles[i]);
                    }
                }
            } catch (e) {
                if (typeof callback === 'function') {
                    setImmediate(function () {
                        callback(e, []);
                    });
                }
                return;
            }
        } else {
            if (typeof callback === 'function') {
                setImmediate(function () {
                    callback('Not exists', []);
                });
            }
            return;
        }

        _files.sort();
        let res = [];
        for (let j = 0; j < _files.length; j++) {
            if (_files[j] === '..' || _files[j] === '.') continue;
            if (fs.existsSync(objectsDir + id + '/' + name + _files[j])) {
                let stats = fs.statSync(objectsDir + id + '/' + name + _files[j]);
                let acl = (fileOptions[id][name + _files[j]] && fileOptions[id][name + _files[j]].acl) ?
                    Object.assign({}, fileOptions[id][name + _files[j]].acl) : // copy settings
                {
                    read:        true,
                    write :      true,
                    owner:       (defaultNewAcl && defaultNewAcl.owner)            || 'system.user.admin',
                    ownerGroup:  (defaultNewAcl && defaultNewAcl.ownerGroup)       || 'system.group.administrator',
                    permissions: (defaultNewAcl && defaultNewAcl.file.permissions) || 0x644
                };

                try {
                    // if filter for user
                    if (options.filter && acl) {
                        // If user may not write
                        if (!options.acl.file.write) {// write
                            acl.permissions &= ~0x222;
                        }
                        // If user may not read
                        if (!options.acl.file.read) {// read
                            acl.permissions &= ~0x444;
                        }

                        if (options.user !== 'system.user.admin' && options.groups.indexOf('system.group.administrator') === -1) {
                            if (acl.owner !== options.user) {
                                // Check if the user is in the group
                                if (options.groups.indexOf(acl.ownerGroup) !== -1) {
                                    // Check group rights
                                    if (!(acl.permissions & (0x6 << 4))) {
                                        continue;
                                    }
                                    acl.read  = !!(acl.permissions & 0x40);
                                    acl.write = !!(acl.permissions & 0x20);
                                } else {
                                    // everybody
                                    if (!(acl.permissions & 0x6)) {
                                        continue;
                                    }
                                    acl.read  = !!(acl.permissions & 0x4);
                                    acl.write = !!(acl.permissions & 0x2);
                                }
                            } else {
                                // Check user rights
                                if (!(acl.permissions & (0x6 << 8))) {
                                    continue;
                                }
                                acl.read  = !!(acl.permissions & 0x400);
                                acl.write = !!(acl.permissions & 0x200);
                            }
                        } else {
                            acl.read  = true;
                            acl.write = true;
                        }
                    }
                } catch (e) {
                    log.error(namespace + ' Cannot read permssions of  ' + objectsDir + id + '/' + name + _files[j] + ': ' + e);
                }

                res.push({
                    file:       _files[j],
                    stats:      stats,
                    isDir:      stats.isDirectory(),
                    acl:        acl,
                    modifiedAt: fileOptions[id][name + _files[j]] ? fileOptions[id][name + _files[j]].modifiedAt : undefined,
                    createdAt:  fileOptions[id][name + _files[j]] ? fileOptions[id][name + _files[j]].createdAt : undefined
                });
            }
        }

        if (typeof callback === 'function') {
            setImmediate(function () {
                callback(null, res);
            });
        }
    };

    this.rename = function (id, oldName, newName, options, callback) {
        if (typeof options === 'function') {
            callback = options;
            options = null;
        }
        if (oldName[0] === '/') oldName = oldName.substring(1);
        if (newName[0] === '/') newName = newName.substring(1);

        if (!options || !options.checked) {
            checkFileRights(id, oldName, options, 0x2/*write*/, function (err, options) {
                if (err) {
                    if (typeof callback === 'function') callback(err);
                } else {
                    if (!options.acl.file.write) {
                        if (typeof callback === 'function') callback('permissionError');
                    } else {
                        return that.rename(id, oldName, newName, options, callback);
                    }
                }
            });
            return;
        }
        try {
            if (!fileOptions[id]) {
                if (fs.existsSync(objectsDir + id + '/_data.json')) {
                    fileOptions[id] = JSON.parse(fs.readFileSync(objectsDir + id + '/_data.json', 'utf8'));
                } else {
                    fileOptions[id] = {};
                }
            }
            if (fileOptions[id][oldName]) {
                let type = fileOptions[id][oldName];
                delete fileOptions[id][oldName];
                fileOptions[id][newName] = type;
                fs.writeFileSync(objectsDir + id + '/_data.json', JSON.stringify(fileOptions[id]));
            }
            if (files[id] && files[id][oldName]) {
                let data = files[id][oldName];
                delete files[id][oldName];
                files[id][newName] = data;
            }
            if (fs.existsSync(objectsDir + id + '/' + oldName)) {
                fs.renameSync(objectsDir + id + '/' + oldName, objectsDir + id + '/' + newName);
                if (typeof callback === 'function') callback();
            } else {
                if (typeof callback === 'function') callback('Not exists');
            }
        } catch (e) {
            if (typeof callback === 'function') callback(e.message);
        }
    };

    this.touch = function (id, name, options, callback) {
        if (typeof options === 'function') {
            callback = options;
            options = null;
        }
        if (!options || !options.checked) {
            checkFileRights(id, null, options, 0x2/*write*/, function (err, options) {
                if (err) {
                    if (typeof callback === 'function') callback(err);
                } else {
                    return that.touch(id, name, options, callback);
                }
            });
            return;
        }
        try {
            if (!fileOptions[id]) {
                if (fs.existsSync(objectsDir + id + '/_data.json')) {
                    fileOptions[id] = JSON.parse(fs.readFileSync(objectsDir + id + '/_data.json', 'utf8'));
                } else {
                    fileOptions[id] = {};
                }
            }

            let regEx = new RegExp(pattern2RegEx(name));
            let processed = [];
            let now = (new Date()).getTime();
            let changed = false;
            for (let f in fileOptions[id]) {
                if (!fileOptions[id].hasOwnProperty(f)) continue;
                if (regEx.test(f) && checkFile(id, f, options, 2/*write*/)) {
                    changed = true;
                    // Check if file exists
                    if (fs.existsSync(objectsDir + id + '/' + f)) {
                        if (!fileOptions[id][f]) {
                            fileOptions[id][f] = {};
                            fileOptions[id][f].createdAt = now;
                        }

                        if (typeof fileOptions[id][f] !== 'object') {
                            fileOptions[id][f] = {
                                mimeType: fileOptions[id][f]
                            };
                        }

                        if (!fileOptions[id][f].mimeType) {
                            let pos = f.lastIndexOf('.');
                            let ext = '';
                            if (pos !== -1) ext = f.substring(pos);
                            let mimeType = that.getMimeType(ext);
                            fileOptions[id][f].binary   = mimeType.isBinary;
                            fileOptions[id][f].mimeType = mimeType.mimeType;
                        }

                        if (!fileOptions[id][f].acl) {
                            fileOptions[id][f].acl = {
                                owner:       (defaultNewAcl && defaultNewAcl.owner)      || 'system.user.admin',
                                ownerGroup:  (defaultNewAcl && defaultNewAcl.ownerGroup) || 'system.group.administrator',
                                permissions: (defaultNewAcl && defaultNewAcl.file)       || 0x644 // '0644'
                            };
                        }
                        let fOp = fileOptions[id][f];
                        fOp.modifiedAt = now;

                        let stats = fs.statSync(objectsDir + id + '/' + f);
                        let parts = f.split('/');
                        let fileName = parts.pop();
                        processed.push({
                            path:       parts.join('/'),
                            file:       fileName,
                            stats:      stats,
                            isDir:      stats.isDirectory(),
                            acl:        fOp.acl || {},
                            modifiedAt: fOp.modifiedAt,
                            createdAt:  fOp.createdAt
                        });
                    } else {
                        delete fileOptions[id][f];
                    }
                }
            }

            // Store dir description
            if (changed) fs.writeFileSync(objectsDir + id + '/_data.json', JSON.stringify(fileOptions[id]));

            if (typeof callback === 'function') callback(null, processed);
        } catch (e) {
            if (typeof callback === 'function') callback(e.message);
        }
    };

    this.rm = function (id, name, options, callback) {
        if (typeof options === 'function') {
            callback = options;
            options = null;
        }
        if (!options || !options.checked) {
            checkFileRights(id, null, options, 0x2/*write*/, function (err, options) {
                if (err) {
                    if (typeof callback === 'function') callback(err);
                } else {
                    if (!options.acl.file['delete']) {
                        if (typeof callback === 'function') callback('permissionError');
                    } else {
                        return that.rm(id, name, options, callback);
                    }
                }
            });
            return;
        }
        try {
            if (!fileOptions[id]) {
                if (fs.existsSync(objectsDir + id + '/_data.json')) {
                    fileOptions[id] = JSON.parse(fs.readFileSync(objectsDir + id + '/_data.json', 'utf8'));
                } else {
                    fileOptions[id] = {};
                }
            }

            let regEx = new RegExp(pattern2RegEx(name));
            let processed = [];
            let changed = false;
            let dirs = [];
            for (let f in fileOptions[id]) {
                if (!fileOptions[id].hasOwnProperty(f)) continue;
                if (regEx.test(f) && checkFile(id, f, options, 2/*write*/)) {
                    let stat;
                    if (fileOptions[id][f]) {
                        changed = true;
                        delete fileOptions[id][f];
                    }
                    if (files && files[id] && files[id][f]) {
                        delete files[id][f];
                    }
                    if (fs.existsSync(objectsDir + id + '/' + f)) {
                        stat = fs.statSync(objectsDir + id + '/' + f);

                        if (stat.isDirectory()) {
                            if (dirs.indexOf(f) === -1) dirs.push(f);
                        } else {
                            fs.unlinkSync(objectsDir + id + '/' + f);
                        }
                    }
                    let parts = f.split('/');
                    let fileName = parts.pop();
                    let path = parts.join('/');
                    if (dirs.indexOf(path) === -1) dirs.push(path);
                    processed.push({
                        path:       path,
                        file:       fileName,
                        isDir:      stat && stat.isDirectory()
                    });
                }
            }

            // try to delete directories
            for (let d = 0; d < dirs.length; d++) {
                try {
                    let _files = fs.readdirSync(objectsDir + id + '/' + dirs[d]);

                    if (_files.length) {
                        console.log('Directory ' + id + '/' + dirs[d] + ' is not empty');
                    } else {
                        fs.rmdirSync(objectsDir + id + '/' + dirs[d]);
                    }
                } catch (e) {
                    console.error('Cannot delete ' + id + '/' + dirs[d] + ': ' + e);
                }
            }

            // Store dir description
            if (changed) fs.writeFileSync(objectsDir + id + '/_data.json', JSON.stringify(fileOptions[id]));

            if (typeof callback === 'function') callback(null, processed);
        } catch (e) {
            if (typeof callback === 'function') callback(e.message);
        }
    };

    this.mkdir = function (id, dirname, options, callback) {
        if (typeof options === 'function') {
            callback = options;
            options = null;
        }
        if (dirname[0] === '/') dirname = dirname.substring(1);

        if (!options || !options.checked) {
            checkFileRights(id, dirname, options, 0x2/*write*/, function (err, options) {
                if (err) {
                    if (typeof callback === 'function') callback(err);
                } else {
                    if (!options.acl.file.write) {
                        if (typeof callback === 'function') callback('permissionError');
                    } else {
                        return that.mkdir(id, dirname, options, callback);
                    }
                }
            });
            return;
        }
        try {
            if (!fileOptions[id]) {
                if (fs.existsSync(objectsDir + id + '/_data.json')) {
                    fileOptions[id] = JSON.parse(fs.readFileSync(objectsDir + id + '/_data.json', 'utf8'));
                } else {
                    fileOptions[id] = {};
                }
            }
            if (!fs.existsSync(objectsDir + id + '/' + dirname)) {
                fs.mkdirSync(objectsDir + id + '/' + dirname);
                if (typeof callback === 'function') callback();
            } else {
                if (typeof callback === 'function') callback('Yet exists');
            }
        } catch (e) {
            if (typeof callback === 'function') callback(e.message);
        }
    };

    this.chownFile = function (id, name, options, callback) {
        if (typeof options === 'function') {
            callback = options;
            options = null;
        }
        options = options || {};
        if (typeof options !== 'object') {
            options = {owner: options};
        }

        if (name[0] === '/') name = name.substring(1);

        if (!options.ownerGroup && options.group) options.ownerGroup = options.group;
        if (!options.owner      && options.user)  options.owner      = options.user;

        if (!options.owner) {
            log.error(namespace + ' user is not defined');
            if (typeof callback === 'function') callback('invalid parameter');
            return;
        }

        if (!options.ownerGroup) {
            // get user group
            this.getUserGroup(options.owner, function (user, groups /* , permissions */) {
                if (!groups || !groups[0]) {
                    if (typeof callback === 'function') callback('user "' + options.owner + '" belongs to no group');
                    return;
                } else {
                    options.ownerGroup = groups[0];
                }
                that.chownFile(id, name, options, callback);
            });
            return;
        }

        if (!options.checked) {
            checkFileRights(id, null, options, 0x2/* write */, function (err, options) {
                if (err) {
                    if (typeof callback === 'function') callback(err);
                } else {
                    if (!options.acl.file.write) {
                        if (typeof callback === 'function') callback('permissionError');
                    } else {
                        return that.chownFile(id, name, options, callback);
                    }
                }
            });
            return;
        }

        try {
            if (!fileOptions[id]) {
                if (fs.existsSync(objectsDir + id + '/_data.json')) {
                    try {
                        fileOptions[id] = JSON.parse(fs.readFileSync(objectsDir + id + '/_data.json', 'binary'));
                    } catch (e) {
                        log.error(namespace + ' Cannot parse ' + objectsDir + id + '/_data.json: ' + e);
                    }
                } else {
                    fileOptions[id] = {};
                }
            }

            let regEx = new RegExp(pattern2RegEx(name));
            let processed = [];
            let changed = false;
            for (let f in fileOptions[id]) {
                if (!fileOptions[id].hasOwnProperty(f)) continue;
                if (regEx.test(f) && checkFile(id, f, options, 2/*write*/)) {
                    changed = true;
                    if (typeof fileOptions[id][f] !== 'object') {
                        fileOptions[id][f] = {
                            mimeType: fileOptions[id][f]
                        };
                    }

                    if (!fileOptions[id][f].acl) {
                        fileOptions[id][f].acl = {
                            owner:       (defaultNewAcl && defaultNewAcl.owner)      || 'system.user.admin',
                            ownerGroup:  (defaultNewAcl && defaultNewAcl.ownerGroup) || 'system.group.administrator',
                            permissions: (defaultNewAcl && defaultNewAcl.file)       || 0x644 // '0644'
                        };
                    }

                    fileOptions[id][f].acl.owner      = options.owner;
                    fileOptions[id][f].acl.ownerGroup = options.ownerGroup;

                    if (fs.existsSync(objectsDir + id + '/' + f)) {
                        let stats = fs.statSync(objectsDir + id + '/' + f);
                        let acl = fileOptions[id][f];
                        let parts = f.split('/');
                        let fileName = parts.pop();
                        processed.push({
                            path:       parts.join('/'),
                            file:       fileName,
                            stats:      stats,
                            isDir:      stats.isDirectory(),
                            acl:        acl.acl || {},
                            modifiedAt: fileOptions[id][f].modifiedAt,
                            createdAt:  fileOptions[id][f].createdAt
                        });
                    }
                }
            }

            // Store dir description
            if (changed) fs.writeFileSync(objectsDir + id + '/_data.json', JSON.stringify(fileOptions[id]));
            if (typeof callback === 'function') {
                setImmediate(function () {
                    callback(null, processed, id);
                });
            }
        } catch (e) {
            if (typeof callback === 'function') {
                setImmediate(function () {
                    callback(e.message);
                });
            }
        }
    };

    this.chmodFile = function (id, name, options, callback) {
        if (typeof options === 'function') {
            callback = options;
            options = null;
        }
        options = options || {};

        if (name[0] === '/') name = name.substring(1);

        if (typeof options !== 'object') {
            options = {mode: options};
        }

        if (options.mode === undefined) {
            log.error(namespace + ' mode is not defined');
            if (typeof callback === 'function') callback('invalid parameter');
            return;
        } else if (typeof options.mode === 'string') {
            options.mode = parseInt(options.mode, 16);
        }

        if (!options.checked) {
            checkFileRights(id, null, options, 0x2/*write*/, function (err, options) {
                if (err) {
                    if (typeof callback === 'function') callback(err);
                } else {
                    if (!options.acl.file.write) {
                        if (typeof callback === 'function') callback('permissionError');
                    } else {
                        return that.chmodFile(id, name, options, callback);
                    }
                }
            });
            return;
        }

        try {
            if (!fileOptions[id]) {
                if (fs.existsSync(objectsDir + id + '/_data.json')) {
                    try {
                        fileOptions[id] = JSON.parse(fs.readFileSync(objectsDir + id + '/_data.json', 'binary'));
                    } catch (e) {
                        log.error(namespace + ' Cannot parse ' + objectsDir + id + '/_data.json: ' + e);
                    }
                } else {
                    fileOptions[id] = {};
                }
            }

            let regEx = new RegExp(pattern2RegEx(name));
            let processed = [];
            let changed = false;
            for (let f in fileOptions[id]) {
                if (!fileOptions[id].hasOwnProperty(f)) continue;
                if (regEx.test(f) && checkFile(id, f, options, 2/*write*/)) {
                    changed = true;
                    if (typeof fileOptions[id][f] !== 'object') {
                        fileOptions[id][f] = {
                            mimeType: fileOptions[id][f]
                        };
                    }

                    if (!fileOptions[id][f].acl) {
                        fileOptions[id][f].acl = {
                            owner:       (defaultNewAcl && defaultNewAcl.owner)      || 'system.user.admin',
                            ownerGroup:  (defaultNewAcl && defaultNewAcl.ownerGroup) || 'system.group.administrator',
                            permissions: (defaultNewAcl && defaultNewAcl.file)       || 0x644 // '0644'
                        };
                    }

                    fileOptions[id][f].acl.permissions = options.mode;
                    if (fs.existsSync(objectsDir + id + '/' + f)) {
                        let stats = fs.statSync(objectsDir + id + '/' + f);
                        let acl = fileOptions[id][f];
                        let parts = f.split('/');
                        let fileName = parts.pop();
                        processed.push({
                            path:       parts.join('/'),
                            file:       fileName,
                            stats:      stats,
                            isDir:      stats.isDirectory(),
                            acl:        acl.acl || {},
                            modifiedAt: acl.modifiedAt,
                            createdAt:  acl.createdAt
                        });
                    }
                }
            }

            // Store dir description
            if (changed) fs.writeFileSync(objectsDir + id + '/_data.json', JSON.stringify(fileOptions[id]));
            if (typeof callback === 'function') {
                setImmediate(function () {
                    callback(null, processed, id);
                });
            }
        } catch (e) {
            if (typeof callback === 'function') {
                setImmediate(function () {
                    callback(e.message);
                });
            }
        }
    };

    this.enableFileCache = function (enabled, options, callback) {
        if (typeof options === 'function') {
            callback = options;
            options = null;
        }
        if (!options || !options.checked) {
            checkObjectRights(null, options, 0x2/*write*/, function (err, options) {
                if (err) {
                    if (typeof callback === 'function') callback(err);
                } else {
                    return this.enableFileCache(enabled, options, callback);
                }
            }.bind(this));
            return;
        }
        if (settings.connection.noFileCache !== enabled) {
            settings.connection.noFileCache = !!enabled;
            if (!settings.connection.noFileCache) {
                // clear cache
                files = {};
            }
        }
        if (typeof callback === 'function') {
            setImmediate(function () {
                callback(null, settings.connection.noFileCache);
            });
        }
    };

    // -------------- OBJECT FUNCTIONS -------------------------------------------
    function checkObject(id, options, flag) {
        // read rights of object
        if (!objects[id] || !objects[id].common || !objects[id].acl || flag === 'list') {
            return true;
        }

        if (options.user !== 'system.user.admin' &&
            options.groups && options.groups.indexOf('system.group.administrator') === -1) {
            if (objects[id].acl.owner !== options.user) {
                // Check if the user is in the group
                if (options.groups.indexOf(objects[id].acl.ownerGroup) !== -1) {
                    // Check group rights
                    if (!(objects[id].acl.object & (flag << 4))) {
                        return false;
                    }
                } else {
                    // everybody
                    if (!(objects[id].acl.object & flag)) {
                        return false;
                    }
                }
            } else {
                // Check group rights
                if (!(objects[id].acl.object & (flag << 8))) {
                    return false;
                }
            }
        }
        return true;
    }

    function checkObjectRights(id, options, flag, callback) {
        options = options || {};
        if (!options.user) {
            // Before files converted, lets think: if no options it is admin
            options = {
                user:    'system.user.admin',
                params:  options,
                group:   'system.group.administrator',
                acl: {
                    object: {
                        read: true,
                        write: true,
                        'delete': true,
                        create: true,
                        list: true
                    },
                    file: {
                        read: true,
                        write: true,
                        'delete': true,
                        create: true,
                        list: true
                    },
                    /*                    state: {
                     read: true,
                     write: true,
                     'delete': true,
                     create: true,
                     list: true
                     },*/
                    users:  {
                        read: true,
                        write: true,
                        create: true,
                        'delete': true,
                        list: true
                    }
                }
            };
        }

        if (options.checked) {
            return callback(null, options);
        }

        if (!options.acl) {
            that.getUserGroup(options.user, function (user, groups, acl) {
                options.acl    = acl || {};
                options.groups = groups;
                options.group  = groups ? groups[0] : null;
                checkObjectRights(id, options, flag, callback);
            });
            return;
        }

        // if user or group objects
        if (regUser.test(id) || regGroup.test(id)) {
            // If user may write
            if (flag === 2 && !options.acl.users.write) {// write
                return callback('permissionError', options);
            }

            // If user may read
            if (flag === 4 && !options.acl.users.read) {// read
                return callback('permissionError', options);
            }

            // If user may delete
            if (flag === 'delete' && !options.acl.users.delete) {// delete
                return callback('permissionError', options);
            }

            // If user may list
            if (flag === 'list' && !options.acl.users.list) {// list
                return callback('permissionError', options);
            }

            // If user may create
            if (flag === 'create' && !options.acl.users.create) {// create
                return callback('permissionError', options);
            }

            if (flag === 'delete') flag = 2; // write
        }

        // If user may write
        if (flag === 2 && !options.acl.object.write) {// write
            return callback('permissionError', options);
        }

        // If user may read
        if (flag === 4 && !options.acl.object.read) {// read
            return callback('permissionError', options);
        }

        // If user may delete
        if (flag === 'delete' && !options.acl.object.delete) {// delete
            return callback('permissionError', options);
        }

        // If user may list
        if (flag === 'list' && !options.acl.object.list) {// list
            return callback('permissionError', options);
        }

        if (flag === 'delete') flag = 2; // write

        options.checked = true;

        if (id && !checkObject(id, options, flag)) {
            return callback('permissionError', options);
        }

        return callback(null, options);
    }

    function clone(obj) {
        if (obj === null || obj === undefined || typeof obj !== 'object') {
            return obj;
        }

        let temp = obj.constructor(); // changed

        for (let key in obj) {
            if (obj.hasOwnProperty(key)) {
                temp[key] = clone(obj[key]);
            }
        }
        return temp;
    }

    function pattern2RegEx(pattern) {
        if (pattern !== '*') {
            if (pattern[0] === '*' && pattern[pattern.length - 1] !== '*') pattern += '$';
            if (pattern[0] !== '*' && pattern[pattern.length - 1] === '*') pattern = '^' + pattern;
        }
        pattern = pattern.replace(/\./g, '\\.');
        pattern = pattern.replace(/\*/g, '.*');
        return pattern;
    }

    function deleteOldBackupFiles() {
        // delete files only if settings.backupNumber is not 0
        let files = fs.readdirSync(backupDir);
        files.sort();
        const limit = Date.now() - settings.backup.hours * 3600000;

        for (let f = files.length - 1; f >= 0; f--) {
            if (!files[f].match(/_objects.json.gz$/)) {
                files.splice(f, 1);
            }
        }

        while (files.length > settings.backup.files) {
            let file = files.shift();
            // extract time
            const ms = new Date(file.substring(0, 10) + ' ' + file.substring(11, 16).replace('-', ':') + ':00').getTime();
            if (limit > ms) {
                try {
                    fs.unlink(backupDir + file);
                } catch (e) {
                    log.error(`Cannot delete file "${backupDir + file}: ${JSON.stringify(e)}`);
                }
            }
        }
    }

    function getTimeStr(date) {
        let dateObj = new Date(date);

        let text = dateObj.getFullYear().toString() + '-';
        let v = dateObj.getMonth() + 1;
        if (v < 10) text += '0';
        text += v.toString() + '-';

        v = dateObj.getDate();
        if (v < 10) text += '0';
        text += v.toString() + '_';

        v = dateObj.getHours();
        if (v < 10) text += '0';
        text += v.toString() + '-';

        v = dateObj.getMinutes();
        if (v < 10) text += '0';
        text += v.toString();

        return text;
    }

    function saveConfig() {
        if (fs.existsSync(objectsName)) {
            let old = fs.readFileSync(objectsName);
            fs.writeFileSync(objectsName + '.bak', old);
        }
        try {
            const actual = JSON.stringify(objects);
            fs.writeFileSync(objectsName, actual);

            if (!settings.backup.disabled) {
                // save files for the last x hours
                const now = Date.now();

                // makes backups only if settings.backupInterval is not 0
                if (settings.backup.period && (!lastSave || now - lastSave > settings.backup.period)) {
                    lastSave = now;
                    let backFileName = backupDir + getTimeStr(now) + '_objects.json.gz';

                    if (!fs.existsSync(backFileName)) {
                        zlib = zlib || require('zlib');
                        let output = fs.createWriteStream(backFileName);
                        let compress = zlib.createGzip();
                        /* The following line will pipe everything written into compress to the file stream */
                        compress.pipe(output);
                        /* Since we're piped through the file stream, the following line will do:
                           'Hello World!'->gzip compression->file which is the desired effect */
                        compress.write(actual);
                        compress.end();

                        // analyse older files
                        deleteOldBackupFiles();
                    }
                }
            }
        } catch (e) {
            log.error(namespace + ' Cannot save file ' + objectsName + ': ' + e);
        }
        if (configTimer) {
            clearTimeout(configTimer);
            configTimer = null;
        }
    }

    function subscribe(socket, type, pattern, options) {
        socket._subscribe = socket._subscribe || {};
        let s = socket._subscribe[type] = socket._subscribe[type] || [];
        for (let i = 0; i < s.length; i++) {
            if (s[i].pattern === pattern) return;
        }

        s.push({pattern: pattern, regex: new RegExp(pattern2RegEx(pattern)), options: options});
    }

    function unsubscribe(socket, type, pattern /*, options */) {
        if (!socket._subscribe || !socket._subscribe[type]) return;
        let s = socket._subscribe[type];
        for (let i = 0; i < s.length; i++) {
            if (s[i].pattern === pattern) {
                s.splice(i, 1);
                return;
            }
        }
    }

    function publish(socket, type, id, obj) {
        if (!socket._subscribe || !socket._subscribe[type]) return;
        let s = socket._subscribe[type];
        for (let i = 0; i < s.length; i++) {
            if (s[i].regex.test(id)) {
                socket.emit('message', s[i].pattern, id, obj);
                return;
            }
        }
    }

    function publishAll(type, id, obj) {
        if (id === undefined) {
            console.log('Problem');
        }

        let clients = server.io.sockets.connected;

        for (let i in clients) {
            if (clients.hasOwnProperty(i)) {
                publish(clients[i], type, id, obj);
            }
        }

        if (change && that._subscribe && that._subscribe[type]) {
            for (let j = 0; j < that._subscribe[type].length; j++) {
                if (that._subscribe[type][j].regex.test(id)) {
                    setImmediate(change, id, obj);
                    break;
                }
            }
        }
    }

    /*
    function storeHistory(id, obj) {
        let parts = id.split('.');
        let date = parts.pop();
        let file = historyName + date + '/' + parts.join('.') + '.json';

        if (!fs.existsSync(historyName + date)) fs.mkdirSync(historyName + date);

        fs.writeFileSync(file, JSON.stringify(obj.common.data, null, 2));

        delete obj.common.data;
    }

    function today() {
        let dateObj = new Date();

        let text = dateObj.getFullYear().toString();
        let v = dateObj.getMonth() + 1;
        if (v < 10) text += '0';
        text += v.toString();

        v = dateObj.getDate();
        if (v < 10) text += '0';
        text += v.toString();

        return text;
    }

    function loadHistory(id, obj) {
        let parts = id.split('.');
        let date = parts.pop();
        let file = historyName + date + '/' + parts.join('.') + '.json';

        if (fs.existsSync(file)) {
            if (!obj || !obj.common) {
                obj = {
                    type: 'history',
                    common: {
                        source: id,
                        day:    date,
                        data:   []
                    },
                    native: {}
                };
            }

            try {
                obj.common.data = JSON.parse(fs.readFileSync(file));
            } catch (e) {
                log.error(namespace + ' Cannot parse file ' + file + ': ' + e.message);
                obj.common.data = [];
            }
        }
    }*/

    this.subscribeConfig = function (pattern, options, callback) {
        if (!options || !options.checked) {
            let socket = this;
            checkObjectRights(null, options, 'list', function (err, options) {
                if (err) {
                    if (typeof callback === 'function') callback(err);
                } else {
                    return that.subscribeConfig.call(socket, pattern, options, callback);
                }
            }.bind(this));
            return;
        }

        subscribe(this, 'objects', pattern, options);
        if (typeof callback === 'function') {
            setImmediate(function () {
                callback();
            })
        }
    };
    this.subscribe   = this.subscribeConfig;

    this.unsubscribeConfig = function (pattern, options, callback) {
        if (!options || !options.checked) {
            let socket = this;
            checkObjectRights(null, options, 'list', function (err, options) {
                if (err) {
                    if (typeof callback === 'function')callback(err);
                } else {
                    return that.unsubscribeConfig.call(socket, pattern, options, callback);
                }
            }.bind(this));
            return;
        }
        unsubscribe(this, 'objects', pattern);
        if (typeof callback === 'function') {
            setImmediate(function () {
                callback();
            });
        }
    };
    this.unsubscribe = this.unsubscribeConfig;

    this.chownObject = function (pattern, options, callback) {
        options = options || {};
        if (typeof options !== 'object') {
            options = {owner: options};
        }

        if (!options.ownerGroup && options.group) options.ownerGroup = options.group;
        if (!options.owner && options.user)  options.owner = options.user;

        if (!options.owner) {
            log.error(namespace + ' user is not defined');
            if (typeof callback === 'function') callback('invalid parameter');
            return;
        }

        if (!options.ownerGroup) {
            // get user group
            this.getUserGroup(options.owner, function (user, groups /* , permissions*/) {
                if (!groups || !groups[0]) {
                    if (typeof callback === 'function') callback('user "' + options.owner + '" belongs to no group');
                    return;
                } else {
                    options.ownerGroup = groups[0];
                }
                that.chownObject(pattern, options, callback);
            });
            return;
        }

        if (!options.checked) {
            checkObjectRights(null, options, 0x2/*write*/, function (err, options) {
                if (err) {
                    if (typeof callback === 'function') callback(err);
                } else {
                    if (!options.acl.object || !options.acl.object.write) {
                        if (typeof callback === 'function') callback('permissionError');
                    } else {
                        return that.chownObject(pattern, options, callback);
                    }
                }
            });
            return;
        }

        this.getConfigKeys(pattern, options, function (err, keys) {
            if (err) {
                if (typeof callback === 'function') callback(err);
                return;
            }
            let list = [];
            for (let k = 0; k < keys.length; k++) {
                if (!checkObject(keys[k], options, 2/*write*/)) continue;
                if (!objects[keys[k]].acl) {
                    objects[keys[k]].acl = {
                        owner:      (defaultNewAcl && defaultNewAcl.owner)      || 'system.user.admin',
                        ownerGroup: (defaultNewAcl && defaultNewAcl.ownerGroup) || 'system.group.administrator',
                        object:     (defaultNewAcl && defaultNewAcl.object)     || 0x644 // '0644'
                    };
                    if (objects[keys[k]].type === 'state') {
                        objects[keys[k]].acl.state = (defaultNewAcl && defaultNewAcl.state) || 0x644; // '0644'
                    }
                }
                objects[keys[k]].acl.owner      = options.owner;
                objects[keys[k]].acl.ownerGroup = options.ownerGroup;
                list.push(Object.assign({}, objects[keys[k]]));
            }
            if (typeof callback === 'function') callback(null, list);
            if (!configTimer) configTimer = setTimeout(saveConfig, 5000);
        });
    };

    this.chmodObject = function (pattern, options, callback) {
        options = options || {};

        if (typeof options !== 'object') {
            options = {object: options};
        }

        if (options.mode && !options.object) options.object = options.mode;

        if (options.object === undefined) {
            log.error(namespace + ' mode is not defined');
            if (typeof callback === 'function') callback('invalid parameter');
            return;
        } else if (typeof options.mode === 'string') {
            options.mode = parseInt(options.mode, 16);
        }

        if (!options.checked) {
            checkObjectRights(null, options, 0x2/*write*/, function (err, options) {
                if (err) {
                    if (typeof callback === 'function') callback(err);
                } else {
                    if (!options.acl.file.write) {
                        if (typeof callback === 'function') callback('permissionError');
                    } else {
                        return that.chmodObject(pattern, options, callback);
                    }
                }
            });
            return;
        }
        this.getConfigKeys(pattern, options, function (err, keys) {
            if (err) {
                if (typeof callback === 'function') callback(err);
                return;
            }
            let list = [];
            for (let k = 0; k < keys.length; k++) {
                if (!checkObject(keys[k], options, 2/*write*/)) continue;
                if (!objects[keys[k]].acl) {
                    objects[keys[k]].acl = {
                        owner:      (defaultNewAcl && defaultNewAcl.owner)      || 'system.user.admin',
                        ownerGroup: (defaultNewAcl && defaultNewAcl.ownerGroup) || 'system.group.administrator',
                        object:     (defaultNewAcl && defaultNewAcl.object)     || 0x644 // '0644'
                    };
                    if (objects[keys[k]].type === 'state') {
                        objects[keys[k]].acl.state = (defaultNewAcl && defaultNewAcl.state) || 0x644; // '0644'
                    }
                }
                if (options.object !== undefined) objects[keys[k]].acl.object = options.object;
                if (options.state  !== undefined) objects[keys[k]].acl.state  = options.state;
                list.push(Object.assign({}, objects[keys[k]]));
            }
            if (typeof callback === 'function') callback(null, list);
            if (!configTimer) configTimer = setTimeout(saveConfig, 5000);
        });
    };

    this.getObject = function (id, options, callback) {
        if (typeof options === 'function') {
            callback = options;
            options = null;
        }

        if (!options || !options.checked) {
            checkObjectRights(id, options, 0x4/*read*/, function (err, options) {
                if (err) {
                    if (typeof callback === 'function') callback(err);
                } else {
                    return this.getObject(id, options, callback);
                }
            }.bind(this));
            return;
        }

        if (typeof callback === 'function') {
            let obj = clone(objects[id]);
            // Read history from file
            /*if (regHistory.test(id)) {
                if (!obj) obj = {};
                if (!obj.common || !obj.common.data) loadHistory(id, obj);

                if (obj.common && (!objects[id] || !objects[id].common)) objects[id] = obj;

                // store the history for today in cache
                if (obj.common && obj.common.day) {
                    if (today() === obj.common.day) {
                        objects[id].common.data = obj.common.data;
                    } else if (objects[id].common.data) {
                        delete objects[id].common.data;
                    }
                }
            }*/

            if (typeof callback === 'function') {
                setImmediate(callback, null, obj);
            }
        }
    };

    this.getObjectAsync = function (id, options) {
        return new Promise((resolve, reject) => {
            this.getObject(id, options, (err, obj) => {
                if (err) {
                    reject(err);
                } else {
                    resolve(obj);
                }
            });
        });
    };

    this.getKeys = function (pattern, options, callback, dontModify) {
        if (typeof options === 'function') {
            callback = options;
            options = null;
        }
        if (!options || !options.checked) {
            checkObjectRights(null, options, 'list', function (err, options) {
                if (err) {
                    if (typeof callback === 'function') callback(err);
                } else {
                    return this.getConfigKeys(pattern, options, callback, dontModify);
                }
            }.bind(this));
            return;
        }

        let r = new RegExp(pattern2RegEx(pattern));
        let result = [];
        for (let id in objects) {
            if (!objects.hasOwnProperty(id)) continue;
            if (r.test(id) && checkObject(id, options, 'list')) {
                result.push(id);
            }
        }
        result.sort();
        if (typeof callback === 'function') {
            setImmediate(function () {
                callback(null, result);
            });
        }
    };
    this.getConfigKeys = this.getKeys;

    this.getObjects = function (keys, options, callback, dontModify) {
        if (typeof options === 'function') {
            callback = options;
            options = null;
        }
        if (!options || !options.checked) {
            checkObjectRights(null, options, 0x4/*read*/, function (err, options) {
                if (err) {
                    if (typeof callback === 'function') callback(err);
                } else {
                    return this.getObjects(keys, options, callback, dontModify);
                }
            }.bind(this));
            return;
        }

        if (!keys) {
            if (typeof callback === 'function') callback('no keys', null);
            return;
        }
        if (!keys.length) {
            if (typeof callback === 'function') callback(null, []);
            return;
        }
        let result = [];
        for (let i = 0; i < keys.length; i++) {
            if (checkObject(keys[i], options, 4/*read*/)) {
                result.push(clone(objects[keys[i]]));
            } else {
                result.push({error: 'permissionError'});
            }
        }
        if (typeof callback === 'function') {
            setImmediate(function () {
                callback(null, result);
            });
        }
    };

    this.getObjectsByPattern = (pattern, options, callback) => {
        if (typeof options === 'function') {
            callback = options;
            options = null;
        }
        if (!options || !options.checked) {
            checkObjectRights(null, options, 0x4/*read*/, (err, options) => {
                if (err) {
                    if (typeof callback === 'function') callback(err);
                } else {
                    return this.getObjectsByPattern(pattern, options, callback);
                }
            });
            return;
        }

        let r = new RegExp(pattern2RegEx(pattern));
        let keys = [];
        for (let id in objects) {
            if (!objects.hasOwnProperty(id)) continue;
            if (r.test(id) && checkObject(id, options, 0x4/*read*/)) {
                keys.push(id);
            }
        }
        keys.sort();
        let result = [];
        for (let i = 0; i < keys.length; i++) {
            result.push(JSON.parse(JSON.stringify(objects[keys[i]])));
        }
        if (typeof callback === 'function') {
            setImmediate(function () {
                callback(null, result);
            });
        }
    };

    this.getObjectsByPatternAsync = (pattern, options) => {
        return new Promise((resolve, reject) => {
            this.getObjectsByPattern(pattern, options, (err, objs) => {
                if (err) {
                    reject(err);
                } else {
                    resolve(objs);
                }
            })
        });
    };

    /**
     * set anew or update object
     *
     * This function writes the object into DB
     *
     * @alias setObject
     * @memberof objectsInMemServer
     * @param {string} id ID of the object
     * @param {object} obj
     * @param {object} options options for access control are optional
     * @param {function} callback return function
     */
    this.setObject = function (id, obj, options, callback) {
        if (typeof options === 'function') {
            callback = options;
            options = null;
        }
        if (!options || !options.checked) {
            checkObjectRights(id, options, 0x2/*write*/, function (err, options) {
                if (err) {
                    if (typeof callback === 'function') {
                        callback(err);
                    }
                } else {
                    return this.setObject(id, obj, options, callback);
                }
            }.bind(this));
            return;
        }

        if (!id || id.indexOf('*') !== -1) {
            if (typeof callback === 'function') {
                callback(`Invalid ID: ${id}`);
            }
            return;
        }

        if (!obj) {
            log.error(namespace + ' setObject: Argument object is null');
            if (typeof callback === 'function') {
                callback('obj is null');
            }
            return;
        }

        obj._id = id;

        if (id === 'system.config' && obj && obj.common && objects[id] && objects[id].common && JSON.stringify(obj.common.defaultNewAcl) !== JSON.stringify(objects[id].common.defaultNewAcl)) {
            objects[id] = obj;
            return setDefaultAcl(function () {
                that.setObject(id, obj, options, callback);
            });
        }

        if (!tools.checkNonEditable(objects[id], obj)) {
            if (typeof callback === 'function') {
                callback('Invalid password for update of vendor information');
            }
            return;
        }

        // do not delete common settings, like "history" or "mobile". It can be erased only with "null"
        if (objects[id] && objects[id].common) {
            for (let i = 0; i < preserveSettings.length; i++) {
                // remove settings if desired
                if (obj.common && obj.common[preserveSettings[i]] === null) {
                    delete obj.common[preserveSettings[i]];
                    continue;
                }

                if (objects[id].common[preserveSettings[i]] !== undefined && (!obj.common || obj.common[preserveSettings[i]] === undefined)) {
                    if (!obj.common) obj.common = {};
                    obj.common[preserveSettings[i]] = objects[id].common[preserveSettings[i]];
                }
            }
        }

        if (objects[id] && objects[id].acl && !obj.acl) {
            obj.acl = objects[id].acl;
        }

        // add user default rights
        if (defaultNewAcl && !obj.acl) {
            obj.acl = Object.assign({}, defaultNewAcl);
            delete obj.acl.file;
            if (obj.type !== 'state') {
                delete obj.acl.state;
            }
            if (options.owner) {
                obj.acl.owner = options.owner;

                if (!options.ownerGroup) {
                    obj.acl.ownerGroup = null;
                    this.getUserGroup(options.owner, function (user, groups /* , permissions */) {
                        if (!groups || !groups[0]) {
                            options.ownerGroup = (defaultNewAcl && defaultNewAcl.ownerGroup) || 'system.group.administrator';
                        } else {
                            options.ownerGroup = groups[0];
                        }
                        that.setObject(id, obj, options, callback);
                    });
                    return;
                }
            }
        }
        if (defaultNewAcl && obj.acl && !obj.acl.ownerGroup && options.ownerGroup) {
            obj.acl.ownerGroup = options.ownerGroup;
        }

        objects[id] = JSON.parse(JSON.stringify(obj));
        publishAll('objects', id, obj);
        if (typeof callback === 'function') {
            setImmediate(function () {
                callback(null, {id: id});
            });
        }
        if (!configTimer) {
            configTimer = setTimeout(saveConfig, 5000);
        }
    };

    this.setObjectAsync = (id, obj, options) => {
        return new Promise((resolve, reject) => {
            this.setObject(id, obj, options, err => {
                if (err) {
                    reject(err);
                } else {
                    resolve();
                }
            })
        });
    };

    this.delObject = function (id, options, callback) {
        if (typeof options === 'function') {
            callback = options;
            options = null;
        }

        if (!options || !options.checked) {
            checkObjectRights(id, options, 'delete', function (err, options) {
                if (err) {
                    if (typeof callback === 'function') callback(err);
                } else {
                    return this.delObject(id, options, callback);
                }
            }.bind(this));
            return;
        }

        if (objects[id]) {
            if (objects[id].common && objects[id].common.dontDelete) {
<<<<<<< HEAD
                if (typeof callback === 'function') {
                    setImmediate(function () {
                        callback('Object is marked as non deletable');
                    });
                }
                return;
=======
                return setImmediate(function () {
                    if (typeof callback === 'function') callback('Object is marked as non deletable');
                });
>>>>>>> c4e3aab3
            }

            delete objects[id];
            publishAll('objects', id, null);
            if (typeof callback === 'function') {
                setImmediate(function () {
                    if (typeof callback === 'function') callback(null);
                });
            }
            if (!configTimer) {
                configTimer = setTimeout(saveConfig, 5000);
            }
        } else {
            if (typeof callback === 'function') {
                setImmediate(function () {
                    if (typeof callback === 'function') callback('Not exists');
                });
            }
        }
    };

    this.delObjectAsync = function (id, options) {
        return new Promise((resolve, reject) => {
            this.delObject(id, options, err => {
                if (err) {
                    reject(err);
                } else {
                    resolve();
                }
            });
        });
    };

    this._applyView = function (func, params, options, callback) {
        if (typeof options === 'function') {
            callback = options;
            options = null;
        }

        if (!options || !options.checked) {
            checkObjectRights(null, options, 'list', function (err, options) {
                if (err) {
                    if (typeof callback === 'function') callback(err);
                } else {
                    return this._applyView(func, params, options, callback);
                }
            }.bind(this));
            return;
        }

        let result = {
            rows: []
        };

        function _emit_(id, obj) {
            result.rows.push({id: id, value: obj});
        }

        let f = eval('(' + func.map.replace(/emit/g, '_emit_') + ')');

        for (let id in objects) {
            if (!objects.hasOwnProperty(id)) continue;
            if (params) {
                if (params.startkey && id < params.startkey) continue;
                if (params.endkey   && id > params.endkey)   continue;
            }
            if (objects[id]) {
                try {
                    f(objects[id]);
                } catch (e) {
                    console.log('Cannot execute map: ' + e.message);

                }
            }
        }
        // Calculate max
        if (func.reduce === '_stats') {
            let max = null;
            for (let i = 0; i < result.rows.length; i++) {
                if (max === null || result.rows[i].value > max) {
                    max = result.rows[i].value;
                }
            }
            if (max !== null) {
                result.rows = [{id: '_stats', value: {max: max}}];
            } else {
                result.rows = [];
            }
        }

        if (typeof callback === 'function') callback(null, result);
    };

    this.getObjectView = function (design, search, params, options, callback) {
        if (typeof options === 'function') {
            callback = options;
            options = null;
        }

        if (!options || !options.checked) {
            checkObjectRights(null, options, 'list', function (err, options) {
                if (err) {
                    if (typeof callback === 'function') callback(err);
                } else {
                    return this.getObjectView(design, search, params, options, callback);
                }
            }.bind(this));
            return;
        }

        if (objects['_design/' + design]) {
            if (objects['_design/' + design].views && objects['_design/' + design].views[search]) {
                that._applyView(objects['_design/' + design].views[search], params, options, callback);
            } else {
                console.log('Cannot find search "' + search + '" in "' + design + '"');
                if (typeof callback === 'function') callback({status_code: 404, status_text: 'Cannot find search "' + search + '" in "' + design + '"'});
            }
        } else {
            console.log('Cannot find view "' + design + '"');
            if (typeof callback === 'function') callback({status_code: 404, status_text: 'Cannot find view "' + design + '"'});
        }
    };

    this.getObjectList = function (params, options, callback) {
        if (typeof options === 'function') {
            callback = options;
            options = null;
        }

        if (!options || !options.checked) {
            checkObjectRights(null, options, 'list', function (err, options) {
                if (err) {
                    if (typeof callback === 'function') callback(err);
                } else {
                    return this.getObjectList(params, options, callback);
                }
            }.bind(this));
            return;
        }
        // return rows with id and doc
        let result = {
            rows: []
        };

        for (let id in objects) {
            if (!checkObject(id, options, 'read')) continue;
            if (params) {
                if (params.startkey && id < params.startkey) continue;
                if (params.endkey   && id > params.endkey)   continue;
                if (!params.include_docs && id[0] === '_')    continue;
            }
            let obj = {id: id, value: clone(objects[id])};
            obj.doc = obj.value;

            if (options.sorted) {
                // insert sorted
                if (!result.rows.length) {
                    result.rows.push(obj);
                } else if (obj.id <= result.rows[0].id) {
                    result.rows.unshift(obj);
                } else if (obj.id >= result.rows[result.rows.length - 1].id) {
                    result.rows.push(obj);
                } else {
                    for (let t = 1; t < result.rows.length; t++) {
                        if (obj.id > result.rows[t - 1].id && obj.id <= result.rows[t].id) {
                            result.rows.splice(t, 0, obj);
                            break;
                        }
                    }
                }
            } else {
                result.rows.push(obj);
            }
        }
        if (typeof callback === 'function') callback(null, result);
    };

    this.getObjectListAsync = (params, options) => {
        return new Promise((resolve, reject) => {
            this.getObjectList(params, options, (err, arr) => {
                if (err) {
                    reject(err);
                } else {
                    resolve(arr);
                }
            })
        });
    };

    this.extendObject = function (id, obj, options, callback) {
        if (typeof options === 'function') {
            callback = options;
            options = null;
        }

        if (!options || !options.checked) {
            checkObjectRights(id, options, 2/*write*/, function (err, options) {
                if (err) {
                    if (typeof callback === 'function') callback(err);
                } else {
                    return this.extendObject(id, obj, options, callback);
                }
            }.bind(this));
            return;
        }

        if (!id || id.indexOf('*') !== -1) {
            if (typeof callback === 'function') {
                callback(`Invalid ID: ${id}`);
            }
            return;
        }

        if (id === 'system.config' && obj && obj.common && objects[id] && objects[id].common && JSON.stringify(obj.common.defaultNewAcl) !== JSON.stringify(objects[id].common.defaultNewAcl)) {
            objects[id] = obj;
            return setDefaultAcl(function () {
                that.extendObject(id, obj, options, callback);
            });
        }

        let oldObj;
        if (objects[id] && objects[id].nonEdit) {
            oldObj = Object.assign({}, objects[id])
        }

        objects[id] = objects[id] || {};
        objects[id] = extend(true, objects[id], obj);
        objects[id]._id = id;

        // add user default rights
        if (defaultNewAcl && !objects[id].acl) {
            objects[id].acl = Object.assign({}, defaultNewAcl);
            delete objects[id].acl.file;
            if (objects[id].type !== 'state') {
                delete objects[id].acl.state;
            }

            if (options.owner) {
                objects[id].acl.owner = options.owner;

                if (!options.ownerGroup) {
                    objects[id].acl.ownerGroup = null;
                    this.getUserGroup(options.owner, function (user, groups /*, permissions */) {
                        if (!groups || !groups[0]) {
                            options.ownerGroup = (defaultNewAcl && defaultNewAcl.ownerGroup) || 'system.group.administrator';
                        } else {
                            options.ownerGroup = groups[0];
                        }
                        that.extendObject(id, obj, options, callback);
                    });
                    return;
                }
            }
        }
        if (defaultNewAcl && options.ownerGroup && objects[id].acl && !objects[id].acl.ownerGroup) {
            objects[id].acl.ownerGroup = options.ownerGroup;
        }

        if (oldObj && !tools.checkNonEditable(oldObj, objects[id])) {
            if (typeof callback === 'function') {
                callback('Invalid password for update of vendor information');
            }
            return;
        }

        publishAll('objects', id, objects[id]);

        if (typeof callback === 'function') {
            setImmediate(function () {
                callback(null, {id: id, value: objects[id]}, id);
            });
        }

        if (!configTimer) configTimer = setTimeout(saveConfig, 5000);
    };

    this.extendObjectAsync = function (id, obj, options) {
        return new Promise((resolve, reject) => {
            this.extendObject(id, obj, options, err => {
                if (err) {
                    reject(err);
                } else {
                    resolve();
                }
            });
        });
    };

    this.setConfig = this.setObject;

    this.delConfig = this.delObject;

    this.getConfig = this.getObject;

    this.getConfigs = this.getObjects;

    this.findObject = function (idOrName, type, options, callback) {
        if (typeof options === 'function') {
            callback = options;
            options = null;
        }

        if (!options || !options.checked) {
            checkObjectRights(null, options, 'list', function (err, options) {
                if (err) {
                    if (typeof callback === 'function') callback(err);
                } else {
                    return this.findObject(idOrName, type, options, callback);
                }
            }.bind(this));
            return;
        }

        if (!objects) {
            if (typeof callback === 'function') callback('Not implemented');
            return;
        }

        // Assume it is ID
        if (objects[idOrName] && (!type || (objects[idOrName].common && objects[idOrName].common.type === type))) {
            if (typeof callback === 'function') callback(null, idOrName, objects[idOrName].common.name);
        } else {
            // Assume it is name
            for (let id in objects) {
                if (!checkObject(id, options, 4/*read*/)) continue;
                if (objects[id].common &&
                    objects[id].common.name === idOrName &&
                    (!type || (objects[id].common && objects[id].common.type === type))) {
                    if (typeof callback === 'function') callback(null, id, idOrName);
                    return;
                }
            }
            if (typeof callback === 'function') callback(null, null, idOrName);
        }
    };

    // can be called only from js-controller
    this.addPreserveSettings = function (settings) {
        if (typeof settings !== 'object') settings = [settings];

        for (let s = 0; s < settings.length; s++) {
            if (preserveSettings.indexOf(settings[s]) === -1) preserveSettings.push(settings[s]);
        }
    };

    this.destroyDB = function (options, callback) {
        if (typeof options === 'function') {
            callback = options;
            options = null;
        }
        options = options || {};

        if (!options.checked) {
            checkObjectRights(null, options, 0x2/*write*/, function (err, options) {
                if (err) {
                    if (typeof callback === 'function') callback(err);
                } else {
                    if (!options.acl.file.write) {
                        if (typeof callback === 'function') callback('permissionError');
                    } else {
                        return that.destroyDB(options, callback);
                    }
                }
            });
            return;
        }

        if (fs.existsSync(objectsName)) {
            fs.unlinkSync(objectsName);
        }
        if (typeof callback === 'function') callback();
    };

    function socketEvents(socket /*, user*/) {
        socket.on('writeFile', function (id, name, data, options, callback) {
            that.writeFile.apply(that, arguments);
        });

        socket.on('destroy', function (callback) {
            // client may not close DB
            if (typeof callback === 'function') callback();
            //that.destroy.apply(that, arguments);
        });

        socket.on('enableFileCache', function (enabled, options, callback) {
            that.enableFileCache.apply(that, arguments);
        });

        socket.on('readFile', function (id, name, params, options, callback) {
            that.readFile.apply(that, arguments);
        });

        socket.on('readDir', function (id, path, options, callback) {
            that.readDir.apply(that, arguments);
        });

        socket.on('unlink', function (id, name, options, callback) {
            that.unlink.apply(that, arguments);
        });

        socket.on('rename', function (id, oldName, newName, options, callback) {
            that.rename.apply(that, arguments);
        });

        socket.on('mkdir', function (id, dirname, callback) {
            that.mkdir.apply(that, arguments);
        });

        socket.on('chownFile', function (id, path, options, callback) {
            that.chownFile.apply(that, arguments);
        });

        socket.on('chmodFile', function (id, path, options, callback) {
            that.chmodFile.apply(that, arguments);
        });

        socket.on('rm', function (id, path, options, callback) {
            that.rm.apply(that, arguments);
        });

        socket.on('touch', function (id, path, options, callback) {
            that.touch.apply(that, arguments);
        });

        socket.on('subscribe', function (pattern, options) {
            // it must be "this" and not "that"
            that.subscribe.apply(this, arguments);
        });

        socket.on('unsubscribe', function (pattern, options) {
            // it must be "this" and not "that"
            that.unsubscribe.apply(this, arguments);
        });

        socket.on('getObjectView', function (design, search, params, options, callback) {
            that.getObjectView.apply(that, arguments);
        });

        socket.on('getObjectList', function (params, options, callback) {
            that.getObjectList.apply(that, arguments);
        });

        socket.on('extendObject', function (id, obj, options, callback) {
            that.extendObject.apply(that, arguments);
        });

        socket.on('setObject', function (id, obj, options, callback) {
            that.setObject.apply(that, arguments);
        });

        socket.on('delObject', function (id, options, callback) {
            that.delObject.apply(that, arguments);
        });

        socket.on('findObject', function (idOrName, type, options, callback) {
            that.findObject.apply(that, arguments);
        });

        socket.on('destroyDB', function (options, callback) {
            that.destroyDB.apply(that, arguments);
        });

        socket.on('getObject', function (id, options, callback) {
            that.getObject.apply(that, arguments);
        });

        socket.on('chownObject', function (pattern, options, callback) {
            that.chownObject.apply(that, arguments);
        });

        socket.on('chmodObject', function (pattern, options, callback) {
            that.chmodObject.apply(that, arguments);
        });

        socket.on('error', function (err) {
            log.error(namespace + ' ' + err);
        });
    }

    function initSocket(socket) {
        if (settings.auth) {
            let user = null;
            socketEvents(socket /*, user*/);
        } else {
            socketEvents(socket);
        }
    }

    function _initWebServer(settings, server) {

        try {
            if (settings.secure) {
                if (!settings.certificates) return;
                server.server = require('https').createServer(settings.certificates, function (req, res) {
                    res.writeHead(501);
                    res.end('Not Implemented');
                });
            } else {
                server.server = require('http').createServer(function (req, res) {
                    res.writeHead(501);
                    res.end('Not Implemented');
                });
            }
            server.server.listen(settings.port || 9001, (settings.host && settings.host !== 'localhost') ? settings.host : ((settings.host === 'localhost') ? '127.0.0.1' : undefined));
        } catch (e) {
            log.error(namespace + ' Cannot start inMem-objects on port ' + (settings.port || 9001) + ': ' + e.message);
            console.log('Cannot start inMem-objects on port ' + (settings.port || 9001) + ': ' + e.message);
            process.exit(24);
        }

        server.io = socketio.listen(server.server);

        if (settings.auth) {
            server.io.use(function (socket, next) {
                if (!socket.request._query.user || !socket.request._query.pass) {
                    console.log('No password or username!');
                    next(new Error('Authentication error'));
                } else {
                    next(new Error('Authentication error'));
                    // TODO
                    /*adapter.checkPassword(socket.request._query.user, socket.request._query.pass, function (res) {
                        if (res) {
                            console.log("Logged in: " + socket.request._query.user + ', ' + socket.request._query.pass);
                            return next();
                        } else {
                            console.log("Invalid password or user name: " + socket.request._query.user + ', ' + socket.request._query.pass);
                            next(new Error('Invalid password or user name'));
                        }
                    });*/
                }
            });
        }
        server.io.set('origins', '*:*');
        server.io.on('connection', initSocket);

        log.info(namespace + ' ' + (settings.secure ? 'Secure ' : '') + ' inMem-objects listening on port ' + (settings.port || 9001));
    }

    // Destructor of the class. Called by shutting down.
    this.destroy = function () {
        if (configTimer) saveConfig();

        saveFileSettings(true);

        if (server.io) {
            if (server.io.sockets && server.io.sockets.connected) {
                for (let s in server.io.sockets.connected) {
                    if (server.io.sockets.connected.hasOwnProperty(s)) {
                        delete server.io.sockets.connected[s];
                    }
                }
            }
            try {
                server.io.close();
            } catch (e) {
                console.log(e.message);
            }
        }
    };

    let __construct = (function () {
        if (fs.existsSync(objectsName)) {
            try {
                objects = JSON.parse(fs.readFileSync(objectsName).toString());
            } catch (e) {
                log.error(namespace + ' Cannot parse ' + objectsName + ': ' + e);
                if (fs.existsSync(objectsName + '.bak')) {
                    try {
                        objects = JSON.parse(fs.readFileSync(objectsName + '.bak').toString());
                    } catch (e) {
                        log.error(namespace + ' Cannot parse ' + objectsName + '.bak: ' + e);
                        objects = {};
                    }
                } else {
                    objects = {};
                }
            }
        } else if (fs.existsSync(objectsName + '.bak')) {
            try {
                objects = JSON.parse(fs.readFileSync(objectsName + '.bak').toString());
            } catch (e) {
                log.error(namespace + ' Cannot parse ' + objectsName + '.bak: ' + e);
                objects = {};
            }
        } else {
            objects = {};
        }

        // init default new acl
        if (objects['system.config'] && objects['system.config'].common && objects['system.config'].common.defaultNewAcl) {
            defaultNewAcl = Object.assign({}, objects['system.config'].common.defaultNewAcl);
        }

        // Create history directory
        // (!fs.existsSync(historyName)) fs.mkdirSync(historyName);

        change = settings.change || function (id /*, obj */) {
            log.silly(namespace + ' objects change: ' + id + ' ' + JSON.stringify(change));
        };

        // Check if directory exists
        objectsName = objectsName.replace(/\\/g, '/');
        /** @type {string|string[]} */
        let parts = objectsName.split('/');
        parts.pop();
        parts = parts.join('/');
        if (!fs.existsSync(parts)) fs.mkdirSync(parts);

        _initWebServer(settings.connection, server);

        if (settings.connected) {
            setImmediate(function () {
                settings.connected('InMemoryDB');
            });
        }
    })();
}

module.exports = ObjectsInMemServer;
<|MERGE_RESOLUTION|>--- conflicted
+++ resolved
@@ -1,3175 +1,3168 @@
-/**
- *      Object DB in memory - Server
- *
- *      Copyright 2013-2018 bluefox <dogafox@gmail.com>
- *
- *      MIT License
- *
- */
-
-/* jshint -W097 */
-/* jshint strict: false */
-/* jslint node: true */
-/* jshint -W061 */
-'use strict';
-
-const extend      = require('node.extend');
-const fs          = require('fs');
-const socketio    = require('socket.io');
-const tools       = require(__dirname + '/../tools');
-const getDefaultDataDir = tools.getDefaultDataDir;
-
-const stream   = require('stream');
-const util     = require('util');
-const Writable = stream.Writable;
-let   memStore = {};
-
-/* Writable memory stream */
-function WMStrm(key, options) {
-    // allow use without new operator
-    if (!(this instanceof WMStrm)) return new WMStrm(key, options);
-
-    Writable.call(this, options); // init super
-    this.key = key; // save key
-    memStore[key] = new Buffer(''); // empty
-}
-util.inherits(WMStrm, Writable);
-
-WMStrm.prototype._write = function (chunk, enc, cb) {
-	if (chunk) {
- 		// our memory store stores things in buffers
-		let buffer = (Buffer.isBuffer(chunk)) ?
-			chunk :  // already is Buffer use it
-			new Buffer(chunk, enc);  // string, convert
-
-		// concatenate to the buffer already there
-        if (!memStore[this.key]) {
-            memStore[this.key] = new Buffer('');
-            console.log('memstore for ' + this.key + ' is null');
-        }
-		memStore[this.key] = Buffer.concat([memStore[this.key], buffer]);
-	}
-    if (!cb) throw 'Callback is empty';
-	cb();
-};
-
-function ObjectsInMemServer(settings) {
-    if (!(this instanceof ObjectsInMemServer)) return new ObjectsInMemServer(settings);
-    settings = settings || {};
-
-    let change;
-    let zlib;
-    let that             = this;
-    let objects          = {};
-    let fileOptions      = {};
-    let files            = {};
-    let configTimer      = null;
-    let writeTimer       = null;
-    let writeIds         = [];
-    let users            = {};
-    let groups           = {};
-    let preserveSettings = [];
-    let regUser          = /^system\.user/;
-    let regGroup         = /^system\.group/;
-    let defaultAcl       = {
-        groups: [],
-        acl: {
-            file: {
-                list:     false,
-                read:     false,
-                write:    false,
-                create:   false,
-                'delete': false
-            },
-            object: {
-                list:     false,
-                read:     false,
-                write:    false,
-                'delete': false
-            }
-        }
-    };
-    let defaultNewAcl    = settings.defaultNewAcl || null;
-    let namespace        = settings.namespace || settings.hostname || '';
-    let lastSave         = null;
-
-    let dataDir = (settings.connection.dataDir || getDefaultDataDir());
-    if (dataDir) {
-        if (dataDir[0] === '.' && dataDir[1] === '.') {
-            dataDir = __dirname + '/../../' + dataDir;
-        } else if (dataDir[0] === '.' && dataDir[1] === '/') {
-            dataDir = __dirname + '/../../' + dataDir.substring(2);
-        }
-    }
-    dataDir = dataDir.replace(/\\/g, '/');
-    if (dataDir[dataDir.length - 1] !== '/') dataDir += '/';
-
-    // Create data directory
-    if (!fs.existsSync(dataDir)) {
-        fs.mkdirSync(dataDir);
-    }
-
-    let objectsName  = dataDir + 'objects.json';
-    const objectsDir = dataDir + 'files/';
-
-    settings.backup = settings.backup || {
-        disabled:   false,  // deactivates
-        files:      24,     // minimum number of files
-        hours:      48,     // hours
-        period:     120,    // minutes
-        path:       ''      // absolute path
-    };
-    const backupDir  = settings.backup.path || (dataDir + 'backup-objects/');
-
-    if (!settings.backup.disabled) {
-        zlib = zlib || require('zlib');
-        // Interval in minutes => to milliseconds
-        settings.backup.period = settings.backup.period === undefined ? 120 : parseInt(settings.backup.period);
-        if (isNaN(settings.backup.period)) {
-            settings.backup.period = 120;
-        }
-        settings.backup.period *= 60000;
-
-        settings.backup.files = settings.backup.files === undefined ? 24 : parseInt(settings.backup.files);
-        if (isNaN(settings.backup.files)) {
-            settings.backup.files = 24;
-        }
-
-        settings.backup.hours = settings.backup.hours === undefined ? 48 : parseInt(settings.backup.hours);
-        if (isNaN(settings.backup.hours)) {
-            settings.backup.hours = 48;
-        }
-        // Create backup directory
-        if (!fs.existsSync(backupDir)) {
-            fs.mkdirSync(backupDir);
-        }
-    }
-
-    let log = settings.logger;
-    if (!log) {
-        log = {
-            silly: function (msg) {/*console.log(msg);*/},
-            debug: function (msg) {/*console.log(msg);*/},
-            info:  function (msg) {/*console.log(msg);*/},
-            warn:  function (msg) {
-                console.log(msg);
-            },
-            error: function (msg) {
-                console.log(msg);
-            }
-        };
-    } else if (!log.silly) {
-        log.silly = log.debug;
-    }
-
-    let server = {
-        app:       null,
-        server:    null,
-        io:        null,
-        settings:  settings
-    };
-
-    /*function prepareRights(options) {
-     let fOptions = {};
-     options = options || {};
-     if (!options.user) {
-     options = {
-     user: 'system.user.admin',
-     params: options
-     };
-     }
-
-     // acl.owner = user that creates or owns the file
-     // acl.group = group, that assigned to file
-     // acl.permissions = '0777' - default 1 (execute, 2 write, 4 read
-     if (!options.user) {
-     fOptions.acl = {
-     owner:      'system.user.admin',
-     ownerGroup: 'system.group.administrator',
-     permissions: 0x644 // '0777'
-     };
-     } else {
-     fOptions.acl = {
-     owner: options.user
-     };
-     fOptions.acl.ownerGroup  = options.group;
-     fOptions.acl.permissions = 0x644;
-     }
-     fOptions.acl.ownerGroup  = fOptions.acl.ownerGroup || 'system.group.administrator';
-
-     return fOptions;
-     }*/
-
-    // -------------- FILE FUNCTIONS -------------------------------------------
-    // memServer specific function
-    function mkpathSync(rootpath, dirpath) {
-        // Remove filename
-        dirpath = dirpath.split('/');
-        dirpath.pop();
-        if (!dirpath.length) return;
-
-        for (let i = 0; i < dirpath.length; i++) {
-            rootpath += dirpath[i] + '/';
-            if (!fs.existsSync(rootpath)) {
-                fs.mkdirSync(rootpath);
-            }
-        }
-    }
-
-    function saveFileSettings(id, force) {
-        if (typeof id === 'boolean') {
-            force = id;
-            id = undefined;
-        }
-
-        if (id !== undefined && writeIds.indexOf(id) === -1) writeIds.push(id);
-
-        if (writeTimer) clearTimeout(writeTimer);
-
-        // if store immediately
-        if (force) {
-            writeTimer = null;
-            // Store dirs description
-            for (let _id = 0; _id < writeIds.length; _id++) {
-                try {
-                    fs.writeFileSync(objectsDir + writeIds[_id] + '/_data.json', JSON.stringify(fileOptions[writeIds[_id]]));
-                } catch (e) {
-                    log.error(namespace + ' Cannot write files: ' + objectsDir + writeIds[_id] + '/_data.json: ' + e.message);
-                }
-            }
-            writeIds = [];
-        } else {
-            writeTimer = setTimeout(function () {
-                // Store dirs description
-                for (let id = 0; id < writeIds.length; id++) {
-                    try {
-                        fs.writeFileSync(objectsDir + writeIds[id] + '/_data.json', JSON.stringify(fileOptions[writeIds[id]]));
-                    } catch (e) {
-                        log.error(namespace + ' Cannot write files: ' + objectsDir + writeIds[id] + '/_data.json: ' + e.message);
-                    }
-                }
-                writeIds = [];
-            }, 1000);
-        }
-    }
-
-    function checkFile(id, name, options, flag) {
-        if (typeof fileOptions[id][name].acl !== 'object') {
-            fileOptions[id][name] = {
-                mimeType: fileOptions[id][name],
-                acl: {
-                    owner:       (defaultNewAcl && defaultNewAcl.owner)      || 'system.user.admin',
-                    ownerGroup:  (defaultNewAcl && defaultNewAcl.ownerGroup) || 'system.group.administrator',
-                    permissions: (defaultNewAcl && defaultNewAcl.file)       || 0x644 // '0644'
-                }
-            };
-        }
-
-        // Set default owner group
-        fileOptions[id][name].acl.ownerGroup  = fileOptions[id][name].acl.ownerGroup  || (defaultNewAcl && defaultNewAcl.ownerGroup) || 'system.group.administrator';
-        fileOptions[id][name].acl.owner       = fileOptions[id][name].acl.owner       || (defaultNewAcl && defaultNewAcl.owner)      || 'system.user.admin';
-        fileOptions[id][name].acl.permissions = fileOptions[id][name].acl.permissions || (defaultNewAcl && defaultNewAcl.file)       || 0x644; // '0644'
-
-        if (options.user !== 'system.user.admin' &&
-            options.groups.indexOf('system.group.administrator') === -1 &&
-            fileOptions[id][name].acl) {
-            if (fileOptions[id][name].acl.owner !== options.user) {
-                // Check if the user is in the group
-                if (options.groups.indexOf(fileOptions[id][name].acl.ownerGroup) !== -1) {
-                    // Check group rights
-                    if (!(fileOptions[id][name].acl.permissions & (flag << 4))) {
-                        return false;
-                    }
-                } else {
-                    // everybody
-                    if (!(fileOptions[id][name].acl.permissions & flag)) {
-                        return false;
-                    }
-                }
-            } else {
-                // Check user rights
-                if (!(fileOptions[id][name].acl.permissions & (flag << 8))) {
-                    return false;
-                }
-            }
-        }
-        return true;
-    }
-
-    function checkFileRights(id, name, options, flag, callback) {
-        options = options || {};
-        if (!options.user) {
-            // Before files converted, lets think: if no options it is admin
-            options = {
-                user:    'system.user.admin',
-                params:  options,
-                group:   'system.group.administrator'
-            };
-        }
-
-        if (options.checked) {
-            return callback(null, options);
-        }
-
-        if (!options.acl) {
-            that.getUserGroup(options.user, function (user, groups, acl) {
-                options.acl    = acl || {};
-                options.groups = groups;
-                options.group  = groups ? groups[0] : null;
-                checkFileRights(id, name, options, flag, callback);
-            });
-            return;
-        }
-        // If user may write
-        if (flag === 2 && !options.acl.file.write) {// write
-            return callback('permissionError', options);
-        }
-        // If user may read
-        if (flag === 4 && !options.acl.file.read) {// read
-            return callback('permissionError', options);
-        }
-
-        // read rights of file
-        if (!fileOptions[id]) {
-            if (fs.existsSync(objectsDir + id + '/_data.json')) {
-                try {
-                    fileOptions[id] = JSON.parse(fs.readFileSync(objectsDir + id + '/_data.json', 'utf8'));
-                } catch (e) {
-                    log.error(namespace + ' Cannot parse ' + objectsDir + id + '/_data.json: ' + e);
-                }
-            } else {
-                fileOptions[id] = {};
-            }
-        }
-
-        options.checked = true;
-        if (!name || !fileOptions[id] || !fileOptions[id][name]) {
-            return callback(null, options);
-        }
-        if (checkFile(id, name, options,flag)) {
-            return callback(null, options);
-        } else {
-            return callback('permissionError', options);
-        }
-
-        /*if (typeof fileOptions[id][name].acl !== 'object') {
-         fileOptions[id][name] = {
-         mimeType: fileOptions[id][name],
-         acl: {
-         owner:       'system.user.admin',
-         permissions: 0x644,
-         ownerGroup:  'system.group.administrator'
-         }
-         };
-         }
-         // Set default onwer group
-         fileOptions[id][name].acl.ownerGroup = fileOptions[id][name].acl.ownerGroup || 'system.group.administrator';
-
-         if (options.user !== 'system.user.admin' &&
-         options.groups.indexOf('system.group.administrator') === -1 &&
-         fileOptions[id][name].acl) {
-         if (fileOptions[id][name].acl.owner !== options.user) {
-         // Check if the user is in the group
-         if (options.groups.indexOf(fileOptions[id][name].acl.ownerGroup) !== -1) {
-         // Check group rights
-         if (!(fileOptions[id][name].acl.permissions & (flag << 4))) {
-         return callback('permissionError', options);
-         }
-         } else {
-         // everybody
-         if (!(fileOptions[id][name].acl.permissions & flag)) {
-         return callback('permissionError', options);
-         }
-         }
-         } else {
-         // Check user rights
-         if (!(fileOptions[id][name].acl.permissions & (flag << 8))) {
-         return callback('permissionError', options);
-         }
-         }
-         }
-         return callback(null, options);*/
-    }
-
-    function setDefaultAcl(callback) {
-        try {
-            defaultNewAcl = Object.assign({}, objects['system.config'].common.defaultNewAcl);
-        } catch (e) {
-            defaultNewAcl = {
-                owner: 'system.user.admin',
-                ownerGroup: 'system.group.administrator',
-                object: 0x664,
-                state: 0x664,
-                file: 0x664
-            };
-            objects['system.config'].common.defaultNewAcl = Object.assign({}, defaultNewAcl);
-        }
-
-        let count = 0;
-        // Set all objects without ACL to this one
-        for (let id in objects) {
-            if (objects.hasOwnProperty(id) && objects[id] && !objects[id].acl) {
-                objects[id].acl = Object.assign({}, defaultNewAcl);
-                delete objects[id].acl.file;
-                if (objects[id].type !== 'state') {
-                    delete objects[id].acl.state;
-                }
-
-                count++;
-            }
-        }
-        if (typeof callback === 'function') callback(null, count);
-    }
-
-    this.getUserGroup = function (user, callback) {
-        if (!user || typeof user !== 'string' || !user.match(/^system\.user\./)) {
-            console.log('invalid user name: ' + user);
-            user = JSON.stringify(user);
-            return callback.call(that, user, [], Object.assign({}, defaultAcl.acl));
-        }
-        if (users[user]) {
-            return callback.call(that, user, users[user].groups, users[user].acl);
-        }
-
-        // Read all groups
-        this.getObjectList({startkey: 'system.group.', endkey: 'system.group.\u9999'}, {checked: true}, function (err, arr) {
-            if (err) log.error(namespace + ' ' + err);
-            groups = [];
-            if (arr) {
-                // Read all groups
-                for (let g = 0; g < arr.rows.length; g++) {
-                    groups[g] = arr.rows[g].value;
-                    if (groups[g]._id === 'system.group.administrator') {
-                        groups[g].common.acl = {
-                            file: {
-                                list:     true,
-                                read:     true,
-                                write:    true,
-                                create:   true,
-                                'delete': true
-                            },
-                            object: {
-                                list:     true,
-                                read:     true,
-                                write:    true,
-                                create:   true,
-                                'delete': true
-                            },
-                            users: {
-                                list:     true,
-                                read:     true,
-                                write:    true,
-                                create:   true,
-                                'delete': true
-                            }
-                        };
-                    }
-                }
-            }
-
-            that.getObjectList({startkey: 'system.user.', endkey: 'system.user.\u9999'}, {checked: true}, function (err, arr) {
-                if (err) log.error(namespace + ' ' + err);
-                users = {};
-
-                if (arr) {
-                    for (let i = 0; i < arr.rows.length; i++) {
-                        users[arr.rows[i].value._id] = Object.assign({}, defaultAcl);
-                        if (arr.rows[i].value._id === 'system.user.admin') {
-                            users['system.user.admin'].acl.file = {
-                                list:     true,
-                                read:     true,
-                                write:    true,
-                                create:   true,
-                                'delete': true
-                            };
-                            users['system.user.admin'].acl.object = {
-                                create:   true,
-                                list:     true,
-                                read:     true,
-                                write:    true,
-                                'delete': true
-                            };
-                            users['system.user.admin'].acl.users = {
-                                create:   true,
-                                list:     true,
-                                read:     true,
-                                write:    true,
-                                'delete': true
-                            };
-                        }
-                    }
-                }
-
-                for (let g = 0; g < groups.length; g++) {
-                    if (!groups[g].common.members) continue;
-                    for (let m = 0; m < groups[g].common.members.length; m++) {
-                        let u = groups[g].common.members[m];
-                        if (!users[u]) {
-                            log.warn('Unknown user in group "' + g + '": ' + u);
-                            continue;
-                        }
-                        users[u].groups.push(groups[g]._id);
-
-                        if (groups[g].common.acl && groups[g].common.acl.file) {
-                            if (!users[u].acl || !users[u].acl.file) {
-                                users[u].acl      = users[u].acl || {};
-                                users[u].acl.file = users[u].acl.file || {};
-
-                                users[u].acl.file.create    = groups[g].common.acl.file.create;
-                                users[u].acl.file.read      = groups[g].common.acl.file.read;
-                                users[u].acl.file.write     = groups[g].common.acl.file.write;
-                                users[u].acl.file['delete'] = groups[g].common.acl.file['delete'];
-                                users[u].acl.file.list      = groups[g].common.acl.file.list;
-                            } else {
-                                users[u].acl.file.create    = users[u].acl.file.create    || groups[g].common.acl.file.create;
-                                users[u].acl.file.read      = users[u].acl.file.read      || groups[g].common.acl.file.read;
-                                users[u].acl.file.write     = users[u].acl.file.write     || groups[g].common.acl.file.write;
-                                users[u].acl.file['delete'] = users[u].acl.file['delete'] || groups[g].common.acl.file['delete'];
-                                users[u].acl.file.list      = users[u].acl.file.list      || groups[g].common.acl.file.list;
-                            }
-                        }
-
-                        if (groups[g].common.acl && groups[g].common.acl.object) {
-                            if (!users[u].acl || !users[u].acl.object) {
-                                users[u].acl        = users[u].acl || {};
-                                users[u].acl.object = users[u].acl.object || {};
-
-                                users[u].acl.object.create    = groups[g].common.acl.object.create;
-                                users[u].acl.object.read      = groups[g].common.acl.object.read;
-                                users[u].acl.object.write     = groups[g].common.acl.object.write;
-                                users[u].acl.object['delete'] = groups[g].common.acl.object['delete'];
-                                users[u].acl.object.list      = groups[g].common.acl.object.list;
-                            } else {
-                                users[u].acl.object.create    = users[u].acl.object.create    || groups[g].common.acl.object.create;
-                                users[u].acl.object.read      = users[u].acl.object.read      || groups[g].common.acl.object.read;
-                                users[u].acl.object.write     = users[u].acl.object.write     || groups[g].common.acl.object.write;
-                                users[u].acl.object['delete'] = users[u].acl.object['delete'] || groups[g].common.acl.object['delete'];
-                                users[u].acl.object.list      = users[u].acl.object.list      || groups[g].common.acl.object.list;
-                            }
-                        }
-
-                        if (groups[g].common.acl && groups[g].common.acl.users) {
-                            if (!users[u].acl || !users[u].acl.users) {
-                                users[u].acl       = users[u].acl || {};
-                                users[u].acl.users = users[u].acl.users || {};
-
-                                users[u].acl.users.create    = groups[g].common.acl.users.create;
-                                users[u].acl.users.read      = groups[g].common.acl.users.read;
-                                users[u].acl.users.write     = groups[g].common.acl.users.write;
-                                users[u].acl.users['delete'] = groups[g].common.acl.users['delete'];
-                                users[u].acl.users.list      = groups[g].common.acl.users.list;
-
-                            } else {
-                                users[u].acl.users.create    = users[u].acl.users.create    || groups[g].common.acl.users.create;
-                                users[u].acl.users.read      = users[u].acl.users.read      || groups[g].common.acl.users.read;
-                                users[u].acl.users.write     = users[u].acl.users.write     || groups[g].common.acl.users.write;
-                                users[u].acl.users['delete'] = users[u].acl.users['delete'] || groups[g].common.acl.users['delete'];
-                                users[u].acl.users.list      = users[u].acl.users.list      || groups[g].common.acl.users.list;
-                            }
-                        }
-                    }
-                }
-
-                callback.call(that, user, users[user] ? users[user].groups : [], users[user] ? users[user].acl : Object.assign({}, defaultAcl.acl));
-            });
-        });
-    };
-
-    this.getMimeType = function (ext) {
-        if (ext instanceof Array) ext = ext[0];
-        let _mimeType = 'text/javascript';
-        let isBinary  = false;
-
-        if (ext === '.css') {
-            _mimeType = 'text/css';
-        } else if (ext === '.ico') {
-            _mimeType = 'image/x-icon';
-            isBinary = true;
-        } else if (ext === '.bmp') {
-            _mimeType = 'image/bmp';
-            isBinary = true;
-        } else if (ext === '.png') {
-            isBinary = true;
-            _mimeType = 'image/png';
-        } else if (ext === '.jpg') {
-            isBinary = true;
-            _mimeType = 'image/jpeg';
-        } else if (ext === '.jpeg') {
-            isBinary = true;
-            _mimeType = 'image/jpeg';
-        } else if (ext === '.gif') {
-            isBinary = true;
-            _mimeType = 'image/gif';
-        } else if (ext === '.tif') {
-            isBinary = true;
-            _mimeType = 'image/tiff';
-        } else if (ext === '.js') {
-            _mimeType = 'application/javascript';
-        } else if (ext === '.html') {
-            _mimeType = 'text/html';
-        } else if (ext === '.htm') {
-            _mimeType = 'text/html';
-        } else if (ext === '.json') {
-            _mimeType = 'application/json';
-        } else if (ext === '.xml') {
-            _mimeType = 'text/xml';
-        } else if (ext === '.svg') {
-            _mimeType = 'image/svg+xml';
-        } else if (ext === '.eot') {
-            isBinary = true;
-            _mimeType = 'application/vnd.ms-fontobject';
-        } else if (ext === '.ttf') {
-            isBinary = true;
-            _mimeType = 'application/font-sfnt';
-        } else if (ext === '.cur') {
-            isBinary = true;
-            _mimeType = 'application/x-win-bitmap';
-        } else if (ext === '.woff') {
-            isBinary = true;
-            _mimeType = 'application/font-woff';
-        } else if (ext === '.wav') {
-            isBinary = true;
-            _mimeType = 'audio/wav';
-        } else if (ext === '.mp3') {
-            isBinary = true;
-            _mimeType = 'audio/mpeg3';
-        } else if (ext === '.avi') {
-            isBinary = true;
-            _mimeType = 'video/avi';
-        } else if (ext === '.mp4') {
-            isBinary = true;
-            _mimeType = 'video/mp4';
-        } else if (ext === '.mkv') {
-            isBinary = true;
-            _mimeType = 'video/mkv';
-        } else if (ext === '.zip') {
-            isBinary = true;
-            _mimeType = 'application/zip';
-        } else if (ext === '.ogg') {
-            isBinary = true;
-            _mimeType = 'audio/ogg';
-        } else if (ext === '.manifest') {
-            _mimeType = 'text/cache-manifest';
-        } else {
-            _mimeType = 'text/javascript';
-        }
-
-        return {mimeType: _mimeType, isBinary: isBinary};
-    };
-
-    this.insert = function (id, attName, ignore, options, obj, callback) {
-        if (typeof options === 'string') {
-            options = {mimeType: options};
-        }
-
-        //return pipe for write into redis
-        let strm = new WMStrm(id + '/' + attName);
-        strm.on('finish', function () {
-            if (!memStore[id + '/' + attName]) log.error(namespace + ' File ' + id + ' / ' +  attName + ' is empty');
-            that.writeFile(id, attName, memStore[id + '/' + attName] || '', options, function () {
-                if (memStore[id + '/' + attName] !== undefined) delete memStore[id + '/' + attName];
-                if (callback) setImmediate(callback, null, null);
-            });
-        });
-        return strm;
-    };
-
-    this.writeFile = function (id, name, data, options, callback) {
-        if (typeof options === 'function') {
-            callback = options;
-            options = null;
-        }
-        if (typeof options === 'string') {
-            options = {mimeType: options};
-        }
-
-        if (name[0] === '/') name = name.substring(1);
-
-        try {
-            if (!fileOptions[id]) {
-                if (fs.existsSync(objectsDir + id + '/_data.json')) {
-                    try {
-                        fileOptions[id] = JSON.parse(fs.readFileSync(objectsDir + id + '/_data.json', 'utf8'));
-                    } catch (e) {
-                        log.error(namespace + ' Cannot parse ' + objectsDir + id + '/_data.json: ' + e);
-                    }
-                } else {
-                    fileOptions[id] = {};
-                }
-            }
-
-            files[id] = files[id] || {};
-
-            // If file yet exists => check the permissions
-            if (!options || !options.checked) {
-                return checkFileRights(id, name, options, 0x2/*write*/, function (err, options) {
-                    if (err) {
-                        if (typeof callback === 'function') {
-                            callback(err);
-                        }
-                    } else {
-                        return that.writeFile(id, name, data, options, callback);
-                    }
-                });
-            }
-
-            try {
-                if (!fs.existsSync(objectsDir))      fs.mkdirSync(objectsDir);
-                if (!fs.existsSync(objectsDir + id)) fs.mkdirSync(objectsDir + id);
-            } catch (e) {
-                log.error(namespace + ' Cannot create directories: ' + objectsDir + id + ': ' + e.message);
-                log.error(namespace + ' Check the permissions! Or call "sudo chmod -R 777 *" in ' + tools.appName +' dir');
-                if (typeof callback === 'function') callback(e.message);
-                return;
-            }
-
-            let isBinary;
-            let ext         = name.match(/\.[^.]+$/);
-            let mime        = that.getMimeType(ext);
-            let _mimeType   = mime.mimeType;
-            isBinary        = mime.isBinary;
-
-            if (!fileOptions[id][name]) {
-                fileOptions[id][name] = {createdAt: (new Date()).getTime()};
-            }
-            if (!fileOptions[id][name].acl) {
-                fileOptions[id][name].acl = {
-                    owner:       options.user  || (defaultNewAcl && defaultNewAcl.owner)      || 'system.user.admin',
-                    ownerGroup:  options.group || (defaultNewAcl && defaultNewAcl.ownerGroup) || 'system.group.administrator',
-                    permissions: options.mode  || (defaultNewAcl && defaultNewAcl.file)       || 0x644
-                };
-            }
-
-            fileOptions[id][name].mimeType       = options.mimeType || _mimeType;
-            fileOptions[id][name].binary         = isBinary;
-            fileOptions[id][name].acl.ownerGroup = fileOptions[id][name].acl.ownerGroup || (defaultNewAcl && defaultNewAcl.ownerGroup) || 'system.group.administrator';
-            fileOptions[id][name].modifiedAt     = (new Date()).getTime();
-
-            if (isBinary) {
-                // Reload by read
-                delete files[id][name];
-            } else {
-                files[id][name] = data;
-            }
-
-            try {
-                // Create directories if complex structure
-                mkpathSync(objectsDir + id + '/', name);
-                // Store file
-                fs.writeFileSync(objectsDir + id + '/' + name, data, {'flag': 'w', 'encoding': isBinary ? 'binary' : 'utf8'});
-                // Store dir description
-                saveFileSettings(id);
-            } catch (e) {
-                log.error(namespace + ' Cannot write files: ' + objectsDir + id + '/' + name + ': ' + e.message);
-                if (typeof callback === 'function') callback(e.message);
-                return;
-            }
-            if (typeof callback === 'function') callback();
-        } catch (e) {
-            if (typeof callback === 'function') callback(e.message);
-        }
-    };
-
-    this.readFile = function (id, name, options, callback) {
-        if (typeof options === 'function') {
-            callback = options;
-            options  = null;
-        }
-
-        if (name[0] === '/') name = name.substring(1);
-
-        if (!options || !options.checked) {
-            checkFileRights(id, name, options, 0x4/*read*/, function (err, options) {
-                if (err) {
-                    if (typeof callback === 'function') callback(err);
-                } else {
-                    return that.readFile(id, name, options, callback);
-                }
-            });
-            return;
-        }
-
-        try {
-            if (!fileOptions[id]) {
-                if (fs.existsSync(objectsDir + id + '/_data.json')) {
-                    try {
-                        fileOptions[id] = JSON.parse(fs.readFileSync(objectsDir + id + '/_data.json', 'binary'));
-                    } catch (e) {
-                        log.error(namespace + ' Cannot parse ' + objectsDir + id + '/_data.json: ' + e);
-                        fileOptions[id] = {};
-                    }
-                } else {
-                    fileOptions[id] = {};
-                }
-            }
-
-            if (!files[id]) files[id] = {};
-
-            if (!files[id][name] || settings.connection.noFileCache || options.noFileCache) {
-                if (fs.existsSync(objectsDir + id + '/' + name)) {
-                    // Create description object if not exists
-                    if (!fileOptions[id][name]) {
-                        fileOptions[id][name] = {
-                            acl: {
-                                owner:       (defaultNewAcl && defaultNewAcl.owner)            || 'system.user.admin',
-                                ownerGroup:  (defaultNewAcl && defaultNewAcl.ownerGroup)       || 'system.group.administrator',
-                                permissions: (defaultNewAcl && defaultNewAcl.file.permissions) || 0x777
-
-                            }
-                        };
-                    }
-                    if (typeof fileOptions[id][name] !== 'object') {
-                        fileOptions[id][name] = {
-                            mimeType:    fileOptions[id][name],
-                            acl: {
-                                owner:       (defaultNewAcl && defaultNewAcl.owner)            || 'system.user.admin',
-                                ownerGroup:  (defaultNewAcl && defaultNewAcl.ownerGroup)       || 'system.group.administrator',
-                                permissions: (defaultNewAcl && defaultNewAcl.file.permissions) || 0x777
-                            }
-                        };
-                    }
-
-                    files[id][name] = fs.readFileSync(objectsDir + id + '/' + name);
-                    if (fileOptions[id][name].binary === undefined) {
-                        let pos = name.lastIndexOf('.');
-                        let ext = '';
-                        if (pos !== -1) ext = name.substring(pos);
-                        let mimeType = that.getMimeType(ext);
-                        fileOptions[id][name].binary   = mimeType.isBinary;
-                        fileOptions[id][name].mimeType = mimeType.mimeType;
-                    }
-
-                    if (!fileOptions[id][name].binary) {
-                        if (files[id][name]) files[id][name] = files[id][name].toString();
-                    }
-                } else {
-                    if (fileOptions[id][name] !== undefined) delete fileOptions[id][name];
-                    if (files[id][name]       !== undefined) delete files[id][name];
-                }
-            }
-
-            if (fileOptions[id][name] && !fileOptions[id][name].acl) {
-                // all files belongs to admin by default, but everyone can edit it
-                fileOptions[id][name].acl = {
-                    owner:       (defaultNewAcl && defaultNewAcl.owner)            || 'system.user.admin',
-                    ownerGroup:  (defaultNewAcl && defaultNewAcl.ownerGroup)       || 'system.group.administrator',
-                    permissions: (defaultNewAcl && defaultNewAcl.file.permissions) || 0x677
-                };
-            }
-
-            if (typeof callback === 'function') {
-                if (fileOptions[id][name] !== null && fileOptions[id][name] !== undefined) {
-                    if (!fileOptions[id][name].mimeType) {
-                        let _pos = name.lastIndexOf('.');
-                        let _ext = '';
-                        if (_pos !== -1) _ext = name.substring(_pos);
-                        let _mimeType = that.getMimeType(_ext);
-                        fileOptions[id][name].mimeType = _mimeType.mimeType;
-                    }
-                    callback(null, files[id][name], fileOptions[id][name].mimeType);
-                } else {
-                    callback('Not exists');
-                }
-            }
-        } catch (e) {
-            if (typeof callback === 'function') {
-                callback(e.message);
-            }
-        }
-    };
-
-    this.unlink = function (id, name, options, callback) {
-        if (typeof options === 'function') {
-            callback = options;
-            options  = null;
-        }
-
-        if (name[0] === '/') name = name.substring(1);
-
-        if (!options || !options.checked) {
-            checkFileRights(id, name, options, 0x2/*write*/, function (err, options) {
-                if (err) {
-                    if (typeof callback === 'function') callback(err);
-                } else {
-                    if (!options.acl.file['delete']) {
-                        if (typeof callback === 'function') callback('permissionError');
-                    } else {
-                        return that.unlink(id, name, options, callback);
-                    }
-                }
-            });
-            return;
-        }
-
-        try {
-            let changed = false;
-            if (!fileOptions[id]) {
-                if (fs.existsSync(objectsDir + id + '/_data.json')) {
-                    fileOptions[id] = JSON.parse(fs.readFileSync(objectsDir + id + '/_data.json', 'utf8'));
-                } else {
-                    fileOptions[id] = {};
-                }
-            }
-            if (fileOptions[id][name]) {
-                changed = true;
-                delete fileOptions[id][name];
-            }
-            if (files[id] && files[id][name]) {
-                delete files[id][name];
-            }
-            if (fs.existsSync(objectsDir + id + '/' + name)) {
-                let stat = fs.statSync(objectsDir + id + '/' + name);
-
-                if (stat.isDirectory()) {
-                    // read all entries and delete every one
-                    let fdir = fs.readdirSync(objectsDir + id + '/' + name);
-                    let cnt = 0;
-                    for (let f = 0; f < fdir.length; f++) {
-                        cnt++;
-                        that.unlink(id, name + '/' + fdir[f], options, function (err) {
-                            if (!--cnt) {
-                                log.debug('Delete directory ' + id + '/' + name);
-                                try {
-                                    fs.rmdirSync(objectsDir + id + '/' + name);
-                                } catch (e) {
-                                    log.error('Cannot delete directory "' + id + '/' + name + '": ' + e);
-                                }
-                                if (typeof callback === 'function') {
-                                    setImmediate(function () {
-                                        callback(err);
-                                    });
-                                }
-                            }
-                        });
-                    }
-                    if (!cnt) {
-                        log.debug('Delete directory ' + id + '/' + name);
-                        try {
-                            fs.rmdirSync(objectsDir + id + '/' + name);
-                        } catch (e) {
-                            log.error('Cannot delete directory "' + id + '/' + name + '": ' + e);
-                        }
-                        if (typeof callback === 'function') {
-                            setImmediate(function () {
-                                callback();
-                            });
-                        }
-                    }
-                } else {
-                    log.debug('Delete file ' + id + '/' + name);
-                    try {
-                        fs.unlinkSync(objectsDir + id + '/' + name);
-                    } catch (e) {
-                        log.error('Cannot delete file "' + id + '/' + name + '": ' + e);
-                    }
-                    if (typeof callback === 'function') {
-                        setImmediate(function () {
-                            callback();
-                        });
-                    }
-                }
-            } else {
-                if (typeof callback === 'function') {
-                    setImmediate(function () {
-                        callback('Not exists');
-                    });
-                }
-            }
-            // Store dir description
-            if (changed) saveFileSettings(id);
-        } catch (e) {
-            if (typeof callback === 'function') {
-                setImmediate(function () {
-                    callback(e.message);
-                });
-            }
-        }
-    };
-
-    this.delFile = this.unlink;
-
-    this.readDir = function (id, name, options, callback) {
-        if (typeof options === 'function') {
-            callback = options;
-            options = null;
-        }
-
-        if (!options || !options.checked) {
-            checkFileRights(id, name, options, 0x4/*read*/, function (err, options) {
-                if (err) {
-                    if (typeof callback === 'function') callback(err);
-                } else {
-                    if (!options.acl.file.list) {
-                        if (typeof callback === 'function') callback('permissionError');
-                    } else {
-                        return that.readDir(id, name, options, callback);
-                    }
-                }
-            });
-            return;
-        }
-        if (!fileOptions[id]) {
-            if (fs.existsSync(objectsDir + id + '/_data.json')) {
-                try {
-                    fileOptions[id] = JSON.parse(fs.readFileSync(objectsDir + id + '/_data.json', 'binary'));
-                } catch (e) {
-                    log.error(namespace + ' Cannot parse ' + objectsDir + id + '/_data.json: ' + e);
-                }
-            } else {
-                fileOptions[id] = {};
-            }
-        }
-        // Find all files and directories starts with name
-        let _files = [];
-        if (name[0] === '/') name = name.substring(1);
-
-        if (name && name[name.length - 1] !== '/') name += '/';
-        let len = (name) ? name.length : 0;
-        for (let f in fileOptions[id]) {
-            if (fileOptions[id].hasOwnProperty(f) && (!name || f.substring(0, len) === name)) {
-                /** @type {string|string[]} */
-                let rest = f.substring(len);
-                rest = rest.split('/', 2);
-                if (rest[0] && _files.indexOf(rest[0]) === -1) {
-                    _files.push(rest[0]);
-                }
-            }
-        }
-
-        if (fs.existsSync(objectsDir + id + '/' + name)) {
-            try {
-                let dirFiles = fs.readdirSync(objectsDir + id + '/' + name);
-                for (let i = 0; i < dirFiles.length; i++) {
-                    if (dirFiles[i] === '..' || dirFiles[i] === '.') continue;
-                    if (dirFiles[i] !== '_data.json' && _files.indexOf(dirFiles[i]) === -1) {
-                        _files.push(dirFiles[i]);
-                    }
-                }
-            } catch (e) {
-                if (typeof callback === 'function') {
-                    setImmediate(function () {
-                        callback(e, []);
-                    });
-                }
-                return;
-            }
-        } else {
-            if (typeof callback === 'function') {
-                setImmediate(function () {
-                    callback('Not exists', []);
-                });
-            }
-            return;
-        }
-
-        _files.sort();
-        let res = [];
-        for (let j = 0; j < _files.length; j++) {
-            if (_files[j] === '..' || _files[j] === '.') continue;
-            if (fs.existsSync(objectsDir + id + '/' + name + _files[j])) {
-                let stats = fs.statSync(objectsDir + id + '/' + name + _files[j]);
-                let acl = (fileOptions[id][name + _files[j]] && fileOptions[id][name + _files[j]].acl) ?
-                    Object.assign({}, fileOptions[id][name + _files[j]].acl) : // copy settings
-                {
-                    read:        true,
-                    write :      true,
-                    owner:       (defaultNewAcl && defaultNewAcl.owner)            || 'system.user.admin',
-                    ownerGroup:  (defaultNewAcl && defaultNewAcl.ownerGroup)       || 'system.group.administrator',
-                    permissions: (defaultNewAcl && defaultNewAcl.file.permissions) || 0x644
-                };
-
-                try {
-                    // if filter for user
-                    if (options.filter && acl) {
-                        // If user may not write
-                        if (!options.acl.file.write) {// write
-                            acl.permissions &= ~0x222;
-                        }
-                        // If user may not read
-                        if (!options.acl.file.read) {// read
-                            acl.permissions &= ~0x444;
-                        }
-
-                        if (options.user !== 'system.user.admin' && options.groups.indexOf('system.group.administrator') === -1) {
-                            if (acl.owner !== options.user) {
-                                // Check if the user is in the group
-                                if (options.groups.indexOf(acl.ownerGroup) !== -1) {
-                                    // Check group rights
-                                    if (!(acl.permissions & (0x6 << 4))) {
-                                        continue;
-                                    }
-                                    acl.read  = !!(acl.permissions & 0x40);
-                                    acl.write = !!(acl.permissions & 0x20);
-                                } else {
-                                    // everybody
-                                    if (!(acl.permissions & 0x6)) {
-                                        continue;
-                                    }
-                                    acl.read  = !!(acl.permissions & 0x4);
-                                    acl.write = !!(acl.permissions & 0x2);
-                                }
-                            } else {
-                                // Check user rights
-                                if (!(acl.permissions & (0x6 << 8))) {
-                                    continue;
-                                }
-                                acl.read  = !!(acl.permissions & 0x400);
-                                acl.write = !!(acl.permissions & 0x200);
-                            }
-                        } else {
-                            acl.read  = true;
-                            acl.write = true;
-                        }
-                    }
-                } catch (e) {
-                    log.error(namespace + ' Cannot read permssions of  ' + objectsDir + id + '/' + name + _files[j] + ': ' + e);
-                }
-
-                res.push({
-                    file:       _files[j],
-                    stats:      stats,
-                    isDir:      stats.isDirectory(),
-                    acl:        acl,
-                    modifiedAt: fileOptions[id][name + _files[j]] ? fileOptions[id][name + _files[j]].modifiedAt : undefined,
-                    createdAt:  fileOptions[id][name + _files[j]] ? fileOptions[id][name + _files[j]].createdAt : undefined
-                });
-            }
-        }
-
-        if (typeof callback === 'function') {
-            setImmediate(function () {
-                callback(null, res);
-            });
-        }
-    };
-
-    this.rename = function (id, oldName, newName, options, callback) {
-        if (typeof options === 'function') {
-            callback = options;
-            options = null;
-        }
-        if (oldName[0] === '/') oldName = oldName.substring(1);
-        if (newName[0] === '/') newName = newName.substring(1);
-
-        if (!options || !options.checked) {
-            checkFileRights(id, oldName, options, 0x2/*write*/, function (err, options) {
-                if (err) {
-                    if (typeof callback === 'function') callback(err);
-                } else {
-                    if (!options.acl.file.write) {
-                        if (typeof callback === 'function') callback('permissionError');
-                    } else {
-                        return that.rename(id, oldName, newName, options, callback);
-                    }
-                }
-            });
-            return;
-        }
-        try {
-            if (!fileOptions[id]) {
-                if (fs.existsSync(objectsDir + id + '/_data.json')) {
-                    fileOptions[id] = JSON.parse(fs.readFileSync(objectsDir + id + '/_data.json', 'utf8'));
-                } else {
-                    fileOptions[id] = {};
-                }
-            }
-            if (fileOptions[id][oldName]) {
-                let type = fileOptions[id][oldName];
-                delete fileOptions[id][oldName];
-                fileOptions[id][newName] = type;
-                fs.writeFileSync(objectsDir + id + '/_data.json', JSON.stringify(fileOptions[id]));
-            }
-            if (files[id] && files[id][oldName]) {
-                let data = files[id][oldName];
-                delete files[id][oldName];
-                files[id][newName] = data;
-            }
-            if (fs.existsSync(objectsDir + id + '/' + oldName)) {
-                fs.renameSync(objectsDir + id + '/' + oldName, objectsDir + id + '/' + newName);
-                if (typeof callback === 'function') callback();
-            } else {
-                if (typeof callback === 'function') callback('Not exists');
-            }
-        } catch (e) {
-            if (typeof callback === 'function') callback(e.message);
-        }
-    };
-
-    this.touch = function (id, name, options, callback) {
-        if (typeof options === 'function') {
-            callback = options;
-            options = null;
-        }
-        if (!options || !options.checked) {
-            checkFileRights(id, null, options, 0x2/*write*/, function (err, options) {
-                if (err) {
-                    if (typeof callback === 'function') callback(err);
-                } else {
-                    return that.touch(id, name, options, callback);
-                }
-            });
-            return;
-        }
-        try {
-            if (!fileOptions[id]) {
-                if (fs.existsSync(objectsDir + id + '/_data.json')) {
-                    fileOptions[id] = JSON.parse(fs.readFileSync(objectsDir + id + '/_data.json', 'utf8'));
-                } else {
-                    fileOptions[id] = {};
-                }
-            }
-
-            let regEx = new RegExp(pattern2RegEx(name));
-            let processed = [];
-            let now = (new Date()).getTime();
-            let changed = false;
-            for (let f in fileOptions[id]) {
-                if (!fileOptions[id].hasOwnProperty(f)) continue;
-                if (regEx.test(f) && checkFile(id, f, options, 2/*write*/)) {
-                    changed = true;
-                    // Check if file exists
-                    if (fs.existsSync(objectsDir + id + '/' + f)) {
-                        if (!fileOptions[id][f]) {
-                            fileOptions[id][f] = {};
-                            fileOptions[id][f].createdAt = now;
-                        }
-
-                        if (typeof fileOptions[id][f] !== 'object') {
-                            fileOptions[id][f] = {
-                                mimeType: fileOptions[id][f]
-                            };
-                        }
-
-                        if (!fileOptions[id][f].mimeType) {
-                            let pos = f.lastIndexOf('.');
-                            let ext = '';
-                            if (pos !== -1) ext = f.substring(pos);
-                            let mimeType = that.getMimeType(ext);
-                            fileOptions[id][f].binary   = mimeType.isBinary;
-                            fileOptions[id][f].mimeType = mimeType.mimeType;
-                        }
-
-                        if (!fileOptions[id][f].acl) {
-                            fileOptions[id][f].acl = {
-                                owner:       (defaultNewAcl && defaultNewAcl.owner)      || 'system.user.admin',
-                                ownerGroup:  (defaultNewAcl && defaultNewAcl.ownerGroup) || 'system.group.administrator',
-                                permissions: (defaultNewAcl && defaultNewAcl.file)       || 0x644 // '0644'
-                            };
-                        }
-                        let fOp = fileOptions[id][f];
-                        fOp.modifiedAt = now;
-
-                        let stats = fs.statSync(objectsDir + id + '/' + f);
-                        let parts = f.split('/');
-                        let fileName = parts.pop();
-                        processed.push({
-                            path:       parts.join('/'),
-                            file:       fileName,
-                            stats:      stats,
-                            isDir:      stats.isDirectory(),
-                            acl:        fOp.acl || {},
-                            modifiedAt: fOp.modifiedAt,
-                            createdAt:  fOp.createdAt
-                        });
-                    } else {
-                        delete fileOptions[id][f];
-                    }
-                }
-            }
-
-            // Store dir description
-            if (changed) fs.writeFileSync(objectsDir + id + '/_data.json', JSON.stringify(fileOptions[id]));
-
-            if (typeof callback === 'function') callback(null, processed);
-        } catch (e) {
-            if (typeof callback === 'function') callback(e.message);
-        }
-    };
-
-    this.rm = function (id, name, options, callback) {
-        if (typeof options === 'function') {
-            callback = options;
-            options = null;
-        }
-        if (!options || !options.checked) {
-            checkFileRights(id, null, options, 0x2/*write*/, function (err, options) {
-                if (err) {
-                    if (typeof callback === 'function') callback(err);
-                } else {
-                    if (!options.acl.file['delete']) {
-                        if (typeof callback === 'function') callback('permissionError');
-                    } else {
-                        return that.rm(id, name, options, callback);
-                    }
-                }
-            });
-            return;
-        }
-        try {
-            if (!fileOptions[id]) {
-                if (fs.existsSync(objectsDir + id + '/_data.json')) {
-                    fileOptions[id] = JSON.parse(fs.readFileSync(objectsDir + id + '/_data.json', 'utf8'));
-                } else {
-                    fileOptions[id] = {};
-                }
-            }
-
-            let regEx = new RegExp(pattern2RegEx(name));
-            let processed = [];
-            let changed = false;
-            let dirs = [];
-            for (let f in fileOptions[id]) {
-                if (!fileOptions[id].hasOwnProperty(f)) continue;
-                if (regEx.test(f) && checkFile(id, f, options, 2/*write*/)) {
-                    let stat;
-                    if (fileOptions[id][f]) {
-                        changed = true;
-                        delete fileOptions[id][f];
-                    }
-                    if (files && files[id] && files[id][f]) {
-                        delete files[id][f];
-                    }
-                    if (fs.existsSync(objectsDir + id + '/' + f)) {
-                        stat = fs.statSync(objectsDir + id + '/' + f);
-
-                        if (stat.isDirectory()) {
-                            if (dirs.indexOf(f) === -1) dirs.push(f);
-                        } else {
-                            fs.unlinkSync(objectsDir + id + '/' + f);
-                        }
-                    }
-                    let parts = f.split('/');
-                    let fileName = parts.pop();
-                    let path = parts.join('/');
-                    if (dirs.indexOf(path) === -1) dirs.push(path);
-                    processed.push({
-                        path:       path,
-                        file:       fileName,
-                        isDir:      stat && stat.isDirectory()
-                    });
-                }
-            }
-
-            // try to delete directories
-            for (let d = 0; d < dirs.length; d++) {
-                try {
-                    let _files = fs.readdirSync(objectsDir + id + '/' + dirs[d]);
-
-                    if (_files.length) {
-                        console.log('Directory ' + id + '/' + dirs[d] + ' is not empty');
-                    } else {
-                        fs.rmdirSync(objectsDir + id + '/' + dirs[d]);
-                    }
-                } catch (e) {
-                    console.error('Cannot delete ' + id + '/' + dirs[d] + ': ' + e);
-                }
-            }
-
-            // Store dir description
-            if (changed) fs.writeFileSync(objectsDir + id + '/_data.json', JSON.stringify(fileOptions[id]));
-
-            if (typeof callback === 'function') callback(null, processed);
-        } catch (e) {
-            if (typeof callback === 'function') callback(e.message);
-        }
-    };
-
-    this.mkdir = function (id, dirname, options, callback) {
-        if (typeof options === 'function') {
-            callback = options;
-            options = null;
-        }
-        if (dirname[0] === '/') dirname = dirname.substring(1);
-
-        if (!options || !options.checked) {
-            checkFileRights(id, dirname, options, 0x2/*write*/, function (err, options) {
-                if (err) {
-                    if (typeof callback === 'function') callback(err);
-                } else {
-                    if (!options.acl.file.write) {
-                        if (typeof callback === 'function') callback('permissionError');
-                    } else {
-                        return that.mkdir(id, dirname, options, callback);
-                    }
-                }
-            });
-            return;
-        }
-        try {
-            if (!fileOptions[id]) {
-                if (fs.existsSync(objectsDir + id + '/_data.json')) {
-                    fileOptions[id] = JSON.parse(fs.readFileSync(objectsDir + id + '/_data.json', 'utf8'));
-                } else {
-                    fileOptions[id] = {};
-                }
-            }
-            if (!fs.existsSync(objectsDir + id + '/' + dirname)) {
-                fs.mkdirSync(objectsDir + id + '/' + dirname);
-                if (typeof callback === 'function') callback();
-            } else {
-                if (typeof callback === 'function') callback('Yet exists');
-            }
-        } catch (e) {
-            if (typeof callback === 'function') callback(e.message);
-        }
-    };
-
-    this.chownFile = function (id, name, options, callback) {
-        if (typeof options === 'function') {
-            callback = options;
-            options = null;
-        }
-        options = options || {};
-        if (typeof options !== 'object') {
-            options = {owner: options};
-        }
-
-        if (name[0] === '/') name = name.substring(1);
-
-        if (!options.ownerGroup && options.group) options.ownerGroup = options.group;
-        if (!options.owner      && options.user)  options.owner      = options.user;
-
-        if (!options.owner) {
-            log.error(namespace + ' user is not defined');
-            if (typeof callback === 'function') callback('invalid parameter');
-            return;
-        }
-
-        if (!options.ownerGroup) {
-            // get user group
-            this.getUserGroup(options.owner, function (user, groups /* , permissions */) {
-                if (!groups || !groups[0]) {
-                    if (typeof callback === 'function') callback('user "' + options.owner + '" belongs to no group');
-                    return;
-                } else {
-                    options.ownerGroup = groups[0];
-                }
-                that.chownFile(id, name, options, callback);
-            });
-            return;
-        }
-
-        if (!options.checked) {
-            checkFileRights(id, null, options, 0x2/* write */, function (err, options) {
-                if (err) {
-                    if (typeof callback === 'function') callback(err);
-                } else {
-                    if (!options.acl.file.write) {
-                        if (typeof callback === 'function') callback('permissionError');
-                    } else {
-                        return that.chownFile(id, name, options, callback);
-                    }
-                }
-            });
-            return;
-        }
-
-        try {
-            if (!fileOptions[id]) {
-                if (fs.existsSync(objectsDir + id + '/_data.json')) {
-                    try {
-                        fileOptions[id] = JSON.parse(fs.readFileSync(objectsDir + id + '/_data.json', 'binary'));
-                    } catch (e) {
-                        log.error(namespace + ' Cannot parse ' + objectsDir + id + '/_data.json: ' + e);
-                    }
-                } else {
-                    fileOptions[id] = {};
-                }
-            }
-
-            let regEx = new RegExp(pattern2RegEx(name));
-            let processed = [];
-            let changed = false;
-            for (let f in fileOptions[id]) {
-                if (!fileOptions[id].hasOwnProperty(f)) continue;
-                if (regEx.test(f) && checkFile(id, f, options, 2/*write*/)) {
-                    changed = true;
-                    if (typeof fileOptions[id][f] !== 'object') {
-                        fileOptions[id][f] = {
-                            mimeType: fileOptions[id][f]
-                        };
-                    }
-
-                    if (!fileOptions[id][f].acl) {
-                        fileOptions[id][f].acl = {
-                            owner:       (defaultNewAcl && defaultNewAcl.owner)      || 'system.user.admin',
-                            ownerGroup:  (defaultNewAcl && defaultNewAcl.ownerGroup) || 'system.group.administrator',
-                            permissions: (defaultNewAcl && defaultNewAcl.file)       || 0x644 // '0644'
-                        };
-                    }
-
-                    fileOptions[id][f].acl.owner      = options.owner;
-                    fileOptions[id][f].acl.ownerGroup = options.ownerGroup;
-
-                    if (fs.existsSync(objectsDir + id + '/' + f)) {
-                        let stats = fs.statSync(objectsDir + id + '/' + f);
-                        let acl = fileOptions[id][f];
-                        let parts = f.split('/');
-                        let fileName = parts.pop();
-                        processed.push({
-                            path:       parts.join('/'),
-                            file:       fileName,
-                            stats:      stats,
-                            isDir:      stats.isDirectory(),
-                            acl:        acl.acl || {},
-                            modifiedAt: fileOptions[id][f].modifiedAt,
-                            createdAt:  fileOptions[id][f].createdAt
-                        });
-                    }
-                }
-            }
-
-            // Store dir description
-            if (changed) fs.writeFileSync(objectsDir + id + '/_data.json', JSON.stringify(fileOptions[id]));
-            if (typeof callback === 'function') {
-                setImmediate(function () {
-                    callback(null, processed, id);
-                });
-            }
-        } catch (e) {
-            if (typeof callback === 'function') {
-                setImmediate(function () {
-                    callback(e.message);
-                });
-            }
-        }
-    };
-
-    this.chmodFile = function (id, name, options, callback) {
-        if (typeof options === 'function') {
-            callback = options;
-            options = null;
-        }
-        options = options || {};
-
-        if (name[0] === '/') name = name.substring(1);
-
-        if (typeof options !== 'object') {
-            options = {mode: options};
-        }
-
-        if (options.mode === undefined) {
-            log.error(namespace + ' mode is not defined');
-            if (typeof callback === 'function') callback('invalid parameter');
-            return;
-        } else if (typeof options.mode === 'string') {
-            options.mode = parseInt(options.mode, 16);
-        }
-
-        if (!options.checked) {
-            checkFileRights(id, null, options, 0x2/*write*/, function (err, options) {
-                if (err) {
-                    if (typeof callback === 'function') callback(err);
-                } else {
-                    if (!options.acl.file.write) {
-                        if (typeof callback === 'function') callback('permissionError');
-                    } else {
-                        return that.chmodFile(id, name, options, callback);
-                    }
-                }
-            });
-            return;
-        }
-
-        try {
-            if (!fileOptions[id]) {
-                if (fs.existsSync(objectsDir + id + '/_data.json')) {
-                    try {
-                        fileOptions[id] = JSON.parse(fs.readFileSync(objectsDir + id + '/_data.json', 'binary'));
-                    } catch (e) {
-                        log.error(namespace + ' Cannot parse ' + objectsDir + id + '/_data.json: ' + e);
-                    }
-                } else {
-                    fileOptions[id] = {};
-                }
-            }
-
-            let regEx = new RegExp(pattern2RegEx(name));
-            let processed = [];
-            let changed = false;
-            for (let f in fileOptions[id]) {
-                if (!fileOptions[id].hasOwnProperty(f)) continue;
-                if (regEx.test(f) && checkFile(id, f, options, 2/*write*/)) {
-                    changed = true;
-                    if (typeof fileOptions[id][f] !== 'object') {
-                        fileOptions[id][f] = {
-                            mimeType: fileOptions[id][f]
-                        };
-                    }
-
-                    if (!fileOptions[id][f].acl) {
-                        fileOptions[id][f].acl = {
-                            owner:       (defaultNewAcl && defaultNewAcl.owner)      || 'system.user.admin',
-                            ownerGroup:  (defaultNewAcl && defaultNewAcl.ownerGroup) || 'system.group.administrator',
-                            permissions: (defaultNewAcl && defaultNewAcl.file)       || 0x644 // '0644'
-                        };
-                    }
-
-                    fileOptions[id][f].acl.permissions = options.mode;
-                    if (fs.existsSync(objectsDir + id + '/' + f)) {
-                        let stats = fs.statSync(objectsDir + id + '/' + f);
-                        let acl = fileOptions[id][f];
-                        let parts = f.split('/');
-                        let fileName = parts.pop();
-                        processed.push({
-                            path:       parts.join('/'),
-                            file:       fileName,
-                            stats:      stats,
-                            isDir:      stats.isDirectory(),
-                            acl:        acl.acl || {},
-                            modifiedAt: acl.modifiedAt,
-                            createdAt:  acl.createdAt
-                        });
-                    }
-                }
-            }
-
-            // Store dir description
-            if (changed) fs.writeFileSync(objectsDir + id + '/_data.json', JSON.stringify(fileOptions[id]));
-            if (typeof callback === 'function') {
-                setImmediate(function () {
-                    callback(null, processed, id);
-                });
-            }
-        } catch (e) {
-            if (typeof callback === 'function') {
-                setImmediate(function () {
-                    callback(e.message);
-                });
-            }
-        }
-    };
-
-    this.enableFileCache = function (enabled, options, callback) {
-        if (typeof options === 'function') {
-            callback = options;
-            options = null;
-        }
-        if (!options || !options.checked) {
-            checkObjectRights(null, options, 0x2/*write*/, function (err, options) {
-                if (err) {
-                    if (typeof callback === 'function') callback(err);
-                } else {
-                    return this.enableFileCache(enabled, options, callback);
-                }
-            }.bind(this));
-            return;
-        }
-        if (settings.connection.noFileCache !== enabled) {
-            settings.connection.noFileCache = !!enabled;
-            if (!settings.connection.noFileCache) {
-                // clear cache
-                files = {};
-            }
-        }
-        if (typeof callback === 'function') {
-            setImmediate(function () {
-                callback(null, settings.connection.noFileCache);
-            });
-        }
-    };
-
-    // -------------- OBJECT FUNCTIONS -------------------------------------------
-    function checkObject(id, options, flag) {
-        // read rights of object
-        if (!objects[id] || !objects[id].common || !objects[id].acl || flag === 'list') {
-            return true;
-        }
-
-        if (options.user !== 'system.user.admin' &&
-            options.groups && options.groups.indexOf('system.group.administrator') === -1) {
-            if (objects[id].acl.owner !== options.user) {
-                // Check if the user is in the group
-                if (options.groups.indexOf(objects[id].acl.ownerGroup) !== -1) {
-                    // Check group rights
-                    if (!(objects[id].acl.object & (flag << 4))) {
-                        return false;
-                    }
-                } else {
-                    // everybody
-                    if (!(objects[id].acl.object & flag)) {
-                        return false;
-                    }
-                }
-            } else {
-                // Check group rights
-                if (!(objects[id].acl.object & (flag << 8))) {
-                    return false;
-                }
-            }
-        }
-        return true;
-    }
-
-    function checkObjectRights(id, options, flag, callback) {
-        options = options || {};
-        if (!options.user) {
-            // Before files converted, lets think: if no options it is admin
-            options = {
-                user:    'system.user.admin',
-                params:  options,
-                group:   'system.group.administrator',
-                acl: {
-                    object: {
-                        read: true,
-                        write: true,
-                        'delete': true,
-                        create: true,
-                        list: true
-                    },
-                    file: {
-                        read: true,
-                        write: true,
-                        'delete': true,
-                        create: true,
-                        list: true
-                    },
-                    /*                    state: {
-                     read: true,
-                     write: true,
-                     'delete': true,
-                     create: true,
-                     list: true
-                     },*/
-                    users:  {
-                        read: true,
-                        write: true,
-                        create: true,
-                        'delete': true,
-                        list: true
-                    }
-                }
-            };
-        }
-
-        if (options.checked) {
-            return callback(null, options);
-        }
-
-        if (!options.acl) {
-            that.getUserGroup(options.user, function (user, groups, acl) {
-                options.acl    = acl || {};
-                options.groups = groups;
-                options.group  = groups ? groups[0] : null;
-                checkObjectRights(id, options, flag, callback);
-            });
-            return;
-        }
-
-        // if user or group objects
-        if (regUser.test(id) || regGroup.test(id)) {
-            // If user may write
-            if (flag === 2 && !options.acl.users.write) {// write
-                return callback('permissionError', options);
-            }
-
-            // If user may read
-            if (flag === 4 && !options.acl.users.read) {// read
-                return callback('permissionError', options);
-            }
-
-            // If user may delete
-            if (flag === 'delete' && !options.acl.users.delete) {// delete
-                return callback('permissionError', options);
-            }
-
-            // If user may list
-            if (flag === 'list' && !options.acl.users.list) {// list
-                return callback('permissionError', options);
-            }
-
-            // If user may create
-            if (flag === 'create' && !options.acl.users.create) {// create
-                return callback('permissionError', options);
-            }
-
-            if (flag === 'delete') flag = 2; // write
-        }
-
-        // If user may write
-        if (flag === 2 && !options.acl.object.write) {// write
-            return callback('permissionError', options);
-        }
-
-        // If user may read
-        if (flag === 4 && !options.acl.object.read) {// read
-            return callback('permissionError', options);
-        }
-
-        // If user may delete
-        if (flag === 'delete' && !options.acl.object.delete) {// delete
-            return callback('permissionError', options);
-        }
-
-        // If user may list
-        if (flag === 'list' && !options.acl.object.list) {// list
-            return callback('permissionError', options);
-        }
-
-        if (flag === 'delete') flag = 2; // write
-
-        options.checked = true;
-
-        if (id && !checkObject(id, options, flag)) {
-            return callback('permissionError', options);
-        }
-
-        return callback(null, options);
-    }
-
-    function clone(obj) {
-        if (obj === null || obj === undefined || typeof obj !== 'object') {
-            return obj;
-        }
-
-        let temp = obj.constructor(); // changed
-
-        for (let key in obj) {
-            if (obj.hasOwnProperty(key)) {
-                temp[key] = clone(obj[key]);
-            }
-        }
-        return temp;
-    }
-
-    function pattern2RegEx(pattern) {
-        if (pattern !== '*') {
-            if (pattern[0] === '*' && pattern[pattern.length - 1] !== '*') pattern += '$';
-            if (pattern[0] !== '*' && pattern[pattern.length - 1] === '*') pattern = '^' + pattern;
-        }
-        pattern = pattern.replace(/\./g, '\\.');
-        pattern = pattern.replace(/\*/g, '.*');
-        return pattern;
-    }
-
-    function deleteOldBackupFiles() {
-        // delete files only if settings.backupNumber is not 0
-        let files = fs.readdirSync(backupDir);
-        files.sort();
-        const limit = Date.now() - settings.backup.hours * 3600000;
-
-        for (let f = files.length - 1; f >= 0; f--) {
-            if (!files[f].match(/_objects.json.gz$/)) {
-                files.splice(f, 1);
-            }
-        }
-
-        while (files.length > settings.backup.files) {
-            let file = files.shift();
-            // extract time
-            const ms = new Date(file.substring(0, 10) + ' ' + file.substring(11, 16).replace('-', ':') + ':00').getTime();
-            if (limit > ms) {
-                try {
-                    fs.unlink(backupDir + file);
-                } catch (e) {
-                    log.error(`Cannot delete file "${backupDir + file}: ${JSON.stringify(e)}`);
-                }
-            }
-        }
-    }
-
-    function getTimeStr(date) {
-        let dateObj = new Date(date);
-
-        let text = dateObj.getFullYear().toString() + '-';
-        let v = dateObj.getMonth() + 1;
-        if (v < 10) text += '0';
-        text += v.toString() + '-';
-
-        v = dateObj.getDate();
-        if (v < 10) text += '0';
-        text += v.toString() + '_';
-
-        v = dateObj.getHours();
-        if (v < 10) text += '0';
-        text += v.toString() + '-';
-
-        v = dateObj.getMinutes();
-        if (v < 10) text += '0';
-        text += v.toString();
-
-        return text;
-    }
-
-    function saveConfig() {
-        if (fs.existsSync(objectsName)) {
-            let old = fs.readFileSync(objectsName);
-            fs.writeFileSync(objectsName + '.bak', old);
-        }
-        try {
-            const actual = JSON.stringify(objects);
-            fs.writeFileSync(objectsName, actual);
-
-            if (!settings.backup.disabled) {
-                // save files for the last x hours
-                const now = Date.now();
-
-                // makes backups only if settings.backupInterval is not 0
-                if (settings.backup.period && (!lastSave || now - lastSave > settings.backup.period)) {
-                    lastSave = now;
-                    let backFileName = backupDir + getTimeStr(now) + '_objects.json.gz';
-
-                    if (!fs.existsSync(backFileName)) {
-                        zlib = zlib || require('zlib');
-                        let output = fs.createWriteStream(backFileName);
-                        let compress = zlib.createGzip();
-                        /* The following line will pipe everything written into compress to the file stream */
-                        compress.pipe(output);
-                        /* Since we're piped through the file stream, the following line will do:
-                           'Hello World!'->gzip compression->file which is the desired effect */
-                        compress.write(actual);
-                        compress.end();
-
-                        // analyse older files
-                        deleteOldBackupFiles();
-                    }
-                }
-            }
-        } catch (e) {
-            log.error(namespace + ' Cannot save file ' + objectsName + ': ' + e);
-        }
-        if (configTimer) {
-            clearTimeout(configTimer);
-            configTimer = null;
-        }
-    }
-
-    function subscribe(socket, type, pattern, options) {
-        socket._subscribe = socket._subscribe || {};
-        let s = socket._subscribe[type] = socket._subscribe[type] || [];
-        for (let i = 0; i < s.length; i++) {
-            if (s[i].pattern === pattern) return;
-        }
-
-        s.push({pattern: pattern, regex: new RegExp(pattern2RegEx(pattern)), options: options});
-    }
-
-    function unsubscribe(socket, type, pattern /*, options */) {
-        if (!socket._subscribe || !socket._subscribe[type]) return;
-        let s = socket._subscribe[type];
-        for (let i = 0; i < s.length; i++) {
-            if (s[i].pattern === pattern) {
-                s.splice(i, 1);
-                return;
-            }
-        }
-    }
-
-    function publish(socket, type, id, obj) {
-        if (!socket._subscribe || !socket._subscribe[type]) return;
-        let s = socket._subscribe[type];
-        for (let i = 0; i < s.length; i++) {
-            if (s[i].regex.test(id)) {
-                socket.emit('message', s[i].pattern, id, obj);
-                return;
-            }
-        }
-    }
-
-    function publishAll(type, id, obj) {
-        if (id === undefined) {
-            console.log('Problem');
-        }
-
-        let clients = server.io.sockets.connected;
-
-        for (let i in clients) {
-            if (clients.hasOwnProperty(i)) {
-                publish(clients[i], type, id, obj);
-            }
-        }
-
-        if (change && that._subscribe && that._subscribe[type]) {
-            for (let j = 0; j < that._subscribe[type].length; j++) {
-                if (that._subscribe[type][j].regex.test(id)) {
-                    setImmediate(change, id, obj);
-                    break;
-                }
-            }
-        }
-    }
-
-    /*
-    function storeHistory(id, obj) {
-        let parts = id.split('.');
-        let date = parts.pop();
-        let file = historyName + date + '/' + parts.join('.') + '.json';
-
-        if (!fs.existsSync(historyName + date)) fs.mkdirSync(historyName + date);
-
-        fs.writeFileSync(file, JSON.stringify(obj.common.data, null, 2));
-
-        delete obj.common.data;
-    }
-
-    function today() {
-        let dateObj = new Date();
-
-        let text = dateObj.getFullYear().toString();
-        let v = dateObj.getMonth() + 1;
-        if (v < 10) text += '0';
-        text += v.toString();
-
-        v = dateObj.getDate();
-        if (v < 10) text += '0';
-        text += v.toString();
-
-        return text;
-    }
-
-    function loadHistory(id, obj) {
-        let parts = id.split('.');
-        let date = parts.pop();
-        let file = historyName + date + '/' + parts.join('.') + '.json';
-
-        if (fs.existsSync(file)) {
-            if (!obj || !obj.common) {
-                obj = {
-                    type: 'history',
-                    common: {
-                        source: id,
-                        day:    date,
-                        data:   []
-                    },
-                    native: {}
-                };
-            }
-
-            try {
-                obj.common.data = JSON.parse(fs.readFileSync(file));
-            } catch (e) {
-                log.error(namespace + ' Cannot parse file ' + file + ': ' + e.message);
-                obj.common.data = [];
-            }
-        }
-    }*/
-
-    this.subscribeConfig = function (pattern, options, callback) {
-        if (!options || !options.checked) {
-            let socket = this;
-            checkObjectRights(null, options, 'list', function (err, options) {
-                if (err) {
-                    if (typeof callback === 'function') callback(err);
-                } else {
-                    return that.subscribeConfig.call(socket, pattern, options, callback);
-                }
-            }.bind(this));
-            return;
-        }
-
-        subscribe(this, 'objects', pattern, options);
-        if (typeof callback === 'function') {
-            setImmediate(function () {
-                callback();
-            })
-        }
-    };
-    this.subscribe   = this.subscribeConfig;
-
-    this.unsubscribeConfig = function (pattern, options, callback) {
-        if (!options || !options.checked) {
-            let socket = this;
-            checkObjectRights(null, options, 'list', function (err, options) {
-                if (err) {
-                    if (typeof callback === 'function')callback(err);
-                } else {
-                    return that.unsubscribeConfig.call(socket, pattern, options, callback);
-                }
-            }.bind(this));
-            return;
-        }
-        unsubscribe(this, 'objects', pattern);
-        if (typeof callback === 'function') {
-            setImmediate(function () {
-                callback();
-            });
-        }
-    };
-    this.unsubscribe = this.unsubscribeConfig;
-
-    this.chownObject = function (pattern, options, callback) {
-        options = options || {};
-        if (typeof options !== 'object') {
-            options = {owner: options};
-        }
-
-        if (!options.ownerGroup && options.group) options.ownerGroup = options.group;
-        if (!options.owner && options.user)  options.owner = options.user;
-
-        if (!options.owner) {
-            log.error(namespace + ' user is not defined');
-            if (typeof callback === 'function') callback('invalid parameter');
-            return;
-        }
-
-        if (!options.ownerGroup) {
-            // get user group
-            this.getUserGroup(options.owner, function (user, groups /* , permissions*/) {
-                if (!groups || !groups[0]) {
-                    if (typeof callback === 'function') callback('user "' + options.owner + '" belongs to no group');
-                    return;
-                } else {
-                    options.ownerGroup = groups[0];
-                }
-                that.chownObject(pattern, options, callback);
-            });
-            return;
-        }
-
-        if (!options.checked) {
-            checkObjectRights(null, options, 0x2/*write*/, function (err, options) {
-                if (err) {
-                    if (typeof callback === 'function') callback(err);
-                } else {
-                    if (!options.acl.object || !options.acl.object.write) {
-                        if (typeof callback === 'function') callback('permissionError');
-                    } else {
-                        return that.chownObject(pattern, options, callback);
-                    }
-                }
-            });
-            return;
-        }
-
-        this.getConfigKeys(pattern, options, function (err, keys) {
-            if (err) {
-                if (typeof callback === 'function') callback(err);
-                return;
-            }
-            let list = [];
-            for (let k = 0; k < keys.length; k++) {
-                if (!checkObject(keys[k], options, 2/*write*/)) continue;
-                if (!objects[keys[k]].acl) {
-                    objects[keys[k]].acl = {
-                        owner:      (defaultNewAcl && defaultNewAcl.owner)      || 'system.user.admin',
-                        ownerGroup: (defaultNewAcl && defaultNewAcl.ownerGroup) || 'system.group.administrator',
-                        object:     (defaultNewAcl && defaultNewAcl.object)     || 0x644 // '0644'
-                    };
-                    if (objects[keys[k]].type === 'state') {
-                        objects[keys[k]].acl.state = (defaultNewAcl && defaultNewAcl.state) || 0x644; // '0644'
-                    }
-                }
-                objects[keys[k]].acl.owner      = options.owner;
-                objects[keys[k]].acl.ownerGroup = options.ownerGroup;
-                list.push(Object.assign({}, objects[keys[k]]));
-            }
-            if (typeof callback === 'function') callback(null, list);
-            if (!configTimer) configTimer = setTimeout(saveConfig, 5000);
-        });
-    };
-
-    this.chmodObject = function (pattern, options, callback) {
-        options = options || {};
-
-        if (typeof options !== 'object') {
-            options = {object: options};
-        }
-
-        if (options.mode && !options.object) options.object = options.mode;
-
-        if (options.object === undefined) {
-            log.error(namespace + ' mode is not defined');
-            if (typeof callback === 'function') callback('invalid parameter');
-            return;
-        } else if (typeof options.mode === 'string') {
-            options.mode = parseInt(options.mode, 16);
-        }
-
-        if (!options.checked) {
-            checkObjectRights(null, options, 0x2/*write*/, function (err, options) {
-                if (err) {
-                    if (typeof callback === 'function') callback(err);
-                } else {
-                    if (!options.acl.file.write) {
-                        if (typeof callback === 'function') callback('permissionError');
-                    } else {
-                        return that.chmodObject(pattern, options, callback);
-                    }
-                }
-            });
-            return;
-        }
-        this.getConfigKeys(pattern, options, function (err, keys) {
-            if (err) {
-                if (typeof callback === 'function') callback(err);
-                return;
-            }
-            let list = [];
-            for (let k = 0; k < keys.length; k++) {
-                if (!checkObject(keys[k], options, 2/*write*/)) continue;
-                if (!objects[keys[k]].acl) {
-                    objects[keys[k]].acl = {
-                        owner:      (defaultNewAcl && defaultNewAcl.owner)      || 'system.user.admin',
-                        ownerGroup: (defaultNewAcl && defaultNewAcl.ownerGroup) || 'system.group.administrator',
-                        object:     (defaultNewAcl && defaultNewAcl.object)     || 0x644 // '0644'
-                    };
-                    if (objects[keys[k]].type === 'state') {
-                        objects[keys[k]].acl.state = (defaultNewAcl && defaultNewAcl.state) || 0x644; // '0644'
-                    }
-                }
-                if (options.object !== undefined) objects[keys[k]].acl.object = options.object;
-                if (options.state  !== undefined) objects[keys[k]].acl.state  = options.state;
-                list.push(Object.assign({}, objects[keys[k]]));
-            }
-            if (typeof callback === 'function') callback(null, list);
-            if (!configTimer) configTimer = setTimeout(saveConfig, 5000);
-        });
-    };
-
-    this.getObject = function (id, options, callback) {
-        if (typeof options === 'function') {
-            callback = options;
-            options = null;
-        }
-
-        if (!options || !options.checked) {
-            checkObjectRights(id, options, 0x4/*read*/, function (err, options) {
-                if (err) {
-                    if (typeof callback === 'function') callback(err);
-                } else {
-                    return this.getObject(id, options, callback);
-                }
-            }.bind(this));
-            return;
-        }
-
-        if (typeof callback === 'function') {
-            let obj = clone(objects[id]);
-            // Read history from file
-            /*if (regHistory.test(id)) {
-                if (!obj) obj = {};
-                if (!obj.common || !obj.common.data) loadHistory(id, obj);
-
-                if (obj.common && (!objects[id] || !objects[id].common)) objects[id] = obj;
-
-                // store the history for today in cache
-                if (obj.common && obj.common.day) {
-                    if (today() === obj.common.day) {
-                        objects[id].common.data = obj.common.data;
-                    } else if (objects[id].common.data) {
-                        delete objects[id].common.data;
-                    }
-                }
-            }*/
-
-            if (typeof callback === 'function') {
-                setImmediate(callback, null, obj);
-            }
-        }
-    };
-
-    this.getObjectAsync = function (id, options) {
-        return new Promise((resolve, reject) => {
-            this.getObject(id, options, (err, obj) => {
-                if (err) {
-                    reject(err);
-                } else {
-                    resolve(obj);
-                }
-            });
-        });
-    };
-
-    this.getKeys = function (pattern, options, callback, dontModify) {
-        if (typeof options === 'function') {
-            callback = options;
-            options = null;
-        }
-        if (!options || !options.checked) {
-            checkObjectRights(null, options, 'list', function (err, options) {
-                if (err) {
-                    if (typeof callback === 'function') callback(err);
-                } else {
-                    return this.getConfigKeys(pattern, options, callback, dontModify);
-                }
-            }.bind(this));
-            return;
-        }
-
-        let r = new RegExp(pattern2RegEx(pattern));
-        let result = [];
-        for (let id in objects) {
-            if (!objects.hasOwnProperty(id)) continue;
-            if (r.test(id) && checkObject(id, options, 'list')) {
-                result.push(id);
-            }
-        }
-        result.sort();
-        if (typeof callback === 'function') {
-            setImmediate(function () {
-                callback(null, result);
-            });
-        }
-    };
-    this.getConfigKeys = this.getKeys;
-
-    this.getObjects = function (keys, options, callback, dontModify) {
-        if (typeof options === 'function') {
-            callback = options;
-            options = null;
-        }
-        if (!options || !options.checked) {
-            checkObjectRights(null, options, 0x4/*read*/, function (err, options) {
-                if (err) {
-                    if (typeof callback === 'function') callback(err);
-                } else {
-                    return this.getObjects(keys, options, callback, dontModify);
-                }
-            }.bind(this));
-            return;
-        }
-
-        if (!keys) {
-            if (typeof callback === 'function') callback('no keys', null);
-            return;
-        }
-        if (!keys.length) {
-            if (typeof callback === 'function') callback(null, []);
-            return;
-        }
-        let result = [];
-        for (let i = 0; i < keys.length; i++) {
-            if (checkObject(keys[i], options, 4/*read*/)) {
-                result.push(clone(objects[keys[i]]));
-            } else {
-                result.push({error: 'permissionError'});
-            }
-        }
-        if (typeof callback === 'function') {
-            setImmediate(function () {
-                callback(null, result);
-            });
-        }
-    };
-
-    this.getObjectsByPattern = (pattern, options, callback) => {
-        if (typeof options === 'function') {
-            callback = options;
-            options = null;
-        }
-        if (!options || !options.checked) {
-            checkObjectRights(null, options, 0x4/*read*/, (err, options) => {
-                if (err) {
-                    if (typeof callback === 'function') callback(err);
-                } else {
-                    return this.getObjectsByPattern(pattern, options, callback);
-                }
-            });
-            return;
-        }
-
-        let r = new RegExp(pattern2RegEx(pattern));
-        let keys = [];
-        for (let id in objects) {
-            if (!objects.hasOwnProperty(id)) continue;
-            if (r.test(id) && checkObject(id, options, 0x4/*read*/)) {
-                keys.push(id);
-            }
-        }
-        keys.sort();
-        let result = [];
-        for (let i = 0; i < keys.length; i++) {
-            result.push(JSON.parse(JSON.stringify(objects[keys[i]])));
-        }
-        if (typeof callback === 'function') {
-            setImmediate(function () {
-                callback(null, result);
-            });
-        }
-    };
-
-    this.getObjectsByPatternAsync = (pattern, options) => {
-        return new Promise((resolve, reject) => {
-            this.getObjectsByPattern(pattern, options, (err, objs) => {
-                if (err) {
-                    reject(err);
-                } else {
-                    resolve(objs);
-                }
-            })
-        });
-    };
-
-    /**
-     * set anew or update object
-     *
-     * This function writes the object into DB
-     *
-     * @alias setObject
-     * @memberof objectsInMemServer
-     * @param {string} id ID of the object
-     * @param {object} obj
-     * @param {object} options options for access control are optional
-     * @param {function} callback return function
-     */
-    this.setObject = function (id, obj, options, callback) {
-        if (typeof options === 'function') {
-            callback = options;
-            options = null;
-        }
-        if (!options || !options.checked) {
-            checkObjectRights(id, options, 0x2/*write*/, function (err, options) {
-                if (err) {
-                    if (typeof callback === 'function') {
-                        callback(err);
-                    }
-                } else {
-                    return this.setObject(id, obj, options, callback);
-                }
-            }.bind(this));
-            return;
-        }
-
-        if (!id || id.indexOf('*') !== -1) {
-            if (typeof callback === 'function') {
-                callback(`Invalid ID: ${id}`);
-            }
-            return;
-        }
-
-        if (!obj) {
-            log.error(namespace + ' setObject: Argument object is null');
-            if (typeof callback === 'function') {
-                callback('obj is null');
-            }
-            return;
-        }
-
-        obj._id = id;
-
-        if (id === 'system.config' && obj && obj.common && objects[id] && objects[id].common && JSON.stringify(obj.common.defaultNewAcl) !== JSON.stringify(objects[id].common.defaultNewAcl)) {
-            objects[id] = obj;
-            return setDefaultAcl(function () {
-                that.setObject(id, obj, options, callback);
-            });
-        }
-
-        if (!tools.checkNonEditable(objects[id], obj)) {
-            if (typeof callback === 'function') {
-                callback('Invalid password for update of vendor information');
-            }
-            return;
-        }
-
-        // do not delete common settings, like "history" or "mobile". It can be erased only with "null"
-        if (objects[id] && objects[id].common) {
-            for (let i = 0; i < preserveSettings.length; i++) {
-                // remove settings if desired
-                if (obj.common && obj.common[preserveSettings[i]] === null) {
-                    delete obj.common[preserveSettings[i]];
-                    continue;
-                }
-
-                if (objects[id].common[preserveSettings[i]] !== undefined && (!obj.common || obj.common[preserveSettings[i]] === undefined)) {
-                    if (!obj.common) obj.common = {};
-                    obj.common[preserveSettings[i]] = objects[id].common[preserveSettings[i]];
-                }
-            }
-        }
-
-        if (objects[id] && objects[id].acl && !obj.acl) {
-            obj.acl = objects[id].acl;
-        }
-
-        // add user default rights
-        if (defaultNewAcl && !obj.acl) {
-            obj.acl = Object.assign({}, defaultNewAcl);
-            delete obj.acl.file;
-            if (obj.type !== 'state') {
-                delete obj.acl.state;
-            }
-            if (options.owner) {
-                obj.acl.owner = options.owner;
-
-                if (!options.ownerGroup) {
-                    obj.acl.ownerGroup = null;
-                    this.getUserGroup(options.owner, function (user, groups /* , permissions */) {
-                        if (!groups || !groups[0]) {
-                            options.ownerGroup = (defaultNewAcl && defaultNewAcl.ownerGroup) || 'system.group.administrator';
-                        } else {
-                            options.ownerGroup = groups[0];
-                        }
-                        that.setObject(id, obj, options, callback);
-                    });
-                    return;
-                }
-            }
-        }
-        if (defaultNewAcl && obj.acl && !obj.acl.ownerGroup && options.ownerGroup) {
-            obj.acl.ownerGroup = options.ownerGroup;
-        }
-
-        objects[id] = JSON.parse(JSON.stringify(obj));
-        publishAll('objects', id, obj);
-        if (typeof callback === 'function') {
-            setImmediate(function () {
-                callback(null, {id: id});
-            });
-        }
-        if (!configTimer) {
-            configTimer = setTimeout(saveConfig, 5000);
-        }
-    };
-
-    this.setObjectAsync = (id, obj, options) => {
-        return new Promise((resolve, reject) => {
-            this.setObject(id, obj, options, err => {
-                if (err) {
-                    reject(err);
-                } else {
-                    resolve();
-                }
-            })
-        });
-    };
-
-    this.delObject = function (id, options, callback) {
-        if (typeof options === 'function') {
-            callback = options;
-            options = null;
-        }
-
-        if (!options || !options.checked) {
-            checkObjectRights(id, options, 'delete', function (err, options) {
-                if (err) {
-                    if (typeof callback === 'function') callback(err);
-                } else {
-                    return this.delObject(id, options, callback);
-                }
-            }.bind(this));
-            return;
-        }
-
-        if (objects[id]) {
-            if (objects[id].common && objects[id].common.dontDelete) {
-<<<<<<< HEAD
-                if (typeof callback === 'function') {
-                    setImmediate(function () {
-                        callback('Object is marked as non deletable');
-                    });
-                }
-                return;
-=======
-                return setImmediate(function () {
-                    if (typeof callback === 'function') callback('Object is marked as non deletable');
-                });
->>>>>>> c4e3aab3
-            }
-
-            delete objects[id];
-            publishAll('objects', id, null);
-            if (typeof callback === 'function') {
-                setImmediate(function () {
-                    if (typeof callback === 'function') callback(null);
-                });
-            }
-            if (!configTimer) {
-                configTimer = setTimeout(saveConfig, 5000);
-            }
-        } else {
-            if (typeof callback === 'function') {
-                setImmediate(function () {
-                    if (typeof callback === 'function') callback('Not exists');
-                });
-            }
-        }
-    };
-
-    this.delObjectAsync = function (id, options) {
-        return new Promise((resolve, reject) => {
-            this.delObject(id, options, err => {
-                if (err) {
-                    reject(err);
-                } else {
-                    resolve();
-                }
-            });
-        });
-    };
-
-    this._applyView = function (func, params, options, callback) {
-        if (typeof options === 'function') {
-            callback = options;
-            options = null;
-        }
-
-        if (!options || !options.checked) {
-            checkObjectRights(null, options, 'list', function (err, options) {
-                if (err) {
-                    if (typeof callback === 'function') callback(err);
-                } else {
-                    return this._applyView(func, params, options, callback);
-                }
-            }.bind(this));
-            return;
-        }
-
-        let result = {
-            rows: []
-        };
-
-        function _emit_(id, obj) {
-            result.rows.push({id: id, value: obj});
-        }
-
-        let f = eval('(' + func.map.replace(/emit/g, '_emit_') + ')');
-
-        for (let id in objects) {
-            if (!objects.hasOwnProperty(id)) continue;
-            if (params) {
-                if (params.startkey && id < params.startkey) continue;
-                if (params.endkey   && id > params.endkey)   continue;
-            }
-            if (objects[id]) {
-                try {
-                    f(objects[id]);
-                } catch (e) {
-                    console.log('Cannot execute map: ' + e.message);
-
-                }
-            }
-        }
-        // Calculate max
-        if (func.reduce === '_stats') {
-            let max = null;
-            for (let i = 0; i < result.rows.length; i++) {
-                if (max === null || result.rows[i].value > max) {
-                    max = result.rows[i].value;
-                }
-            }
-            if (max !== null) {
-                result.rows = [{id: '_stats', value: {max: max}}];
-            } else {
-                result.rows = [];
-            }
-        }
-
-        if (typeof callback === 'function') callback(null, result);
-    };
-
-    this.getObjectView = function (design, search, params, options, callback) {
-        if (typeof options === 'function') {
-            callback = options;
-            options = null;
-        }
-
-        if (!options || !options.checked) {
-            checkObjectRights(null, options, 'list', function (err, options) {
-                if (err) {
-                    if (typeof callback === 'function') callback(err);
-                } else {
-                    return this.getObjectView(design, search, params, options, callback);
-                }
-            }.bind(this));
-            return;
-        }
-
-        if (objects['_design/' + design]) {
-            if (objects['_design/' + design].views && objects['_design/' + design].views[search]) {
-                that._applyView(objects['_design/' + design].views[search], params, options, callback);
-            } else {
-                console.log('Cannot find search "' + search + '" in "' + design + '"');
-                if (typeof callback === 'function') callback({status_code: 404, status_text: 'Cannot find search "' + search + '" in "' + design + '"'});
-            }
-        } else {
-            console.log('Cannot find view "' + design + '"');
-            if (typeof callback === 'function') callback({status_code: 404, status_text: 'Cannot find view "' + design + '"'});
-        }
-    };
-
-    this.getObjectList = function (params, options, callback) {
-        if (typeof options === 'function') {
-            callback = options;
-            options = null;
-        }
-
-        if (!options || !options.checked) {
-            checkObjectRights(null, options, 'list', function (err, options) {
-                if (err) {
-                    if (typeof callback === 'function') callback(err);
-                } else {
-                    return this.getObjectList(params, options, callback);
-                }
-            }.bind(this));
-            return;
-        }
-        // return rows with id and doc
-        let result = {
-            rows: []
-        };
-
-        for (let id in objects) {
-            if (!checkObject(id, options, 'read')) continue;
-            if (params) {
-                if (params.startkey && id < params.startkey) continue;
-                if (params.endkey   && id > params.endkey)   continue;
-                if (!params.include_docs && id[0] === '_')    continue;
-            }
-            let obj = {id: id, value: clone(objects[id])};
-            obj.doc = obj.value;
-
-            if (options.sorted) {
-                // insert sorted
-                if (!result.rows.length) {
-                    result.rows.push(obj);
-                } else if (obj.id <= result.rows[0].id) {
-                    result.rows.unshift(obj);
-                } else if (obj.id >= result.rows[result.rows.length - 1].id) {
-                    result.rows.push(obj);
-                } else {
-                    for (let t = 1; t < result.rows.length; t++) {
-                        if (obj.id > result.rows[t - 1].id && obj.id <= result.rows[t].id) {
-                            result.rows.splice(t, 0, obj);
-                            break;
-                        }
-                    }
-                }
-            } else {
-                result.rows.push(obj);
-            }
-        }
-        if (typeof callback === 'function') callback(null, result);
-    };
-
-    this.getObjectListAsync = (params, options) => {
-        return new Promise((resolve, reject) => {
-            this.getObjectList(params, options, (err, arr) => {
-                if (err) {
-                    reject(err);
-                } else {
-                    resolve(arr);
-                }
-            })
-        });
-    };
-
-    this.extendObject = function (id, obj, options, callback) {
-        if (typeof options === 'function') {
-            callback = options;
-            options = null;
-        }
-
-        if (!options || !options.checked) {
-            checkObjectRights(id, options, 2/*write*/, function (err, options) {
-                if (err) {
-                    if (typeof callback === 'function') callback(err);
-                } else {
-                    return this.extendObject(id, obj, options, callback);
-                }
-            }.bind(this));
-            return;
-        }
-
-        if (!id || id.indexOf('*') !== -1) {
-            if (typeof callback === 'function') {
-                callback(`Invalid ID: ${id}`);
-            }
-            return;
-        }
-
-        if (id === 'system.config' && obj && obj.common && objects[id] && objects[id].common && JSON.stringify(obj.common.defaultNewAcl) !== JSON.stringify(objects[id].common.defaultNewAcl)) {
-            objects[id] = obj;
-            return setDefaultAcl(function () {
-                that.extendObject(id, obj, options, callback);
-            });
-        }
-
-        let oldObj;
-        if (objects[id] && objects[id].nonEdit) {
-            oldObj = Object.assign({}, objects[id])
-        }
-
-        objects[id] = objects[id] || {};
-        objects[id] = extend(true, objects[id], obj);
-        objects[id]._id = id;
-
-        // add user default rights
-        if (defaultNewAcl && !objects[id].acl) {
-            objects[id].acl = Object.assign({}, defaultNewAcl);
-            delete objects[id].acl.file;
-            if (objects[id].type !== 'state') {
-                delete objects[id].acl.state;
-            }
-
-            if (options.owner) {
-                objects[id].acl.owner = options.owner;
-
-                if (!options.ownerGroup) {
-                    objects[id].acl.ownerGroup = null;
-                    this.getUserGroup(options.owner, function (user, groups /*, permissions */) {
-                        if (!groups || !groups[0]) {
-                            options.ownerGroup = (defaultNewAcl && defaultNewAcl.ownerGroup) || 'system.group.administrator';
-                        } else {
-                            options.ownerGroup = groups[0];
-                        }
-                        that.extendObject(id, obj, options, callback);
-                    });
-                    return;
-                }
-            }
-        }
-        if (defaultNewAcl && options.ownerGroup && objects[id].acl && !objects[id].acl.ownerGroup) {
-            objects[id].acl.ownerGroup = options.ownerGroup;
-        }
-
-        if (oldObj && !tools.checkNonEditable(oldObj, objects[id])) {
-            if (typeof callback === 'function') {
-                callback('Invalid password for update of vendor information');
-            }
-            return;
-        }
-
-        publishAll('objects', id, objects[id]);
-
-        if (typeof callback === 'function') {
-            setImmediate(function () {
-                callback(null, {id: id, value: objects[id]}, id);
-            });
-        }
-
-        if (!configTimer) configTimer = setTimeout(saveConfig, 5000);
-    };
-
-    this.extendObjectAsync = function (id, obj, options) {
-        return new Promise((resolve, reject) => {
-            this.extendObject(id, obj, options, err => {
-                if (err) {
-                    reject(err);
-                } else {
-                    resolve();
-                }
-            });
-        });
-    };
-
-    this.setConfig = this.setObject;
-
-    this.delConfig = this.delObject;
-
-    this.getConfig = this.getObject;
-
-    this.getConfigs = this.getObjects;
-
-    this.findObject = function (idOrName, type, options, callback) {
-        if (typeof options === 'function') {
-            callback = options;
-            options = null;
-        }
-
-        if (!options || !options.checked) {
-            checkObjectRights(null, options, 'list', function (err, options) {
-                if (err) {
-                    if (typeof callback === 'function') callback(err);
-                } else {
-                    return this.findObject(idOrName, type, options, callback);
-                }
-            }.bind(this));
-            return;
-        }
-
-        if (!objects) {
-            if (typeof callback === 'function') callback('Not implemented');
-            return;
-        }
-
-        // Assume it is ID
-        if (objects[idOrName] && (!type || (objects[idOrName].common && objects[idOrName].common.type === type))) {
-            if (typeof callback === 'function') callback(null, idOrName, objects[idOrName].common.name);
-        } else {
-            // Assume it is name
-            for (let id in objects) {
-                if (!checkObject(id, options, 4/*read*/)) continue;
-                if (objects[id].common &&
-                    objects[id].common.name === idOrName &&
-                    (!type || (objects[id].common && objects[id].common.type === type))) {
-                    if (typeof callback === 'function') callback(null, id, idOrName);
-                    return;
-                }
-            }
-            if (typeof callback === 'function') callback(null, null, idOrName);
-        }
-    };
-
-    // can be called only from js-controller
-    this.addPreserveSettings = function (settings) {
-        if (typeof settings !== 'object') settings = [settings];
-
-        for (let s = 0; s < settings.length; s++) {
-            if (preserveSettings.indexOf(settings[s]) === -1) preserveSettings.push(settings[s]);
-        }
-    };
-
-    this.destroyDB = function (options, callback) {
-        if (typeof options === 'function') {
-            callback = options;
-            options = null;
-        }
-        options = options || {};
-
-        if (!options.checked) {
-            checkObjectRights(null, options, 0x2/*write*/, function (err, options) {
-                if (err) {
-                    if (typeof callback === 'function') callback(err);
-                } else {
-                    if (!options.acl.file.write) {
-                        if (typeof callback === 'function') callback('permissionError');
-                    } else {
-                        return that.destroyDB(options, callback);
-                    }
-                }
-            });
-            return;
-        }
-
-        if (fs.existsSync(objectsName)) {
-            fs.unlinkSync(objectsName);
-        }
-        if (typeof callback === 'function') callback();
-    };
-
-    function socketEvents(socket /*, user*/) {
-        socket.on('writeFile', function (id, name, data, options, callback) {
-            that.writeFile.apply(that, arguments);
-        });
-
-        socket.on('destroy', function (callback) {
-            // client may not close DB
-            if (typeof callback === 'function') callback();
-            //that.destroy.apply(that, arguments);
-        });
-
-        socket.on('enableFileCache', function (enabled, options, callback) {
-            that.enableFileCache.apply(that, arguments);
-        });
-
-        socket.on('readFile', function (id, name, params, options, callback) {
-            that.readFile.apply(that, arguments);
-        });
-
-        socket.on('readDir', function (id, path, options, callback) {
-            that.readDir.apply(that, arguments);
-        });
-
-        socket.on('unlink', function (id, name, options, callback) {
-            that.unlink.apply(that, arguments);
-        });
-
-        socket.on('rename', function (id, oldName, newName, options, callback) {
-            that.rename.apply(that, arguments);
-        });
-
-        socket.on('mkdir', function (id, dirname, callback) {
-            that.mkdir.apply(that, arguments);
-        });
-
-        socket.on('chownFile', function (id, path, options, callback) {
-            that.chownFile.apply(that, arguments);
-        });
-
-        socket.on('chmodFile', function (id, path, options, callback) {
-            that.chmodFile.apply(that, arguments);
-        });
-
-        socket.on('rm', function (id, path, options, callback) {
-            that.rm.apply(that, arguments);
-        });
-
-        socket.on('touch', function (id, path, options, callback) {
-            that.touch.apply(that, arguments);
-        });
-
-        socket.on('subscribe', function (pattern, options) {
-            // it must be "this" and not "that"
-            that.subscribe.apply(this, arguments);
-        });
-
-        socket.on('unsubscribe', function (pattern, options) {
-            // it must be "this" and not "that"
-            that.unsubscribe.apply(this, arguments);
-        });
-
-        socket.on('getObjectView', function (design, search, params, options, callback) {
-            that.getObjectView.apply(that, arguments);
-        });
-
-        socket.on('getObjectList', function (params, options, callback) {
-            that.getObjectList.apply(that, arguments);
-        });
-
-        socket.on('extendObject', function (id, obj, options, callback) {
-            that.extendObject.apply(that, arguments);
-        });
-
-        socket.on('setObject', function (id, obj, options, callback) {
-            that.setObject.apply(that, arguments);
-        });
-
-        socket.on('delObject', function (id, options, callback) {
-            that.delObject.apply(that, arguments);
-        });
-
-        socket.on('findObject', function (idOrName, type, options, callback) {
-            that.findObject.apply(that, arguments);
-        });
-
-        socket.on('destroyDB', function (options, callback) {
-            that.destroyDB.apply(that, arguments);
-        });
-
-        socket.on('getObject', function (id, options, callback) {
-            that.getObject.apply(that, arguments);
-        });
-
-        socket.on('chownObject', function (pattern, options, callback) {
-            that.chownObject.apply(that, arguments);
-        });
-
-        socket.on('chmodObject', function (pattern, options, callback) {
-            that.chmodObject.apply(that, arguments);
-        });
-
-        socket.on('error', function (err) {
-            log.error(namespace + ' ' + err);
-        });
-    }
-
-    function initSocket(socket) {
-        if (settings.auth) {
-            let user = null;
-            socketEvents(socket /*, user*/);
-        } else {
-            socketEvents(socket);
-        }
-    }
-
-    function _initWebServer(settings, server) {
-
-        try {
-            if (settings.secure) {
-                if (!settings.certificates) return;
-                server.server = require('https').createServer(settings.certificates, function (req, res) {
-                    res.writeHead(501);
-                    res.end('Not Implemented');
-                });
-            } else {
-                server.server = require('http').createServer(function (req, res) {
-                    res.writeHead(501);
-                    res.end('Not Implemented');
-                });
-            }
-            server.server.listen(settings.port || 9001, (settings.host && settings.host !== 'localhost') ? settings.host : ((settings.host === 'localhost') ? '127.0.0.1' : undefined));
-        } catch (e) {
-            log.error(namespace + ' Cannot start inMem-objects on port ' + (settings.port || 9001) + ': ' + e.message);
-            console.log('Cannot start inMem-objects on port ' + (settings.port || 9001) + ': ' + e.message);
-            process.exit(24);
-        }
-
-        server.io = socketio.listen(server.server);
-
-        if (settings.auth) {
-            server.io.use(function (socket, next) {
-                if (!socket.request._query.user || !socket.request._query.pass) {
-                    console.log('No password or username!');
-                    next(new Error('Authentication error'));
-                } else {
-                    next(new Error('Authentication error'));
-                    // TODO
-                    /*adapter.checkPassword(socket.request._query.user, socket.request._query.pass, function (res) {
-                        if (res) {
-                            console.log("Logged in: " + socket.request._query.user + ', ' + socket.request._query.pass);
-                            return next();
-                        } else {
-                            console.log("Invalid password or user name: " + socket.request._query.user + ', ' + socket.request._query.pass);
-                            next(new Error('Invalid password or user name'));
-                        }
-                    });*/
-                }
-            });
-        }
-        server.io.set('origins', '*:*');
-        server.io.on('connection', initSocket);
-
-        log.info(namespace + ' ' + (settings.secure ? 'Secure ' : '') + ' inMem-objects listening on port ' + (settings.port || 9001));
-    }
-
-    // Destructor of the class. Called by shutting down.
-    this.destroy = function () {
-        if (configTimer) saveConfig();
-
-        saveFileSettings(true);
-
-        if (server.io) {
-            if (server.io.sockets && server.io.sockets.connected) {
-                for (let s in server.io.sockets.connected) {
-                    if (server.io.sockets.connected.hasOwnProperty(s)) {
-                        delete server.io.sockets.connected[s];
-                    }
-                }
-            }
-            try {
-                server.io.close();
-            } catch (e) {
-                console.log(e.message);
-            }
-        }
-    };
-
-    let __construct = (function () {
-        if (fs.existsSync(objectsName)) {
-            try {
-                objects = JSON.parse(fs.readFileSync(objectsName).toString());
-            } catch (e) {
-                log.error(namespace + ' Cannot parse ' + objectsName + ': ' + e);
-                if (fs.existsSync(objectsName + '.bak')) {
-                    try {
-                        objects = JSON.parse(fs.readFileSync(objectsName + '.bak').toString());
-                    } catch (e) {
-                        log.error(namespace + ' Cannot parse ' + objectsName + '.bak: ' + e);
-                        objects = {};
-                    }
-                } else {
-                    objects = {};
-                }
-            }
-        } else if (fs.existsSync(objectsName + '.bak')) {
-            try {
-                objects = JSON.parse(fs.readFileSync(objectsName + '.bak').toString());
-            } catch (e) {
-                log.error(namespace + ' Cannot parse ' + objectsName + '.bak: ' + e);
-                objects = {};
-            }
-        } else {
-            objects = {};
-        }
-
-        // init default new acl
-        if (objects['system.config'] && objects['system.config'].common && objects['system.config'].common.defaultNewAcl) {
-            defaultNewAcl = Object.assign({}, objects['system.config'].common.defaultNewAcl);
-        }
-
-        // Create history directory
-        // (!fs.existsSync(historyName)) fs.mkdirSync(historyName);
-
-        change = settings.change || function (id /*, obj */) {
-            log.silly(namespace + ' objects change: ' + id + ' ' + JSON.stringify(change));
-        };
-
-        // Check if directory exists
-        objectsName = objectsName.replace(/\\/g, '/');
-        /** @type {string|string[]} */
-        let parts = objectsName.split('/');
-        parts.pop();
-        parts = parts.join('/');
-        if (!fs.existsSync(parts)) fs.mkdirSync(parts);
-
-        _initWebServer(settings.connection, server);
-
-        if (settings.connected) {
-            setImmediate(function () {
-                settings.connected('InMemoryDB');
-            });
-        }
-    })();
-}
-
-module.exports = ObjectsInMemServer;
+/**
+ *      Object DB in memory - Server
+ *
+ *      Copyright 2013-2018 bluefox <dogafox@gmail.com>
+ *      
+ *      MIT License
+ *      
+ */
+
+/* jshint -W097 */
+/* jshint strict: false */
+/* jslint node: true */
+/* jshint -W061 */
+'use strict';
+
+const extend      = require('node.extend');
+const fs          = require('fs');
+const socketio    = require('socket.io');
+const tools       = require(__dirname + '/../tools');
+const getDefaultDataDir = tools.getDefaultDataDir;
+
+const stream   = require('stream');
+const util     = require('util');
+const Writable = stream.Writable;
+let   memStore = {};
+
+/* Writable memory stream */
+function WMStrm(key, options) {
+    // allow use without new operator
+    if (!(this instanceof WMStrm)) return new WMStrm(key, options);
+
+    Writable.call(this, options); // init super
+    this.key = key; // save key
+    memStore[key] = new Buffer(''); // empty
+}
+util.inherits(WMStrm, Writable);
+
+WMStrm.prototype._write = function (chunk, enc, cb) {
+	if (chunk) {
+ 		// our memory store stores things in buffers
+		let buffer = (Buffer.isBuffer(chunk)) ?
+			chunk :  // already is Buffer use it
+			new Buffer(chunk, enc);  // string, convert
+
+		// concatenate to the buffer already there
+        if (!memStore[this.key]) {
+            memStore[this.key] = new Buffer('');
+            console.log('memstore for ' + this.key + ' is null');
+        }
+		memStore[this.key] = Buffer.concat([memStore[this.key], buffer]);
+	}
+    if (!cb) throw 'Callback is empty';
+	cb();
+};
+
+function ObjectsInMemServer(settings) {
+    if (!(this instanceof ObjectsInMemServer)) return new ObjectsInMemServer(settings);
+    settings = settings || {};
+
+    let change;
+    let zlib;
+    let that             = this;
+    let objects          = {};
+    let fileOptions      = {};
+    let files            = {};
+    let configTimer      = null;
+    let writeTimer       = null;
+    let writeIds         = [];
+    let users            = {};
+    let groups           = {};
+    let preserveSettings = [];
+    let regUser          = /^system\.user/;
+    let regGroup         = /^system\.group/;
+    let defaultAcl       = {
+        groups: [],
+        acl: {
+            file: {
+                list:     false,
+                read:     false,
+                write:    false,
+                create:   false,
+                'delete': false
+            },
+            object: {
+                list:     false,
+                read:     false,
+                write:    false,
+                'delete': false
+            }
+        }
+    };
+    let defaultNewAcl    = settings.defaultNewAcl || null;
+    let namespace        = settings.namespace || settings.hostname || '';
+    let lastSave         = null;
+
+    let dataDir = (settings.connection.dataDir || getDefaultDataDir());
+    if (dataDir) {
+        if (dataDir[0] === '.' && dataDir[1] === '.') {
+            dataDir = __dirname + '/../../' + dataDir;
+        } else if (dataDir[0] === '.' && dataDir[1] === '/') {
+            dataDir = __dirname + '/../../' + dataDir.substring(2);
+        }
+    }
+    dataDir = dataDir.replace(/\\/g, '/');
+    if (dataDir[dataDir.length - 1] !== '/') dataDir += '/';
+
+    // Create data directory
+    if (!fs.existsSync(dataDir)) {
+        fs.mkdirSync(dataDir);
+    }
+
+    let objectsName  = dataDir + 'objects.json';
+    const objectsDir = dataDir + 'files/';
+
+    settings.backup = settings.backup || {
+        disabled:   false,  // deactivates
+        files:      24,     // minimum number of files
+        hours:      48,     // hours
+        period:     120,    // minutes
+        path:       ''      // absolute path
+    };
+    const backupDir  = settings.backup.path || (dataDir + 'backup-objects/');
+
+    if (!settings.backup.disabled) {
+        zlib = zlib || require('zlib');
+        // Interval in minutes => to milliseconds
+        settings.backup.period = settings.backup.period === undefined ? 120 : parseInt(settings.backup.period);
+        if (isNaN(settings.backup.period)) {
+            settings.backup.period = 120;
+        }
+        settings.backup.period *= 60000;
+
+        settings.backup.files = settings.backup.files === undefined ? 24 : parseInt(settings.backup.files);
+        if (isNaN(settings.backup.files)) {
+            settings.backup.files = 24;
+        }
+
+        settings.backup.hours = settings.backup.hours === undefined ? 48 : parseInt(settings.backup.hours);
+        if (isNaN(settings.backup.hours)) {
+            settings.backup.hours = 48;
+        }
+        // Create backup directory
+        if (!fs.existsSync(backupDir)) {
+            fs.mkdirSync(backupDir);
+        }
+    }
+
+    let log = settings.logger;
+    if (!log) {
+        log = {
+            silly: function (msg) {/*console.log(msg);*/},
+            debug: function (msg) {/*console.log(msg);*/},
+            info:  function (msg) {/*console.log(msg);*/},
+            warn:  function (msg) {
+                console.log(msg);
+            },
+            error: function (msg) {
+                console.log(msg);
+            }
+        };
+    } else if (!log.silly) {
+        log.silly = log.debug;
+    }
+
+    let server = {
+        app:       null,
+        server:    null,
+        io:        null,
+        settings:  settings
+    };
+
+    /*function prepareRights(options) {
+     let fOptions = {};
+     options = options || {};
+     if (!options.user) {
+     options = {
+     user: 'system.user.admin',
+     params: options
+     };
+     }
+
+     // acl.owner = user that creates or owns the file
+     // acl.group = group, that assigned to file
+     // acl.permissions = '0777' - default 1 (execute, 2 write, 4 read
+     if (!options.user) {
+     fOptions.acl = {
+     owner:      'system.user.admin',
+     ownerGroup: 'system.group.administrator',
+     permissions: 0x644 // '0777'
+     };
+     } else {
+     fOptions.acl = {
+     owner: options.user
+     };
+     fOptions.acl.ownerGroup  = options.group;
+     fOptions.acl.permissions = 0x644;
+     }
+     fOptions.acl.ownerGroup  = fOptions.acl.ownerGroup || 'system.group.administrator';
+
+     return fOptions;
+     }*/
+
+    // -------------- FILE FUNCTIONS -------------------------------------------
+    // memServer specific function
+    function mkpathSync(rootpath, dirpath) {
+        // Remove filename
+        dirpath = dirpath.split('/');
+        dirpath.pop();
+        if (!dirpath.length) return;
+
+        for (let i = 0; i < dirpath.length; i++) {
+            rootpath += dirpath[i] + '/';
+            if (!fs.existsSync(rootpath)) {
+                fs.mkdirSync(rootpath);
+            }
+        }
+    }
+
+    function saveFileSettings(id, force) {
+        if (typeof id === 'boolean') {
+            force = id;
+            id = undefined;
+        }
+
+        if (id !== undefined && writeIds.indexOf(id) === -1) writeIds.push(id);
+
+        if (writeTimer) clearTimeout(writeTimer);
+
+        // if store immediately
+        if (force) {
+            writeTimer = null;
+            // Store dirs description
+            for (let _id = 0; _id < writeIds.length; _id++) {
+                try {
+                    fs.writeFileSync(objectsDir + writeIds[_id] + '/_data.json', JSON.stringify(fileOptions[writeIds[_id]]));
+                } catch (e) {
+                    log.error(namespace + ' Cannot write files: ' + objectsDir + writeIds[_id] + '/_data.json: ' + e.message);
+                }
+            }
+            writeIds = [];
+        } else {
+            writeTimer = setTimeout(function () {
+                // Store dirs description
+                for (let id = 0; id < writeIds.length; id++) {
+                    try {
+                        fs.writeFileSync(objectsDir + writeIds[id] + '/_data.json', JSON.stringify(fileOptions[writeIds[id]]));
+                    } catch (e) {
+                        log.error(namespace + ' Cannot write files: ' + objectsDir + writeIds[id] + '/_data.json: ' + e.message);
+                    }
+                }
+                writeIds = [];
+            }, 1000);
+        }
+    }
+
+    function checkFile(id, name, options, flag) {
+        if (typeof fileOptions[id][name].acl !== 'object') {
+            fileOptions[id][name] = {
+                mimeType: fileOptions[id][name],
+                acl: {
+                    owner:       (defaultNewAcl && defaultNewAcl.owner)      || 'system.user.admin',
+                    ownerGroup:  (defaultNewAcl && defaultNewAcl.ownerGroup) || 'system.group.administrator',
+                    permissions: (defaultNewAcl && defaultNewAcl.file)       || 0x644 // '0644'
+                }
+            };
+        }
+
+        // Set default owner group
+        fileOptions[id][name].acl.ownerGroup  = fileOptions[id][name].acl.ownerGroup  || (defaultNewAcl && defaultNewAcl.ownerGroup) || 'system.group.administrator';
+        fileOptions[id][name].acl.owner       = fileOptions[id][name].acl.owner       || (defaultNewAcl && defaultNewAcl.owner)      || 'system.user.admin';
+        fileOptions[id][name].acl.permissions = fileOptions[id][name].acl.permissions || (defaultNewAcl && defaultNewAcl.file)       || 0x644; // '0644'
+
+        if (options.user !== 'system.user.admin' &&
+            options.groups.indexOf('system.group.administrator') === -1 &&
+            fileOptions[id][name].acl) {
+            if (fileOptions[id][name].acl.owner !== options.user) {
+                // Check if the user is in the group
+                if (options.groups.indexOf(fileOptions[id][name].acl.ownerGroup) !== -1) {
+                    // Check group rights
+                    if (!(fileOptions[id][name].acl.permissions & (flag << 4))) {
+                        return false;
+                    }
+                } else {
+                    // everybody
+                    if (!(fileOptions[id][name].acl.permissions & flag)) {
+                        return false;
+                    }
+                }
+            } else {
+                // Check user rights
+                if (!(fileOptions[id][name].acl.permissions & (flag << 8))) {
+                    return false;
+                }
+            }
+        }
+        return true;
+    }
+
+    function checkFileRights(id, name, options, flag, callback) {
+        options = options || {};
+        if (!options.user) {
+            // Before files converted, lets think: if no options it is admin
+            options = {
+                user:    'system.user.admin',
+                params:  options,
+                group:   'system.group.administrator'
+            };
+        }
+
+        if (options.checked) {
+            return callback(null, options);
+        }
+
+        if (!options.acl) {
+            that.getUserGroup(options.user, function (user, groups, acl) {
+                options.acl    = acl || {};
+                options.groups = groups;
+                options.group  = groups ? groups[0] : null;
+                checkFileRights(id, name, options, flag, callback);
+            });
+            return;
+        }
+        // If user may write
+        if (flag === 2 && !options.acl.file.write) {// write
+            return callback('permissionError', options);
+        }
+        // If user may read
+        if (flag === 4 && !options.acl.file.read) {// read
+            return callback('permissionError', options);
+        }
+
+        // read rights of file
+        if (!fileOptions[id]) {
+            if (fs.existsSync(objectsDir + id + '/_data.json')) {
+                try {
+                    fileOptions[id] = JSON.parse(fs.readFileSync(objectsDir + id + '/_data.json', 'utf8'));
+                } catch (e) {
+                    log.error(namespace + ' Cannot parse ' + objectsDir + id + '/_data.json: ' + e);
+                }
+            } else {
+                fileOptions[id] = {};
+            }
+        }
+
+        options.checked = true;
+        if (!name || !fileOptions[id] || !fileOptions[id][name]) {
+            return callback(null, options);
+        }
+        if (checkFile(id, name, options,flag)) {
+            return callback(null, options);
+        } else {
+            return callback('permissionError', options);
+        }
+
+        /*if (typeof fileOptions[id][name].acl !== 'object') {
+         fileOptions[id][name] = {
+         mimeType: fileOptions[id][name],
+         acl: {
+         owner:       'system.user.admin',
+         permissions: 0x644,
+         ownerGroup:  'system.group.administrator'
+         }
+         };
+         }
+         // Set default onwer group
+         fileOptions[id][name].acl.ownerGroup = fileOptions[id][name].acl.ownerGroup || 'system.group.administrator';
+
+         if (options.user !== 'system.user.admin' &&
+         options.groups.indexOf('system.group.administrator') === -1 &&
+         fileOptions[id][name].acl) {
+         if (fileOptions[id][name].acl.owner !== options.user) {
+         // Check if the user is in the group
+         if (options.groups.indexOf(fileOptions[id][name].acl.ownerGroup) !== -1) {
+         // Check group rights
+         if (!(fileOptions[id][name].acl.permissions & (flag << 4))) {
+         return callback('permissionError', options);
+         }
+         } else {
+         // everybody
+         if (!(fileOptions[id][name].acl.permissions & flag)) {
+         return callback('permissionError', options);
+         }
+         }
+         } else {
+         // Check user rights
+         if (!(fileOptions[id][name].acl.permissions & (flag << 8))) {
+         return callback('permissionError', options);
+         }
+         }
+         }
+         return callback(null, options);*/
+    }
+
+    function setDefaultAcl(callback) {
+        try {
+            defaultNewAcl = Object.assign({}, objects['system.config'].common.defaultNewAcl);
+        } catch (e) {
+            defaultNewAcl = {
+                owner: 'system.user.admin',
+                ownerGroup: 'system.group.administrator',
+                object: 0x664,
+                state: 0x664,
+                file: 0x664
+            };
+            objects['system.config'].common.defaultNewAcl = Object.assign({}, defaultNewAcl);
+        }
+
+        let count = 0;
+        // Set all objects without ACL to this one
+        for (let id in objects) {
+            if (objects.hasOwnProperty(id) && objects[id] && !objects[id].acl) {
+                objects[id].acl = Object.assign({}, defaultNewAcl);
+                delete objects[id].acl.file;
+                if (objects[id].type !== 'state') {
+                    delete objects[id].acl.state;
+                }
+
+                count++;
+            }
+        }
+        if (typeof callback === 'function') callback(null, count);
+    }
+
+    this.getUserGroup = function (user, callback) {
+        if (!user || typeof user !== 'string' || !user.match(/^system\.user\./)) {
+            console.log('invalid user name: ' + user);
+            user = JSON.stringify(user);
+            return callback.call(that, user, [], Object.assign({}, defaultAcl.acl));
+        }
+        if (users[user]) {
+            return callback.call(that, user, users[user].groups, users[user].acl);
+        }
+
+        // Read all groups
+        this.getObjectList({startkey: 'system.group.', endkey: 'system.group.\u9999'}, {checked: true}, function (err, arr) {
+            if (err) log.error(namespace + ' ' + err);
+            groups = [];
+            if (arr) {
+                // Read all groups
+                for (let g = 0; g < arr.rows.length; g++) {
+                    groups[g] = arr.rows[g].value;
+                    if (groups[g]._id === 'system.group.administrator') {
+                        groups[g].common.acl = {
+                            file: {
+                                list:     true,
+                                read:     true,
+                                write:    true,
+                                create:   true,
+                                'delete': true
+                            },
+                            object: {
+                                list:     true,
+                                read:     true,
+                                write:    true,
+                                create:   true,
+                                'delete': true
+                            },
+                            users: {
+                                list:     true,
+                                read:     true,
+                                write:    true,
+                                create:   true,
+                                'delete': true
+                            }
+                        };
+                    }
+                }
+            }
+
+            that.getObjectList({startkey: 'system.user.', endkey: 'system.user.\u9999'}, {checked: true}, function (err, arr) {
+                if (err) log.error(namespace + ' ' + err);
+                users = {};
+
+                if (arr) {
+                    for (let i = 0; i < arr.rows.length; i++) {
+                        users[arr.rows[i].value._id] = Object.assign({}, defaultAcl);
+                        if (arr.rows[i].value._id === 'system.user.admin') {
+                            users['system.user.admin'].acl.file = {
+                                list:     true,
+                                read:     true,
+                                write:    true,
+                                create:   true,
+                                'delete': true
+                            };
+                            users['system.user.admin'].acl.object = {
+                                create:   true,
+                                list:     true,
+                                read:     true,
+                                write:    true,
+                                'delete': true
+                            };
+                            users['system.user.admin'].acl.users = {
+                                create:   true,
+                                list:     true,
+                                read:     true,
+                                write:    true,
+                                'delete': true
+                            };
+                        }
+                    }
+                }
+
+                for (let g = 0; g < groups.length; g++) {
+                    if (!groups[g].common.members) continue;
+                    for (let m = 0; m < groups[g].common.members.length; m++) {
+                        let u = groups[g].common.members[m];
+                        if (!users[u]) {
+                            log.warn('Unknown user in group "' + g + '": ' + u);
+                            continue;
+                        }
+                        users[u].groups.push(groups[g]._id);
+
+                        if (groups[g].common.acl && groups[g].common.acl.file) {
+                            if (!users[u].acl || !users[u].acl.file) {
+                                users[u].acl      = users[u].acl || {};
+                                users[u].acl.file = users[u].acl.file || {};
+
+                                users[u].acl.file.create    = groups[g].common.acl.file.create;
+                                users[u].acl.file.read      = groups[g].common.acl.file.read;
+                                users[u].acl.file.write     = groups[g].common.acl.file.write;
+                                users[u].acl.file['delete'] = groups[g].common.acl.file['delete'];
+                                users[u].acl.file.list      = groups[g].common.acl.file.list;
+                            } else {
+                                users[u].acl.file.create    = users[u].acl.file.create    || groups[g].common.acl.file.create;
+                                users[u].acl.file.read      = users[u].acl.file.read      || groups[g].common.acl.file.read;
+                                users[u].acl.file.write     = users[u].acl.file.write     || groups[g].common.acl.file.write;
+                                users[u].acl.file['delete'] = users[u].acl.file['delete'] || groups[g].common.acl.file['delete'];
+                                users[u].acl.file.list      = users[u].acl.file.list      || groups[g].common.acl.file.list;
+                            }
+                        }
+
+                        if (groups[g].common.acl && groups[g].common.acl.object) {
+                            if (!users[u].acl || !users[u].acl.object) {
+                                users[u].acl        = users[u].acl || {};
+                                users[u].acl.object = users[u].acl.object || {};
+
+                                users[u].acl.object.create    = groups[g].common.acl.object.create;
+                                users[u].acl.object.read      = groups[g].common.acl.object.read;
+                                users[u].acl.object.write     = groups[g].common.acl.object.write;
+                                users[u].acl.object['delete'] = groups[g].common.acl.object['delete'];
+                                users[u].acl.object.list      = groups[g].common.acl.object.list;
+                            } else {
+                                users[u].acl.object.create    = users[u].acl.object.create    || groups[g].common.acl.object.create;
+                                users[u].acl.object.read      = users[u].acl.object.read      || groups[g].common.acl.object.read;
+                                users[u].acl.object.write     = users[u].acl.object.write     || groups[g].common.acl.object.write;
+                                users[u].acl.object['delete'] = users[u].acl.object['delete'] || groups[g].common.acl.object['delete'];
+                                users[u].acl.object.list      = users[u].acl.object.list      || groups[g].common.acl.object.list;
+                            }
+                        }
+
+                        if (groups[g].common.acl && groups[g].common.acl.users) {
+                            if (!users[u].acl || !users[u].acl.users) {
+                                users[u].acl       = users[u].acl || {};
+                                users[u].acl.users = users[u].acl.users || {};
+
+                                users[u].acl.users.create    = groups[g].common.acl.users.create;
+                                users[u].acl.users.read      = groups[g].common.acl.users.read;
+                                users[u].acl.users.write     = groups[g].common.acl.users.write;
+                                users[u].acl.users['delete'] = groups[g].common.acl.users['delete'];
+                                users[u].acl.users.list      = groups[g].common.acl.users.list;
+
+                            } else {
+                                users[u].acl.users.create    = users[u].acl.users.create    || groups[g].common.acl.users.create;
+                                users[u].acl.users.read      = users[u].acl.users.read      || groups[g].common.acl.users.read;
+                                users[u].acl.users.write     = users[u].acl.users.write     || groups[g].common.acl.users.write;
+                                users[u].acl.users['delete'] = users[u].acl.users['delete'] || groups[g].common.acl.users['delete'];
+                                users[u].acl.users.list      = users[u].acl.users.list      || groups[g].common.acl.users.list;
+                            }
+                        }
+                    }
+                }
+
+                callback.call(that, user, users[user] ? users[user].groups : [], users[user] ? users[user].acl : Object.assign({}, defaultAcl.acl));
+            });
+        });
+    };
+
+    this.getMimeType = function (ext) {
+        if (ext instanceof Array) ext = ext[0];
+        let _mimeType = 'text/javascript';
+        let isBinary  = false;
+
+        if (ext === '.css') {
+            _mimeType = 'text/css';
+        } else if (ext === '.ico') {
+            _mimeType = 'image/x-icon';
+            isBinary = true;
+        } else if (ext === '.bmp') {
+            _mimeType = 'image/bmp';
+            isBinary = true;
+        } else if (ext === '.png') {
+            isBinary = true;
+            _mimeType = 'image/png';
+        } else if (ext === '.jpg') {
+            isBinary = true;
+            _mimeType = 'image/jpeg';
+        } else if (ext === '.jpeg') {
+            isBinary = true;
+            _mimeType = 'image/jpeg';
+        } else if (ext === '.gif') {
+            isBinary = true;
+            _mimeType = 'image/gif';
+        } else if (ext === '.tif') {
+            isBinary = true;
+            _mimeType = 'image/tiff';
+        } else if (ext === '.js') {
+            _mimeType = 'application/javascript';
+        } else if (ext === '.html') {
+            _mimeType = 'text/html';
+        } else if (ext === '.htm') {
+            _mimeType = 'text/html';
+        } else if (ext === '.json') {
+            _mimeType = 'application/json';
+        } else if (ext === '.xml') {
+            _mimeType = 'text/xml';
+        } else if (ext === '.svg') {
+            _mimeType = 'image/svg+xml';
+        } else if (ext === '.eot') {
+            isBinary = true;
+            _mimeType = 'application/vnd.ms-fontobject';
+        } else if (ext === '.ttf') {
+            isBinary = true;
+            _mimeType = 'application/font-sfnt';
+        } else if (ext === '.cur') {
+            isBinary = true;
+            _mimeType = 'application/x-win-bitmap';
+        } else if (ext === '.woff') {
+            isBinary = true;
+            _mimeType = 'application/font-woff';
+        } else if (ext === '.wav') {
+            isBinary = true;
+            _mimeType = 'audio/wav';
+        } else if (ext === '.mp3') {
+            isBinary = true;
+            _mimeType = 'audio/mpeg3';
+        } else if (ext === '.avi') {
+            isBinary = true;
+            _mimeType = 'video/avi';
+        } else if (ext === '.mp4') {
+            isBinary = true;
+            _mimeType = 'video/mp4';
+        } else if (ext === '.mkv') {
+            isBinary = true;
+            _mimeType = 'video/mkv';
+        } else if (ext === '.zip') {
+            isBinary = true;
+            _mimeType = 'application/zip';
+        } else if (ext === '.ogg') {
+            isBinary = true;
+            _mimeType = 'audio/ogg';
+        } else if (ext === '.manifest') {
+            _mimeType = 'text/cache-manifest';
+        } else {
+            _mimeType = 'text/javascript';
+        }
+
+        return {mimeType: _mimeType, isBinary: isBinary};
+    };
+
+    this.insert = function (id, attName, ignore, options, obj, callback) {
+        if (typeof options === 'string') {
+            options = {mimeType: options};
+        }
+
+        //return pipe for write into redis
+        let strm = new WMStrm(id + '/' + attName);
+        strm.on('finish', function () {
+            if (!memStore[id + '/' + attName]) log.error(namespace + ' File ' + id + ' / ' +  attName + ' is empty');
+            that.writeFile(id, attName, memStore[id + '/' + attName] || '', options, function () {
+                if (memStore[id + '/' + attName] !== undefined) delete memStore[id + '/' + attName];
+                if (callback) setImmediate(callback, null, null);
+            });
+        });
+        return strm;
+    };
+
+    this.writeFile = function (id, name, data, options, callback) {
+        if (typeof options === 'function') {
+            callback = options;
+            options = null;
+        }
+        if (typeof options === 'string') {
+            options = {mimeType: options};
+        }
+
+        if (name[0] === '/') name = name.substring(1);
+
+        try {
+            if (!fileOptions[id]) {
+                if (fs.existsSync(objectsDir + id + '/_data.json')) {
+                    try {
+                        fileOptions[id] = JSON.parse(fs.readFileSync(objectsDir + id + '/_data.json', 'utf8'));
+                    } catch (e) {
+                        log.error(namespace + ' Cannot parse ' + objectsDir + id + '/_data.json: ' + e);
+                    }
+                } else {
+                    fileOptions[id] = {};
+                }
+            }
+
+            files[id] = files[id] || {};
+
+            // If file yet exists => check the permissions
+            if (!options || !options.checked) {
+                return checkFileRights(id, name, options, 0x2/*write*/, function (err, options) {
+                    if (err) {
+                        if (typeof callback === 'function') {
+                            callback(err);
+                        }
+                    } else {
+                        return that.writeFile(id, name, data, options, callback);
+                    }
+                });
+            }
+
+            try {
+                if (!fs.existsSync(objectsDir))      fs.mkdirSync(objectsDir);
+                if (!fs.existsSync(objectsDir + id)) fs.mkdirSync(objectsDir + id);
+            } catch (e) {
+                log.error(namespace + ' Cannot create directories: ' + objectsDir + id + ': ' + e.message);
+                log.error(namespace + ' Check the permissions! Or call "sudo chmod -R 777 *" in ' + tools.appName +' dir');
+                if (typeof callback === 'function') callback(e.message);
+                return;
+            }
+
+            let isBinary;
+            let ext         = name.match(/\.[^.]+$/);
+            let mime        = that.getMimeType(ext);
+            let _mimeType   = mime.mimeType;
+            isBinary        = mime.isBinary;
+
+            if (!fileOptions[id][name]) {
+                fileOptions[id][name] = {createdAt: (new Date()).getTime()};
+            }
+            if (!fileOptions[id][name].acl) {
+                fileOptions[id][name].acl = {
+                    owner:       options.user  || (defaultNewAcl && defaultNewAcl.owner)      || 'system.user.admin',
+                    ownerGroup:  options.group || (defaultNewAcl && defaultNewAcl.ownerGroup) || 'system.group.administrator',
+                    permissions: options.mode  || (defaultNewAcl && defaultNewAcl.file)       || 0x644
+                };
+            }
+
+            fileOptions[id][name].mimeType       = options.mimeType || _mimeType;
+            fileOptions[id][name].binary         = isBinary;
+            fileOptions[id][name].acl.ownerGroup = fileOptions[id][name].acl.ownerGroup || (defaultNewAcl && defaultNewAcl.ownerGroup) || 'system.group.administrator';
+            fileOptions[id][name].modifiedAt     = (new Date()).getTime();
+
+            if (isBinary) {
+                // Reload by read
+                delete files[id][name];
+            } else {
+                files[id][name] = data;
+            }
+
+            try {
+                // Create directories if complex structure
+                mkpathSync(objectsDir + id + '/', name);
+                // Store file
+                fs.writeFileSync(objectsDir + id + '/' + name, data, {'flag': 'w', 'encoding': isBinary ? 'binary' : 'utf8'});
+                // Store dir description
+                saveFileSettings(id);
+            } catch (e) {
+                log.error(namespace + ' Cannot write files: ' + objectsDir + id + '/' + name + ': ' + e.message);
+                if (typeof callback === 'function') callback(e.message);
+                return;
+            }
+            if (typeof callback === 'function') callback();
+        } catch (e) {
+            if (typeof callback === 'function') callback(e.message);
+        }
+    };
+
+    this.readFile = function (id, name, options, callback) {
+        if (typeof options === 'function') {
+            callback = options;
+            options  = null;
+        }
+
+        if (name[0] === '/') name = name.substring(1);
+
+        if (!options || !options.checked) {
+            checkFileRights(id, name, options, 0x4/*read*/, function (err, options) {
+                if (err) {
+                    if (typeof callback === 'function') callback(err);
+                } else {
+                    return that.readFile(id, name, options, callback);
+                }
+            });
+            return;
+        }
+
+        try {
+            if (!fileOptions[id]) {
+                if (fs.existsSync(objectsDir + id + '/_data.json')) {
+                    try {
+                        fileOptions[id] = JSON.parse(fs.readFileSync(objectsDir + id + '/_data.json', 'binary'));
+                    } catch (e) {
+                        log.error(namespace + ' Cannot parse ' + objectsDir + id + '/_data.json: ' + e);
+                        fileOptions[id] = {};
+                    }
+                } else {
+                    fileOptions[id] = {};
+                }
+            }
+
+            if (!files[id]) files[id] = {};
+
+            if (!files[id][name] || settings.connection.noFileCache || options.noFileCache) {
+                if (fs.existsSync(objectsDir + id + '/' + name)) {
+                    // Create description object if not exists
+                    if (!fileOptions[id][name]) {
+                        fileOptions[id][name] = {
+                            acl: {
+                                owner:       (defaultNewAcl && defaultNewAcl.owner)            || 'system.user.admin',
+                                ownerGroup:  (defaultNewAcl && defaultNewAcl.ownerGroup)       || 'system.group.administrator',
+                                permissions: (defaultNewAcl && defaultNewAcl.file.permissions) || 0x777
+
+                            }
+                        };
+                    }
+                    if (typeof fileOptions[id][name] !== 'object') {
+                        fileOptions[id][name] = {
+                            mimeType:    fileOptions[id][name],
+                            acl: {
+                                owner:       (defaultNewAcl && defaultNewAcl.owner)            || 'system.user.admin',
+                                ownerGroup:  (defaultNewAcl && defaultNewAcl.ownerGroup)       || 'system.group.administrator',
+                                permissions: (defaultNewAcl && defaultNewAcl.file.permissions) || 0x777
+                            }
+                        };
+                    }
+
+                    files[id][name] = fs.readFileSync(objectsDir + id + '/' + name);
+                    if (fileOptions[id][name].binary === undefined) {
+                        let pos = name.lastIndexOf('.');
+                        let ext = '';
+                        if (pos !== -1) ext = name.substring(pos);
+                        let mimeType = that.getMimeType(ext);
+                        fileOptions[id][name].binary   = mimeType.isBinary;
+                        fileOptions[id][name].mimeType = mimeType.mimeType;
+                    }
+
+                    if (!fileOptions[id][name].binary) {
+                        if (files[id][name]) files[id][name] = files[id][name].toString();
+                    }
+                } else {
+                    if (fileOptions[id][name] !== undefined) delete fileOptions[id][name];
+                    if (files[id][name]       !== undefined) delete files[id][name];
+                }
+            }
+
+            if (fileOptions[id][name] && !fileOptions[id][name].acl) {
+                // all files belongs to admin by default, but everyone can edit it
+                fileOptions[id][name].acl = {
+                    owner:       (defaultNewAcl && defaultNewAcl.owner)            || 'system.user.admin',
+                    ownerGroup:  (defaultNewAcl && defaultNewAcl.ownerGroup)       || 'system.group.administrator',
+                    permissions: (defaultNewAcl && defaultNewAcl.file.permissions) || 0x677
+                };
+            }
+
+            if (typeof callback === 'function') {
+                if (fileOptions[id][name] !== null && fileOptions[id][name] !== undefined) {
+                    if (!fileOptions[id][name].mimeType) {
+                        let _pos = name.lastIndexOf('.');
+                        let _ext = '';
+                        if (_pos !== -1) _ext = name.substring(_pos);
+                        let _mimeType = that.getMimeType(_ext);
+                        fileOptions[id][name].mimeType = _mimeType.mimeType;
+                    }
+                    callback(null, files[id][name], fileOptions[id][name].mimeType);
+                } else {
+                    callback('Not exists');
+                }
+            }
+        } catch (e) {
+            if (typeof callback === 'function') {
+                callback(e.message);
+            }
+        }
+    };
+
+    this.unlink = function (id, name, options, callback) {
+        if (typeof options === 'function') {
+            callback = options;
+            options  = null;
+        }
+
+        if (name[0] === '/') name = name.substring(1);
+
+        if (!options || !options.checked) {
+            checkFileRights(id, name, options, 0x2/*write*/, function (err, options) {
+                if (err) {
+                    if (typeof callback === 'function') callback(err);
+                } else {
+                    if (!options.acl.file['delete']) {
+                        if (typeof callback === 'function') callback('permissionError');
+                    } else {
+                        return that.unlink(id, name, options, callback);
+                    }
+                }
+            });
+            return;
+        }
+
+        try {
+            let changed = false;
+            if (!fileOptions[id]) {
+                if (fs.existsSync(objectsDir + id + '/_data.json')) {
+                    fileOptions[id] = JSON.parse(fs.readFileSync(objectsDir + id + '/_data.json', 'utf8'));
+                } else {
+                    fileOptions[id] = {};
+                }
+            }
+            if (fileOptions[id][name]) {
+                changed = true;
+                delete fileOptions[id][name];
+            }
+            if (files[id] && files[id][name]) {
+                delete files[id][name];
+            }
+            if (fs.existsSync(objectsDir + id + '/' + name)) {
+                let stat = fs.statSync(objectsDir + id + '/' + name);
+
+                if (stat.isDirectory()) {
+                    // read all entries and delete every one
+                    let fdir = fs.readdirSync(objectsDir + id + '/' + name);
+                    let cnt = 0;
+                    for (let f = 0; f < fdir.length; f++) {
+                        cnt++;
+                        that.unlink(id, name + '/' + fdir[f], options, function (err) {
+                            if (!--cnt) {
+                                log.debug('Delete directory ' + id + '/' + name);
+                                try {
+                                    fs.rmdirSync(objectsDir + id + '/' + name);
+                                } catch (e) {
+                                    log.error('Cannot delete directory "' + id + '/' + name + '": ' + e);
+                                }
+                                if (typeof callback === 'function') {
+                                    setImmediate(function () {
+                                        callback(err);
+                                    });
+                                }
+                            }
+                        });
+                    }
+                    if (!cnt) {
+                        log.debug('Delete directory ' + id + '/' + name);
+                        try {
+                            fs.rmdirSync(objectsDir + id + '/' + name);
+                        } catch (e) {
+                            log.error('Cannot delete directory "' + id + '/' + name + '": ' + e);
+                        }
+                        if (typeof callback === 'function') {
+                            setImmediate(function () {
+                                callback();
+                            });
+                        }
+                    }
+                } else {
+                    log.debug('Delete file ' + id + '/' + name);
+                    try {
+                        fs.unlinkSync(objectsDir + id + '/' + name);
+                    } catch (e) {
+                        log.error('Cannot delete file "' + id + '/' + name + '": ' + e);
+                    }
+                    if (typeof callback === 'function') {
+                        setImmediate(function () {
+                            callback();
+                        });
+                    }
+                }
+            } else {
+                if (typeof callback === 'function') {
+                    setImmediate(function () {
+                        callback('Not exists');
+                    });
+                }
+            }
+            // Store dir description
+            if (changed) saveFileSettings(id);
+        } catch (e) {
+            if (typeof callback === 'function') {
+                setImmediate(function () {
+                    callback(e.message);
+                });
+            }
+        }
+    };
+
+    this.delFile = this.unlink;
+
+    this.readDir = function (id, name, options, callback) {
+        if (typeof options === 'function') {
+            callback = options;
+            options = null;
+        }
+
+        if (!options || !options.checked) {
+            checkFileRights(id, name, options, 0x4/*read*/, function (err, options) {
+                if (err) {
+                    if (typeof callback === 'function') callback(err);
+                } else {
+                    if (!options.acl.file.list) {
+                        if (typeof callback === 'function') callback('permissionError');
+                    } else {
+                        return that.readDir(id, name, options, callback);
+                    }
+                }
+            });
+            return;
+        }
+        if (!fileOptions[id]) {
+            if (fs.existsSync(objectsDir + id + '/_data.json')) {
+                try {
+                    fileOptions[id] = JSON.parse(fs.readFileSync(objectsDir + id + '/_data.json', 'binary'));
+                } catch (e) {
+                    log.error(namespace + ' Cannot parse ' + objectsDir + id + '/_data.json: ' + e);
+                }
+            } else {
+                fileOptions[id] = {};
+            }
+        }
+        // Find all files and directories starts with name
+        let _files = [];
+        if (name[0] === '/') name = name.substring(1);
+
+        if (name && name[name.length - 1] !== '/') name += '/';
+        let len = (name) ? name.length : 0;
+        for (let f in fileOptions[id]) {
+            if (fileOptions[id].hasOwnProperty(f) && (!name || f.substring(0, len) === name)) {
+                /** @type {string|string[]} */
+                let rest = f.substring(len);
+                rest = rest.split('/', 2);
+                if (rest[0] && _files.indexOf(rest[0]) === -1) {
+                    _files.push(rest[0]);
+                }
+            }
+        }
+
+        if (fs.existsSync(objectsDir + id + '/' + name)) {
+            try {
+                let dirFiles = fs.readdirSync(objectsDir + id + '/' + name);
+                for (let i = 0; i < dirFiles.length; i++) {
+                    if (dirFiles[i] === '..' || dirFiles[i] === '.') continue;
+                    if (dirFiles[i] !== '_data.json' && _files.indexOf(dirFiles[i]) === -1) {
+                        _files.push(dirFiles[i]);
+                    }
+                }
+            } catch (e) {
+                if (typeof callback === 'function') {
+                    setImmediate(function () {
+                        callback(e, []);
+                    });
+                }
+                return;
+            }
+        } else {
+            if (typeof callback === 'function') {
+                setImmediate(function () {
+                    callback('Not exists', []);
+                });
+            }
+            return;
+        }
+
+        _files.sort();
+        let res = [];
+        for (let j = 0; j < _files.length; j++) {
+            if (_files[j] === '..' || _files[j] === '.') continue;
+            if (fs.existsSync(objectsDir + id + '/' + name + _files[j])) {
+                let stats = fs.statSync(objectsDir + id + '/' + name + _files[j]);
+                let acl = (fileOptions[id][name + _files[j]] && fileOptions[id][name + _files[j]].acl) ?
+                    Object.assign({}, fileOptions[id][name + _files[j]].acl) : // copy settings
+                {
+                    read:        true,
+                    write :      true,
+                    owner:       (defaultNewAcl && defaultNewAcl.owner)            || 'system.user.admin',
+                    ownerGroup:  (defaultNewAcl && defaultNewAcl.ownerGroup)       || 'system.group.administrator',
+                    permissions: (defaultNewAcl && defaultNewAcl.file.permissions) || 0x644
+                };
+
+                try {
+                    // if filter for user
+                    if (options.filter && acl) {
+                        // If user may not write
+                        if (!options.acl.file.write) {// write
+                            acl.permissions &= ~0x222;
+                        }
+                        // If user may not read
+                        if (!options.acl.file.read) {// read
+                            acl.permissions &= ~0x444;
+                        }
+
+                        if (options.user !== 'system.user.admin' && options.groups.indexOf('system.group.administrator') === -1) {
+                            if (acl.owner !== options.user) {
+                                // Check if the user is in the group
+                                if (options.groups.indexOf(acl.ownerGroup) !== -1) {
+                                    // Check group rights
+                                    if (!(acl.permissions & (0x6 << 4))) {
+                                        continue;
+                                    }
+                                    acl.read  = !!(acl.permissions & 0x40);
+                                    acl.write = !!(acl.permissions & 0x20);
+                                } else {
+                                    // everybody
+                                    if (!(acl.permissions & 0x6)) {
+                                        continue;
+                                    }
+                                    acl.read  = !!(acl.permissions & 0x4);
+                                    acl.write = !!(acl.permissions & 0x2);
+                                }
+                            } else {
+                                // Check user rights
+                                if (!(acl.permissions & (0x6 << 8))) {
+                                    continue;
+                                }
+                                acl.read  = !!(acl.permissions & 0x400);
+                                acl.write = !!(acl.permissions & 0x200);
+                            }
+                        } else {
+                            acl.read  = true;
+                            acl.write = true;
+                        }
+                    }
+                } catch (e) {
+                    log.error(namespace + ' Cannot read permssions of  ' + objectsDir + id + '/' + name + _files[j] + ': ' + e);
+                }
+
+                res.push({
+                    file:       _files[j],
+                    stats:      stats,
+                    isDir:      stats.isDirectory(),
+                    acl:        acl,
+                    modifiedAt: fileOptions[id][name + _files[j]] ? fileOptions[id][name + _files[j]].modifiedAt : undefined,
+                    createdAt:  fileOptions[id][name + _files[j]] ? fileOptions[id][name + _files[j]].createdAt : undefined
+                });
+            }
+        }
+
+        if (typeof callback === 'function') {
+            setImmediate(function () {
+                callback(null, res);
+            });
+        }
+    };
+
+    this.rename = function (id, oldName, newName, options, callback) {
+        if (typeof options === 'function') {
+            callback = options;
+            options = null;
+        }
+        if (oldName[0] === '/') oldName = oldName.substring(1);
+        if (newName[0] === '/') newName = newName.substring(1);
+
+        if (!options || !options.checked) {
+            checkFileRights(id, oldName, options, 0x2/*write*/, function (err, options) {
+                if (err) {
+                    if (typeof callback === 'function') callback(err);
+                } else {
+                    if (!options.acl.file.write) {
+                        if (typeof callback === 'function') callback('permissionError');
+                    } else {
+                        return that.rename(id, oldName, newName, options, callback);
+                    }
+                }
+            });
+            return;
+        }
+        try {
+            if (!fileOptions[id]) {
+                if (fs.existsSync(objectsDir + id + '/_data.json')) {
+                    fileOptions[id] = JSON.parse(fs.readFileSync(objectsDir + id + '/_data.json', 'utf8'));
+                } else {
+                    fileOptions[id] = {};
+                }
+            }
+            if (fileOptions[id][oldName]) {
+                let type = fileOptions[id][oldName];
+                delete fileOptions[id][oldName];
+                fileOptions[id][newName] = type;
+                fs.writeFileSync(objectsDir + id + '/_data.json', JSON.stringify(fileOptions[id]));
+            }
+            if (files[id] && files[id][oldName]) {
+                let data = files[id][oldName];
+                delete files[id][oldName];
+                files[id][newName] = data;
+            }
+            if (fs.existsSync(objectsDir + id + '/' + oldName)) {
+                fs.renameSync(objectsDir + id + '/' + oldName, objectsDir + id + '/' + newName);
+                if (typeof callback === 'function') callback();
+            } else {
+                if (typeof callback === 'function') callback('Not exists');
+            }
+        } catch (e) {
+            if (typeof callback === 'function') callback(e.message);
+        }
+    };
+
+    this.touch = function (id, name, options, callback) {
+        if (typeof options === 'function') {
+            callback = options;
+            options = null;
+        }
+        if (!options || !options.checked) {
+            checkFileRights(id, null, options, 0x2/*write*/, function (err, options) {
+                if (err) {
+                    if (typeof callback === 'function') callback(err);
+                } else {
+                    return that.touch(id, name, options, callback);
+                }
+            });
+            return;
+        }
+        try {
+            if (!fileOptions[id]) {
+                if (fs.existsSync(objectsDir + id + '/_data.json')) {
+                    fileOptions[id] = JSON.parse(fs.readFileSync(objectsDir + id + '/_data.json', 'utf8'));
+                } else {
+                    fileOptions[id] = {};
+                }
+            }
+
+            let regEx = new RegExp(pattern2RegEx(name));
+            let processed = [];
+            let now = (new Date()).getTime();
+            let changed = false;
+            for (let f in fileOptions[id]) {
+                if (!fileOptions[id].hasOwnProperty(f)) continue;
+                if (regEx.test(f) && checkFile(id, f, options, 2/*write*/)) {
+                    changed = true;
+                    // Check if file exists
+                    if (fs.existsSync(objectsDir + id + '/' + f)) {
+                        if (!fileOptions[id][f]) {
+                            fileOptions[id][f] = {};
+                            fileOptions[id][f].createdAt = now;
+                        }
+
+                        if (typeof fileOptions[id][f] !== 'object') {
+                            fileOptions[id][f] = {
+                                mimeType: fileOptions[id][f]
+                            };
+                        }
+
+                        if (!fileOptions[id][f].mimeType) {
+                            let pos = f.lastIndexOf('.');
+                            let ext = '';
+                            if (pos !== -1) ext = f.substring(pos);
+                            let mimeType = that.getMimeType(ext);
+                            fileOptions[id][f].binary   = mimeType.isBinary;
+                            fileOptions[id][f].mimeType = mimeType.mimeType;
+                        }
+
+                        if (!fileOptions[id][f].acl) {
+                            fileOptions[id][f].acl = {
+                                owner:       (defaultNewAcl && defaultNewAcl.owner)      || 'system.user.admin',
+                                ownerGroup:  (defaultNewAcl && defaultNewAcl.ownerGroup) || 'system.group.administrator',
+                                permissions: (defaultNewAcl && defaultNewAcl.file)       || 0x644 // '0644'
+                            };
+                        }
+                        let fOp = fileOptions[id][f];
+                        fOp.modifiedAt = now;
+
+                        let stats = fs.statSync(objectsDir + id + '/' + f);
+                        let parts = f.split('/');
+                        let fileName = parts.pop();
+                        processed.push({
+                            path:       parts.join('/'),
+                            file:       fileName,
+                            stats:      stats,
+                            isDir:      stats.isDirectory(),
+                            acl:        fOp.acl || {},
+                            modifiedAt: fOp.modifiedAt,
+                            createdAt:  fOp.createdAt
+                        });
+                    } else {
+                        delete fileOptions[id][f];
+                    }
+                }
+            }
+
+            // Store dir description
+            if (changed) fs.writeFileSync(objectsDir + id + '/_data.json', JSON.stringify(fileOptions[id]));
+
+            if (typeof callback === 'function') callback(null, processed);
+        } catch (e) {
+            if (typeof callback === 'function') callback(e.message);
+        }
+    };
+
+    this.rm = function (id, name, options, callback) {
+        if (typeof options === 'function') {
+            callback = options;
+            options = null;
+        }
+        if (!options || !options.checked) {
+            checkFileRights(id, null, options, 0x2/*write*/, function (err, options) {
+                if (err) {
+                    if (typeof callback === 'function') callback(err);
+                } else {
+                    if (!options.acl.file['delete']) {
+                        if (typeof callback === 'function') callback('permissionError');
+                    } else {
+                        return that.rm(id, name, options, callback);
+                    }
+                }
+            });
+            return;
+        }
+        try {
+            if (!fileOptions[id]) {
+                if (fs.existsSync(objectsDir + id + '/_data.json')) {
+                    fileOptions[id] = JSON.parse(fs.readFileSync(objectsDir + id + '/_data.json', 'utf8'));
+                } else {
+                    fileOptions[id] = {};
+                }
+            }
+
+            let regEx = new RegExp(pattern2RegEx(name));
+            let processed = [];
+            let changed = false;
+            let dirs = [];
+            for (let f in fileOptions[id]) {
+                if (!fileOptions[id].hasOwnProperty(f)) continue;
+                if (regEx.test(f) && checkFile(id, f, options, 2/*write*/)) {
+                    let stat;
+                    if (fileOptions[id][f]) {
+                        changed = true;
+                        delete fileOptions[id][f];
+                    }
+                    if (files && files[id] && files[id][f]) {
+                        delete files[id][f];
+                    }
+                    if (fs.existsSync(objectsDir + id + '/' + f)) {
+                        stat = fs.statSync(objectsDir + id + '/' + f);
+
+                        if (stat.isDirectory()) {
+                            if (dirs.indexOf(f) === -1) dirs.push(f);
+                        } else {
+                            fs.unlinkSync(objectsDir + id + '/' + f);
+                        }
+                    }
+                    let parts = f.split('/');
+                    let fileName = parts.pop();
+                    let path = parts.join('/');
+                    if (dirs.indexOf(path) === -1) dirs.push(path);
+                    processed.push({
+                        path:       path,
+                        file:       fileName,
+                        isDir:      stat && stat.isDirectory()
+                    });
+                }
+            }
+
+            // try to delete directories
+            for (let d = 0; d < dirs.length; d++) {
+                try {
+                    let _files = fs.readdirSync(objectsDir + id + '/' + dirs[d]);
+
+                    if (_files.length) {
+                        console.log('Directory ' + id + '/' + dirs[d] + ' is not empty');
+                    } else {
+                        fs.rmdirSync(objectsDir + id + '/' + dirs[d]);
+                    }
+                } catch (e) {
+                    console.error('Cannot delete ' + id + '/' + dirs[d] + ': ' + e);
+                }
+            }
+
+            // Store dir description
+            if (changed) fs.writeFileSync(objectsDir + id + '/_data.json', JSON.stringify(fileOptions[id]));
+
+            if (typeof callback === 'function') callback(null, processed);
+        } catch (e) {
+            if (typeof callback === 'function') callback(e.message);
+        }
+    };
+
+    this.mkdir = function (id, dirname, options, callback) {
+        if (typeof options === 'function') {
+            callback = options;
+            options = null;
+        }
+        if (dirname[0] === '/') dirname = dirname.substring(1);
+
+        if (!options || !options.checked) {
+            checkFileRights(id, dirname, options, 0x2/*write*/, function (err, options) {
+                if (err) {
+                    if (typeof callback === 'function') callback(err);
+                } else {
+                    if (!options.acl.file.write) {
+                        if (typeof callback === 'function') callback('permissionError');
+                    } else {
+                        return that.mkdir(id, dirname, options, callback);
+                    }
+                }
+            });
+            return;
+        }
+        try {
+            if (!fileOptions[id]) {
+                if (fs.existsSync(objectsDir + id + '/_data.json')) {
+                    fileOptions[id] = JSON.parse(fs.readFileSync(objectsDir + id + '/_data.json', 'utf8'));
+                } else {
+                    fileOptions[id] = {};
+                }
+            }
+            if (!fs.existsSync(objectsDir + id + '/' + dirname)) {
+                fs.mkdirSync(objectsDir + id + '/' + dirname);
+                if (typeof callback === 'function') callback();
+            } else {
+                if (typeof callback === 'function') callback('Yet exists');
+            }
+        } catch (e) {
+            if (typeof callback === 'function') callback(e.message);
+        }
+    };
+
+    this.chownFile = function (id, name, options, callback) {
+        if (typeof options === 'function') {
+            callback = options;
+            options = null;
+        }
+        options = options || {};
+        if (typeof options !== 'object') {
+            options = {owner: options};
+        }
+
+        if (name[0] === '/') name = name.substring(1);
+
+        if (!options.ownerGroup && options.group) options.ownerGroup = options.group;
+        if (!options.owner      && options.user)  options.owner      = options.user;
+
+        if (!options.owner) {
+            log.error(namespace + ' user is not defined');
+            if (typeof callback === 'function') callback('invalid parameter');
+            return;
+        }
+
+        if (!options.ownerGroup) {
+            // get user group
+            this.getUserGroup(options.owner, function (user, groups /* , permissions */) {
+                if (!groups || !groups[0]) {
+                    if (typeof callback === 'function') callback('user "' + options.owner + '" belongs to no group');
+                    return;
+                } else {
+                    options.ownerGroup = groups[0];
+                }
+                that.chownFile(id, name, options, callback);
+            });
+            return;
+        }
+
+        if (!options.checked) {
+            checkFileRights(id, null, options, 0x2/* write */, function (err, options) {
+                if (err) {
+                    if (typeof callback === 'function') callback(err);
+                } else {
+                    if (!options.acl.file.write) {
+                        if (typeof callback === 'function') callback('permissionError');
+                    } else {
+                        return that.chownFile(id, name, options, callback);
+                    }
+                }
+            });
+            return;
+        }
+
+        try {
+            if (!fileOptions[id]) {
+                if (fs.existsSync(objectsDir + id + '/_data.json')) {
+                    try {
+                        fileOptions[id] = JSON.parse(fs.readFileSync(objectsDir + id + '/_data.json', 'binary'));
+                    } catch (e) {
+                        log.error(namespace + ' Cannot parse ' + objectsDir + id + '/_data.json: ' + e);
+                    }
+                } else {
+                    fileOptions[id] = {};
+                }
+            }
+
+            let regEx = new RegExp(pattern2RegEx(name));
+            let processed = [];
+            let changed = false;
+            for (let f in fileOptions[id]) {
+                if (!fileOptions[id].hasOwnProperty(f)) continue;
+                if (regEx.test(f) && checkFile(id, f, options, 2/*write*/)) {
+                    changed = true;
+                    if (typeof fileOptions[id][f] !== 'object') {
+                        fileOptions[id][f] = {
+                            mimeType: fileOptions[id][f]
+                        };
+                    }
+
+                    if (!fileOptions[id][f].acl) {
+                        fileOptions[id][f].acl = {
+                            owner:       (defaultNewAcl && defaultNewAcl.owner)      || 'system.user.admin',
+                            ownerGroup:  (defaultNewAcl && defaultNewAcl.ownerGroup) || 'system.group.administrator',
+                            permissions: (defaultNewAcl && defaultNewAcl.file)       || 0x644 // '0644'
+                        };
+                    }
+
+                    fileOptions[id][f].acl.owner      = options.owner;
+                    fileOptions[id][f].acl.ownerGroup = options.ownerGroup;
+
+                    if (fs.existsSync(objectsDir + id + '/' + f)) {
+                        let stats = fs.statSync(objectsDir + id + '/' + f);
+                        let acl = fileOptions[id][f];
+                        let parts = f.split('/');
+                        let fileName = parts.pop();
+                        processed.push({
+                            path:       parts.join('/'),
+                            file:       fileName,
+                            stats:      stats,
+                            isDir:      stats.isDirectory(),
+                            acl:        acl.acl || {},
+                            modifiedAt: fileOptions[id][f].modifiedAt,
+                            createdAt:  fileOptions[id][f].createdAt
+                        });
+                    }
+                }
+            }
+
+            // Store dir description
+            if (changed) fs.writeFileSync(objectsDir + id + '/_data.json', JSON.stringify(fileOptions[id]));
+            if (typeof callback === 'function') {
+                setImmediate(function () {
+                    callback(null, processed, id);
+                });
+            }
+        } catch (e) {
+            if (typeof callback === 'function') {
+                setImmediate(function () {
+                    callback(e.message);
+                });
+            }
+        }
+    };
+
+    this.chmodFile = function (id, name, options, callback) {
+        if (typeof options === 'function') {
+            callback = options;
+            options = null;
+        }
+        options = options || {};
+
+        if (name[0] === '/') name = name.substring(1);
+
+        if (typeof options !== 'object') {
+            options = {mode: options};
+        }
+
+        if (options.mode === undefined) {
+            log.error(namespace + ' mode is not defined');
+            if (typeof callback === 'function') callback('invalid parameter');
+            return;
+        } else if (typeof options.mode === 'string') {
+            options.mode = parseInt(options.mode, 16);
+        }
+
+        if (!options.checked) {
+            checkFileRights(id, null, options, 0x2/*write*/, function (err, options) {
+                if (err) {
+                    if (typeof callback === 'function') callback(err);
+                } else {
+                    if (!options.acl.file.write) {
+                        if (typeof callback === 'function') callback('permissionError');
+                    } else {
+                        return that.chmodFile(id, name, options, callback);
+                    }
+                }
+            });
+            return;
+        }
+
+        try {
+            if (!fileOptions[id]) {
+                if (fs.existsSync(objectsDir + id + '/_data.json')) {
+                    try {
+                        fileOptions[id] = JSON.parse(fs.readFileSync(objectsDir + id + '/_data.json', 'binary'));
+                    } catch (e) {
+                        log.error(namespace + ' Cannot parse ' + objectsDir + id + '/_data.json: ' + e);
+                    }
+                } else {
+                    fileOptions[id] = {};
+                }
+            }
+
+            let regEx = new RegExp(pattern2RegEx(name));
+            let processed = [];
+            let changed = false;
+            for (let f in fileOptions[id]) {
+                if (!fileOptions[id].hasOwnProperty(f)) continue;
+                if (regEx.test(f) && checkFile(id, f, options, 2/*write*/)) {
+                    changed = true;
+                    if (typeof fileOptions[id][f] !== 'object') {
+                        fileOptions[id][f] = {
+                            mimeType: fileOptions[id][f]
+                        };
+                    }
+
+                    if (!fileOptions[id][f].acl) {
+                        fileOptions[id][f].acl = {
+                            owner:       (defaultNewAcl && defaultNewAcl.owner)      || 'system.user.admin',
+                            ownerGroup:  (defaultNewAcl && defaultNewAcl.ownerGroup) || 'system.group.administrator',
+                            permissions: (defaultNewAcl && defaultNewAcl.file)       || 0x644 // '0644'
+                        };
+                    }
+
+                    fileOptions[id][f].acl.permissions = options.mode;
+                    if (fs.existsSync(objectsDir + id + '/' + f)) {
+                        let stats = fs.statSync(objectsDir + id + '/' + f);
+                        let acl = fileOptions[id][f];
+                        let parts = f.split('/');
+                        let fileName = parts.pop();
+                        processed.push({
+                            path:       parts.join('/'),
+                            file:       fileName,
+                            stats:      stats,
+                            isDir:      stats.isDirectory(),
+                            acl:        acl.acl || {},
+                            modifiedAt: acl.modifiedAt,
+                            createdAt:  acl.createdAt
+                        });
+                    }
+                }
+            }
+
+            // Store dir description
+            if (changed) fs.writeFileSync(objectsDir + id + '/_data.json', JSON.stringify(fileOptions[id]));
+            if (typeof callback === 'function') {
+                setImmediate(function () {
+                    callback(null, processed, id);
+                });
+            }
+        } catch (e) {
+            if (typeof callback === 'function') {
+                setImmediate(function () {
+                    callback(e.message);
+                });
+            }
+        }
+    };
+
+    this.enableFileCache = function (enabled, options, callback) {
+        if (typeof options === 'function') {
+            callback = options;
+            options = null;
+        }
+        if (!options || !options.checked) {
+            checkObjectRights(null, options, 0x2/*write*/, function (err, options) {
+                if (err) {
+                    if (typeof callback === 'function') callback(err);
+                } else {
+                    return this.enableFileCache(enabled, options, callback);
+                }
+            }.bind(this));
+            return;
+        }
+        if (settings.connection.noFileCache !== enabled) {
+            settings.connection.noFileCache = !!enabled;
+            if (!settings.connection.noFileCache) {
+                // clear cache
+                files = {};
+            }
+        }
+        if (typeof callback === 'function') {
+            setImmediate(function () {
+                callback(null, settings.connection.noFileCache);
+            });
+        }
+    };
+
+    // -------------- OBJECT FUNCTIONS -------------------------------------------
+    function checkObject(id, options, flag) {
+        // read rights of object
+        if (!objects[id] || !objects[id].common || !objects[id].acl || flag === 'list') {
+            return true;
+        }
+
+        if (options.user !== 'system.user.admin' &&
+            options.groups && options.groups.indexOf('system.group.administrator') === -1) {
+            if (objects[id].acl.owner !== options.user) {
+                // Check if the user is in the group
+                if (options.groups.indexOf(objects[id].acl.ownerGroup) !== -1) {
+                    // Check group rights
+                    if (!(objects[id].acl.object & (flag << 4))) {
+                        return false;
+                    }
+                } else {
+                    // everybody
+                    if (!(objects[id].acl.object & flag)) {
+                        return false;
+                    }
+                }
+            } else {
+                // Check group rights
+                if (!(objects[id].acl.object & (flag << 8))) {
+                    return false;
+                }
+            }
+        }
+        return true;
+    }
+
+    function checkObjectRights(id, options, flag, callback) {
+        options = options || {};
+        if (!options.user) {
+            // Before files converted, lets think: if no options it is admin
+            options = {
+                user:    'system.user.admin',
+                params:  options,
+                group:   'system.group.administrator',
+                acl: {
+                    object: {
+                        read: true,
+                        write: true,
+                        'delete': true,
+                        create: true,
+                        list: true
+                    },
+                    file: {
+                        read: true,
+                        write: true,
+                        'delete': true,
+                        create: true,
+                        list: true
+                    },
+                    /*                    state: {
+                     read: true,
+                     write: true,
+                     'delete': true,
+                     create: true,
+                     list: true
+                     },*/
+                    users:  {
+                        read: true,
+                        write: true,
+                        create: true,
+                        'delete': true,
+                        list: true
+                    }
+                }
+            };
+        }
+
+        if (options.checked) {
+            return callback(null, options);
+        }
+
+        if (!options.acl) {
+            that.getUserGroup(options.user, function (user, groups, acl) {
+                options.acl    = acl || {};
+                options.groups = groups;
+                options.group  = groups ? groups[0] : null;
+                checkObjectRights(id, options, flag, callback);
+            });
+            return;
+        }
+
+        // if user or group objects
+        if (regUser.test(id) || regGroup.test(id)) {
+            // If user may write
+            if (flag === 2 && !options.acl.users.write) {// write
+                return callback('permissionError', options);
+            }
+
+            // If user may read
+            if (flag === 4 && !options.acl.users.read) {// read
+                return callback('permissionError', options);
+            }
+
+            // If user may delete
+            if (flag === 'delete' && !options.acl.users.delete) {// delete
+                return callback('permissionError', options);
+            }
+
+            // If user may list
+            if (flag === 'list' && !options.acl.users.list) {// list
+                return callback('permissionError', options);
+            }
+
+            // If user may create
+            if (flag === 'create' && !options.acl.users.create) {// create
+                return callback('permissionError', options);
+            }
+
+            if (flag === 'delete') flag = 2; // write
+        }
+
+        // If user may write
+        if (flag === 2 && !options.acl.object.write) {// write
+            return callback('permissionError', options);
+        }
+
+        // If user may read
+        if (flag === 4 && !options.acl.object.read) {// read
+            return callback('permissionError', options);
+        }
+
+        // If user may delete
+        if (flag === 'delete' && !options.acl.object.delete) {// delete
+            return callback('permissionError', options);
+        }
+
+        // If user may list
+        if (flag === 'list' && !options.acl.object.list) {// list
+            return callback('permissionError', options);
+        }
+
+        if (flag === 'delete') flag = 2; // write
+
+        options.checked = true;
+
+        if (id && !checkObject(id, options, flag)) {
+            return callback('permissionError', options);
+        }
+
+        return callback(null, options);
+    }
+
+    function clone(obj) {
+        if (obj === null || obj === undefined || typeof obj !== 'object') {
+            return obj;
+        }
+
+        let temp = obj.constructor(); // changed
+
+        for (let key in obj) {
+            if (obj.hasOwnProperty(key)) {
+                temp[key] = clone(obj[key]);
+            }
+        }
+        return temp;
+    }
+
+    function pattern2RegEx(pattern) {
+        if (pattern !== '*') {
+            if (pattern[0] === '*' && pattern[pattern.length - 1] !== '*') pattern += '$';
+            if (pattern[0] !== '*' && pattern[pattern.length - 1] === '*') pattern = '^' + pattern;
+        }
+        pattern = pattern.replace(/\./g, '\\.');
+        pattern = pattern.replace(/\*/g, '.*');
+        return pattern;
+    }
+
+    function deleteOldBackupFiles() {
+        // delete files only if settings.backupNumber is not 0
+        let files = fs.readdirSync(backupDir);
+        files.sort();
+        const limit = Date.now() - settings.backup.hours * 3600000;
+
+        for (let f = files.length - 1; f >= 0; f--) {
+            if (!files[f].match(/_objects.json.gz$/)) {
+                files.splice(f, 1);
+            }
+        }
+
+        while (files.length > settings.backup.files) {
+            let file = files.shift();
+            // extract time
+            const ms = new Date(file.substring(0, 10) + ' ' + file.substring(11, 16).replace('-', ':') + ':00').getTime();
+            if (limit > ms) {
+                try {
+                    fs.unlink(backupDir + file);
+                } catch (e) {
+                    log.error(`Cannot delete file "${backupDir + file}: ${JSON.stringify(e)}`);
+                }
+            }
+        }
+    }
+
+    function getTimeStr(date) {
+        let dateObj = new Date(date);
+
+        let text = dateObj.getFullYear().toString() + '-';
+        let v = dateObj.getMonth() + 1;
+        if (v < 10) text += '0';
+        text += v.toString() + '-';
+
+        v = dateObj.getDate();
+        if (v < 10) text += '0';
+        text += v.toString() + '_';
+
+        v = dateObj.getHours();
+        if (v < 10) text += '0';
+        text += v.toString() + '-';
+
+        v = dateObj.getMinutes();
+        if (v < 10) text += '0';
+        text += v.toString();
+
+        return text;
+    }
+
+    function saveConfig() {
+        if (fs.existsSync(objectsName)) {
+            let old = fs.readFileSync(objectsName);
+            fs.writeFileSync(objectsName + '.bak', old);
+        }
+        try {
+            const actual = JSON.stringify(objects);
+            fs.writeFileSync(objectsName, actual);
+
+            if (!settings.backup.disabled) {
+                // save files for the last x hours
+                const now = Date.now();
+
+                // makes backups only if settings.backupInterval is not 0
+                if (settings.backup.period && (!lastSave || now - lastSave > settings.backup.period)) {
+                    lastSave = now;
+                    let backFileName = backupDir + getTimeStr(now) + '_objects.json.gz';
+
+                    if (!fs.existsSync(backFileName)) {
+                        zlib = zlib || require('zlib');
+                        let output = fs.createWriteStream(backFileName);
+                        let compress = zlib.createGzip();
+                        /* The following line will pipe everything written into compress to the file stream */
+                        compress.pipe(output);
+                        /* Since we're piped through the file stream, the following line will do:
+                           'Hello World!'->gzip compression->file which is the desired effect */
+                        compress.write(actual);
+                        compress.end();
+
+                        // analyse older files
+                        deleteOldBackupFiles();
+                    }
+                }
+            }
+        } catch (e) {
+            log.error(namespace + ' Cannot save file ' + objectsName + ': ' + e);
+        }
+        if (configTimer) {
+            clearTimeout(configTimer);
+            configTimer = null;
+        }
+    }
+
+    function subscribe(socket, type, pattern, options) {
+        socket._subscribe = socket._subscribe || {};
+        let s = socket._subscribe[type] = socket._subscribe[type] || [];
+        for (let i = 0; i < s.length; i++) {
+            if (s[i].pattern === pattern) return;
+        }
+
+        s.push({pattern: pattern, regex: new RegExp(pattern2RegEx(pattern)), options: options});
+    }
+
+    function unsubscribe(socket, type, pattern /*, options */) {
+        if (!socket._subscribe || !socket._subscribe[type]) return;
+        let s = socket._subscribe[type];
+        for (let i = 0; i < s.length; i++) {
+            if (s[i].pattern === pattern) {
+                s.splice(i, 1);
+                return;
+            }
+        }
+    }
+
+    function publish(socket, type, id, obj) {
+        if (!socket._subscribe || !socket._subscribe[type]) return;
+        let s = socket._subscribe[type];
+        for (let i = 0; i < s.length; i++) {
+            if (s[i].regex.test(id)) {
+                socket.emit('message', s[i].pattern, id, obj);
+                return;
+            }
+        }
+    }
+
+    function publishAll(type, id, obj) {
+        if (id === undefined) {
+            console.log('Problem');
+        }
+
+        let clients = server.io.sockets.connected;
+
+        for (let i in clients) {
+            if (clients.hasOwnProperty(i)) {
+                publish(clients[i], type, id, obj);
+            }
+        }
+
+        if (change && that._subscribe && that._subscribe[type]) {
+            for (let j = 0; j < that._subscribe[type].length; j++) {
+                if (that._subscribe[type][j].regex.test(id)) {
+                    setImmediate(change, id, obj);
+                    break;
+                }
+            }
+        }
+    }
+
+    /*
+    function storeHistory(id, obj) {
+        let parts = id.split('.');
+        let date = parts.pop();
+        let file = historyName + date + '/' + parts.join('.') + '.json';
+
+        if (!fs.existsSync(historyName + date)) fs.mkdirSync(historyName + date);
+
+        fs.writeFileSync(file, JSON.stringify(obj.common.data, null, 2));
+
+        delete obj.common.data;
+    }
+
+    function today() {
+        let dateObj = new Date();
+
+        let text = dateObj.getFullYear().toString();
+        let v = dateObj.getMonth() + 1;
+        if (v < 10) text += '0';
+        text += v.toString();
+
+        v = dateObj.getDate();
+        if (v < 10) text += '0';
+        text += v.toString();
+
+        return text;
+    }
+
+    function loadHistory(id, obj) {
+        let parts = id.split('.');
+        let date = parts.pop();
+        let file = historyName + date + '/' + parts.join('.') + '.json';
+
+        if (fs.existsSync(file)) {
+            if (!obj || !obj.common) {
+                obj = {
+                    type: 'history',
+                    common: {
+                        source: id,
+                        day:    date,
+                        data:   []
+                    },
+                    native: {}
+                };
+            }
+
+            try {
+                obj.common.data = JSON.parse(fs.readFileSync(file));
+            } catch (e) {
+                log.error(namespace + ' Cannot parse file ' + file + ': ' + e.message);
+                obj.common.data = [];
+            }
+        }
+    }*/
+
+    this.subscribeConfig = function (pattern, options, callback) {
+        if (!options || !options.checked) {
+            let socket = this;
+            checkObjectRights(null, options, 'list', function (err, options) {
+                if (err) {
+                    if (typeof callback === 'function') callback(err);
+                } else {
+                    return that.subscribeConfig.call(socket, pattern, options, callback);
+                }
+            }.bind(this));
+            return;
+        }
+
+        subscribe(this, 'objects', pattern, options);
+        if (typeof callback === 'function') {
+            setImmediate(function () {
+                callback();
+            })
+        }
+    };
+    this.subscribe   = this.subscribeConfig;
+
+    this.unsubscribeConfig = function (pattern, options, callback) {
+        if (!options || !options.checked) {
+            let socket = this;
+            checkObjectRights(null, options, 'list', function (err, options) {
+                if (err) {
+                    if (typeof callback === 'function')callback(err);
+                } else {
+                    return that.unsubscribeConfig.call(socket, pattern, options, callback);
+                }
+            }.bind(this));
+            return;
+        }
+        unsubscribe(this, 'objects', pattern);
+        if (typeof callback === 'function') {
+            setImmediate(function () {
+                callback();
+            });
+        }
+    };
+    this.unsubscribe = this.unsubscribeConfig;
+
+    this.chownObject = function (pattern, options, callback) {
+        options = options || {};
+        if (typeof options !== 'object') {
+            options = {owner: options};
+        }
+
+        if (!options.ownerGroup && options.group) options.ownerGroup = options.group;
+        if (!options.owner && options.user)  options.owner = options.user;
+
+        if (!options.owner) {
+            log.error(namespace + ' user is not defined');
+            if (typeof callback === 'function') callback('invalid parameter');
+            return;
+        }
+
+        if (!options.ownerGroup) {
+            // get user group
+            this.getUserGroup(options.owner, function (user, groups /* , permissions*/) {
+                if (!groups || !groups[0]) {
+                    if (typeof callback === 'function') callback('user "' + options.owner + '" belongs to no group');
+                    return;
+                } else {
+                    options.ownerGroup = groups[0];
+                }
+                that.chownObject(pattern, options, callback);
+            });
+            return;
+        }
+
+        if (!options.checked) {
+            checkObjectRights(null, options, 0x2/*write*/, function (err, options) {
+                if (err) {
+                    if (typeof callback === 'function') callback(err);
+                } else {
+                    if (!options.acl.object || !options.acl.object.write) {
+                        if (typeof callback === 'function') callback('permissionError');
+                    } else {
+                        return that.chownObject(pattern, options, callback);
+                    }
+                }
+            });
+            return;
+        }
+
+        this.getConfigKeys(pattern, options, function (err, keys) {
+            if (err) {
+                if (typeof callback === 'function') callback(err);
+                return;
+            }
+            let list = [];
+            for (let k = 0; k < keys.length; k++) {
+                if (!checkObject(keys[k], options, 2/*write*/)) continue;
+                if (!objects[keys[k]].acl) {
+                    objects[keys[k]].acl = {
+                        owner:      (defaultNewAcl && defaultNewAcl.owner)      || 'system.user.admin',
+                        ownerGroup: (defaultNewAcl && defaultNewAcl.ownerGroup) || 'system.group.administrator',
+                        object:     (defaultNewAcl && defaultNewAcl.object)     || 0x644 // '0644'
+                    };
+                    if (objects[keys[k]].type === 'state') {
+                        objects[keys[k]].acl.state = (defaultNewAcl && defaultNewAcl.state) || 0x644; // '0644'
+                    }
+                }
+                objects[keys[k]].acl.owner      = options.owner;
+                objects[keys[k]].acl.ownerGroup = options.ownerGroup;
+                list.push(Object.assign({}, objects[keys[k]]));
+            }
+            if (typeof callback === 'function') callback(null, list);
+            if (!configTimer) configTimer = setTimeout(saveConfig, 5000);
+        });
+    };
+
+    this.chmodObject = function (pattern, options, callback) {
+        options = options || {};
+
+        if (typeof options !== 'object') {
+            options = {object: options};
+        }
+
+        if (options.mode && !options.object) options.object = options.mode;
+
+        if (options.object === undefined) {
+            log.error(namespace + ' mode is not defined');
+            if (typeof callback === 'function') callback('invalid parameter');
+            return;
+        } else if (typeof options.mode === 'string') {
+            options.mode = parseInt(options.mode, 16);
+        }
+
+        if (!options.checked) {
+            checkObjectRights(null, options, 0x2/*write*/, function (err, options) {
+                if (err) {
+                    if (typeof callback === 'function') callback(err);
+                } else {
+                    if (!options.acl.file.write) {
+                        if (typeof callback === 'function') callback('permissionError');
+                    } else {
+                        return that.chmodObject(pattern, options, callback);
+                    }
+                }
+            });
+            return;
+        }
+        this.getConfigKeys(pattern, options, function (err, keys) {
+            if (err) {
+                if (typeof callback === 'function') callback(err);
+                return;
+            }
+            let list = [];
+            for (let k = 0; k < keys.length; k++) {
+                if (!checkObject(keys[k], options, 2/*write*/)) continue;
+                if (!objects[keys[k]].acl) {
+                    objects[keys[k]].acl = {
+                        owner:      (defaultNewAcl && defaultNewAcl.owner)      || 'system.user.admin',
+                        ownerGroup: (defaultNewAcl && defaultNewAcl.ownerGroup) || 'system.group.administrator',
+                        object:     (defaultNewAcl && defaultNewAcl.object)     || 0x644 // '0644'
+                    };
+                    if (objects[keys[k]].type === 'state') {
+                        objects[keys[k]].acl.state = (defaultNewAcl && defaultNewAcl.state) || 0x644; // '0644'
+                    }
+                }
+                if (options.object !== undefined) objects[keys[k]].acl.object = options.object;
+                if (options.state  !== undefined) objects[keys[k]].acl.state  = options.state;
+                list.push(Object.assign({}, objects[keys[k]]));
+            }
+            if (typeof callback === 'function') callback(null, list);
+            if (!configTimer) configTimer = setTimeout(saveConfig, 5000);
+        });
+    };
+
+    this.getObject = function (id, options, callback) {
+        if (typeof options === 'function') {
+            callback = options;
+            options = null;
+        }
+
+        if (!options || !options.checked) {
+            checkObjectRights(id, options, 0x4/*read*/, function (err, options) {
+                if (err) {
+                    if (typeof callback === 'function') callback(err);
+                } else {
+                    return this.getObject(id, options, callback);
+                }
+            }.bind(this));
+            return;
+        }
+
+        if (typeof callback === 'function') {
+            let obj = clone(objects[id]);
+            // Read history from file
+            /*if (regHistory.test(id)) {
+                if (!obj) obj = {};
+                if (!obj.common || !obj.common.data) loadHistory(id, obj);
+
+                if (obj.common && (!objects[id] || !objects[id].common)) objects[id] = obj;
+
+                // store the history for today in cache
+                if (obj.common && obj.common.day) {
+                    if (today() === obj.common.day) {
+                        objects[id].common.data = obj.common.data;
+                    } else if (objects[id].common.data) {
+                        delete objects[id].common.data;
+                    }
+                }
+            }*/
+
+            if (typeof callback === 'function') {
+                setImmediate(callback, null, obj);
+            }
+        }
+    };
+
+    this.getObjectAsync = function (id, options) {
+        return new Promise((resolve, reject) => {
+            this.getObject(id, options, (err, obj) => {
+                if (err) {
+                    reject(err);
+                } else {
+                    resolve(obj);
+                }
+            });
+        });
+    };
+
+    this.getKeys = function (pattern, options, callback, dontModify) {
+        if (typeof options === 'function') {
+            callback = options;
+            options = null;
+        }
+        if (!options || !options.checked) {
+            checkObjectRights(null, options, 'list', function (err, options) {
+                if (err) {
+                    if (typeof callback === 'function') callback(err);
+                } else {
+                    return this.getConfigKeys(pattern, options, callback, dontModify);
+                }
+            }.bind(this));
+            return;
+        }
+
+        let r = new RegExp(pattern2RegEx(pattern));
+        let result = [];
+        for (let id in objects) {
+            if (!objects.hasOwnProperty(id)) continue;
+            if (r.test(id) && checkObject(id, options, 'list')) {
+                result.push(id);
+            }
+        }
+        result.sort();
+        if (typeof callback === 'function') {
+            setImmediate(function () {
+                callback(null, result);
+            });
+        }
+    };
+    this.getConfigKeys = this.getKeys;
+
+    this.getObjects = function (keys, options, callback, dontModify) {
+        if (typeof options === 'function') {
+            callback = options;
+            options = null;
+        }
+        if (!options || !options.checked) {
+            checkObjectRights(null, options, 0x4/*read*/, function (err, options) {
+                if (err) {
+                    if (typeof callback === 'function') callback(err);
+                } else {
+                    return this.getObjects(keys, options, callback, dontModify);
+                }
+            }.bind(this));
+            return;
+        }
+
+        if (!keys) {
+            if (typeof callback === 'function') callback('no keys', null);
+            return;
+        }
+        if (!keys.length) {
+            if (typeof callback === 'function') callback(null, []);
+            return;
+        }
+        let result = [];
+        for (let i = 0; i < keys.length; i++) {
+            if (checkObject(keys[i], options, 4/*read*/)) {
+                result.push(clone(objects[keys[i]]));
+            } else {
+                result.push({error: 'permissionError'});
+            }
+        }
+        if (typeof callback === 'function') {
+            setImmediate(function () {
+                callback(null, result);
+            });
+        }
+    };
+
+    this.getObjectsByPattern = (pattern, options, callback) => {
+        if (typeof options === 'function') {
+            callback = options;
+            options = null;
+        }
+        if (!options || !options.checked) {
+            checkObjectRights(null, options, 0x4/*read*/, (err, options) => {
+                if (err) {
+                    if (typeof callback === 'function') callback(err);
+                } else {
+                    return this.getObjectsByPattern(pattern, options, callback);
+                }
+            });
+            return;
+        }
+
+        let r = new RegExp(pattern2RegEx(pattern));
+        let keys = [];
+        for (let id in objects) {
+            if (!objects.hasOwnProperty(id)) continue;
+            if (r.test(id) && checkObject(id, options, 0x4/*read*/)) {
+                keys.push(id);
+            }
+        }
+        keys.sort();
+        let result = [];
+        for (let i = 0; i < keys.length; i++) {
+            result.push(JSON.parse(JSON.stringify(objects[keys[i]])));
+        }
+        if (typeof callback === 'function') {
+            setImmediate(function () {
+                callback(null, result);
+            });
+        }
+    };
+
+    this.getObjectsByPatternAsync = (pattern, options) => {
+        return new Promise((resolve, reject) => {
+            this.getObjectsByPattern(pattern, options, (err, objs) => {
+                if (err) {
+                    reject(err);
+                } else {
+                    resolve(objs);
+                }
+            })
+        });
+    };
+
+    /**
+     * set anew or update object
+     *
+     * This function writes the object into DB
+     *
+     * @alias setObject
+     * @memberof objectsInMemServer
+     * @param {string} id ID of the object
+     * @param {object} obj
+     * @param {object} options options for access control are optional
+     * @param {function} callback return function
+     */
+    this.setObject = function (id, obj, options, callback) {
+        if (typeof options === 'function') {
+            callback = options;
+            options = null;
+        }
+        if (!options || !options.checked) {
+            checkObjectRights(id, options, 0x2/*write*/, function (err, options) {
+                if (err) {
+                    if (typeof callback === 'function') {
+                        callback(err);
+                    }
+                } else {
+                    return this.setObject(id, obj, options, callback);
+                }
+            }.bind(this));
+            return;
+        }
+
+        if (!id || id.indexOf('*') !== -1) {
+            if (typeof callback === 'function') {
+                callback(`Invalid ID: ${id}`);
+            }
+            return;
+        }
+        
+        if (!obj) {
+            log.error(namespace + ' setObject: Argument object is null');
+            if (typeof callback === 'function') {
+                callback('obj is null');
+            }
+            return;
+        }
+
+        obj._id = id;
+
+        if (id === 'system.config' && obj && obj.common && objects[id] && objects[id].common && JSON.stringify(obj.common.defaultNewAcl) !== JSON.stringify(objects[id].common.defaultNewAcl)) {
+            objects[id] = obj;
+            return setDefaultAcl(function () {
+                that.setObject(id, obj, options, callback);
+            });
+        }
+
+        if (!tools.checkNonEditable(objects[id], obj)) {
+            if (typeof callback === 'function') {
+                callback('Invalid password for update of vendor information');
+            }
+            return;
+        }
+
+        // do not delete common settings, like "history" or "mobile". It can be erased only with "null"
+        if (objects[id] && objects[id].common) {
+            for (let i = 0; i < preserveSettings.length; i++) {
+                // remove settings if desired
+                if (obj.common && obj.common[preserveSettings[i]] === null) {
+                    delete obj.common[preserveSettings[i]];
+                    continue;
+                }
+
+                if (objects[id].common[preserveSettings[i]] !== undefined && (!obj.common || obj.common[preserveSettings[i]] === undefined)) {
+                    if (!obj.common) obj.common = {};
+                    obj.common[preserveSettings[i]] = objects[id].common[preserveSettings[i]];
+                }
+            }
+        }
+
+        if (objects[id] && objects[id].acl && !obj.acl) {
+            obj.acl = objects[id].acl;
+        }
+
+        // add user default rights
+        if (defaultNewAcl && !obj.acl) {
+            obj.acl = Object.assign({}, defaultNewAcl);
+            delete obj.acl.file;
+            if (obj.type !== 'state') {
+                delete obj.acl.state;
+            }
+            if (options.owner) {
+                obj.acl.owner = options.owner;
+
+                if (!options.ownerGroup) {
+                    obj.acl.ownerGroup = null;
+                    this.getUserGroup(options.owner, function (user, groups /* , permissions */) {
+                        if (!groups || !groups[0]) {
+                            options.ownerGroup = (defaultNewAcl && defaultNewAcl.ownerGroup) || 'system.group.administrator';
+                        } else {
+                            options.ownerGroup = groups[0];
+                        }
+                        that.setObject(id, obj, options, callback);
+                    });
+                    return;
+                }
+            }
+        }
+        if (defaultNewAcl && obj.acl && !obj.acl.ownerGroup && options.ownerGroup) {
+            obj.acl.ownerGroup = options.ownerGroup;
+        }
+
+        objects[id] = JSON.parse(JSON.stringify(obj));
+        publishAll('objects', id, obj);
+        if (typeof callback === 'function') {
+            setImmediate(function () {
+                callback(null, {id: id});
+            });
+        }
+        if (!configTimer) {
+            configTimer = setTimeout(saveConfig, 5000);
+        }
+    };
+
+    this.setObjectAsync = (id, obj, options) => {
+        return new Promise((resolve, reject) => {
+            this.setObject(id, obj, options, err => {
+                if (err) {
+                    reject(err);
+                } else {
+                    resolve();
+                }
+            })
+        });
+    };
+
+    this.delObject = function (id, options, callback) {
+        if (typeof options === 'function') {
+            callback = options;
+            options = null;
+        }
+
+        if (!options || !options.checked) {
+            checkObjectRights(id, options, 'delete', function (err, options) {
+                if (err) {
+                    if (typeof callback === 'function') callback(err);
+                } else {
+                    return this.delObject(id, options, callback);
+                }
+            }.bind(this));
+            return;
+        }
+
+        if (objects[id]) {
+            if (objects[id].common && objects[id].common.dontDelete) {
+                if (typeof callback === 'function') {
+                    setImmediate(function () {
+                    	callback('Object is marked as non deletable');
+                    });
+                }
+                return;
+            }
+
+            delete objects[id];
+            publishAll('objects', id, null);
+            if (typeof callback === 'function') {
+                setImmediate(function () {
+                    callback(null);
+                });
+            }
+            if (!configTimer) {
+                configTimer = setTimeout(saveConfig, 5000);
+            }
+        } else {
+            if (typeof callback === 'function') {
+                setImmediate(function () {
+					callback('Not exists');                });
+            }
+        }
+    };
+
+    this.delObjectAsync = function (id, options) {
+        return new Promise((resolve, reject) => {
+            this.delObject(id, options, err => {
+                if (err) {
+                    reject(err);
+                } else {
+                    resolve();
+                }
+            });
+        });
+    };
+
+    this._applyView = function (func, params, options, callback) {
+        if (typeof options === 'function') {
+            callback = options;
+            options = null;
+        }
+
+        if (!options || !options.checked) {
+            checkObjectRights(null, options, 'list', function (err, options) {
+                if (err) {
+                    if (typeof callback === 'function') callback(err);
+                } else {
+                    return this._applyView(func, params, options, callback);
+                }
+            }.bind(this));
+            return;
+        }
+
+        let result = {
+            rows: []
+        };
+
+        function _emit_(id, obj) {
+            result.rows.push({id: id, value: obj});
+        }
+
+        let f = eval('(' + func.map.replace(/emit/g, '_emit_') + ')');
+
+        for (let id in objects) {
+            if (!objects.hasOwnProperty(id)) continue;
+            if (params) {
+                if (params.startkey && id < params.startkey) continue;
+                if (params.endkey   && id > params.endkey)   continue;
+            }
+            if (objects[id]) {
+                try {
+                    f(objects[id]);
+                } catch (e) {
+                    console.log('Cannot execute map: ' + e.message);
+
+                }
+            }
+        }
+        // Calculate max
+        if (func.reduce === '_stats') {
+            let max = null;
+            for (let i = 0; i < result.rows.length; i++) {
+                if (max === null || result.rows[i].value > max) {
+                    max = result.rows[i].value;
+                }
+            }
+            if (max !== null) {
+                result.rows = [{id: '_stats', value: {max: max}}];
+            } else {
+                result.rows = [];
+            }
+        }
+
+        if (typeof callback === 'function') callback(null, result);
+    };
+
+    this.getObjectView = function (design, search, params, options, callback) {
+        if (typeof options === 'function') {
+            callback = options;
+            options = null;
+        }
+
+        if (!options || !options.checked) {
+            checkObjectRights(null, options, 'list', function (err, options) {
+                if (err) {
+                    if (typeof callback === 'function') callback(err);
+                } else {
+                    return this.getObjectView(design, search, params, options, callback);
+                }
+            }.bind(this));
+            return;
+        }
+
+        if (objects['_design/' + design]) {
+            if (objects['_design/' + design].views && objects['_design/' + design].views[search]) {
+                that._applyView(objects['_design/' + design].views[search], params, options, callback);
+            } else {
+                console.log('Cannot find search "' + search + '" in "' + design + '"');
+                if (typeof callback === 'function') callback({status_code: 404, status_text: 'Cannot find search "' + search + '" in "' + design + '"'});
+            }
+        } else {
+            console.log('Cannot find view "' + design + '"');
+            if (typeof callback === 'function') callback({status_code: 404, status_text: 'Cannot find view "' + design + '"'});
+        }
+    };
+
+    this.getObjectList = function (params, options, callback) {
+        if (typeof options === 'function') {
+            callback = options;
+            options = null;
+        }
+
+        if (!options || !options.checked) {
+            checkObjectRights(null, options, 'list', function (err, options) {
+                if (err) {
+                    if (typeof callback === 'function') callback(err);
+                } else {
+                    return this.getObjectList(params, options, callback);
+                }
+            }.bind(this));
+            return;
+        }
+        // return rows with id and doc
+        let result = {
+            rows: []
+        };
+
+        for (let id in objects) {
+            if (!checkObject(id, options, 'read')) continue;
+            if (params) {
+                if (params.startkey && id < params.startkey) continue;
+                if (params.endkey   && id > params.endkey)   continue;
+                if (!params.include_docs && id[0] === '_')    continue;
+            }
+            let obj = {id: id, value: clone(objects[id])};
+            obj.doc = obj.value;
+
+            if (options.sorted) {
+                // insert sorted
+                if (!result.rows.length) {
+                    result.rows.push(obj);
+                } else if (obj.id <= result.rows[0].id) {
+                    result.rows.unshift(obj);
+                } else if (obj.id >= result.rows[result.rows.length - 1].id) {
+                    result.rows.push(obj);
+                } else {
+                    for (let t = 1; t < result.rows.length; t++) {
+                        if (obj.id > result.rows[t - 1].id && obj.id <= result.rows[t].id) {
+                            result.rows.splice(t, 0, obj);
+                            break;
+                        }
+                    }
+                }
+            } else {
+                result.rows.push(obj);
+            }
+        }
+        if (typeof callback === 'function') callback(null, result);
+    };
+
+    this.getObjectListAsync = (params, options) => {
+        return new Promise((resolve, reject) => {
+            this.getObjectList(params, options, (err, arr) => {
+                if (err) {
+                    reject(err);
+                } else {
+                    resolve(arr);
+                }
+            })
+        });
+    };
+
+    this.extendObject = function (id, obj, options, callback) {
+        if (typeof options === 'function') {
+            callback = options;
+            options = null;
+        }
+
+        if (!options || !options.checked) {
+            checkObjectRights(id, options, 2/*write*/, function (err, options) {
+                if (err) {
+                    if (typeof callback === 'function') callback(err);
+                } else {
+                    return this.extendObject(id, obj, options, callback);
+                }
+            }.bind(this));
+            return;
+        }
+        
+        if (!id || id.indexOf('*') !== -1) {
+            if (typeof callback === 'function') {
+                callback(`Invalid ID: ${id}`);
+            }
+            return;
+        }
+        
+        if (id === 'system.config' && obj && obj.common && objects[id] && objects[id].common && JSON.stringify(obj.common.defaultNewAcl) !== JSON.stringify(objects[id].common.defaultNewAcl)) {
+            objects[id] = obj;
+            return setDefaultAcl(function () {
+                that.extendObject(id, obj, options, callback);
+            });
+        }
+
+        let oldObj;
+        if (objects[id] && objects[id].nonEdit) {
+            oldObj = Object.assign({}, objects[id])
+        }
+
+        objects[id] = objects[id] || {};
+        objects[id] = extend(true, objects[id], obj);
+        objects[id]._id = id;
+
+        // add user default rights
+        if (defaultNewAcl && !objects[id].acl) {
+            objects[id].acl = Object.assign({}, defaultNewAcl);
+            delete objects[id].acl.file;
+            if (objects[id].type !== 'state') {
+                delete objects[id].acl.state;
+            }
+
+            if (options.owner) {
+                objects[id].acl.owner = options.owner;
+
+                if (!options.ownerGroup) {
+                    objects[id].acl.ownerGroup = null;
+                    this.getUserGroup(options.owner, function (user, groups /*, permissions */) {
+                        if (!groups || !groups[0]) {
+                            options.ownerGroup = (defaultNewAcl && defaultNewAcl.ownerGroup) || 'system.group.administrator';
+                        } else {
+                            options.ownerGroup = groups[0];
+                        }
+                        that.extendObject(id, obj, options, callback);
+                    });
+                    return;
+                }
+            }
+        }
+        if (defaultNewAcl && options.ownerGroup && objects[id].acl && !objects[id].acl.ownerGroup) {
+            objects[id].acl.ownerGroup = options.ownerGroup;
+        }
+
+        if (oldObj && !tools.checkNonEditable(oldObj, objects[id])) {
+            if (typeof callback === 'function') {
+                callback('Invalid password for update of vendor information');
+            }
+            return;
+        }
+
+        publishAll('objects', id, objects[id]);
+
+        if (typeof callback === 'function') {
+            setImmediate(function () {
+                callback(null, {id: id, value: objects[id]}, id);
+            });
+        }
+
+        if (!configTimer) configTimer = setTimeout(saveConfig, 5000);
+    };
+
+    this.extendObjectAsync = function (id, obj, options) {
+        return new Promise((resolve, reject) => {
+            this.extendObject(id, obj, options, err => {
+                if (err) {
+                    reject(err);
+                } else {
+                    resolve();
+                }
+            });
+        });
+    };
+
+    this.setConfig = this.setObject;
+
+    this.delConfig = this.delObject;
+
+    this.getConfig = this.getObject;
+
+    this.getConfigs = this.getObjects;
+
+    this.findObject = function (idOrName, type, options, callback) {
+        if (typeof options === 'function') {
+            callback = options;
+            options = null;
+        }
+
+        if (!options || !options.checked) {
+            checkObjectRights(null, options, 'list', function (err, options) {
+                if (err) {
+                    if (typeof callback === 'function') callback(err);
+                } else {
+                    return this.findObject(idOrName, type, options, callback);
+                }
+            }.bind(this));
+            return;
+        }
+
+        if (!objects) {
+            if (typeof callback === 'function') callback('Not implemented');
+            return;
+        }
+
+        // Assume it is ID
+        if (objects[idOrName] && (!type || (objects[idOrName].common && objects[idOrName].common.type === type))) {
+            if (typeof callback === 'function') callback(null, idOrName, objects[idOrName].common.name);
+        } else {
+            // Assume it is name
+            for (let id in objects) {
+                if (!checkObject(id, options, 4/*read*/)) continue;
+                if (objects[id].common &&
+                    objects[id].common.name === idOrName &&
+                    (!type || (objects[id].common && objects[id].common.type === type))) {
+                    if (typeof callback === 'function') callback(null, id, idOrName);
+                    return;
+                }
+            }
+            if (typeof callback === 'function') callback(null, null, idOrName);
+        }
+    };
+
+    // can be called only from js-controller
+    this.addPreserveSettings = function (settings) {
+        if (typeof settings !== 'object') settings = [settings];
+
+        for (let s = 0; s < settings.length; s++) {
+            if (preserveSettings.indexOf(settings[s]) === -1) preserveSettings.push(settings[s]);
+        }
+    };
+
+    this.destroyDB = function (options, callback) {
+        if (typeof options === 'function') {
+            callback = options;
+            options = null;
+        }
+        options = options || {};
+
+        if (!options.checked) {
+            checkObjectRights(null, options, 0x2/*write*/, function (err, options) {
+                if (err) {
+                    if (typeof callback === 'function') callback(err);
+                } else {
+                    if (!options.acl.file.write) {
+                        if (typeof callback === 'function') callback('permissionError');
+                    } else {
+                        return that.destroyDB(options, callback);
+                    }
+                }
+            });
+            return;
+        }
+
+        if (fs.existsSync(objectsName)) {
+            fs.unlinkSync(objectsName);
+        }
+        if (typeof callback === 'function') callback();
+    };
+
+    function socketEvents(socket /*, user*/) {
+        socket.on('writeFile', function (id, name, data, options, callback) {
+            that.writeFile.apply(that, arguments);
+        });
+
+        socket.on('destroy', function (callback) {
+            // client may not close DB
+            if (typeof callback === 'function') callback();
+            //that.destroy.apply(that, arguments);
+        });
+
+        socket.on('enableFileCache', function (enabled, options, callback) {
+            that.enableFileCache.apply(that, arguments);
+        });
+
+        socket.on('readFile', function (id, name, params, options, callback) {
+            that.readFile.apply(that, arguments);
+        });
+
+        socket.on('readDir', function (id, path, options, callback) {
+            that.readDir.apply(that, arguments);
+        });
+
+        socket.on('unlink', function (id, name, options, callback) {
+            that.unlink.apply(that, arguments);
+        });
+
+        socket.on('rename', function (id, oldName, newName, options, callback) {
+            that.rename.apply(that, arguments);
+        });
+
+        socket.on('mkdir', function (id, dirname, callback) {
+            that.mkdir.apply(that, arguments);
+        });
+
+        socket.on('chownFile', function (id, path, options, callback) {
+            that.chownFile.apply(that, arguments);
+        });
+
+        socket.on('chmodFile', function (id, path, options, callback) {
+            that.chmodFile.apply(that, arguments);
+        });
+
+        socket.on('rm', function (id, path, options, callback) {
+            that.rm.apply(that, arguments);
+        });
+
+        socket.on('touch', function (id, path, options, callback) {
+            that.touch.apply(that, arguments);
+        });
+
+        socket.on('subscribe', function (pattern, options) {
+            // it must be "this" and not "that"
+            that.subscribe.apply(this, arguments);
+        });
+
+        socket.on('unsubscribe', function (pattern, options) {
+            // it must be "this" and not "that"
+            that.unsubscribe.apply(this, arguments);
+        });
+
+        socket.on('getObjectView', function (design, search, params, options, callback) {
+            that.getObjectView.apply(that, arguments);
+        });
+
+        socket.on('getObjectList', function (params, options, callback) {
+            that.getObjectList.apply(that, arguments);
+        });
+
+        socket.on('extendObject', function (id, obj, options, callback) {
+            that.extendObject.apply(that, arguments);
+        });
+
+        socket.on('setObject', function (id, obj, options, callback) {
+            that.setObject.apply(that, arguments);
+        });
+
+        socket.on('delObject', function (id, options, callback) {
+            that.delObject.apply(that, arguments);
+        });
+
+        socket.on('findObject', function (idOrName, type, options, callback) {
+            that.findObject.apply(that, arguments);
+        });
+
+        socket.on('destroyDB', function (options, callback) {
+            that.destroyDB.apply(that, arguments);
+        });
+
+        socket.on('getObject', function (id, options, callback) {
+            that.getObject.apply(that, arguments);
+        });
+
+        socket.on('chownObject', function (pattern, options, callback) {
+            that.chownObject.apply(that, arguments);
+        });
+
+        socket.on('chmodObject', function (pattern, options, callback) {
+            that.chmodObject.apply(that, arguments);
+        });
+
+        socket.on('error', function (err) {
+            log.error(namespace + ' ' + err);
+        });
+    }
+
+    function initSocket(socket) {
+        if (settings.auth) {
+            let user = null;
+            socketEvents(socket /*, user*/);
+        } else {
+            socketEvents(socket);
+        }
+    }
+
+    function _initWebServer(settings, server) {
+
+        try {
+            if (settings.secure) {
+                if (!settings.certificates) return;
+                server.server = require('https').createServer(settings.certificates, function (req, res) {
+                    res.writeHead(501);
+                    res.end('Not Implemented');
+                });
+            } else {
+                server.server = require('http').createServer(function (req, res) {
+                    res.writeHead(501);
+                    res.end('Not Implemented');
+                });
+            }
+            server.server.listen(settings.port || 9001, (settings.host && settings.host !== 'localhost') ? settings.host : ((settings.host === 'localhost') ? '127.0.0.1' : undefined));
+        } catch (e) {
+            log.error(namespace + ' Cannot start inMem-objects on port ' + (settings.port || 9001) + ': ' + e.message);
+            console.log('Cannot start inMem-objects on port ' + (settings.port || 9001) + ': ' + e.message);
+            process.exit(24);
+        }
+
+        server.io = socketio.listen(server.server);
+
+        if (settings.auth) {
+            server.io.use(function (socket, next) {
+                if (!socket.request._query.user || !socket.request._query.pass) {
+                    console.log('No password or username!');
+                    next(new Error('Authentication error'));
+                } else {
+                    next(new Error('Authentication error'));
+                    // TODO
+                    /*adapter.checkPassword(socket.request._query.user, socket.request._query.pass, function (res) {
+                        if (res) {
+                            console.log("Logged in: " + socket.request._query.user + ', ' + socket.request._query.pass);
+                            return next();
+                        } else {
+                            console.log("Invalid password or user name: " + socket.request._query.user + ', ' + socket.request._query.pass);
+                            next(new Error('Invalid password or user name'));
+                        }
+                    });*/
+                }
+            });
+        }
+        server.io.set('origins', '*:*');
+        server.io.on('connection', initSocket);
+
+        log.info(namespace + ' ' + (settings.secure ? 'Secure ' : '') + ' inMem-objects listening on port ' + (settings.port || 9001));
+    }
+
+    // Destructor of the class. Called by shutting down.
+    this.destroy = function () {
+        if (configTimer) saveConfig();
+
+        saveFileSettings(true);
+
+        if (server.io) {
+            if (server.io.sockets && server.io.sockets.connected) {
+                for (let s in server.io.sockets.connected) {
+                    if (server.io.sockets.connected.hasOwnProperty(s)) {
+                        delete server.io.sockets.connected[s];
+                    }
+                }
+            }
+            try {
+                server.io.close();
+            } catch (e) {
+                console.log(e.message);
+            }
+        }
+    };
+
+    let __construct = (function () {
+        if (fs.existsSync(objectsName)) {
+            try {
+                objects = JSON.parse(fs.readFileSync(objectsName).toString());
+            } catch (e) {
+                log.error(namespace + ' Cannot parse ' + objectsName + ': ' + e);
+                if (fs.existsSync(objectsName + '.bak')) {
+                    try {
+                        objects = JSON.parse(fs.readFileSync(objectsName + '.bak').toString());
+                    } catch (e) {
+                        log.error(namespace + ' Cannot parse ' + objectsName + '.bak: ' + e);
+                        objects = {};
+                    }
+                } else {
+                    objects = {};
+                }
+            }
+        } else if (fs.existsSync(objectsName + '.bak')) {
+            try {
+                objects = JSON.parse(fs.readFileSync(objectsName + '.bak').toString());
+            } catch (e) {
+                log.error(namespace + ' Cannot parse ' + objectsName + '.bak: ' + e);
+                objects = {};
+            }
+        } else {
+            objects = {};
+        }
+
+        // init default new acl
+        if (objects['system.config'] && objects['system.config'].common && objects['system.config'].common.defaultNewAcl) {
+            defaultNewAcl = Object.assign({}, objects['system.config'].common.defaultNewAcl);
+        }
+
+        // Create history directory
+        // (!fs.existsSync(historyName)) fs.mkdirSync(historyName);
+
+        change = settings.change || function (id /*, obj */) {
+            log.silly(namespace + ' objects change: ' + id + ' ' + JSON.stringify(change));
+        };
+
+        // Check if directory exists
+        objectsName = objectsName.replace(/\\/g, '/');
+        /** @type {string|string[]} */
+        let parts = objectsName.split('/');
+        parts.pop();
+        parts = parts.join('/');
+        if (!fs.existsSync(parts)) fs.mkdirSync(parts);
+
+        _initWebServer(settings.connection, server);
+
+        if (settings.connected) {
+            setImmediate(function () {
+                settings.connected('InMemoryDB');
+            });
+        }
+    })();
+}
+
+module.exports = ObjectsInMemServer;