/**
 *      Object DB in memory - Server
 *
 *      Copyright 2013-2018 bluefox <dogafox@gmail.com>
 *
 *      MIT License
 *
 */

/* jshint -W097 */
/* jshint strict: false */
/* jslint node: true */
/* jshint -W061 */
'use strict';

const extend      = require('node.extend');
const fs          = require('fs');
const path        = require('path');
const socketio    = require('socket.io');
const tools       = require('../tools');
const getDefaultDataDir = tools.getDefaultDataDir;
const utils       = require('./objectsUtils');

/** @class */
function ObjectsInMemServer(settings) {
    if (!(this instanceof ObjectsInMemServer)) return new ObjectsInMemServer(settings);
    settings = settings || {};

    let change;
    let zlib;
    const that           = this;
    let objects          = {};
    const fileOptions    = {};
    let files            = {};
    let configTimer      = null;
    let writeTimer       = null;
    let writeIds         = [];
    const preserveSettings = [];
    let defaultNewAcl    = settings.defaultNewAcl || null;
    const namespace      = settings.namespace || settings.hostname || '';
    let lastSave         = null;

    let dataDir = (settings.connection.dataDir || getDefaultDataDir());
    if (dataDir) {
        if (dataDir[0] === '.' && dataDir[1] === '.') {
            dataDir = __dirname + '/../../' + dataDir;
        } else if (dataDir[0] === '.' && dataDir[1] === '/') {
            dataDir = __dirname + '/../../' + dataDir.substring(2);
        }
    }
    dataDir = path.normalize(dataDir);
    dataDir = dataDir.replace(/\\/g, '/');
    if (dataDir[dataDir.length - 1] !== '/') dataDir += '/';

    // Create data directory
    if (!fs.existsSync(dataDir)) {
        fs.mkdirSync(dataDir);
    }

    let objectsName  = dataDir + 'objects.json';
    const objectsDir = dataDir + 'files/';

    settings.backup = settings.backup || {
        disabled:   false,  // deactivates
        files:      24,     // minimum number of files
        hours:      48,     // hours
        period:     120,    // minutes
        path:       ''      // absolute path
    };
    const backupDir  = settings.backup.path || (dataDir + 'backup-objects/');

    if (!settings.backup.disabled) {
        zlib = zlib || require('zlib');
        // Interval in minutes => to milliseconds
        settings.backup.period = settings.backup.period === undefined ? 120 : parseInt(settings.backup.period);
        if (isNaN(settings.backup.period)) {
            settings.backup.period = 120;
        }
        settings.backup.period *= 60000;

        settings.backup.files = settings.backup.files === undefined ? 24 : parseInt(settings.backup.files);
        if (isNaN(settings.backup.files)) {
            settings.backup.files = 24;
        }

        settings.backup.hours = settings.backup.hours === undefined ? 48 : parseInt(settings.backup.hours);
        if (isNaN(settings.backup.hours)) {
            settings.backup.hours = 48;
        }
        // Create backup directory
        if (!fs.existsSync(backupDir)) {
            fs.mkdirSync(backupDir);
        }
    }

    const log = utils.getLogger(settings.logger);

    const server = {
        app:       null,
        server:    null,
        io:        null,
        settings:  settings
    };

    /*function prepareRights(options) {
     let fOptions = {};
     options = options || {};
     if (!options.user) {
     options = {
     user: SYSTEM_ADMIN_USER,
     params: options
     };
     }

     // acl.owner = user that creates or owns the file
     // acl.group = group, that assigned to file
     // acl.permissions = '0777' - default 1 (execute, 2 write, 4 read
     if (!options.user) {
     fOptions.acl = {
     owner:      SYSTEM_ADMIN_USER,
     ownerGroup: SYSTEM_ADMIN_GROUP,
     permissions: 0x644 // '0777'
     };
     } else {
     fOptions.acl = {
     owner: options.user
     };
     fOptions.acl.ownerGroup  = options.group;
     fOptions.acl.permissions = 0x644;
     }
     fOptions.acl.ownerGroup  = fOptions.acl.ownerGroup || SYSTEM_ADMIN_GROUP;

     return fOptions;
     }*/

    this.getStatus = function () {
        return {type: 'file', server: true};
    };

    // -------------- FILE FUNCTIONS -------------------------------------------
    // memServer specific function
    function mkpathSync(rootpath, dirpath) {
        // Remove filename
        dirpath = dirpath.split('/');
        dirpath.pop();
        if (!dirpath.length) return;

        for (let i = 0; i < dirpath.length; i++) {
            rootpath += dirpath[i] + '/';
            if (!fs.existsSync(rootpath)) {
                fs.mkdirSync(rootpath);
            }
        }
    }

    function saveFileSettings(id, force) {
        if (typeof id === 'boolean') {
            force = id;
            id = undefined;
        }

        if (id !== undefined && writeIds.indexOf(id) === -1) writeIds.push(id);

        if (writeTimer) clearTimeout(writeTimer);

        // if store immediately
        if (force) {
            writeTimer = null;
            // Store dirs description
            for (let _id = 0; _id < writeIds.length; _id++) {
                try {
                    fs.writeFileSync(objectsDir + writeIds[_id] + '/_data.json', JSON.stringify(fileOptions[writeIds[_id]]));
                } catch (e) {
                    log.error(namespace + ' Cannot write files: ' + objectsDir + writeIds[_id] + '/_data.json: ' + e.message);
                }
            }
            writeIds = [];
        } else {
            writeTimer = setTimeout(() => {
                // Store dirs description
                for (let id = 0; id < writeIds.length; id++) {
                    try {
                        fs.writeFileSync(objectsDir + writeIds[id] + '/_data.json', JSON.stringify(fileOptions[writeIds[id]]));
                    } catch (e) {
                        log.error(namespace + ' Cannot write files: ' + objectsDir + writeIds[id] + '/_data.json: ' + e.message);
                    }
                }
                writeIds = [];
            }, 1000);
        }
    }

    this.checkFile = function (id, name, options, flag, callback) {
        const acl = (fileOptions[id] && fileOptions[id][name]) || {};

        if (utils.checkFile(acl, options, flag, defaultNewAcl)) {
            return callback && callback(false, options);
        } else {
            return callback && callback(true, options);
        }
    };

    function checkFileRights(id, name, options, flag, callback) {
        return utils.checkFileRights(that, id, name, options, flag, callback);
    }

    function setDefaultAcl(callback) {
        try {
            // deep copy
            defaultNewAcl = JSON.parse(JSON.stringify(objects['system.config'].common.defaultNewAcl));
        } catch (e) {
            defaultNewAcl = {
                owner:      utils.CONSTS.SYSTEM_ADMIN_USER,
                ownerGroup: utils.CONSTS.SYSTEM_ADMIN_GROUP,
                object:     (utils.CONSTS.ACCESS_USER_RW | utils.CONSTS.ACCESS_GROUP_RW | utils.CONSTS.ACCESS_EVERY_READ),
                state:      (utils.CONSTS.ACCESS_USER_RW | utils.CONSTS.ACCESS_GROUP_RW | utils.CONSTS.ACCESS_EVERY_READ),
                file:       (utils.CONSTS.ACCESS_USER_RW | utils.CONSTS.ACCESS_GROUP_RW | utils.CONSTS.ACCESS_EVERY_READ)
            };
            objects['system.config'].common.defaultNewAcl = JSON.parse(JSON.stringify(defaultNewAcl));
        }

        let count = 0;
        // Set all objects without ACL to this one
        for (const id in objects) {
            if (objects.hasOwnProperty(id) && objects[id] && !objects[id].acl) {
                // deep copy
                objects[id].acl = JSON.parse(JSON.stringify(defaultNewAcl));
                delete objects[id].acl.file;
                if (objects[id].type !== 'state') {
                    delete objects[id].acl.state;
                }

                count++;
            }
        }
        if (typeof callback === 'function') callback(null, count);
    }

    this.getUserGroup = function (user, callback) {
        return utils.getUserGroup(this, user, (error, user, userGroups, userAcl) => {
            if (error) log.error(namespace + ' ' + error);
            callback.call(this, user, userGroups, userAcl);
        });
    };

    this.insert = function (id, attName, ignore, options, obj, callback) {
        return utils.insert(that, id, attName, ignore, options, obj, callback);
    };

    function _writeFile(id, name, data, options, callback) {
        try {
            try {
                if (!fs.existsSync(objectsDir))      fs.mkdirSync(objectsDir);
                if (!fs.existsSync(objectsDir + id)) fs.mkdirSync(objectsDir + id);
            } catch (e) {
                log.error(namespace + ' Cannot create directories: ' + objectsDir + id + ': ' + e.message);
                log.error(namespace + ' Check the permissions! Or call "sudo chmod -R 774 *" in ' + tools.appName +' dir');
                if (typeof callback === 'function') callback(e.message);
                return;
            }

            const ext         = name.match(/\.[^.]+$/);
            const mime        = utils.getMimeType(ext);
            const _mimeType   = mime.mimeType;
            const isBinary    = mime.isBinary;

            if (!fileOptions[id][name]) {
                fileOptions[id][name] = {createdAt: Date.now()};
            }
            if (!fileOptions[id][name].acl) {
                fileOptions[id][name].acl = {
                    owner:       options.user  || (defaultNewAcl && defaultNewAcl.owner)      || utils.CONSTS.SYSTEM_ADMIN_USER,
                    ownerGroup:  options.group || (defaultNewAcl && defaultNewAcl.ownerGroup) || utils.CONSTS.SYSTEM_ADMIN_GROUP,
                    permissions: options.mode  || (defaultNewAcl && defaultNewAcl.file)       || (utils.CONSTS.ACCESS_USER_RW | utils.CONSTS.ACCESS_GROUP_READ | utils.CONSTS.ACCESS_EVERY_READ)// 0x644
                };
            }

            fileOptions[id][name].mimeType       = options.mimeType || _mimeType;
            fileOptions[id][name].binary         = isBinary;
            fileOptions[id][name].acl.ownerGroup = fileOptions[id][name].acl.ownerGroup || (defaultNewAcl && defaultNewAcl.ownerGroup) || utils.CONSTS.SYSTEM_ADMIN_GROUP;
            fileOptions[id][name].modifiedAt     = Date.now();

            if (isBinary) {
                // Reload by read
                delete files[id][name];
            } else {
                files[id][name] = data;
            }

            try {
                // Create directories if complex structure
                mkpathSync(objectsDir + id + '/', name);
                // Store file
                fs.writeFileSync(objectsDir + id + '/' + name, data, {'flag': 'w', 'encoding': isBinary ? 'binary' : 'utf8'});
                // Store dir description
                saveFileSettings(id);
            } catch (e) {
                log.error(namespace + ' Cannot write files: ' + objectsDir + id + '/' + name + ': ' + e.message);
                if (typeof callback === 'function') callback(e.message);
                return;
            }
            if (typeof callback === 'function') callback();
        } catch (e) {
            if (typeof callback === 'function') callback(e.message);
        }
    }
    this.writeFile = function (id, name, data, options, callback) {
        if (typeof options === 'function') {
            callback = options;
            options = null;
        }
        if (typeof options === 'string') {
            options = {mimeType: options};
        }
        if (options && options.acl) {
            options.acl = null;
        }
        if (!callback) {
            return new Promise((resolve, reject) => {
                this.writeFile(id, name, data, options, (err, res, mimeType) => {
                    if (!err) {
                        resolve({res, mimeType});
                    } else {
                        reject(err);
                    }
                });
            });
        }

        const _path = utils.sanitizePath(id, name, callback);
        id = _path.id;
        name = _path.name;

        try {
            if (!fileOptions[id]) {
                if (fs.existsSync(objectsDir + id + '/_data.json')) {
                    try {
                        fileOptions[id] = JSON.parse(fs.readFileSync(objectsDir + id + '/_data.json', 'utf8'));
                    } catch (e) {
                        log.error(namespace + ' Cannot parse ' + objectsDir + id + '/_data.json: ' + e);
                    }
                } else {
                    fileOptions[id] = {};
                }
            }

            files[id] = files[id] || {};

            // If file yet exists => check the permissions
            return checkFileRights(id, name, options, utils.CONSTS.ACCESS_WRITE, (err, options) => {
                if (err) {
                    if (typeof callback === 'function') {
                        callback(err);
                    }
                } else {
                    return _writeFile(id, name, data, options, callback);
                }
            });
        } catch (e) {
            if (typeof callback === 'function') callback(e.message);
        }
    };

    function _readFile(id, name, options, callback) {
        try {
            if (!fileOptions[id]) {
                if (fs.existsSync(objectsDir + id + '/_data.json')) {
                    try {
                        fileOptions[id] = JSON.parse(fs.readFileSync(objectsDir + id + '/_data.json', 'binary'));
                    } catch (e) {
                        log.error(namespace + ' Cannot parse ' + objectsDir + id + '/_data.json: ' + e);
                        fileOptions[id] = {};
                    }
                } else {
                    fileOptions[id] = {};
                }
            }

            if (!files[id]) files[id] = {};

            if (!files[id][name] || settings.connection.noFileCache || options.noFileCache) {
                if (fs.existsSync(objectsDir + id + '/' + name)) {
                    // Create description object if not exists
                    if (!fileOptions[id][name]) {
                        fileOptions[id][name] = {
                            acl: {
                                owner:       (defaultNewAcl && defaultNewAcl.owner)            || utils.CONSTS.SYSTEM_ADMIN_USER,
                                ownerGroup:  (defaultNewAcl && defaultNewAcl.ownerGroup)       || utils.CONSTS.SYSTEM_ADMIN_GROUP,
                                permissions: (defaultNewAcl && defaultNewAcl.file.permissions) || (utils.CONSTS.ACCESS_USER_ALL | utils.CONSTS.ACCESS_GROUP_ALL | utils.CONSTS.ACCESS_EVERY_ALL) // 777

                            }
                        };
                    }
                    if (typeof fileOptions[id][name] !== 'object') {
                        fileOptions[id][name] = {
                            mimeType:    fileOptions[id][name],
                            acl: {
                                owner:       (defaultNewAcl && defaultNewAcl.owner)            || utils.CONSTS.SYSTEM_ADMIN_USER,
                                ownerGroup:  (defaultNewAcl && defaultNewAcl.ownerGroup)       || utils.CONSTS.SYSTEM_ADMIN_GROUP,
                                permissions: (defaultNewAcl && defaultNewAcl.file.permissions) || (utils.CONSTS.ACCESS_USER_ALL | utils.CONSTS.ACCESS_GROUP_ALL | utils.CONSTS.ACCESS_EVERY_ALL) // 777
                            }
                        };
                    }

                    files[id][name] = fs.readFileSync(objectsDir + id + '/' + name);
                    if (fileOptions[id][name].binary === undefined) {
                        const pos = name.lastIndexOf('.');
                        let ext = '';
                        if (pos !== -1) ext = name.substring(pos);
                        const mimeType = utils.getMimeType(ext);
                        fileOptions[id][name].binary   = mimeType.isBinary;
                        fileOptions[id][name].mimeType = mimeType.mimeType;
                    }

                    if (!fileOptions[id][name].binary) {
                        if (files[id][name]) files[id][name] = files[id][name].toString();
                    }
                } else {
                    if (fileOptions[id][name] !== undefined) delete fileOptions[id][name];
                    if (files[id][name]       !== undefined) delete files[id][name];
                }
            }

            if (fileOptions[id][name] && !fileOptions[id][name].acl) {
                // all files belongs to admin by default, but everyone can edit it
                fileOptions[id][name].acl = {
                    owner:       (defaultNewAcl && defaultNewAcl.owner)            || utils.CONSTS.SYSTEM_ADMIN_USER,
                    ownerGroup:  (defaultNewAcl && defaultNewAcl.ownerGroup)       || utils.CONSTS.SYSTEM_ADMIN_GROUP,
                    permissions: (defaultNewAcl && defaultNewAcl.file.permissions) || (utils.CONSTS.ACCESS_USER_ALL | utils.CONSTS.ACCESS_GROUP_ALL | utils.CONSTS.ACCESS_EVERY_RW) // 776
                };
            }

            if (typeof callback === 'function') {
                if (fileOptions[id][name] !== null && fileOptions[id][name] !== undefined) {
                    if (!fileOptions[id][name].mimeType) {
                        const _pos = name.lastIndexOf('.');
                        let _ext = '';
                        if (_pos !== -1) _ext = name.substring(_pos);
                        const _mimeType = utils.getMimeType(_ext);
                        fileOptions[id][name].mimeType = _mimeType.mimeType;
                    }
                    callback(null, files[id][name], fileOptions[id][name].mimeType);
                } else {
                    callback(utils.ERRORS.ERROR_NOT_FOUND);
                }
            }
        } catch (e) {
            log.warn(`Cannot read file ${id} / ${name}: ${JSON.stringify(e)}`);
            if (typeof callback === 'function') {
                callback(e.message);
            }
        }
    }
    this.readFile = function (id, name, options, callback) {
        if (typeof options === 'function') {
            callback = options;
            options  = null;
        }
        if (options && options.acl) {
            options.acl = null;
        }

        if (!callback) {
            return new Promise((resolve, reject) => {
                this.readFile(id, name, options, (err, res, mimeType) =>{
                    if (!err) {
                        resolve({data: res, mimeType: mimeType});
                    } else {
                        reject(err);
                    }
                });
            });
        }

        const _path = utils.sanitizePath(id, name, callback);
        if (!_path) return;
        id = _path.id;
        name = _path.name;

        checkFileRights(id, name, options, utils.CONSTS.ACCESS_READ, (err, options) => {
            if (err) {
                if (typeof callback === 'function') callback(err);
            } else {
                return _readFile(id, name, options, callback);
            }
        });
    };

    function _unlink(id, name, options, callback) {
        try {
            let changed = false;
            if (!fileOptions[id]) {
                if (fs.existsSync(objectsDir + id + '/_data.json')) {
                    fileOptions[id] = JSON.parse(fs.readFileSync(objectsDir + id + '/_data.json', 'utf8'));
                } else {
                    fileOptions[id] = {};
                }
            }
            if (fileOptions[id][name]) {
                changed = true;
                delete fileOptions[id][name];
            }
            if (files[id] && files[id][name]) {
                delete files[id][name];
            }
            if (fs.existsSync(objectsDir + id + '/' + name)) {
                const stat = fs.statSync(objectsDir + id + '/' + name);

                if (stat.isDirectory()) {
                    // read all entries and delete every one
                    const fdir = fs.readdirSync(objectsDir + id + '/' + name);
                    let cnt = 0;
                    for (let f = 0; f < fdir.length; f++) {
                        cnt++;
                        that.unlink(id, name + '/' + fdir[f], options, err => {
                            if (!--cnt) {
                                log.debug('Delete directory ' + id + '/' + name);
                                try {
                                    fs.rmdirSync(objectsDir + id + '/' + name);
                                } catch (e) {
                                    log.error('Cannot delete directory "' + id + '/' + name + '": ' + e);
                                }
                                if (typeof callback === 'function') {
                                    setImmediate(() => callback(err));
                                }
                            }
                        });
                    }
                    if (!cnt) {
                        log.debug('Delete directory ' + id + '/' + name);
                        try {
                            fs.rmdirSync(objectsDir + id + '/' + name);
                        } catch (e) {
                            log.error('Cannot delete directory "' + id + '/' + name + '": ' + e);
                        }
                        if (typeof callback === 'function') {
                            setImmediate(() => callback());
                        }
                    }
                } else {
                    log.debug('Delete file ' + id + '/' + name);
                    try {
                        fs.unlinkSync(objectsDir + id + '/' + name);
                    } catch (e) {
                        log.error('Cannot delete file "' + id + '/' + name + '": ' + e);
                    }
                    if (typeof callback === 'function') {
                        setImmediate(() => callback());
                    }
                }
            } else {
                if (typeof callback === 'function') {
                    setImmediate(() => callback(utils.ERRORS.ERROR_NOT_FOUND));
                }
            }
            // Store dir description
            if (changed) saveFileSettings(id);
        } catch (e) {
            if (typeof callback === 'function') {
                setImmediate(() => callback(e.message));
            }
        }
    }
    this.unlink = function (id, name, options, callback) {
        if (typeof options === 'function') {
            callback = options;
            options  = null;
        }
        if (options && options.acl) {
            options.acl = null;
        }
        const _path = utils.sanitizePath(id, name, callback);
        if (!_path) return;
        id   = _path.id;
        name = _path.name;

        checkFileRights(id, name, options, utils.CONSTS.ACCESS_WRITE, (err, options) => {
            if (err) {
                if (typeof callback === 'function') callback(err);
            } else {
                if (!options.acl.file['delete']) {
                    if (typeof callback === 'function') callback(utils.ERRORS.ERROR_PERMISSION);
                } else {
                    return _unlink(id, name, options, callback);
                }
            }
        });
    };
    this.delFile = this.unlink;

    function _readDir(id, name, options, callback) {
        if (!fileOptions[id]) {
            if (fs.existsSync(objectsDir + id + '/_data.json')) {
                try {
                    fileOptions[id] = JSON.parse(fs.readFileSync(objectsDir + id + '/_data.json', 'binary'));
                } catch (e) {
                    log.error(namespace + ' Cannot parse ' + objectsDir + id + '/_data.json: ' + e);
                }
            } else {
                fileOptions[id] = {};
            }
        }
        // Find all files and directories starts with name
        const _files = [];

        if (name && name[name.length - 1] !== '/') name += '/';

        const len = (name) ? name.length : 0;
        for (const f in fileOptions[id]) {
            if (fileOptions[id].hasOwnProperty(f) && (!name || f.substring(0, len) === name)) {
                /** @type {string|string[]} */
                let rest = f.substring(len);
                rest = rest.split('/', 2);
                if (rest[0] && _files.indexOf(rest[0]) === -1) {
                    _files.push(rest[0]);
                }
            }
        }

        if (fs.existsSync(objectsDir + id + '/' + name)) {
            try {
                const dirFiles = fs.readdirSync(objectsDir + id + '/' + name);
                for (let i = 0; i < dirFiles.length; i++) {
                    if (dirFiles[i] === '..' || dirFiles[i] === '.') continue;
                    if (dirFiles[i] !== '_data.json' && _files.indexOf(dirFiles[i]) === -1) {
                        _files.push(dirFiles[i]);
                    }
                }
            } catch (e) {
                if (typeof callback === 'function') {
                    setImmediate(function () {
                        callback(e, []);
                    });
                }
                return;
            }
        } else {
            if (typeof callback === 'function') {
                setImmediate(function () {
                    callback(utils.ERRORS.ERROR_NOT_FOUND, []);
                });
            }
            return;
        }

        _files.sort();
        const res = [];
        for (let j = 0; j < _files.length; j++) {
            if (_files[j] === '..' || _files[j] === '.') continue;
            if (fs.existsSync(objectsDir + id + '/' + name + _files[j])) {
                const stats = fs.statSync(objectsDir + id + '/' + name + _files[j]);
                const acl = (fileOptions[id][name + _files[j]] && fileOptions[id][name + _files[j]].acl) ?
                    JSON.parse(JSON.stringify(fileOptions[id][name + _files[j]].acl)) : // copy settings
                    {
                        read:        true,
                        write :      true,
                        owner:       (defaultNewAcl && defaultNewAcl.owner)            || utils.CONSTS.SYSTEM_ADMIN_USER,
                        ownerGroup:  (defaultNewAcl && defaultNewAcl.ownerGroup)       || utils.CONSTS.SYSTEM_ADMIN_GROUP,
                        permissions: (defaultNewAcl && defaultNewAcl.file.permissions) || (utils.CONSTS.ACCESS_USER_RW | utils.CONSTS.ACCESS_GROUP_READ | utils.CONSTS.ACCESS_EVERY_READ)
                    };

                try {
                    // if filter for user
                    if (options.filter && acl) {
                        // If user may not write
                        if (!options.acl.file.write) {// write
                            acl.permissions &= ~(utils.CONSTS.ACCESS_USER_WRITE | utils.CONSTS.ACCESS_GROUP_WRITE | utils.CONSTS.ACCESS_EVERY_WRITE);
                        }
                        // If user may not read
                        if (!options.acl.file.read) {// read
                            acl.permissions &= ~(utils.CONSTS.ACCESS_USER_READ | utils.CONSTS.ACCESS_GROUP_READ | utils.CONSTS.ACCESS_EVERY_READ);
                        }

                        if (options.user !== utils.CONSTS.SYSTEM_ADMIN_USER && options.groups.indexOf(utils.CONSTS.SYSTEM_ADMIN_GROUP) === -1) {
                            if (acl.owner !== options.user) {
                                // Check if the user is in the group
                                if (options.groups.indexOf(acl.ownerGroup) !== -1) {
                                    // Check group rights
                                    if (!(acl.permissions & utils.CONSTS.ACCESS_GROUP_RW)) {
                                        continue;
                                    }
                                    acl.read  = !!(acl.permissions & utils.CONSTS.ACCESS_GROUP_READ);
                                    acl.write = !!(acl.permissions & utils.CONSTS.ACCESS_GROUP_WRITE);
                                } else {
                                    // everybody
                                    if (!(acl.permissions & utils.CONSTS.ACCESS_EVERY_RW)) {
                                        continue;
                                    }
                                    acl.read  = !!(acl.permissions & utils.CONSTS.ACCESS_EVERY_READ);
                                    acl.write = !!(acl.permissions & utils.CONSTS.ACCESS_EVERY_WRITE);
                                }
                            } else {
                                // Check user rights
                                if (!(acl.permissions & utils.CONSTS.ACCESS_USER_RW)) {
                                    continue;
                                }
                                acl.read  = !!(acl.permissions & utils.CONSTS.ACCESS_USER_READ);
                                acl.write = !!(acl.permissions & utils.CONSTS.ACCESS_USER_WRITE);
                            }
                        } else {
                            acl.read  = true;
                            acl.write = true;
                        }
                    }
                } catch (e) {
                    log.error(namespace + ' Cannot read permssions of  ' + objectsDir + id + '/' + name + _files[j] + ': ' + e);
                }

                res.push({
                    file:       _files[j],
                    stats:      stats,
                    isDir:      stats.isDirectory(),
                    acl:        acl,
                    modifiedAt: fileOptions[id][name + _files[j]] ? fileOptions[id][name + _files[j]].modifiedAt : undefined,
                    createdAt:  fileOptions[id][name + _files[j]] ? fileOptions[id][name + _files[j]].createdAt : undefined
                });
            }
        }

        if (typeof callback === 'function') {
            setImmediate(function () {
                callback(null, res);
            });
        }
    }
    this.readDir = function (id, name, options, callback) {
        if (typeof options === 'function') {
            callback = options;
            options = null;
        }
        if (options && options.acl) {
            options.acl = null;
        }
        if ((id === '' || id === '/') && name === '') {
            // read root of xxx-data/files
        } else {
<<<<<<< HEAD
            let _path = sanitizePath(id, name, callback);
=======
            const _path = utils.sanitizePath(id, name, callback);
>>>>>>> daafe701
            if (!_path) return;
            id = _path.id;
            name = _path.name;
        }

        checkFileRights(id, name, options, utils.CONSTS.ACCESS_READ, (err, options) => {
            if (err) {
                if (typeof callback === 'function') callback(err);
            } else {
                if (!options.acl.file.list) {
                    typeof callback === 'function' && callback(utils.ERRORS.ERROR_PERMISSION);
                } else {
                    return _readDir(id, name, options, callback);
                }
            }
        });
    };

    function _rename(id, oldName, newName, _options, callback) {
        try {
            if (!fileOptions[id]) {
                if (fs.existsSync(objectsDir + id + '/_data.json')) {
                    fileOptions[id] = JSON.parse(fs.readFileSync(objectsDir + id + '/_data.json', 'utf8'));
                } else {
                    fileOptions[id] = {};
                }
            }
            if (fileOptions[id][oldName]) {
                const type = fileOptions[id][oldName];
                delete fileOptions[id][oldName];
                fileOptions[id][newName] = type;
                fs.writeFileSync(objectsDir + id + '/_data.json', JSON.stringify(fileOptions[id]));
            }
            if (files[id] && files[id][oldName]) {
                const data = files[id][oldName];
                delete files[id][oldName];
                files[id][newName] = data;
            }
            if (fs.existsSync(objectsDir + id + '/' + oldName)) {
                fs.renameSync(objectsDir + id + '/' + oldName, objectsDir + id + '/' + newName);
                if (typeof callback === 'function') callback();
            } else {
                if (typeof callback === 'function') callback(utils.ERRORS.ERROR_NOT_FOUND);
            }
        } catch (e) {
            if (typeof callback === 'function') callback(e.message);
        }
    }
    this.rename = function (id, oldName, newName, options, callback) {
        if (typeof options === 'function') {
            callback = options;
            options = null;
        }
        if (options && options.acl) {
            options.acl = null;
        }
        const _path = utils.sanitizePath(id, oldName, callback);
        if (!_path) return;
        id = _path.id;
        oldName = _path.name;
        if (newName[0] === '/') newName = newName.substring(1);

        checkFileRights(id, oldName, options, utils.CONSTS.ACCESS_WRITE, (err, options) => {
            if (err) {
                if (typeof callback === 'function') callback(err);
            } else {
                if (!options.acl.file.write) {
                    if (typeof callback === 'function') callback(utils.ERRORS.ERROR_PERMISSION);
                } else {
                    return _rename(id, oldName, newName, options, callback);
                }
            }
        });
    };

    function _touch(id, name, options, callback) {
        try {
            if (!fileOptions[id]) {
                if (fs.existsSync(objectsDir + id + '/_data.json')) {
                    fileOptions[id] = JSON.parse(fs.readFileSync(objectsDir + id + '/_data.json', 'utf8'));
                } else {
                    fileOptions[id] = {};
                }
            }

            const regEx = new RegExp(tools.pattern2RegEx(name));
            const processed = [];
            const now = Date.now();
            let changed = false;
            for (const f in fileOptions[id]) {
                if (!fileOptions[id].hasOwnProperty(f)) continue;
                if (regEx.test(f) && utils.checkFile(fileOptions[id][f], options, utils.CONSTS.ACCESS_WRITE)) {
                    changed = true;
                    // Check if file exists
                    if (fs.existsSync(objectsDir + id + '/' + f)) {
                        if (!fileOptions[id][f]) {
                            fileOptions[id][f] = {};
                            fileOptions[id][f].createdAt = now;
                        }

                        if (typeof fileOptions[id][f] !== 'object') {
                            fileOptions[id][f] = {
                                mimeType: fileOptions[id][f]
                            };
                        }

                        if (!fileOptions[id][f].mimeType) {
                            const pos = f.lastIndexOf('.');
                            let ext = '';
                            if (pos !== -1) ext = f.substring(pos);
                            const mimeType = utils.getMimeType(ext);
                            fileOptions[id][f].binary   = mimeType.isBinary;
                            fileOptions[id][f].mimeType = mimeType.mimeType;
                        }

                        if (!fileOptions[id][f].acl) {
                            fileOptions[id][f].acl = {
                                owner:       (defaultNewAcl && defaultNewAcl.owner)      || utils.CONSTS.SYSTEM_ADMIN_USER,
                                ownerGroup:  (defaultNewAcl && defaultNewAcl.ownerGroup) || utils.CONSTS.SYSTEM_ADMIN_GROUP,
                                permissions: (defaultNewAcl && defaultNewAcl.file)       || (utils.CONSTS.ACCESS_USER_RW | utils.CONSTS.ACCESS_GROUP_READ | utils.CONSTS.ACCESS_EVERY_READ) // '0644'
                            };
                        }
                        const fOp = fileOptions[id][f];
                        fOp.modifiedAt = now;

                        const stats = fs.statSync(objectsDir + id + '/' + f);
                        const parts = f.split('/');
                        const fileName = parts.pop();
                        processed.push({
                            path:       parts.join('/'),
                            file:       fileName,
                            stats:      stats,
                            isDir:      stats.isDirectory(),
                            acl:        fOp.acl || {},
                            modifiedAt: fOp.modifiedAt,
                            createdAt:  fOp.createdAt
                        });
                    } else {
                        delete fileOptions[id][f];
                    }
                }
            }

            // Store dir description
            if (changed) fs.writeFileSync(objectsDir + id + '/_data.json', JSON.stringify(fileOptions[id]));

            if (typeof callback === 'function') callback(null, processed);
        } catch (e) {
            if (typeof callback === 'function') callback(e.message);
        }
    }
    this.touch = function (id, name, options, callback) {
        if (typeof options === 'function') {
            callback = options;
            options = null;
        }
        if (options && options.acl) {
            options.acl = null;
        }
        const _path = utils.sanitizePath(id, name, callback);
        if (!_path) return;
        id = _path.id;
        name = _path.name;

        checkFileRights(id, null, options, utils.CONSTS.ACCESS_WRITE, (err, options) => {
            if (err) {
                if (typeof callback === 'function') callback(err);
            } else {
                return _touch(id, name, options, callback);
            }
        });
    };

    function _rm(id, name, options, callback) {
        try {
            if (!fileOptions[id]) {
                if (fs.existsSync(objectsDir + id + '/_data.json')) {
                    fileOptions[id] = JSON.parse(fs.readFileSync(objectsDir + id + '/_data.json', 'utf8'));
                } else {
                    fileOptions[id] = {};
                }
            }

            const regEx = new RegExp(tools.pattern2RegEx(name));
            const processed = [];
            let changed = false;
            const dirs = [];
            for (const f in fileOptions[id]) {
                if (!fileOptions[id].hasOwnProperty(f)) continue;
                if (regEx.test(f) && utils.checkFile(fileOptions[id][f], options, utils.CONSTS.ACCESS_WRITE)) {
                    let stat;
                    if (fileOptions[id][f]) {
                        changed = true;
                        delete fileOptions[id][f];
                    }
                    if (files && files[id] && files[id][f]) {
                        delete files[id][f];
                    }
                    if (fs.existsSync(objectsDir + id + '/' + f)) {
                        stat = fs.statSync(objectsDir + id + '/' + f);

                        if (stat.isDirectory()) {
                            if (dirs.indexOf(f) === -1) dirs.push(f);
                        } else {
                            fs.unlinkSync(objectsDir + id + '/' + f);
                        }
                    }
                    const parts = f.split('/');
                    const fileName = parts.pop();
                    const path = parts.join('/');
                    if (dirs.indexOf(path) === -1) dirs.push(path);
                    processed.push({
                        path:       path,
                        file:       fileName,
                        isDir:      stat && stat.isDirectory()
                    });
                }
            }

            // try to delete directories
            for (let d = 0; d < dirs.length; d++) {
                try {
                    const _files = fs.readdirSync(objectsDir + id + '/' + dirs[d]);

                    if (_files.length) {
                        console.log('Directory ' + id + '/' + dirs[d] + ' is not empty');
                    } else {
                        fs.rmdirSync(objectsDir + id + '/' + dirs[d]);
                    }
                } catch (e) {
                    console.error('Cannot delete ' + id + '/' + dirs[d] + ': ' + e);
                }
            }

            // Store dir description
            if (changed) fs.writeFileSync(objectsDir + id + '/_data.json', JSON.stringify(fileOptions[id]));

            if (typeof callback === 'function') callback(null, processed);
        } catch (e) {
            if (typeof callback === 'function') callback(e.message);
        }
    }
    this.rm = function (id, name, options, callback) {
        if (typeof options === 'function') {
            callback = options;
            options = null;
        }
        if (options && options.acl) {
            options.acl = null;
        }
        const _path = utils.sanitizePath(id, name, callback);
        if (!_path) return;
        id = _path.id;
        name = _path.name;

        checkFileRights(id, null, options, utils.CONSTS.ACCESS_WRITE, (err, options) => {
            if (err) {
                if (typeof callback === 'function') callback(err);
            } else {
                if (!options.acl.file['delete']) {
                    if (typeof callback === 'function') callback(utils.ERRORS.ERROR_PERMISSION);
                } else {
                    return _rm(id, name, options, callback);
                }
            }
        });
    };

    function _mkdir(id, dirname, _options, callback) {
        try {
            if (!fileOptions[id]) {
                if (fs.existsSync(objectsDir + id + '/_data.json')) {
                    fileOptions[id] = JSON.parse(fs.readFileSync(objectsDir + id + '/_data.json', 'utf8'));
                } else {
                    fileOptions[id] = {};
                }
            }
            if (!fs.existsSync(objectsDir + id + '/' + dirname)) {
                fs.mkdirSync(objectsDir + id + '/' + dirname);
                if (typeof callback === 'function') callback();
            } else {
                if (typeof callback === 'function') callback('Yet exists');
            }
        } catch (e) {
            if (typeof callback === 'function') callback(e.message);
        }
    }
    this.mkdir = function (id, dirname, options, callback) {
        if (typeof options === 'function') {
            callback = options;
            options = null;
        }
        if (options && options.acl) {
            options.acl = null;
        }
        const _path = utils.sanitizePath(id, dirname, callback);
        if (!_path) return;
        id = _path.id;
        dirname = _path.name;

        checkFileRights(id, dirname, options, utils.CONSTS.ACCESS_WRITE, (err, options) => {
            if (err) {
                if (typeof callback === 'function') callback(err);
            } else {
                if (!options.acl.file.write) {
                    if (typeof callback === 'function') callback(utils.ERRORS.ERROR_PERMISSION);
                } else {
                    return _mkdir(id, dirname, options, callback);
                }
            }
        });
    };

    function _chownFile(id, name, options, callback) {
        try {
            if (!fileOptions[id]) {
                if (fs.existsSync(objectsDir + id + '/_data.json')) {
                    try {
                        fileOptions[id] = JSON.parse(fs.readFileSync(objectsDir + id + '/_data.json', 'binary'));
                    } catch (e) {
                        log.error(namespace + ' Cannot parse ' + objectsDir + id + '/_data.json: ' + e);
                    }
                } else {
                    fileOptions[id] = {};
                }
            }

            const regEx = new RegExp(tools.pattern2RegEx(name));
            const processed = [];
            let changed = false;
            for (const f in fileOptions[id]) {
                if (!fileOptions[id].hasOwnProperty(f)) continue;
                if (regEx.test(f) && utils.checkFile(fileOptions[id][f], options, utils.CONSTS.ACCESS_WRITE)) {
                    changed = true;
                    if (typeof fileOptions[id][f] !== 'object') {
                        fileOptions[id][f] = {
                            mimeType: fileOptions[id][f]
                        };
                    }

                    if (!fileOptions[id][f].acl) {
                        fileOptions[id][f].acl = {
                            owner:       (defaultNewAcl && defaultNewAcl.owner)      || utils.CONSTS.SYSTEM_ADMIN_USER,
                            ownerGroup:  (defaultNewAcl && defaultNewAcl.ownerGroup) || utils.CONSTS.SYSTEM_ADMIN_GROUP,
                            permissions: (defaultNewAcl && defaultNewAcl.file)       || (utils.CONSTS.ACCESS_USER_RW | utils.CONSTS.ACCESS_GROUP_READ | utils.CONSTS.ACCESS_EVERY_READ) // '0644'
                        };
                    }

                    fileOptions[id][f].acl.owner      = options.owner;
                    fileOptions[id][f].acl.ownerGroup = options.ownerGroup;

                    if (fs.existsSync(objectsDir + id + '/' + f)) {
                        const stats = fs.statSync(objectsDir + id + '/' + f);
                        const acl = fileOptions[id][f];
                        const parts = f.split('/');
                        const fileName = parts.pop();
                        processed.push({
                            path:       parts.join('/'),
                            file:       fileName,
                            stats:      stats,
                            isDir:      stats.isDirectory(),
                            acl:        acl.acl || {},
                            modifiedAt: fileOptions[id][f].modifiedAt,
                            createdAt:  fileOptions[id][f].createdAt
                        });
                    }
                }
            }

            // Store dir description
            if (changed) fs.writeFileSync(objectsDir + id + '/_data.json', JSON.stringify(fileOptions[id]));
            if (typeof callback === 'function') {
                setImmediate(function () {
                    callback(null, processed, id);
                });
            }
        } catch (e) {
            if (typeof callback === 'function') {
                setImmediate(function () {
                    callback(e.message);
                });
            }
        }
    }
    this.chownFile = function (id, name, options, callback) {
        if (typeof options === 'function') {
            callback = options;
            options = null;
        }
        options = options || {};
        if (typeof options !== 'object') {
            options = {owner: options};
        }
        options.acl = null;
        const _path = utils.sanitizePath(id, name, callback);
        if (!_path) return;
        id = _path.id;
        name = _path.name;

        if (!options.ownerGroup && options.group) options.ownerGroup = options.group;
        if (!options.owner      && options.user)  options.owner      = options.user;

        if (!options.owner) {
            log.error(namespace + ' user is not defined');
            if (typeof callback === 'function') callback('invalid parameter');
            return;
        }

        if (!options.ownerGroup) {
            // get user group
            this.getUserGroup(options.owner, (_user, groups /* , permissions */) => {
                if (!groups || !groups[0]) {
                    if (typeof callback === 'function') callback('user "' + options.owner + '" belongs to no group');
                    return;
                } else {
                    options.ownerGroup = groups[0];
                }
                this.chownFile(id, name, options, callback);
            });
            return;
        }

        checkFileRights(id, null, options, utils.CONSTS.ACCESS_WRITE, (err, options) => {
            if (err) {
                if (typeof callback === 'function') callback(err);
            } else {
                if (!options.acl.file.write) {
                    if (typeof callback === 'function') callback(utils.ERRORS.ERROR_PERMISSION);
                } else {
                    return _chownFile(id, name, options, callback);
                }
            }
        });
    };

    function _chmodFile(id, name, options, callback) {
        try {
            if (!fileOptions[id]) {
                if (fs.existsSync(objectsDir + id + '/_data.json')) {
                    try {
                        fileOptions[id] = JSON.parse(fs.readFileSync(objectsDir + id + '/_data.json', 'binary'));
                    } catch (e) {
                        log.error(namespace + ' Cannot parse ' + objectsDir + id + '/_data.json: ' + e);
                    }
                } else {
                    fileOptions[id] = {};
                }
            }

            const regEx = new RegExp(tools.pattern2RegEx(name));
            const processed = [];
            let changed = false;
            for (const f in fileOptions[id]) {
                if (!fileOptions[id].hasOwnProperty(f)) continue;
                if (regEx.test(f) && utils.checkFile(fileOptions[id][f], options, utils.CONSTS.ACCESS_WRITE)) {
                    changed = true;
                    if (typeof fileOptions[id][f] !== 'object') {
                        fileOptions[id][f] = {
                            mimeType: fileOptions[id][f]
                        };
                    }

                    if (!fileOptions[id][f].acl) {
                        fileOptions[id][f].acl = {
                            owner:       (defaultNewAcl && defaultNewAcl.owner)      || utils.CONSTS.SYSTEM_ADMIN_USER,
                            ownerGroup:  (defaultNewAcl && defaultNewAcl.ownerGroup) || utils.CONSTS.SYSTEM_ADMIN_GROUP,
                            permissions: (defaultNewAcl && defaultNewAcl.file)       || (utils.CONSTS.ACCESS_USER_RW | utils.CONSTS.ACCESS_GROUP_READ | utils.CONSTS.ACCESS_EVERY_READ) // '0644'
                        };
                    }

                    fileOptions[id][f].acl.permissions = options.mode;
                    if (fs.existsSync(objectsDir + id + '/' + f)) {
                        const stats = fs.statSync(objectsDir + id + '/' + f);
                        const acl = fileOptions[id][f];
                        const parts = f.split('/');
                        const fileName = parts.pop();
                        processed.push({
                            path:       parts.join('/'),
                            file:       fileName,
                            stats:      stats,
                            isDir:      stats.isDirectory(),
                            acl:        acl.acl || {},
                            modifiedAt: acl.modifiedAt,
                            createdAt:  acl.createdAt
                        });
                    }
                }
            }

            // Store dir description
            if (changed) fs.writeFileSync(objectsDir + id + '/_data.json', JSON.stringify(fileOptions[id]));
            if (typeof callback === 'function') {
                setImmediate(() => callback(null, processed, id));
            }
        } catch (e) {
            if (typeof callback === 'function') {
                setImmediate(() => callback(e.message));
            }
        }
    }
    this.chmodFile = function (id, name, options, callback) {
        if (typeof options === 'function') {
            callback = options;
            options = null;
        }
        options = options || {};
        options.acl = null;

        const _path = utils.sanitizePath(id, name, callback);
        if (!_path) return;
        id = _path.id;
        name = _path.name;

        if (typeof options !== 'object') {
            options = {mode: options};
        }

        if (options.mode === undefined) {
            log.error(namespace + ' mode is not defined');
            if (typeof callback === 'function') callback('invalid parameter');
            return;
        } else if (typeof options.mode === 'string') {
            options.mode = parseInt(options.mode, 16);
        }

        checkFileRights(id, null, options, utils.CONSTS.ACCESS_WRITE, (err, options) => {
            if (err) {
                if (typeof callback === 'function') callback(err);
            } else {
                if (!options.acl.file.write) {
                    if (typeof callback === 'function') callback(utils.ERRORS.ERROR_PERMISSION);
                } else {
                    return _chmodFile(id, name, options, callback);
                }
            }
        });
    };

    function _enableFileCache(enabled, _options, callback) {
        if (settings.connection.noFileCache !== enabled) {
            settings.connection.noFileCache = !!enabled;
            if (!settings.connection.noFileCache) {
                // clear cache
                files = {};
            }
        }
        if (typeof callback === 'function') {
            setImmediate(() => callback(null, settings.connection.noFileCache));
        }
    }
    this.enableFileCache = function (enabled, options, callback) {
        if (typeof options === 'function') {
            callback = options;
            options = null;
        }

        if (options && options.acl) {
            options.acl = null;
        }

        utils.checkObjectRights(that, null, null, options, utils.CONSTS.ACCESS_WRITE, (err, options) => {
            if (err) {
                if (typeof callback === 'function') callback(err);
            } else {
                return _enableFileCache(enabled, options, callback);
            }
        });
    };

    // -------------- OBJECT FUNCTIONS -------------------------------------------
    function clone(obj) {
        if (obj === null || obj === undefined || typeof obj !== 'object') {
            return obj;
        }

        const temp = obj.constructor(); // changed

        for (const key in obj) {
            if (obj.hasOwnProperty(key)) {
                temp[key] = clone(obj[key]);
            }
        }
        return temp;
    }

    function deleteOldBackupFiles() {
        // delete files only if settings.backupNumber is not 0
        const files = fs.readdirSync(backupDir);
        files.sort();
        const limit = Date.now() - settings.backup.hours * 3600000;

        for (let f = files.length - 1; f >= 0; f--) {
            if (!files[f].match(/_objects.json.gz$/)) {
                files.splice(f, 1);
            }
        }

        while (files.length > settings.backup.files) {
            const file = files.shift();
            // extract time
            const ms = new Date(file.substring(0, 10) + ' ' + file.substring(11, 16).replace('-', ':') + ':00').getTime();
            if (limit > ms) {
                try {
                    fs.unlinkSync(backupDir + file);
                } catch (e) {
                    log.error(`Cannot delete file "${backupDir + file}: ${JSON.stringify(e)}`);
                }
            }
        }
    }

    function getTimeStr(date) {
        const dateObj = new Date(date);

        let text = dateObj.getFullYear().toString() + '-';
        let v = dateObj.getMonth() + 1;
        if (v < 10) text += '0';
        text += v.toString() + '-';

        v = dateObj.getDate();
        if (v < 10) text += '0';
        text += v.toString() + '_';

        v = dateObj.getHours();
        if (v < 10) text += '0';
        text += v.toString() + '-';

        v = dateObj.getMinutes();
        if (v < 10) text += '0';
        text += v.toString();

        return text;
    }

    function saveConfig() {
        if (fs.existsSync(objectsName)) {
            const old = fs.readFileSync(objectsName);
            fs.writeFileSync(objectsName + '.bak', old);
        }
        try {
            const actual = JSON.stringify(objects);
            fs.writeFileSync(objectsName, actual);

            if (!settings.backup.disabled) {
                // save files for the last x hours
                const now = Date.now();

                // makes backups only if settings.backupInterval is not 0
                if (settings.backup.period && (!lastSave || now - lastSave > settings.backup.period)) {
                    lastSave = now;
                    const backFileName = backupDir + getTimeStr(now) + '_objects.json.gz';

                    if (!fs.existsSync(backFileName)) {
                        zlib = zlib || require('zlib');
                        const output = fs.createWriteStream(backFileName);
                        const compress = zlib.createGzip();
                        /* The following line will pipe everything written into compress to the file stream */
                        compress.pipe(output);
                        /* Since we're piped through the file stream, the following line will do:
                           'Hello World!'->gzip compression->file which is the desired effect */
                        compress.write(actual);
                        compress.end();

                        // analyse older files
                        deleteOldBackupFiles();
                    }
                }
            }
        } catch (e) {
            log.error(namespace + ' Cannot save file ' + objectsName + ': ' + e);
        }
        if (configTimer) {
            clearTimeout(configTimer);
            configTimer = null;
        }
    }

    function subscribe(socket, type, pattern, options) {
        socket._subscribe = socket._subscribe || {};
        const s = socket._subscribe[type] = socket._subscribe[type] || [];
        if (pattern instanceof Array) {
            pattern.forEach(pattern => {
                for (let i = 0; i < s.length; i++) {
                    if (s[i].pattern === pattern) return;
                }

                s.push({pattern: pattern, regex: new RegExp(tools.pattern2RegEx(pattern)), options: options});
            });
        } else {
            for (let i = 0; i < s.length; i++) {
                if (s[i].pattern === pattern) return;
            }

            s.push({pattern: pattern, regex: new RegExp(tools.pattern2RegEx(pattern)), options: options});
        }
    }

    function unsubscribe(socket, type, pattern /*, options */) {
        if (!socket._subscribe || !socket._subscribe[type]) return;
        const s = socket._subscribe[type];
        if (pattern instanceof Array) {
            pattern.forEach(pattern => {
                for (let i = 0; i < s.length; i++) {
                    if (s[i].pattern === pattern) {
                        s.splice(i, 1);
                        return;
                    }
                }
            });
        } else {
            for (let i = 0; i < s.length; i++) {
                if (s[i].pattern === pattern) {
                    s.splice(i, 1);
                    return;
                }
            }
        }
    }

    function publish(socket, type, id, obj) {
        if (!socket._subscribe || !socket._subscribe[type]) return;
        const s = socket._subscribe[type];
        for (let i = 0; i < s.length; i++) {
            if (s[i].regex.test(id)) {
                socket.emit('message', s[i].pattern, id, obj);
                return;
            }
        }
    }

    function publishAll(type, id, obj) {
        if (id === undefined) {
            console.log('Problem');
        }

        const clients = server.io.sockets.connected;

        for (const i in clients) {
            if (clients.hasOwnProperty(i)) {
                publish(clients[i], type, id, obj);
            }
        }

        if (change && that._subscribe && that._subscribe[type]) {
            for (let j = 0; j < that._subscribe[type].length; j++) {
                if (that._subscribe[type][j].regex.test(id)) {
                    setImmediate(change, id, obj);
                    break;
                }
            }
        }
    }

    function _subscribeConfig(pattern, options, callback) {
        subscribe(this, 'objects', pattern, options);
        if (typeof callback === 'function') {
            setImmediate(() => callback());
        }
    }

    this.subscribeConfig = function (pattern, options, callback) { // Do not use => here
        const socket = this;

        if (typeof options === 'function') {
            callback = options;
            options = null;
        }

        utils.checkObjectRights(that, null, null, options, utils.CONSTS.ACCESS_LIST, (err, options) => {
            if (err) {
                if (typeof callback === 'function') callback(err);
            } else {
                return _subscribeConfig.call(socket, pattern, options, callback);
            }
        });
    };
    this.subscribe   = this.subscribeConfig;

    function _unsubscribeConfig(pattern, _options, callback) {
        unsubscribe(this, 'objects', pattern);
        // ignore options => unsubscribe may everyone
        if (typeof callback === 'function') {
            setImmediate(() => callback());
        }
    }
    this.unsubscribeConfig = function (pattern, options, callback) { // Do not use => here
        const socket = this;

        if (typeof options === 'function') {
            callback = options;
            options = null;
        }

        utils.checkObjectRights(that, null, null, options, utils.CONSTS.ACCESS_LIST, (err, options) => {
            if (err) {
                if (typeof callback === 'function')callback(err);
            } else {
                return _unsubscribeConfig.call(socket, pattern, options, callback);
            }
        });
    };
    this.unsubscribe = this.unsubscribeConfig;

    function _chownObject(pattern, options, callback) {
        that.getConfigKeys(pattern, options, (err, keys) => {
            if (err) {
                if (typeof callback === 'function') callback(err);
                return;
            }
            const list = [];
            for (let k = 0; k < keys.length; k++) {
                if (!utils.checkObject(objects[keys[k]], options, utils.CONSTS.ACCESS_WRITE)) continue;
                if (!objects[keys[k]].acl) {
                    objects[keys[k]].acl = {
                        owner:      (defaultNewAcl && defaultNewAcl.owner)      || utils.CONSTS.SYSTEM_ADMIN_USER,
                        ownerGroup: (defaultNewAcl && defaultNewAcl.ownerGroup) || utils.CONSTS.SYSTEM_ADMIN_GROUP,
                        object:     (defaultNewAcl && defaultNewAcl.object)     || (utils.CONSTS.ACCESS_USER_RW | utils.CONSTS.ACCESS_GROUP_READ | utils.CONSTS.ACCESS_EVERY_READ) // '0644'
                    };
                    if (objects[keys[k]].type === 'state') {
                        objects[keys[k]].acl.state = (defaultNewAcl && defaultNewAcl.state) || (utils.CONSTS.ACCESS_USER_RW | utils.CONSTS.ACCESS_GROUP_READ | utils.CONSTS.ACCESS_EVERY_READ); // '0644'
                    }
                }
                objects[keys[k]].acl.owner      = options.owner;
                objects[keys[k]].acl.ownerGroup = options.ownerGroup;
                list.push(JSON.parse(JSON.stringify(objects[keys[k]])));
            }
            if (typeof callback === 'function') callback(null, list);
            if (!configTimer) configTimer = setTimeout(saveConfig, 5000);
        });
    }
    this.chownObject = (pattern, options, callback) => {
        if (typeof options === 'function') {
            callback = options;
            options = null;
        }
        options = options || {};
        options.acl = null;

        if (typeof options !== 'object') {
            options = {owner: options};
        }

        if (!options.ownerGroup && options.group) options.ownerGroup = options.group;
        if (!options.owner && options.user)  options.owner = options.user;

        if (!options.owner) {
            log.error(namespace + ' user is not defined');
            if (typeof callback === 'function') callback('invalid parameter');
            return;
        }

        if (!options.ownerGroup) {
            // get user group
            this.getUserGroup(options.owner, (_user, groups /* , permissions*/) => {
                if (!groups || !groups[0]) {
                    if (typeof callback === 'function') callback('user "' + options.owner + '" belongs to no group');
                    return;
                } else {
                    options.ownerGroup = groups[0];
                }
                this.chownObject(pattern, options, callback);
            });
            return;
        }

        utils.checkObjectRights(that, null, null, options, utils.CONSTS.ACCESS_WRITE, (err, options) => {
            if (err) {
                if (typeof callback === 'function') callback(err);
            } else {
                if (!options.acl.object || !options.acl.object.write) {
                    if (typeof callback === 'function') callback(utils.ERRORS.ERROR_PERMISSION);
                } else {
                    return _chownObject(pattern, options, callback);
                }
            }
        });
    };

    function _chmodObject(pattern, options, callback) {
        that.getConfigKeys(pattern, options, (err, keys) => {
            if (err) {
                if (typeof callback === 'function') callback(err);
                return;
            }
            const list = [];
            for (let k = 0; k < keys.length; k++) {
                if (!utils.checkObject(objects[keys[k]], options, utils.CONSTS.ACCESS_WRITE)) continue;
                if (!objects[keys[k]].acl) {
                    objects[keys[k]].acl = {
                        owner:      (defaultNewAcl && defaultNewAcl.owner)      || utils.CONSTS.SYSTEM_ADMIN_USER,
                        ownerGroup: (defaultNewAcl && defaultNewAcl.ownerGroup) || utils.CONSTS.SYSTEM_ADMIN_GROUP,
                        object:     (defaultNewAcl && defaultNewAcl.object)     || (utils.CONSTS.ACCESS_USER_RW | utils.CONSTS.ACCESS_GROUP_READ | utils.CONSTS.ACCESS_EVERY_READ) // '0644'
                    };
                    if (objects[keys[k]].type === 'state') {
                        objects[keys[k]].acl.state = (defaultNewAcl && defaultNewAcl.state) || (utils.CONSTS.ACCESS_USER_RW | utils.CONSTS.ACCESS_GROUP_READ | utils.CONSTS.ACCESS_EVERY_READ); // '0644'
                    }
                }
                if (options.object !== undefined) objects[keys[k]].acl.object = options.object;
                if (options.state  !== undefined) objects[keys[k]].acl.state  = options.state;
                list.push(JSON.parse(JSON.stringify(objects[keys[k]])));
            }
            if (typeof callback === 'function') callback(null, list);
            if (!configTimer) configTimer = setTimeout(saveConfig, 5000);
        });
    }
    this.chmodObject = (pattern, options, callback) => {
        if (typeof options === 'function') {
            callback = options;
            options = null;
        }

        options = options || {};
        options.acl = null;

        if (typeof options !== 'object') {
            options = {object: options};
        }

        if (options.mode && !options.object) options.object = options.mode;

        if (options.object === undefined) {
            log.error(namespace + ' mode is not defined');
            if (typeof callback === 'function') callback('invalid parameter');
            return;
        } else if (typeof options.mode === 'string') {
            options.mode = parseInt(options.mode, 16);
        }

        utils.checkObjectRights(that, null, null, options, utils.CONSTS.ACCESS_WRITE, (err, options) => {
            if (err) {
                if (typeof callback === 'function') callback(err);
            } else {
                if (!options.acl.file.write) {
                    if (typeof callback === 'function') callback(utils.ERRORS.ERROR_PERMISSION);
                } else {
                    return _chmodObject(pattern, options, callback);
                }
            }
        });
    };

    function _getObject(id, _options, callback) {
        const obj = clone(objects[id]);
        setImmediate(callback, null, obj);
    }
    this.getObject = function (id, options, callback) {
        if (typeof options === 'function') {
            callback = options;
            options = null;
        }
        if (!callback) {
            return new Promise((resolve, reject) => {
                this.getObject(id, options, (err, obj) => {
                    if (err) {
                        reject(err);
                    } else {
                        resolve(obj);
                    }
                });
            });
        }

        if (typeof callback === 'function') {
            if (options && options.acl) {
                options.acl = null;
            }
            utils.checkObjectRights(that, id, objects[id], options, utils.CONSTS.ACCESS_READ, (err, options) => {
                if (err) {
                    if (typeof callback === 'function') callback(err);
                } else {
                    return _getObject(id, options, callback);
                }
            });
        }
    };

    this.getObjectAsync = function (id, options) {
        return new Promise((resolve, reject) => {
            this.getObject(id, options, (err, obj) => {
                if (err) {
                    reject(err);
                } else {
                    resolve(obj);
                }
            });
        });
    };

    function _getKeys(pattern, options, callback, _dontModify) {
        const r = new RegExp(tools.pattern2RegEx(pattern));
        const result = [];
        for (const id in objects) {
            if (!objects.hasOwnProperty(id)) continue;
            if (r.test(id) && utils.checkObject(objects[id], options, utils.CONSTS.ACCESS_LIST)) {
                result.push(id);
            }
        }
        result.sort();
        if (typeof callback === 'function') {
            setImmediate(callback, null, result);
        }
    }
    this.getKeys = function (pattern, options, callback, dontModify) {
        if (typeof options === 'function') {
            callback = options;
            options = null;
        }

        if (!callback) {
            return new Promise((resolve, reject) => {
                this.getKeys(pattern, options, (err, obj) => {
                    if (err) {
                        reject(err);
                    } else {
                        resolve(obj);
                    }
                }, dontModify);
            });
        }

        if (options && options.acl) options.acl = null;
        utils.checkObjectRights(that, null, null, options, utils.CONSTS.ACCESS_LIST, (err, options) => {
            if (err) {
                if (typeof callback === 'function') callback(err);
            } else {
                return _getKeys(pattern, options, callback, dontModify);
            }
        });
    };
    this.getConfigKeys = this.getKeys;

    function _getObjects(keys, options, callback, _dontModify) {
        if (!keys) {
            if (typeof callback === 'function') callback('no keys', null);
            return;
        }
        if (!keys.length) {
            if (typeof callback === 'function') callback(null, []);
            return;
        }
        const result = [];
        for (let i = 0; i < keys.length; i++) {
            if (utils.checkObject(objects[keys[i]], options, utils.CONSTS.ACCESS_READ)) {
                result.push(clone(objects[keys[i]]));
            } else {
                result.push({error: utils.ERRORS.ERROR_PERMISSION});
            }
        }
        if (typeof callback === 'function') {
            setImmediate(callback, null, result);
        }
    }
    this.getObjects = function (keys, options, callback, dontModify) {
        if (typeof options === 'function') {
            callback = options;
            options = null;
        }
        if (!callback) {
            return new Promise((resolve, reject) => {
                this.getObjects(keys, options, (err, objs) => {
                    if (err) {
                        reject(err);
                    } else {
                        resolve(objs);
                    }
                }, dontModify);
            });
        }

        if (options && options.acl) options.acl = null;
        if (typeof callback === 'function') {
            utils.checkObjectRights(that, null, null, options, utils.CONSTS.ACCESS_READ, (err, options) => {
                if (err) {
                    if (typeof callback === 'function') callback(err);
                } else {
                    return _getObjects(keys, options, callback, dontModify);
                }
            });
        }
    };

    function _getObjectsByPattern(pattern, options, callback) {
        const r = new RegExp(tools.pattern2RegEx(pattern));
        const keys = [];
        for (const id in objects) {
            if (!objects.hasOwnProperty(id)) continue;
            if (r.test(id) && utils.checkObject(objects[id], options, utils.CONSTS.ACCESS_READ)) {
                keys.push(id);
            }
        }
        keys.sort();
        const result = [];
        for (let i = 0; i < keys.length; i++) {
            result.push(JSON.parse(JSON.stringify(objects[keys[i]])));
        }
        if (typeof callback === 'function') {
            setImmediate(callback, null, result);
        }
    }
    this.getObjectsByPattern = (pattern, options, callback) => {
        if (typeof options === 'function') {
            callback = options;
            options = null;
        }
        if (!callback) {
            return new Promise((resolve, reject) => {
                this.getObjectsByPattern(pattern, options, (err, obj) => {
                    if (err) {
                        reject(err);
                    } else {
                        resolve(obj);
                    }
                });
            });
        }
        if (options && options.acl) options.acl = null;
        if (typeof callback === 'function') {
            utils.checkObjectRights(that, null, null, options, utils.CONSTS.ACCESS_READ, (err, options) => {
                if (err) {
                    if (typeof callback === 'function') callback(err);
                } else {
                    return _getObjectsByPattern(pattern, options, callback);
                }
            });
        }
    };

    function _setObject(id, obj, options, callback) {
        if (!id || utils.regCheckId.test(id)) {
            if (typeof callback === 'function') {
                callback(`Invalid ID: ${id}`);
            }
            return;
        }

        if (!obj) {
            log.error(namespace + ' setObject: Argument object is null');
            if (typeof callback === 'function') {
                callback('obj is null');
            }
            return;
        }

        obj._id = id;

        if (id === 'system.config' && obj && obj.common && objects[id] && objects[id].common && JSON.stringify(obj.common.defaultNewAcl) !== JSON.stringify(objects[id].common.defaultNewAcl)) {
            objects[id] = obj;
            return setDefaultAcl(() => that.setObject(id, obj, options, callback));
        }

        if (!tools.checkNonEditable(objects[id], obj)) {
            if (typeof callback === 'function') {
                callback('Invalid password for update of vendor information');
            }
            return;
        }

        // do not delete common settings, like "history" or "mobile". It can be erased only with "null"
        if (objects[id] && objects[id].common) {
            for (let i = 0; i < preserveSettings.length; i++) {
                // remove settings if desired
                if (obj.common && obj.common[preserveSettings[i]] === null) {
                    delete obj.common[preserveSettings[i]];
                    continue;
                }

                if (objects[id].common[preserveSettings[i]] !== undefined && (!obj.common || obj.common[preserveSettings[i]] === undefined)) {
                    if (!obj.common) obj.common = {};
                    obj.common[preserveSettings[i]] = objects[id].common[preserveSettings[i]];
                }
            }
        }

        if (objects[id] && objects[id].acl && !obj.acl) {
            obj.acl = objects[id].acl;
        }

        // add user default rights
        if (defaultNewAcl && !obj.acl) {
            obj.acl = JSON.parse(JSON.stringify(defaultNewAcl));
            delete obj.acl.file;
            if (obj.type !== 'state') {
                delete obj.acl.state;
            }
            if (options.owner) {
                obj.acl.owner = options.owner;

                if (!options.ownerGroup) {
                    obj.acl.ownerGroup = null;
                    that.getUserGroup(options.owner, (_user, groups /* , permissions */) => {
                        if (!groups || !groups[0]) {
                            options.ownerGroup = (defaultNewAcl && defaultNewAcl.ownerGroup) || utils.CONSTS.SYSTEM_ADMIN_GROUP;
                        } else {
                            options.ownerGroup = groups[0];
                        }
                        _setObject(id, obj, options, callback);
                    });
                    return;
                }
            }
        }
        if (defaultNewAcl && obj.acl && !obj.acl.ownerGroup && options.ownerGroup) {
            obj.acl.ownerGroup = options.ownerGroup;
        }

        objects[id] = JSON.parse(JSON.stringify(obj));
        publishAll('objects', id, obj);
        if (typeof callback === 'function') {
            setImmediate(callback, null, {id: id});
        }
        if (!configTimer) {
            configTimer = setTimeout(saveConfig, 5000);
        }
    }

    /**
     * set anew or update object
     *
     * This function writes the object into DB
     *
     * @alias setObject
     * @memberof objectsInMemServer
     * @param {string} id ID of the object
     * @param {object} obj
     * @param {object} options options for access control are optional
     * @param {function} callback return function
     */
    this.setObject = function (id, obj, options, callback) {
        if (typeof options === 'function') {
            callback = options;
            options = null;
        }
        if (!callback) {
            return new Promise((resolve, reject) => {
                this.setObject(id, obj, options, (err, res) => {
                    if (err) {
                        reject(err);
                    } else {
                        resolve(res);
                    }
                });
            });
        }
        if (options && options.acl) options.acl = null;

        utils.checkObjectRights(that, id, objects[id], options, utils.CONSTS.ACCESS_WRITE, (err, options) => {
            if (err) {
                if (typeof callback === 'function') {
                    callback(err);
                }
            } else {
                return _setObject(id, obj, options, callback);
            }
        });
    };

    this.setObjectAsync = (id, obj, options) => {
        return new Promise((resolve, reject) => {
            this.setObject(id, obj, options, (err, res) => {
                if (err) {
                    reject(err);
                } else {
                    resolve(res);
                }
            });
        });
    };

    function _delObject(id, _options, callback) {
        if (objects[id]) {
            if (objects[id].common && objects[id].common.dontDelete) {
                if (typeof callback === 'function') {
                    setImmediate(callback, 'Object is marked as non deletable');
                }
                return;
            }

            delete objects[id];
            publishAll('objects', id, null);
            if (typeof callback === 'function') {
                setImmediate(callback, null);
            }
            if (!configTimer) {
                configTimer = setTimeout(saveConfig, 5000);
            }
        } else {
            if (typeof callback === 'function') {
                setImmediate(callback, utils.ERRORS.ERROR_NOT_FOUND);
            }
        }
    }
    this.delObject = function (id, options, callback) {
        if (typeof options === 'function') {
            callback = options;
            options = null;
        }
        if (!callback) {
            return new Promise((resolve, reject) => {
                this.delObject(id, options, (err, obj) => {
                    if (err) {
                        reject(err);
                    } else {
                        resolve(obj);
                    }
                });
            });
        }

        if (options && options.acl) options.acl = null;
        utils.checkObjectRights(that, id, objects[id], options, utils.CONSTS.ACCESS_DELETE, (err, options) => {
            if (err) {
                if (typeof callback === 'function') callback(err);
            } else {
                return _delObject(id, options, callback);
            }
        });
    };

    this.delObjectAsync = function (id, options) {
        return new Promise((resolve, reject) => {
            this.delObject(id, options, err => {
                if (err) {
                    reject(err);
                } else {
                    resolve();
                }
            });
        });
    };

    function _applyView(func, params, options, callback) {
        const result = {
            rows: []
        };

        // eslint-disable-next-line no-unused-vars
        function _emit_(id, obj) {
            result.rows.push({id: id, value: obj});
        }

        const f = eval('(' + func.map.replace(/emit/g, '_emit_') + ')');

        for (const id in objects) {
            if (!objects.hasOwnProperty(id)) continue;
            if (params) {
                if (params.startkey && id < params.startkey) continue;
                if (params.endkey   && id > params.endkey)   continue;
            }
            if (objects[id]) {
                if (!utils.checkObject(objects[id], options, utils.CONSTS.ACCESS_READ)) continue;
                try {
                    f(objects[id]);
                } catch (e) {
                    console.log('Cannot execute map: ' + e.message);

                }
            }
        }
        // Calculate max
        if (func.reduce === '_stats') {
            let max = null;
            for (let i = 0; i < result.rows.length; i++) {
                if (max === null || result.rows[i].value > max) {
                    max = result.rows[i].value;
                }
            }
            if (max !== null) {
                result.rows = [{id: '_stats', value: {max: max}}];
            } else {
                result.rows = [];
            }
        }

        callback(null, result);
    }
    this._applyView = function (func, params, options, callback) {
        if (typeof options === 'function') {
            callback = options;
            options = null;
        }
        if (!callback) {
            return new Promise((resolve, reject) => {
                this._applyView(func, params, options, (err, obj) => {
                    if (err) {
                        reject(err);
                    } else {
                        resolve(obj);
                    }
                });
            });
        }

        if (options && options.acl) options.acl = null;

        if (typeof callback === 'function') {
            utils.checkObjectRights(that, null, null, options, utils.CONSTS.ACCESS_LIST, (err, options) => {
                if (err) {
                    if (typeof callback === 'function') callback(err);
                } else {
                    return _applyView(func, params, options, callback);
                }
            });
        }
    };

    function _getObjectView(design, search, params, options, callback) {
        if (objects['_design/' + design]) {
            if (objects['_design/' + design].views && objects['_design/' + design].views[search]) {
                _applyView(objects['_design/' + design].views[search], params, options, callback);
            } else {
                console.log('Cannot find search "' + search + '" in "' + design + '"');
                callback({status_code: 404, status_text: 'Cannot find search "' + search + '" in "' + design + '"'});
            }
        } else {
            console.log('Cannot find view "' + design + '"');
            callback({status_code: 404, status_text: 'Cannot find view "' + design + '"'});
        }
    }
    this.getObjectView = function (design, search, params, options, callback) {
        if (typeof options === 'function') {
            callback = options;
            options = null;
        }
        if (!callback) {
            return new Promise((resolve, reject) => {
                this.getObjectView(design, search, params, options, (err, obj) => {
                    if (err) {
                        reject(err);
                    } else {
                        resolve(obj);
                    }
                });
            });
        }

        if (options && options.acl) options.acl = null;

        if (typeof callback === 'function') {
            utils.checkObjectRights(that, null, null, options, utils.CONSTS.ACCESS_LIST, (err, options) => {
                if (err) {
                    if (typeof callback === 'function') callback(err);
                } else {
                    return _getObjectView(design, search, params, options, callback);
                }
            });
        }
    };

    function _getObjectList(params, options, callback) {
        // return rows with id and doc
        const result = {
            rows: []
        };

        for (const id in objects) {
            if (!utils.checkObject(objects[id], options, utils.CONSTS.ACCESS_READ)) continue;
            if (params) {
                if (params.startkey && id < params.startkey) continue;
                if (params.endkey   && id > params.endkey)   continue;
                if (!params.include_docs && id[0] === '_')   continue;
            }
            const obj = {id: id, value: clone(objects[id])};
            obj.doc = obj.value;

            if (options.sorted) {
                // insert sorted
                if (!result.rows.length) {
                    result.rows.push(obj);
                } else if (obj.id <= result.rows[0].id) {
                    result.rows.unshift(obj);
                } else if (obj.id >= result.rows[result.rows.length - 1].id) {
                    result.rows.push(obj);
                } else {
                    for (let t = 1; t < result.rows.length; t++) {
                        if (obj.id > result.rows[t - 1].id && obj.id <= result.rows[t].id) {
                            result.rows.splice(t, 0, obj);
                            break;
                        }
                    }
                }
            } else {
                result.rows.push(obj);
            }
        }
        callback(null, result);
    }
    this.getObjectList = function (params, options, callback) {
        if (typeof options === 'function') {
            callback = options;
            options = null;
        }
        if (!callback) {
            return new Promise((resolve, reject) => {
                this.getObjectList(params, options, (err, obj) => {
                    if (err) {
                        reject(err);
                    } else {
                        resolve(obj);
                    }
                });
            });
        }

        if (options && options.acl) options.acl = null;

        if (typeof callback === 'function') {
            utils.checkObjectRights(that, null, null, options, utils.CONSTS.ACCESS_LIST, (err, options) => {
                if (err) {
                    if (typeof callback === 'function') callback(err);
                } else {
                    return _getObjectList(params, options, callback);
                }
            });
        }
    };

    this.getObjectListAsync = (params, options) => {
        return new Promise((resolve, reject) => {
            this.getObjectList(params, options, (err, arr) => {
                if (err) {
                    reject(err);
                } else {
                    resolve(arr);
                }
            });
        });
    };

    function _extendObject(id, obj, options, callback) {
        if (!id || utils.regCheckId.test(id)) {
            if (typeof callback === 'function') {
                callback(`Invalid ID: ${id}`);
            }
            return;
        }

        if (id === 'system.config' && obj && obj.common && objects[id] && objects[id].common && JSON.stringify(obj.common.defaultNewAcl) !== JSON.stringify(objects[id].common.defaultNewAcl)) {
            objects[id] = obj;
            return setDefaultAcl(() => _extendObject(id, obj, options, callback));
        }

        let oldObj;
        if (objects[id] && objects[id].nonEdit) {
            oldObj = JSON.parse(JSON.stringify(objects[id]));
        }

        objects[id] = objects[id] || {};
        objects[id] = extend(true, objects[id], obj);
        objects[id]._id = id;

        // add user default rights
        if (defaultNewAcl && !objects[id].acl) {
            objects[id].acl = JSON.parse(JSON.stringify(defaultNewAcl));
            delete objects[id].acl.file;
            if (objects[id].type !== 'state') {
                delete objects[id].acl.state;
            }

            if (options.owner) {
                objects[id].acl.owner = options.owner;

                if (!options.ownerGroup) {
                    objects[id].acl.ownerGroup = null;
                    that.getUserGroup(options.owner, (_user, groups /*, permissions */) => {
                        if (!groups || !groups[0]) {
                            options.ownerGroup = (defaultNewAcl && defaultNewAcl.ownerGroup) || utils.CONSTS.SYSTEM_ADMIN_GROUP;
                        } else {
                            options.ownerGroup = groups[0];
                        }
                        _extendObject(id, obj, options, callback);
                    });
                    return;
                }
            }
        }

        if (defaultNewAcl && options.ownerGroup && objects[id].acl && !objects[id].acl.ownerGroup) {
            objects[id].acl.ownerGroup = options.ownerGroup;
        }

        if (oldObj && !tools.checkNonEditable(oldObj, objects[id])) {
            if (typeof callback === 'function') {
                callback('Invalid password for update of vendor information');
            }
            return;
        }

        publishAll('objects', id, objects[id]);

        if (typeof callback === 'function') {
            setImmediate(() => callback(null, {id: id, value: objects[id]}, id));
        }

        if (!configTimer) configTimer = setTimeout(saveConfig, 5000);
    }
    this.extendObject = function (id, obj, options, callback) {
        if (typeof options === 'function') {
            callback = options;
            options = null;
        }
        if (!callback) {
            return new Promise((resolve, reject) => {
                this.extendObject(id, obj, options, (err, obj) => {
                    if (err) {
                        reject(err);
                    } else {
                        resolve(obj);
                    }
                });
            });
        }

        if (options && options.acl) options.acl = null;

        utils.checkObjectRights(that, id, objects[id], options, utils.CONSTS.ACCESS_WRITE, (err, options) => {
            if (err) {
                if (typeof callback === 'function') callback(err);
            } else {
                return _extendObject(id, obj, options, callback);
            }
        });
    };

    this.extendObjectAsync = function (id, obj, options) {
        return new Promise((resolve, reject) => {
            this.extendObject(id, obj, options, err => {
                if (err) {
                    reject(err);
                } else {
                    resolve();
                }
            });
        });
    };

    this.setConfig = this.setObject;

    this.delConfig = this.delObject;

    this.getConfig = this.getObject;

    this.getConfigs = this.getObjects;

    function _findObject(idOrName, type, options, callback) {
        if (!objects) {
            return callback('Not implemented');
        }

        // Assume it is ID
        if (objects[idOrName] && (!type || (objects[idOrName].common && objects[idOrName].common.type === type))) {
            callback(null, idOrName, objects[idOrName].common.name);
        } else {
            // Assume it is name
            for (const id in objects) {
                if (!utils.checkObject(objects[id], options, utils.CONSTS.ACCESS_READ)) continue;
                if (objects[id].common &&
                    objects[id].common.name === idOrName &&
                    (!type || (objects[id].common && objects[id].common.type === type))) {
                    return callback(null, id, idOrName);
                }
            }
            callback(null, null, idOrName);
        }
    }
    this.findObject = function (idOrName, type, options, callback) {
        if (typeof type === 'function') {
            callback = type;
            options = null;
            type = null;
        }
        if (typeof options === 'function') {
            callback = options;
            options = null;
        }
        if (!callback) {
            return new Promise((resolve, reject) => {
                this.findObject(idOrName, type, options, (err, id, _idOrName) => {
                    if (err) {
                        reject(err);
                    } else {
                        resolve(id);
                    }
                });
            });
        }

        if (options && options.acl) options.acl = null;

        if (typeof callback === 'function') {
            utils.checkObjectRights(that, null, null, options, utils.CONSTS.ACCESS_LIST, (err, options) => {
                if (err) {
                    if (typeof callback === 'function') callback(err);
                } else {
                    return _findObject(idOrName, type, options, callback);
                }
            });
        }
    };

    // can be called only from js-controller
    this.addPreserveSettings = function (settings) {
        if (typeof settings !== 'object') settings = [settings];

        for (let s = 0; s < settings.length; s++) {
            if (preserveSettings.indexOf(settings[s]) === -1) preserveSettings.push(settings[s]);
        }
    };

    function _destroyDB(_options, callback) {
        if (fs.existsSync(objectsName)) {
            fs.unlinkSync(objectsName);
        }
        if (typeof callback === 'function') callback();
    }
    this.destroyDB = function (options, callback) {
        if (typeof options === 'function') {
            callback = options;
            options = null;
        }
        options = options || {};

        if (!callback) {
            return new Promise((resolve, reject) => {
                this.destroyDB(options, (err, obj) => {
                    if (err) {
                        reject(err);
                    } else {
                        resolve(obj);
                    }
                });
            });
        }

        options.acl = null;

        utils.checkObjectRights(that, null, null, options, utils.CONSTS.ACCESS_WRITE, (err, options) => {
            if (err) {
                if (typeof callback === 'function') callback(err);
            } else {
                // ONLY admin can destroy DB
                if (!options.acl.file.write || options.user !== utils.CONSTS.SYSTEM_ADMIN_USER) {
                    if (typeof callback === 'function') callback(utils.ERRORS.ERROR_PERMISSION);
                } else {
                    return _destroyDB(options, callback);
                }
            }
        });
    };

    function socketEvents(socket /*, user*/) {
        socket.on('writeFile', function (_id, _name, _data, _options, _callback) {
            that.writeFile.apply(that, arguments);
        });

        socket.on('destroy', callback => {
            // client may not close DB
            typeof callback === 'function' && callback();
            //that.destroy.apply(that, arguments);
        });

        socket.on('enableFileCache', function (_enabled, _options, _callback) {
            that.enableFileCache.apply(that, arguments);
        });

        socket.on('readFile', function (_id, _name, _params, _options, _callback) {
            that.readFile.apply(that, arguments);
        });

        socket.on('readDir', function (_id, _path, _options, _callback) {
            that.readDir.apply(that, arguments);
        });

        socket.on('unlink', function (_id, _name, _options, _callback) {
            that.unlink.apply(that, arguments);
        });

        socket.on('rename', function (_id, _oldName, _newName, _options, _callback) {
            that.rename.apply(that, arguments);
        });

        socket.on('mkdir', function (_id, _dirname, _callback) {
            that.mkdir.apply(that, arguments);
        });

        socket.on('chownFile', function (_id, _path, _options, _callback) {
            that.chownFile.apply(that, arguments);
        });

        socket.on('chmodFile', function (_id, _path, _options, _callback) {
            that.chmodFile.apply(that, arguments);
        });

        socket.on('rm', function (_id, _path, _options, _callback) {
            that.rm.apply(that, arguments);
        });

        socket.on('touch', function (_id, _path, _options, _callback) {
            that.touch.apply(that, arguments);
        });

        socket.on('subscribe', function (_pattern, _options, _callback) {
            // it must be "this" and not "that"
            that.subscribe.apply(this, arguments);
        });

        socket.on('unsubscribe', function (_pattern, _options, _callback) {
            // it must be "this" and not "that"
            that.unsubscribe.apply(this, arguments);
        });

        socket.on('getObjectView', function (_design, _search, _params, _options, _callback) {
            that.getObjectView.apply(that, arguments);
        });

        socket.on('getObjectList', function (_params, _options, _callback) {
            that.getObjectList.apply(that, arguments);
        });

        socket.on('extendObject', function (_id, _obj, _options, _callback) {
            that.extendObject.apply(that, arguments);
        });

        socket.on('setObject', function (_id, _obj, _options, _callback) {
            that.setObject.apply(that, arguments);
        });

        socket.on('delObject', function (_id, _options, _callback) {
            that.delObject.apply(that, arguments);
        });

        socket.on('findObject', function (_idOrName, _type, _options, _callback) {
            that.findObject.apply(that, arguments);
        });

        socket.on('destroyDB', function (_options, _callback) {
            that.destroyDB.apply(that, arguments);
        });

        socket.on('getObject', function (_id, _options, _callback) {
            that.getObject.apply(that, arguments);
        });

        socket.on('chownObject', function (_pattern, _options, _callback) {
            that.chownObject.apply(that, arguments);
        });

        socket.on('chmodObject', function (_pattern, _options, _callback) {
            that.chmodObject.apply(that, arguments);
        });

        socket.on('error', err => log.error(namespace + ' ' + err));
    }

    function initSocket(socket) {
        if (settings.auth) {
            // const user = null;
            socketEvents(socket /*, user*/);
        } else {
            socketEvents(socket);
        }
    }

    function _initWebServer(settings, server) {

        try {
            if (settings.secure) {
                if (!settings.certificates) return;
                server.server = require('https').createServer(settings.certificates, (_req, res) => {
                    res.writeHead(501);
                    res.end('Not Implemented');
                });
            } else {
                server.server = require('http').createServer((_req, res) => {
                    res.writeHead(501);
                    res.end('Not Implemented');
                });
            }
            server.server.listen(settings.port || 9001, (settings.host && settings.host !== 'localhost') ? settings.host : ((settings.host === 'localhost') ? '127.0.0.1' : undefined));
        } catch (e) {
            log.error(namespace + ' Cannot start inMem-objects on port ' + (settings.port || 9001) + ': ' + e.message);
            console.log('Cannot start inMem-objects on port ' + (settings.port || 9001) + ': ' + e.message);
            process.exit(24);
        }

        server.io = socketio.listen(server.server);

        if (settings.auth) {
            server.io.use((socket, next) => {
                if (!socket.request._query.user || !socket.request._query.pass) {
                    console.log('No password or username!');
                    next(new Error('Authentication error'));
                } else {
                    next(new Error('Authentication error'));
                    // TODO
                    /*adapter.checkPassword(socket.request._query.user, socket.request._query.pass, function (res) {
                        if (res) {
                            console.log("Logged in: " + socket.request._query.user + ', ' + socket.request._query.pass);
                            return next();
                        } else {
                            console.log("Invalid password or user name: " + socket.request._query.user + ', ' + socket.request._query.pass);
                            next(new Error('Invalid password or user name'));
                        }
                    });*/
                }
            });
        }
        server.io.set('origins', '*:*');
        server.io.on('connection', initSocket);

        log.info(namespace + ' ' + (settings.secure ? 'Secure ' : '') + ' inMem-objects listening on port ' + (settings.port || 9001));
    }

    // Destructor of the class. Called by shutting down.
    this.destroy = function () {
        if (configTimer) saveConfig();

        saveFileSettings(true);

        if (server.io) {
            if (server.io.sockets && server.io.sockets.connected) {
                for (const s in server.io.sockets.connected) {
                    if (server.io.sockets.connected.hasOwnProperty(s)) {
                        delete server.io.sockets.connected[s];
                    }
                }
            }
            try {
                server.io.close();
            } catch (e) {
                console.log(e.message);
            }
        }
    };

    (function __construct() {
        if (fs.existsSync(objectsName)) {
            try {
                objects = JSON.parse(fs.readFileSync(objectsName).toString());
            } catch (e) {
                log.error(namespace + ' Cannot parse ' + objectsName + ': ' + e);
                if (fs.existsSync(objectsName + '.bak')) {
                    try {
                        objects = JSON.parse(fs.readFileSync(objectsName + '.bak').toString());
                    } catch (e) {
                        log.error(namespace + ' Cannot parse ' + objectsName + '.bak: ' + e);
                        objects = {};
                    }
                } else {
                    objects = {};
                }
            }
        } else if (fs.existsSync(objectsName + '.bak')) {
            try {
                objects = JSON.parse(fs.readFileSync(objectsName + '.bak').toString());
            } catch (e) {
                log.error(namespace + ' Cannot parse ' + objectsName + '.bak: ' + e);
                objects = {};
            }
        } else {
            objects = {};
        }

        // init default new acl
        if (objects['system.config'] && objects['system.config'].common && objects['system.config'].common.defaultNewAcl) {
            defaultNewAcl = JSON.parse(JSON.stringify(objects['system.config'].common.defaultNewAcl));
        }

        change = settings.change || function (id /*, obj */) {
            log.silly(namespace + ' objects change: ' + id + ' ' + JSON.stringify(change));
        };

        // Check if directory exists
        objectsName = objectsName.replace(/\\/g, '/');
        /** @type {string|string[]} */
        let parts = objectsName.split('/');
        parts.pop();
        parts = parts.join('/');
        if (!fs.existsSync(parts)) fs.mkdirSync(parts);

        _initWebServer(settings.connection, server);

        if (settings.connected) {
            setImmediate(() => settings.connected('InMemoryDB'));
        }
    })();
}

module.exports = ObjectsInMemServer;
<|MERGE_RESOLUTION|>--- conflicted
+++ resolved
@@ -1,2729 +1,2725 @@
-/**
- *      Object DB in memory - Server
- *
- *      Copyright 2013-2018 bluefox <dogafox@gmail.com>
- *
- *      MIT License
- *
- */
-
-/* jshint -W097 */
-/* jshint strict: false */
-/* jslint node: true */
-/* jshint -W061 */
-'use strict';
-
-const extend      = require('node.extend');
-const fs          = require('fs');
-const path        = require('path');
-const socketio    = require('socket.io');
-const tools       = require('../tools');
-const getDefaultDataDir = tools.getDefaultDataDir;
-const utils       = require('./objectsUtils');
-
-/** @class */
-function ObjectsInMemServer(settings) {
-    if (!(this instanceof ObjectsInMemServer)) return new ObjectsInMemServer(settings);
-    settings = settings || {};
-
-    let change;
-    let zlib;
-    const that           = this;
-    let objects          = {};
-    const fileOptions    = {};
-    let files            = {};
-    let configTimer      = null;
-    let writeTimer       = null;
-    let writeIds         = [];
-    const preserveSettings = [];
-    let defaultNewAcl    = settings.defaultNewAcl || null;
-    const namespace      = settings.namespace || settings.hostname || '';
-    let lastSave         = null;
-
-    let dataDir = (settings.connection.dataDir || getDefaultDataDir());
-    if (dataDir) {
-        if (dataDir[0] === '.' && dataDir[1] === '.') {
-            dataDir = __dirname + '/../../' + dataDir;
-        } else if (dataDir[0] === '.' && dataDir[1] === '/') {
-            dataDir = __dirname + '/../../' + dataDir.substring(2);
-        }
-    }
-    dataDir = path.normalize(dataDir);
-    dataDir = dataDir.replace(/\\/g, '/');
-    if (dataDir[dataDir.length - 1] !== '/') dataDir += '/';
-
-    // Create data directory
-    if (!fs.existsSync(dataDir)) {
-        fs.mkdirSync(dataDir);
-    }
-
-    let objectsName  = dataDir + 'objects.json';
-    const objectsDir = dataDir + 'files/';
-
-    settings.backup = settings.backup || {
-        disabled:   false,  // deactivates
-        files:      24,     // minimum number of files
-        hours:      48,     // hours
-        period:     120,    // minutes
-        path:       ''      // absolute path
-    };
-    const backupDir  = settings.backup.path || (dataDir + 'backup-objects/');
-
-    if (!settings.backup.disabled) {
-        zlib = zlib || require('zlib');
-        // Interval in minutes => to milliseconds
-        settings.backup.period = settings.backup.period === undefined ? 120 : parseInt(settings.backup.period);
-        if (isNaN(settings.backup.period)) {
-            settings.backup.period = 120;
-        }
-        settings.backup.period *= 60000;
-
-        settings.backup.files = settings.backup.files === undefined ? 24 : parseInt(settings.backup.files);
-        if (isNaN(settings.backup.files)) {
-            settings.backup.files = 24;
-        }
-
-        settings.backup.hours = settings.backup.hours === undefined ? 48 : parseInt(settings.backup.hours);
-        if (isNaN(settings.backup.hours)) {
-            settings.backup.hours = 48;
-        }
-        // Create backup directory
-        if (!fs.existsSync(backupDir)) {
-            fs.mkdirSync(backupDir);
-        }
-    }
-
-    const log = utils.getLogger(settings.logger);
-
-    const server = {
-        app:       null,
-        server:    null,
-        io:        null,
-        settings:  settings
-    };
-
-    /*function prepareRights(options) {
-     let fOptions = {};
-     options = options || {};
-     if (!options.user) {
-     options = {
-     user: SYSTEM_ADMIN_USER,
-     params: options
-     };
-     }
-
-     // acl.owner = user that creates or owns the file
-     // acl.group = group, that assigned to file
-     // acl.permissions = '0777' - default 1 (execute, 2 write, 4 read
-     if (!options.user) {
-     fOptions.acl = {
-     owner:      SYSTEM_ADMIN_USER,
-     ownerGroup: SYSTEM_ADMIN_GROUP,
-     permissions: 0x644 // '0777'
-     };
-     } else {
-     fOptions.acl = {
-     owner: options.user
-     };
-     fOptions.acl.ownerGroup  = options.group;
-     fOptions.acl.permissions = 0x644;
-     }
-     fOptions.acl.ownerGroup  = fOptions.acl.ownerGroup || SYSTEM_ADMIN_GROUP;
-
-     return fOptions;
-     }*/
-
-    this.getStatus = function () {
-        return {type: 'file', server: true};
-    };
-
-    // -------------- FILE FUNCTIONS -------------------------------------------
-    // memServer specific function
-    function mkpathSync(rootpath, dirpath) {
-        // Remove filename
-        dirpath = dirpath.split('/');
-        dirpath.pop();
-        if (!dirpath.length) return;
-
-        for (let i = 0; i < dirpath.length; i++) {
-            rootpath += dirpath[i] + '/';
-            if (!fs.existsSync(rootpath)) {
-                fs.mkdirSync(rootpath);
-            }
-        }
-    }
-
-    function saveFileSettings(id, force) {
-        if (typeof id === 'boolean') {
-            force = id;
-            id = undefined;
-        }
-
-        if (id !== undefined && writeIds.indexOf(id) === -1) writeIds.push(id);
-
-        if (writeTimer) clearTimeout(writeTimer);
-
-        // if store immediately
-        if (force) {
-            writeTimer = null;
-            // Store dirs description
-            for (let _id = 0; _id < writeIds.length; _id++) {
-                try {
-                    fs.writeFileSync(objectsDir + writeIds[_id] + '/_data.json', JSON.stringify(fileOptions[writeIds[_id]]));
-                } catch (e) {
-                    log.error(namespace + ' Cannot write files: ' + objectsDir + writeIds[_id] + '/_data.json: ' + e.message);
-                }
-            }
-            writeIds = [];
-        } else {
-            writeTimer = setTimeout(() => {
-                // Store dirs description
-                for (let id = 0; id < writeIds.length; id++) {
-                    try {
-                        fs.writeFileSync(objectsDir + writeIds[id] + '/_data.json', JSON.stringify(fileOptions[writeIds[id]]));
-                    } catch (e) {
-                        log.error(namespace + ' Cannot write files: ' + objectsDir + writeIds[id] + '/_data.json: ' + e.message);
-                    }
-                }
-                writeIds = [];
-            }, 1000);
-        }
-    }
-
-    this.checkFile = function (id, name, options, flag, callback) {
-        const acl = (fileOptions[id] && fileOptions[id][name]) || {};
-
-        if (utils.checkFile(acl, options, flag, defaultNewAcl)) {
-            return callback && callback(false, options);
-        } else {
-            return callback && callback(true, options);
-        }
-    };
-
-    function checkFileRights(id, name, options, flag, callback) {
-        return utils.checkFileRights(that, id, name, options, flag, callback);
-    }
-
-    function setDefaultAcl(callback) {
-        try {
-            // deep copy
-            defaultNewAcl = JSON.parse(JSON.stringify(objects['system.config'].common.defaultNewAcl));
-        } catch (e) {
-            defaultNewAcl = {
-                owner:      utils.CONSTS.SYSTEM_ADMIN_USER,
-                ownerGroup: utils.CONSTS.SYSTEM_ADMIN_GROUP,
-                object:     (utils.CONSTS.ACCESS_USER_RW | utils.CONSTS.ACCESS_GROUP_RW | utils.CONSTS.ACCESS_EVERY_READ),
-                state:      (utils.CONSTS.ACCESS_USER_RW | utils.CONSTS.ACCESS_GROUP_RW | utils.CONSTS.ACCESS_EVERY_READ),
-                file:       (utils.CONSTS.ACCESS_USER_RW | utils.CONSTS.ACCESS_GROUP_RW | utils.CONSTS.ACCESS_EVERY_READ)
-            };
-            objects['system.config'].common.defaultNewAcl = JSON.parse(JSON.stringify(defaultNewAcl));
-        }
-
-        let count = 0;
-        // Set all objects without ACL to this one
-        for (const id in objects) {
-            if (objects.hasOwnProperty(id) && objects[id] && !objects[id].acl) {
-                // deep copy
-                objects[id].acl = JSON.parse(JSON.stringify(defaultNewAcl));
-                delete objects[id].acl.file;
-                if (objects[id].type !== 'state') {
-                    delete objects[id].acl.state;
-                }
-
-                count++;
-            }
-        }
-        if (typeof callback === 'function') callback(null, count);
-    }
-
-    this.getUserGroup = function (user, callback) {
-        return utils.getUserGroup(this, user, (error, user, userGroups, userAcl) => {
-            if (error) log.error(namespace + ' ' + error);
-            callback.call(this, user, userGroups, userAcl);
-        });
-    };
-
-    this.insert = function (id, attName, ignore, options, obj, callback) {
-        return utils.insert(that, id, attName, ignore, options, obj, callback);
-    };
-
-    function _writeFile(id, name, data, options, callback) {
-        try {
-            try {
-                if (!fs.existsSync(objectsDir))      fs.mkdirSync(objectsDir);
-                if (!fs.existsSync(objectsDir + id)) fs.mkdirSync(objectsDir + id);
-            } catch (e) {
-                log.error(namespace + ' Cannot create directories: ' + objectsDir + id + ': ' + e.message);
-                log.error(namespace + ' Check the permissions! Or call "sudo chmod -R 774 *" in ' + tools.appName +' dir');
-                if (typeof callback === 'function') callback(e.message);
-                return;
-            }
-
-            const ext         = name.match(/\.[^.]+$/);
-            const mime        = utils.getMimeType(ext);
-            const _mimeType   = mime.mimeType;
-            const isBinary    = mime.isBinary;
-
-            if (!fileOptions[id][name]) {
-                fileOptions[id][name] = {createdAt: Date.now()};
-            }
-            if (!fileOptions[id][name].acl) {
-                fileOptions[id][name].acl = {
-                    owner:       options.user  || (defaultNewAcl && defaultNewAcl.owner)      || utils.CONSTS.SYSTEM_ADMIN_USER,
-                    ownerGroup:  options.group || (defaultNewAcl && defaultNewAcl.ownerGroup) || utils.CONSTS.SYSTEM_ADMIN_GROUP,
-                    permissions: options.mode  || (defaultNewAcl && defaultNewAcl.file)       || (utils.CONSTS.ACCESS_USER_RW | utils.CONSTS.ACCESS_GROUP_READ | utils.CONSTS.ACCESS_EVERY_READ)// 0x644
-                };
-            }
-
-            fileOptions[id][name].mimeType       = options.mimeType || _mimeType;
-            fileOptions[id][name].binary         = isBinary;
-            fileOptions[id][name].acl.ownerGroup = fileOptions[id][name].acl.ownerGroup || (defaultNewAcl && defaultNewAcl.ownerGroup) || utils.CONSTS.SYSTEM_ADMIN_GROUP;
-            fileOptions[id][name].modifiedAt     = Date.now();
-
-            if (isBinary) {
-                // Reload by read
-                delete files[id][name];
-            } else {
-                files[id][name] = data;
-            }
-
-            try {
-                // Create directories if complex structure
-                mkpathSync(objectsDir + id + '/', name);
-                // Store file
-                fs.writeFileSync(objectsDir + id + '/' + name, data, {'flag': 'w', 'encoding': isBinary ? 'binary' : 'utf8'});
-                // Store dir description
-                saveFileSettings(id);
-            } catch (e) {
-                log.error(namespace + ' Cannot write files: ' + objectsDir + id + '/' + name + ': ' + e.message);
-                if (typeof callback === 'function') callback(e.message);
-                return;
-            }
-            if (typeof callback === 'function') callback();
-        } catch (e) {
-            if (typeof callback === 'function') callback(e.message);
-        }
-    }
-    this.writeFile = function (id, name, data, options, callback) {
-        if (typeof options === 'function') {
-            callback = options;
-            options = null;
-        }
-        if (typeof options === 'string') {
-            options = {mimeType: options};
-        }
-        if (options && options.acl) {
-            options.acl = null;
-        }
-        if (!callback) {
-            return new Promise((resolve, reject) => {
-                this.writeFile(id, name, data, options, (err, res, mimeType) => {
-                    if (!err) {
-                        resolve({res, mimeType});
-                    } else {
-                        reject(err);
-                    }
-                });
-            });
-        }
-
-        const _path = utils.sanitizePath(id, name, callback);
-        id = _path.id;
-        name = _path.name;
-
-        try {
-            if (!fileOptions[id]) {
-                if (fs.existsSync(objectsDir + id + '/_data.json')) {
-                    try {
-                        fileOptions[id] = JSON.parse(fs.readFileSync(objectsDir + id + '/_data.json', 'utf8'));
-                    } catch (e) {
-                        log.error(namespace + ' Cannot parse ' + objectsDir + id + '/_data.json: ' + e);
-                    }
-                } else {
-                    fileOptions[id] = {};
-                }
-            }
-
-            files[id] = files[id] || {};
-
-            // If file yet exists => check the permissions
-            return checkFileRights(id, name, options, utils.CONSTS.ACCESS_WRITE, (err, options) => {
-                if (err) {
-                    if (typeof callback === 'function') {
-                        callback(err);
-                    }
-                } else {
-                    return _writeFile(id, name, data, options, callback);
-                }
-            });
-        } catch (e) {
-            if (typeof callback === 'function') callback(e.message);
-        }
-    };
-
-    function _readFile(id, name, options, callback) {
-        try {
-            if (!fileOptions[id]) {
-                if (fs.existsSync(objectsDir + id + '/_data.json')) {
-                    try {
-                        fileOptions[id] = JSON.parse(fs.readFileSync(objectsDir + id + '/_data.json', 'binary'));
-                    } catch (e) {
-                        log.error(namespace + ' Cannot parse ' + objectsDir + id + '/_data.json: ' + e);
-                        fileOptions[id] = {};
-                    }
-                } else {
-                    fileOptions[id] = {};
-                }
-            }
-
-            if (!files[id]) files[id] = {};
-
-            if (!files[id][name] || settings.connection.noFileCache || options.noFileCache) {
-                if (fs.existsSync(objectsDir + id + '/' + name)) {
-                    // Create description object if not exists
-                    if (!fileOptions[id][name]) {
-                        fileOptions[id][name] = {
-                            acl: {
-                                owner:       (defaultNewAcl && defaultNewAcl.owner)            || utils.CONSTS.SYSTEM_ADMIN_USER,
-                                ownerGroup:  (defaultNewAcl && defaultNewAcl.ownerGroup)       || utils.CONSTS.SYSTEM_ADMIN_GROUP,
-                                permissions: (defaultNewAcl && defaultNewAcl.file.permissions) || (utils.CONSTS.ACCESS_USER_ALL | utils.CONSTS.ACCESS_GROUP_ALL | utils.CONSTS.ACCESS_EVERY_ALL) // 777
-
-                            }
-                        };
-                    }
-                    if (typeof fileOptions[id][name] !== 'object') {
-                        fileOptions[id][name] = {
-                            mimeType:    fileOptions[id][name],
-                            acl: {
-                                owner:       (defaultNewAcl && defaultNewAcl.owner)            || utils.CONSTS.SYSTEM_ADMIN_USER,
-                                ownerGroup:  (defaultNewAcl && defaultNewAcl.ownerGroup)       || utils.CONSTS.SYSTEM_ADMIN_GROUP,
-                                permissions: (defaultNewAcl && defaultNewAcl.file.permissions) || (utils.CONSTS.ACCESS_USER_ALL | utils.CONSTS.ACCESS_GROUP_ALL | utils.CONSTS.ACCESS_EVERY_ALL) // 777
-                            }
-                        };
-                    }
-
-                    files[id][name] = fs.readFileSync(objectsDir + id + '/' + name);
-                    if (fileOptions[id][name].binary === undefined) {
-                        const pos = name.lastIndexOf('.');
-                        let ext = '';
-                        if (pos !== -1) ext = name.substring(pos);
-                        const mimeType = utils.getMimeType(ext);
-                        fileOptions[id][name].binary   = mimeType.isBinary;
-                        fileOptions[id][name].mimeType = mimeType.mimeType;
-                    }
-
-                    if (!fileOptions[id][name].binary) {
-                        if (files[id][name]) files[id][name] = files[id][name].toString();
-                    }
-                } else {
-                    if (fileOptions[id][name] !== undefined) delete fileOptions[id][name];
-                    if (files[id][name]       !== undefined) delete files[id][name];
-                }
-            }
-
-            if (fileOptions[id][name] && !fileOptions[id][name].acl) {
-                // all files belongs to admin by default, but everyone can edit it
-                fileOptions[id][name].acl = {
-                    owner:       (defaultNewAcl && defaultNewAcl.owner)            || utils.CONSTS.SYSTEM_ADMIN_USER,
-                    ownerGroup:  (defaultNewAcl && defaultNewAcl.ownerGroup)       || utils.CONSTS.SYSTEM_ADMIN_GROUP,
-                    permissions: (defaultNewAcl && defaultNewAcl.file.permissions) || (utils.CONSTS.ACCESS_USER_ALL | utils.CONSTS.ACCESS_GROUP_ALL | utils.CONSTS.ACCESS_EVERY_RW) // 776
-                };
-            }
-
-            if (typeof callback === 'function') {
-                if (fileOptions[id][name] !== null && fileOptions[id][name] !== undefined) {
-                    if (!fileOptions[id][name].mimeType) {
-                        const _pos = name.lastIndexOf('.');
-                        let _ext = '';
-                        if (_pos !== -1) _ext = name.substring(_pos);
-                        const _mimeType = utils.getMimeType(_ext);
-                        fileOptions[id][name].mimeType = _mimeType.mimeType;
-                    }
-                    callback(null, files[id][name], fileOptions[id][name].mimeType);
-                } else {
-                    callback(utils.ERRORS.ERROR_NOT_FOUND);
-                }
-            }
-        } catch (e) {
-            log.warn(`Cannot read file ${id} / ${name}: ${JSON.stringify(e)}`);
-            if (typeof callback === 'function') {
-                callback(e.message);
-            }
-        }
-    }
-    this.readFile = function (id, name, options, callback) {
-        if (typeof options === 'function') {
-            callback = options;
-            options  = null;
-        }
-        if (options && options.acl) {
-            options.acl = null;
-        }
-
-        if (!callback) {
-            return new Promise((resolve, reject) => {
-                this.readFile(id, name, options, (err, res, mimeType) =>{
-                    if (!err) {
-                        resolve({data: res, mimeType: mimeType});
-                    } else {
-                        reject(err);
-                    }
-                });
-            });
-        }
-
-        const _path = utils.sanitizePath(id, name, callback);
-        if (!_path) return;
-        id = _path.id;
-        name = _path.name;
-
-        checkFileRights(id, name, options, utils.CONSTS.ACCESS_READ, (err, options) => {
-            if (err) {
-                if (typeof callback === 'function') callback(err);
-            } else {
-                return _readFile(id, name, options, callback);
-            }
-        });
-    };
-
-    function _unlink(id, name, options, callback) {
-        try {
-            let changed = false;
-            if (!fileOptions[id]) {
-                if (fs.existsSync(objectsDir + id + '/_data.json')) {
-                    fileOptions[id] = JSON.parse(fs.readFileSync(objectsDir + id + '/_data.json', 'utf8'));
-                } else {
-                    fileOptions[id] = {};
-                }
-            }
-            if (fileOptions[id][name]) {
-                changed = true;
-                delete fileOptions[id][name];
-            }
-            if (files[id] && files[id][name]) {
-                delete files[id][name];
-            }
-            if (fs.existsSync(objectsDir + id + '/' + name)) {
-                const stat = fs.statSync(objectsDir + id + '/' + name);
-
-                if (stat.isDirectory()) {
-                    // read all entries and delete every one
-                    const fdir = fs.readdirSync(objectsDir + id + '/' + name);
-                    let cnt = 0;
-                    for (let f = 0; f < fdir.length; f++) {
-                        cnt++;
-                        that.unlink(id, name + '/' + fdir[f], options, err => {
-                            if (!--cnt) {
-                                log.debug('Delete directory ' + id + '/' + name);
-                                try {
-                                    fs.rmdirSync(objectsDir + id + '/' + name);
-                                } catch (e) {
-                                    log.error('Cannot delete directory "' + id + '/' + name + '": ' + e);
-                                }
-                                if (typeof callback === 'function') {
-                                    setImmediate(() => callback(err));
-                                }
-                            }
-                        });
-                    }
-                    if (!cnt) {
-                        log.debug('Delete directory ' + id + '/' + name);
-                        try {
-                            fs.rmdirSync(objectsDir + id + '/' + name);
-                        } catch (e) {
-                            log.error('Cannot delete directory "' + id + '/' + name + '": ' + e);
-                        }
-                        if (typeof callback === 'function') {
-                            setImmediate(() => callback());
-                        }
-                    }
-                } else {
-                    log.debug('Delete file ' + id + '/' + name);
-                    try {
-                        fs.unlinkSync(objectsDir + id + '/' + name);
-                    } catch (e) {
-                        log.error('Cannot delete file "' + id + '/' + name + '": ' + e);
-                    }
-                    if (typeof callback === 'function') {
-                        setImmediate(() => callback());
-                    }
-                }
-            } else {
-                if (typeof callback === 'function') {
-                    setImmediate(() => callback(utils.ERRORS.ERROR_NOT_FOUND));
-                }
-            }
-            // Store dir description
-            if (changed) saveFileSettings(id);
-        } catch (e) {
-            if (typeof callback === 'function') {
-                setImmediate(() => callback(e.message));
-            }
-        }
-    }
-    this.unlink = function (id, name, options, callback) {
-        if (typeof options === 'function') {
-            callback = options;
-            options  = null;
-        }
-        if (options && options.acl) {
-            options.acl = null;
-        }
-        const _path = utils.sanitizePath(id, name, callback);
-        if (!_path) return;
-        id   = _path.id;
-        name = _path.name;
-
-        checkFileRights(id, name, options, utils.CONSTS.ACCESS_WRITE, (err, options) => {
-            if (err) {
-                if (typeof callback === 'function') callback(err);
-            } else {
-                if (!options.acl.file['delete']) {
-                    if (typeof callback === 'function') callback(utils.ERRORS.ERROR_PERMISSION);
-                } else {
-                    return _unlink(id, name, options, callback);
-                }
-            }
-        });
-    };
-    this.delFile = this.unlink;
-
-    function _readDir(id, name, options, callback) {
-        if (!fileOptions[id]) {
-            if (fs.existsSync(objectsDir + id + '/_data.json')) {
-                try {
-                    fileOptions[id] = JSON.parse(fs.readFileSync(objectsDir + id + '/_data.json', 'binary'));
-                } catch (e) {
-                    log.error(namespace + ' Cannot parse ' + objectsDir + id + '/_data.json: ' + e);
-                }
-            } else {
-                fileOptions[id] = {};
-            }
-        }
-        // Find all files and directories starts with name
-        const _files = [];
-
-        if (name && name[name.length - 1] !== '/') name += '/';
-
-        const len = (name) ? name.length : 0;
-        for (const f in fileOptions[id]) {
-            if (fileOptions[id].hasOwnProperty(f) && (!name || f.substring(0, len) === name)) {
-                /** @type {string|string[]} */
-                let rest = f.substring(len);
-                rest = rest.split('/', 2);
-                if (rest[0] && _files.indexOf(rest[0]) === -1) {
-                    _files.push(rest[0]);
-                }
-            }
-        }
-
-        if (fs.existsSync(objectsDir + id + '/' + name)) {
-            try {
-                const dirFiles = fs.readdirSync(objectsDir + id + '/' + name);
-                for (let i = 0; i < dirFiles.length; i++) {
-                    if (dirFiles[i] === '..' || dirFiles[i] === '.') continue;
-                    if (dirFiles[i] !== '_data.json' && _files.indexOf(dirFiles[i]) === -1) {
-                        _files.push(dirFiles[i]);
-                    }
-                }
-            } catch (e) {
-                if (typeof callback === 'function') {
-                    setImmediate(function () {
-                        callback(e, []);
-                    });
-                }
-                return;
-            }
-        } else {
-            if (typeof callback === 'function') {
-                setImmediate(function () {
-                    callback(utils.ERRORS.ERROR_NOT_FOUND, []);
-                });
-            }
-            return;
-        }
-
-        _files.sort();
-        const res = [];
-        for (let j = 0; j < _files.length; j++) {
-            if (_files[j] === '..' || _files[j] === '.') continue;
-            if (fs.existsSync(objectsDir + id + '/' + name + _files[j])) {
-                const stats = fs.statSync(objectsDir + id + '/' + name + _files[j]);
-                const acl = (fileOptions[id][name + _files[j]] && fileOptions[id][name + _files[j]].acl) ?
-                    JSON.parse(JSON.stringify(fileOptions[id][name + _files[j]].acl)) : // copy settings
-                    {
-                        read:        true,
-                        write :      true,
-                        owner:       (defaultNewAcl && defaultNewAcl.owner)            || utils.CONSTS.SYSTEM_ADMIN_USER,
-                        ownerGroup:  (defaultNewAcl && defaultNewAcl.ownerGroup)       || utils.CONSTS.SYSTEM_ADMIN_GROUP,
-                        permissions: (defaultNewAcl && defaultNewAcl.file.permissions) || (utils.CONSTS.ACCESS_USER_RW | utils.CONSTS.ACCESS_GROUP_READ | utils.CONSTS.ACCESS_EVERY_READ)
-                    };
-
-                try {
-                    // if filter for user
-                    if (options.filter && acl) {
-                        // If user may not write
-                        if (!options.acl.file.write) {// write
-                            acl.permissions &= ~(utils.CONSTS.ACCESS_USER_WRITE | utils.CONSTS.ACCESS_GROUP_WRITE | utils.CONSTS.ACCESS_EVERY_WRITE);
-                        }
-                        // If user may not read
-                        if (!options.acl.file.read) {// read
-                            acl.permissions &= ~(utils.CONSTS.ACCESS_USER_READ | utils.CONSTS.ACCESS_GROUP_READ | utils.CONSTS.ACCESS_EVERY_READ);
-                        }
-
-                        if (options.user !== utils.CONSTS.SYSTEM_ADMIN_USER && options.groups.indexOf(utils.CONSTS.SYSTEM_ADMIN_GROUP) === -1) {
-                            if (acl.owner !== options.user) {
-                                // Check if the user is in the group
-                                if (options.groups.indexOf(acl.ownerGroup) !== -1) {
-                                    // Check group rights
-                                    if (!(acl.permissions & utils.CONSTS.ACCESS_GROUP_RW)) {
-                                        continue;
-                                    }
-                                    acl.read  = !!(acl.permissions & utils.CONSTS.ACCESS_GROUP_READ);
-                                    acl.write = !!(acl.permissions & utils.CONSTS.ACCESS_GROUP_WRITE);
-                                } else {
-                                    // everybody
-                                    if (!(acl.permissions & utils.CONSTS.ACCESS_EVERY_RW)) {
-                                        continue;
-                                    }
-                                    acl.read  = !!(acl.permissions & utils.CONSTS.ACCESS_EVERY_READ);
-                                    acl.write = !!(acl.permissions & utils.CONSTS.ACCESS_EVERY_WRITE);
-                                }
-                            } else {
-                                // Check user rights
-                                if (!(acl.permissions & utils.CONSTS.ACCESS_USER_RW)) {
-                                    continue;
-                                }
-                                acl.read  = !!(acl.permissions & utils.CONSTS.ACCESS_USER_READ);
-                                acl.write = !!(acl.permissions & utils.CONSTS.ACCESS_USER_WRITE);
-                            }
-                        } else {
-                            acl.read  = true;
-                            acl.write = true;
-                        }
-                    }
-                } catch (e) {
-                    log.error(namespace + ' Cannot read permssions of  ' + objectsDir + id + '/' + name + _files[j] + ': ' + e);
-                }
-
-                res.push({
-                    file:       _files[j],
-                    stats:      stats,
-                    isDir:      stats.isDirectory(),
-                    acl:        acl,
-                    modifiedAt: fileOptions[id][name + _files[j]] ? fileOptions[id][name + _files[j]].modifiedAt : undefined,
-                    createdAt:  fileOptions[id][name + _files[j]] ? fileOptions[id][name + _files[j]].createdAt : undefined
-                });
-            }
-        }
-
-        if (typeof callback === 'function') {
-            setImmediate(function () {
-                callback(null, res);
-            });
-        }
-    }
-    this.readDir = function (id, name, options, callback) {
-        if (typeof options === 'function') {
-            callback = options;
-            options = null;
-        }
-        if (options && options.acl) {
-            options.acl = null;
-        }
-        if ((id === '' || id === '/') && name === '') {
-            // read root of xxx-data/files
-        } else {
-<<<<<<< HEAD
-            let _path = sanitizePath(id, name, callback);
-=======
-            const _path = utils.sanitizePath(id, name, callback);
->>>>>>> daafe701
-            if (!_path) return;
-            id = _path.id;
-            name = _path.name;
-        }
-
-        checkFileRights(id, name, options, utils.CONSTS.ACCESS_READ, (err, options) => {
-            if (err) {
-                if (typeof callback === 'function') callback(err);
-            } else {
-                if (!options.acl.file.list) {
-                    typeof callback === 'function' && callback(utils.ERRORS.ERROR_PERMISSION);
-                } else {
-                    return _readDir(id, name, options, callback);
-                }
-            }
-        });
-    };
-
-    function _rename(id, oldName, newName, _options, callback) {
-        try {
-            if (!fileOptions[id]) {
-                if (fs.existsSync(objectsDir + id + '/_data.json')) {
-                    fileOptions[id] = JSON.parse(fs.readFileSync(objectsDir + id + '/_data.json', 'utf8'));
-                } else {
-                    fileOptions[id] = {};
-                }
-            }
-            if (fileOptions[id][oldName]) {
-                const type = fileOptions[id][oldName];
-                delete fileOptions[id][oldName];
-                fileOptions[id][newName] = type;
-                fs.writeFileSync(objectsDir + id + '/_data.json', JSON.stringify(fileOptions[id]));
-            }
-            if (files[id] && files[id][oldName]) {
-                const data = files[id][oldName];
-                delete files[id][oldName];
-                files[id][newName] = data;
-            }
-            if (fs.existsSync(objectsDir + id + '/' + oldName)) {
-                fs.renameSync(objectsDir + id + '/' + oldName, objectsDir + id + '/' + newName);
-                if (typeof callback === 'function') callback();
-            } else {
-                if (typeof callback === 'function') callback(utils.ERRORS.ERROR_NOT_FOUND);
-            }
-        } catch (e) {
-            if (typeof callback === 'function') callback(e.message);
-        }
-    }
-    this.rename = function (id, oldName, newName, options, callback) {
-        if (typeof options === 'function') {
-            callback = options;
-            options = null;
-        }
-        if (options && options.acl) {
-            options.acl = null;
-        }
-        const _path = utils.sanitizePath(id, oldName, callback);
-        if (!_path) return;
-        id = _path.id;
-        oldName = _path.name;
-        if (newName[0] === '/') newName = newName.substring(1);
-
-        checkFileRights(id, oldName, options, utils.CONSTS.ACCESS_WRITE, (err, options) => {
-            if (err) {
-                if (typeof callback === 'function') callback(err);
-            } else {
-                if (!options.acl.file.write) {
-                    if (typeof callback === 'function') callback(utils.ERRORS.ERROR_PERMISSION);
-                } else {
-                    return _rename(id, oldName, newName, options, callback);
-                }
-            }
-        });
-    };
-
-    function _touch(id, name, options, callback) {
-        try {
-            if (!fileOptions[id]) {
-                if (fs.existsSync(objectsDir + id + '/_data.json')) {
-                    fileOptions[id] = JSON.parse(fs.readFileSync(objectsDir + id + '/_data.json', 'utf8'));
-                } else {
-                    fileOptions[id] = {};
-                }
-            }
-
-            const regEx = new RegExp(tools.pattern2RegEx(name));
-            const processed = [];
-            const now = Date.now();
-            let changed = false;
-            for (const f in fileOptions[id]) {
-                if (!fileOptions[id].hasOwnProperty(f)) continue;
-                if (regEx.test(f) && utils.checkFile(fileOptions[id][f], options, utils.CONSTS.ACCESS_WRITE)) {
-                    changed = true;
-                    // Check if file exists
-                    if (fs.existsSync(objectsDir + id + '/' + f)) {
-                        if (!fileOptions[id][f]) {
-                            fileOptions[id][f] = {};
-                            fileOptions[id][f].createdAt = now;
-                        }
-
-                        if (typeof fileOptions[id][f] !== 'object') {
-                            fileOptions[id][f] = {
-                                mimeType: fileOptions[id][f]
-                            };
-                        }
-
-                        if (!fileOptions[id][f].mimeType) {
-                            const pos = f.lastIndexOf('.');
-                            let ext = '';
-                            if (pos !== -1) ext = f.substring(pos);
-                            const mimeType = utils.getMimeType(ext);
-                            fileOptions[id][f].binary   = mimeType.isBinary;
-                            fileOptions[id][f].mimeType = mimeType.mimeType;
-                        }
-
-                        if (!fileOptions[id][f].acl) {
-                            fileOptions[id][f].acl = {
-                                owner:       (defaultNewAcl && defaultNewAcl.owner)      || utils.CONSTS.SYSTEM_ADMIN_USER,
-                                ownerGroup:  (defaultNewAcl && defaultNewAcl.ownerGroup) || utils.CONSTS.SYSTEM_ADMIN_GROUP,
-                                permissions: (defaultNewAcl && defaultNewAcl.file)       || (utils.CONSTS.ACCESS_USER_RW | utils.CONSTS.ACCESS_GROUP_READ | utils.CONSTS.ACCESS_EVERY_READ) // '0644'
-                            };
-                        }
-                        const fOp = fileOptions[id][f];
-                        fOp.modifiedAt = now;
-
-                        const stats = fs.statSync(objectsDir + id + '/' + f);
-                        const parts = f.split('/');
-                        const fileName = parts.pop();
-                        processed.push({
-                            path:       parts.join('/'),
-                            file:       fileName,
-                            stats:      stats,
-                            isDir:      stats.isDirectory(),
-                            acl:        fOp.acl || {},
-                            modifiedAt: fOp.modifiedAt,
-                            createdAt:  fOp.createdAt
-                        });
-                    } else {
-                        delete fileOptions[id][f];
-                    }
-                }
-            }
-
-            // Store dir description
-            if (changed) fs.writeFileSync(objectsDir + id + '/_data.json', JSON.stringify(fileOptions[id]));
-
-            if (typeof callback === 'function') callback(null, processed);
-        } catch (e) {
-            if (typeof callback === 'function') callback(e.message);
-        }
-    }
-    this.touch = function (id, name, options, callback) {
-        if (typeof options === 'function') {
-            callback = options;
-            options = null;
-        }
-        if (options && options.acl) {
-            options.acl = null;
-        }
-        const _path = utils.sanitizePath(id, name, callback);
-        if (!_path) return;
-        id = _path.id;
-        name = _path.name;
-
-        checkFileRights(id, null, options, utils.CONSTS.ACCESS_WRITE, (err, options) => {
-            if (err) {
-                if (typeof callback === 'function') callback(err);
-            } else {
-                return _touch(id, name, options, callback);
-            }
-        });
-    };
-
-    function _rm(id, name, options, callback) {
-        try {
-            if (!fileOptions[id]) {
-                if (fs.existsSync(objectsDir + id + '/_data.json')) {
-                    fileOptions[id] = JSON.parse(fs.readFileSync(objectsDir + id + '/_data.json', 'utf8'));
-                } else {
-                    fileOptions[id] = {};
-                }
-            }
-
-            const regEx = new RegExp(tools.pattern2RegEx(name));
-            const processed = [];
-            let changed = false;
-            const dirs = [];
-            for (const f in fileOptions[id]) {
-                if (!fileOptions[id].hasOwnProperty(f)) continue;
-                if (regEx.test(f) && utils.checkFile(fileOptions[id][f], options, utils.CONSTS.ACCESS_WRITE)) {
-                    let stat;
-                    if (fileOptions[id][f]) {
-                        changed = true;
-                        delete fileOptions[id][f];
-                    }
-                    if (files && files[id] && files[id][f]) {
-                        delete files[id][f];
-                    }
-                    if (fs.existsSync(objectsDir + id + '/' + f)) {
-                        stat = fs.statSync(objectsDir + id + '/' + f);
-
-                        if (stat.isDirectory()) {
-                            if (dirs.indexOf(f) === -1) dirs.push(f);
-                        } else {
-                            fs.unlinkSync(objectsDir + id + '/' + f);
-                        }
-                    }
-                    const parts = f.split('/');
-                    const fileName = parts.pop();
-                    const path = parts.join('/');
-                    if (dirs.indexOf(path) === -1) dirs.push(path);
-                    processed.push({
-                        path:       path,
-                        file:       fileName,
-                        isDir:      stat && stat.isDirectory()
-                    });
-                }
-            }
-
-            // try to delete directories
-            for (let d = 0; d < dirs.length; d++) {
-                try {
-                    const _files = fs.readdirSync(objectsDir + id + '/' + dirs[d]);
-
-                    if (_files.length) {
-                        console.log('Directory ' + id + '/' + dirs[d] + ' is not empty');
-                    } else {
-                        fs.rmdirSync(objectsDir + id + '/' + dirs[d]);
-                    }
-                } catch (e) {
-                    console.error('Cannot delete ' + id + '/' + dirs[d] + ': ' + e);
-                }
-            }
-
-            // Store dir description
-            if (changed) fs.writeFileSync(objectsDir + id + '/_data.json', JSON.stringify(fileOptions[id]));
-
-            if (typeof callback === 'function') callback(null, processed);
-        } catch (e) {
-            if (typeof callback === 'function') callback(e.message);
-        }
-    }
-    this.rm = function (id, name, options, callback) {
-        if (typeof options === 'function') {
-            callback = options;
-            options = null;
-        }
-        if (options && options.acl) {
-            options.acl = null;
-        }
-        const _path = utils.sanitizePath(id, name, callback);
-        if (!_path) return;
-        id = _path.id;
-        name = _path.name;
-
-        checkFileRights(id, null, options, utils.CONSTS.ACCESS_WRITE, (err, options) => {
-            if (err) {
-                if (typeof callback === 'function') callback(err);
-            } else {
-                if (!options.acl.file['delete']) {
-                    if (typeof callback === 'function') callback(utils.ERRORS.ERROR_PERMISSION);
-                } else {
-                    return _rm(id, name, options, callback);
-                }
-            }
-        });
-    };
-
-    function _mkdir(id, dirname, _options, callback) {
-        try {
-            if (!fileOptions[id]) {
-                if (fs.existsSync(objectsDir + id + '/_data.json')) {
-                    fileOptions[id] = JSON.parse(fs.readFileSync(objectsDir + id + '/_data.json', 'utf8'));
-                } else {
-                    fileOptions[id] = {};
-                }
-            }
-            if (!fs.existsSync(objectsDir + id + '/' + dirname)) {
-                fs.mkdirSync(objectsDir + id + '/' + dirname);
-                if (typeof callback === 'function') callback();
-            } else {
-                if (typeof callback === 'function') callback('Yet exists');
-            }
-        } catch (e) {
-            if (typeof callback === 'function') callback(e.message);
-        }
-    }
-    this.mkdir = function (id, dirname, options, callback) {
-        if (typeof options === 'function') {
-            callback = options;
-            options = null;
-        }
-        if (options && options.acl) {
-            options.acl = null;
-        }
-        const _path = utils.sanitizePath(id, dirname, callback);
-        if (!_path) return;
-        id = _path.id;
-        dirname = _path.name;
-
-        checkFileRights(id, dirname, options, utils.CONSTS.ACCESS_WRITE, (err, options) => {
-            if (err) {
-                if (typeof callback === 'function') callback(err);
-            } else {
-                if (!options.acl.file.write) {
-                    if (typeof callback === 'function') callback(utils.ERRORS.ERROR_PERMISSION);
-                } else {
-                    return _mkdir(id, dirname, options, callback);
-                }
-            }
-        });
-    };
-
-    function _chownFile(id, name, options, callback) {
-        try {
-            if (!fileOptions[id]) {
-                if (fs.existsSync(objectsDir + id + '/_data.json')) {
-                    try {
-                        fileOptions[id] = JSON.parse(fs.readFileSync(objectsDir + id + '/_data.json', 'binary'));
-                    } catch (e) {
-                        log.error(namespace + ' Cannot parse ' + objectsDir + id + '/_data.json: ' + e);
-                    }
-                } else {
-                    fileOptions[id] = {};
-                }
-            }
-
-            const regEx = new RegExp(tools.pattern2RegEx(name));
-            const processed = [];
-            let changed = false;
-            for (const f in fileOptions[id]) {
-                if (!fileOptions[id].hasOwnProperty(f)) continue;
-                if (regEx.test(f) && utils.checkFile(fileOptions[id][f], options, utils.CONSTS.ACCESS_WRITE)) {
-                    changed = true;
-                    if (typeof fileOptions[id][f] !== 'object') {
-                        fileOptions[id][f] = {
-                            mimeType: fileOptions[id][f]
-                        };
-                    }
-
-                    if (!fileOptions[id][f].acl) {
-                        fileOptions[id][f].acl = {
-                            owner:       (defaultNewAcl && defaultNewAcl.owner)      || utils.CONSTS.SYSTEM_ADMIN_USER,
-                            ownerGroup:  (defaultNewAcl && defaultNewAcl.ownerGroup) || utils.CONSTS.SYSTEM_ADMIN_GROUP,
-                            permissions: (defaultNewAcl && defaultNewAcl.file)       || (utils.CONSTS.ACCESS_USER_RW | utils.CONSTS.ACCESS_GROUP_READ | utils.CONSTS.ACCESS_EVERY_READ) // '0644'
-                        };
-                    }
-
-                    fileOptions[id][f].acl.owner      = options.owner;
-                    fileOptions[id][f].acl.ownerGroup = options.ownerGroup;
-
-                    if (fs.existsSync(objectsDir + id + '/' + f)) {
-                        const stats = fs.statSync(objectsDir + id + '/' + f);
-                        const acl = fileOptions[id][f];
-                        const parts = f.split('/');
-                        const fileName = parts.pop();
-                        processed.push({
-                            path:       parts.join('/'),
-                            file:       fileName,
-                            stats:      stats,
-                            isDir:      stats.isDirectory(),
-                            acl:        acl.acl || {},
-                            modifiedAt: fileOptions[id][f].modifiedAt,
-                            createdAt:  fileOptions[id][f].createdAt
-                        });
-                    }
-                }
-            }
-
-            // Store dir description
-            if (changed) fs.writeFileSync(objectsDir + id + '/_data.json', JSON.stringify(fileOptions[id]));
-            if (typeof callback === 'function') {
-                setImmediate(function () {
-                    callback(null, processed, id);
-                });
-            }
-        } catch (e) {
-            if (typeof callback === 'function') {
-                setImmediate(function () {
-                    callback(e.message);
-                });
-            }
-        }
-    }
-    this.chownFile = function (id, name, options, callback) {
-        if (typeof options === 'function') {
-            callback = options;
-            options = null;
-        }
-        options = options || {};
-        if (typeof options !== 'object') {
-            options = {owner: options};
-        }
-        options.acl = null;
-        const _path = utils.sanitizePath(id, name, callback);
-        if (!_path) return;
-        id = _path.id;
-        name = _path.name;
-
-        if (!options.ownerGroup && options.group) options.ownerGroup = options.group;
-        if (!options.owner      && options.user)  options.owner      = options.user;
-
-        if (!options.owner) {
-            log.error(namespace + ' user is not defined');
-            if (typeof callback === 'function') callback('invalid parameter');
-            return;
-        }
-
-        if (!options.ownerGroup) {
-            // get user group
-            this.getUserGroup(options.owner, (_user, groups /* , permissions */) => {
-                if (!groups || !groups[0]) {
-                    if (typeof callback === 'function') callback('user "' + options.owner + '" belongs to no group');
-                    return;
-                } else {
-                    options.ownerGroup = groups[0];
-                }
-                this.chownFile(id, name, options, callback);
-            });
-            return;
-        }
-
-        checkFileRights(id, null, options, utils.CONSTS.ACCESS_WRITE, (err, options) => {
-            if (err) {
-                if (typeof callback === 'function') callback(err);
-            } else {
-                if (!options.acl.file.write) {
-                    if (typeof callback === 'function') callback(utils.ERRORS.ERROR_PERMISSION);
-                } else {
-                    return _chownFile(id, name, options, callback);
-                }
-            }
-        });
-    };
-
-    function _chmodFile(id, name, options, callback) {
-        try {
-            if (!fileOptions[id]) {
-                if (fs.existsSync(objectsDir + id + '/_data.json')) {
-                    try {
-                        fileOptions[id] = JSON.parse(fs.readFileSync(objectsDir + id + '/_data.json', 'binary'));
-                    } catch (e) {
-                        log.error(namespace + ' Cannot parse ' + objectsDir + id + '/_data.json: ' + e);
-                    }
-                } else {
-                    fileOptions[id] = {};
-                }
-            }
-
-            const regEx = new RegExp(tools.pattern2RegEx(name));
-            const processed = [];
-            let changed = false;
-            for (const f in fileOptions[id]) {
-                if (!fileOptions[id].hasOwnProperty(f)) continue;
-                if (regEx.test(f) && utils.checkFile(fileOptions[id][f], options, utils.CONSTS.ACCESS_WRITE)) {
-                    changed = true;
-                    if (typeof fileOptions[id][f] !== 'object') {
-                        fileOptions[id][f] = {
-                            mimeType: fileOptions[id][f]
-                        };
-                    }
-
-                    if (!fileOptions[id][f].acl) {
-                        fileOptions[id][f].acl = {
-                            owner:       (defaultNewAcl && defaultNewAcl.owner)      || utils.CONSTS.SYSTEM_ADMIN_USER,
-                            ownerGroup:  (defaultNewAcl && defaultNewAcl.ownerGroup) || utils.CONSTS.SYSTEM_ADMIN_GROUP,
-                            permissions: (defaultNewAcl && defaultNewAcl.file)       || (utils.CONSTS.ACCESS_USER_RW | utils.CONSTS.ACCESS_GROUP_READ | utils.CONSTS.ACCESS_EVERY_READ) // '0644'
-                        };
-                    }
-
-                    fileOptions[id][f].acl.permissions = options.mode;
-                    if (fs.existsSync(objectsDir + id + '/' + f)) {
-                        const stats = fs.statSync(objectsDir + id + '/' + f);
-                        const acl = fileOptions[id][f];
-                        const parts = f.split('/');
-                        const fileName = parts.pop();
-                        processed.push({
-                            path:       parts.join('/'),
-                            file:       fileName,
-                            stats:      stats,
-                            isDir:      stats.isDirectory(),
-                            acl:        acl.acl || {},
-                            modifiedAt: acl.modifiedAt,
-                            createdAt:  acl.createdAt
-                        });
-                    }
-                }
-            }
-
-            // Store dir description
-            if (changed) fs.writeFileSync(objectsDir + id + '/_data.json', JSON.stringify(fileOptions[id]));
-            if (typeof callback === 'function') {
-                setImmediate(() => callback(null, processed, id));
-            }
-        } catch (e) {
-            if (typeof callback === 'function') {
-                setImmediate(() => callback(e.message));
-            }
-        }
-    }
-    this.chmodFile = function (id, name, options, callback) {
-        if (typeof options === 'function') {
-            callback = options;
-            options = null;
-        }
-        options = options || {};
-        options.acl = null;
-
-        const _path = utils.sanitizePath(id, name, callback);
-        if (!_path) return;
-        id = _path.id;
-        name = _path.name;
-
-        if (typeof options !== 'object') {
-            options = {mode: options};
-        }
-
-        if (options.mode === undefined) {
-            log.error(namespace + ' mode is not defined');
-            if (typeof callback === 'function') callback('invalid parameter');
-            return;
-        } else if (typeof options.mode === 'string') {
-            options.mode = parseInt(options.mode, 16);
-        }
-
-        checkFileRights(id, null, options, utils.CONSTS.ACCESS_WRITE, (err, options) => {
-            if (err) {
-                if (typeof callback === 'function') callback(err);
-            } else {
-                if (!options.acl.file.write) {
-                    if (typeof callback === 'function') callback(utils.ERRORS.ERROR_PERMISSION);
-                } else {
-                    return _chmodFile(id, name, options, callback);
-                }
-            }
-        });
-    };
-
-    function _enableFileCache(enabled, _options, callback) {
-        if (settings.connection.noFileCache !== enabled) {
-            settings.connection.noFileCache = !!enabled;
-            if (!settings.connection.noFileCache) {
-                // clear cache
-                files = {};
-            }
-        }
-        if (typeof callback === 'function') {
-            setImmediate(() => callback(null, settings.connection.noFileCache));
-        }
-    }
-    this.enableFileCache = function (enabled, options, callback) {
-        if (typeof options === 'function') {
-            callback = options;
-            options = null;
-        }
-
-        if (options && options.acl) {
-            options.acl = null;
-        }
-
-        utils.checkObjectRights(that, null, null, options, utils.CONSTS.ACCESS_WRITE, (err, options) => {
-            if (err) {
-                if (typeof callback === 'function') callback(err);
-            } else {
-                return _enableFileCache(enabled, options, callback);
-            }
-        });
-    };
-
-    // -------------- OBJECT FUNCTIONS -------------------------------------------
-    function clone(obj) {
-        if (obj === null || obj === undefined || typeof obj !== 'object') {
-            return obj;
-        }
-
-        const temp = obj.constructor(); // changed
-
-        for (const key in obj) {
-            if (obj.hasOwnProperty(key)) {
-                temp[key] = clone(obj[key]);
-            }
-        }
-        return temp;
-    }
-
-    function deleteOldBackupFiles() {
-        // delete files only if settings.backupNumber is not 0
-        const files = fs.readdirSync(backupDir);
-        files.sort();
-        const limit = Date.now() - settings.backup.hours * 3600000;
-
-        for (let f = files.length - 1; f >= 0; f--) {
-            if (!files[f].match(/_objects.json.gz$/)) {
-                files.splice(f, 1);
-            }
-        }
-
-        while (files.length > settings.backup.files) {
-            const file = files.shift();
-            // extract time
-            const ms = new Date(file.substring(0, 10) + ' ' + file.substring(11, 16).replace('-', ':') + ':00').getTime();
-            if (limit > ms) {
-                try {
-                    fs.unlinkSync(backupDir + file);
-                } catch (e) {
-                    log.error(`Cannot delete file "${backupDir + file}: ${JSON.stringify(e)}`);
-                }
-            }
-        }
-    }
-
-    function getTimeStr(date) {
-        const dateObj = new Date(date);
-
-        let text = dateObj.getFullYear().toString() + '-';
-        let v = dateObj.getMonth() + 1;
-        if (v < 10) text += '0';
-        text += v.toString() + '-';
-
-        v = dateObj.getDate();
-        if (v < 10) text += '0';
-        text += v.toString() + '_';
-
-        v = dateObj.getHours();
-        if (v < 10) text += '0';
-        text += v.toString() + '-';
-
-        v = dateObj.getMinutes();
-        if (v < 10) text += '0';
-        text += v.toString();
-
-        return text;
-    }
-
-    function saveConfig() {
-        if (fs.existsSync(objectsName)) {
-            const old = fs.readFileSync(objectsName);
-            fs.writeFileSync(objectsName + '.bak', old);
-        }
-        try {
-            const actual = JSON.stringify(objects);
-            fs.writeFileSync(objectsName, actual);
-
-            if (!settings.backup.disabled) {
-                // save files for the last x hours
-                const now = Date.now();
-
-                // makes backups only if settings.backupInterval is not 0
-                if (settings.backup.period && (!lastSave || now - lastSave > settings.backup.period)) {
-                    lastSave = now;
-                    const backFileName = backupDir + getTimeStr(now) + '_objects.json.gz';
-
-                    if (!fs.existsSync(backFileName)) {
-                        zlib = zlib || require('zlib');
-                        const output = fs.createWriteStream(backFileName);
-                        const compress = zlib.createGzip();
-                        /* The following line will pipe everything written into compress to the file stream */
-                        compress.pipe(output);
-                        /* Since we're piped through the file stream, the following line will do:
-                           'Hello World!'->gzip compression->file which is the desired effect */
-                        compress.write(actual);
-                        compress.end();
-
-                        // analyse older files
-                        deleteOldBackupFiles();
-                    }
-                }
-            }
-        } catch (e) {
-            log.error(namespace + ' Cannot save file ' + objectsName + ': ' + e);
-        }
-        if (configTimer) {
-            clearTimeout(configTimer);
-            configTimer = null;
-        }
-    }
-
-    function subscribe(socket, type, pattern, options) {
-        socket._subscribe = socket._subscribe || {};
-        const s = socket._subscribe[type] = socket._subscribe[type] || [];
-        if (pattern instanceof Array) {
-            pattern.forEach(pattern => {
-                for (let i = 0; i < s.length; i++) {
-                    if (s[i].pattern === pattern) return;
-                }
-
-                s.push({pattern: pattern, regex: new RegExp(tools.pattern2RegEx(pattern)), options: options});
-            });
-        } else {
-            for (let i = 0; i < s.length; i++) {
-                if (s[i].pattern === pattern) return;
-            }
-
-            s.push({pattern: pattern, regex: new RegExp(tools.pattern2RegEx(pattern)), options: options});
-        }
-    }
-
-    function unsubscribe(socket, type, pattern /*, options */) {
-        if (!socket._subscribe || !socket._subscribe[type]) return;
-        const s = socket._subscribe[type];
-        if (pattern instanceof Array) {
-            pattern.forEach(pattern => {
-                for (let i = 0; i < s.length; i++) {
-                    if (s[i].pattern === pattern) {
-                        s.splice(i, 1);
-                        return;
-                    }
-                }
-            });
-        } else {
-            for (let i = 0; i < s.length; i++) {
-                if (s[i].pattern === pattern) {
-                    s.splice(i, 1);
-                    return;
-                }
-            }
-        }
-    }
-
-    function publish(socket, type, id, obj) {
-        if (!socket._subscribe || !socket._subscribe[type]) return;
-        const s = socket._subscribe[type];
-        for (let i = 0; i < s.length; i++) {
-            if (s[i].regex.test(id)) {
-                socket.emit('message', s[i].pattern, id, obj);
-                return;
-            }
-        }
-    }
-
-    function publishAll(type, id, obj) {
-        if (id === undefined) {
-            console.log('Problem');
-        }
-
-        const clients = server.io.sockets.connected;
-
-        for (const i in clients) {
-            if (clients.hasOwnProperty(i)) {
-                publish(clients[i], type, id, obj);
-            }
-        }
-
-        if (change && that._subscribe && that._subscribe[type]) {
-            for (let j = 0; j < that._subscribe[type].length; j++) {
-                if (that._subscribe[type][j].regex.test(id)) {
-                    setImmediate(change, id, obj);
-                    break;
-                }
-            }
-        }
-    }
-
-    function _subscribeConfig(pattern, options, callback) {
-        subscribe(this, 'objects', pattern, options);
-        if (typeof callback === 'function') {
-            setImmediate(() => callback());
-        }
-    }
-
-    this.subscribeConfig = function (pattern, options, callback) { // Do not use => here
-        const socket = this;
-
-        if (typeof options === 'function') {
-            callback = options;
-            options = null;
-        }
-
-        utils.checkObjectRights(that, null, null, options, utils.CONSTS.ACCESS_LIST, (err, options) => {
-            if (err) {
-                if (typeof callback === 'function') callback(err);
-            } else {
-                return _subscribeConfig.call(socket, pattern, options, callback);
-            }
-        });
-    };
-    this.subscribe   = this.subscribeConfig;
-
-    function _unsubscribeConfig(pattern, _options, callback) {
-        unsubscribe(this, 'objects', pattern);
-        // ignore options => unsubscribe may everyone
-        if (typeof callback === 'function') {
-            setImmediate(() => callback());
-        }
-    }
-    this.unsubscribeConfig = function (pattern, options, callback) { // Do not use => here
-        const socket = this;
-
-        if (typeof options === 'function') {
-            callback = options;
-            options = null;
-        }
-
-        utils.checkObjectRights(that, null, null, options, utils.CONSTS.ACCESS_LIST, (err, options) => {
-            if (err) {
-                if (typeof callback === 'function')callback(err);
-            } else {
-                return _unsubscribeConfig.call(socket, pattern, options, callback);
-            }
-        });
-    };
-    this.unsubscribe = this.unsubscribeConfig;
-
-    function _chownObject(pattern, options, callback) {
-        that.getConfigKeys(pattern, options, (err, keys) => {
-            if (err) {
-                if (typeof callback === 'function') callback(err);
-                return;
-            }
-            const list = [];
-            for (let k = 0; k < keys.length; k++) {
-                if (!utils.checkObject(objects[keys[k]], options, utils.CONSTS.ACCESS_WRITE)) continue;
-                if (!objects[keys[k]].acl) {
-                    objects[keys[k]].acl = {
-                        owner:      (defaultNewAcl && defaultNewAcl.owner)      || utils.CONSTS.SYSTEM_ADMIN_USER,
-                        ownerGroup: (defaultNewAcl && defaultNewAcl.ownerGroup) || utils.CONSTS.SYSTEM_ADMIN_GROUP,
-                        object:     (defaultNewAcl && defaultNewAcl.object)     || (utils.CONSTS.ACCESS_USER_RW | utils.CONSTS.ACCESS_GROUP_READ | utils.CONSTS.ACCESS_EVERY_READ) // '0644'
-                    };
-                    if (objects[keys[k]].type === 'state') {
-                        objects[keys[k]].acl.state = (defaultNewAcl && defaultNewAcl.state) || (utils.CONSTS.ACCESS_USER_RW | utils.CONSTS.ACCESS_GROUP_READ | utils.CONSTS.ACCESS_EVERY_READ); // '0644'
-                    }
-                }
-                objects[keys[k]].acl.owner      = options.owner;
-                objects[keys[k]].acl.ownerGroup = options.ownerGroup;
-                list.push(JSON.parse(JSON.stringify(objects[keys[k]])));
-            }
-            if (typeof callback === 'function') callback(null, list);
-            if (!configTimer) configTimer = setTimeout(saveConfig, 5000);
-        });
-    }
-    this.chownObject = (pattern, options, callback) => {
-        if (typeof options === 'function') {
-            callback = options;
-            options = null;
-        }
-        options = options || {};
-        options.acl = null;
-
-        if (typeof options !== 'object') {
-            options = {owner: options};
-        }
-
-        if (!options.ownerGroup && options.group) options.ownerGroup = options.group;
-        if (!options.owner && options.user)  options.owner = options.user;
-
-        if (!options.owner) {
-            log.error(namespace + ' user is not defined');
-            if (typeof callback === 'function') callback('invalid parameter');
-            return;
-        }
-
-        if (!options.ownerGroup) {
-            // get user group
-            this.getUserGroup(options.owner, (_user, groups /* , permissions*/) => {
-                if (!groups || !groups[0]) {
-                    if (typeof callback === 'function') callback('user "' + options.owner + '" belongs to no group');
-                    return;
-                } else {
-                    options.ownerGroup = groups[0];
-                }
-                this.chownObject(pattern, options, callback);
-            });
-            return;
-        }
-
-        utils.checkObjectRights(that, null, null, options, utils.CONSTS.ACCESS_WRITE, (err, options) => {
-            if (err) {
-                if (typeof callback === 'function') callback(err);
-            } else {
-                if (!options.acl.object || !options.acl.object.write) {
-                    if (typeof callback === 'function') callback(utils.ERRORS.ERROR_PERMISSION);
-                } else {
-                    return _chownObject(pattern, options, callback);
-                }
-            }
-        });
-    };
-
-    function _chmodObject(pattern, options, callback) {
-        that.getConfigKeys(pattern, options, (err, keys) => {
-            if (err) {
-                if (typeof callback === 'function') callback(err);
-                return;
-            }
-            const list = [];
-            for (let k = 0; k < keys.length; k++) {
-                if (!utils.checkObject(objects[keys[k]], options, utils.CONSTS.ACCESS_WRITE)) continue;
-                if (!objects[keys[k]].acl) {
-                    objects[keys[k]].acl = {
-                        owner:      (defaultNewAcl && defaultNewAcl.owner)      || utils.CONSTS.SYSTEM_ADMIN_USER,
-                        ownerGroup: (defaultNewAcl && defaultNewAcl.ownerGroup) || utils.CONSTS.SYSTEM_ADMIN_GROUP,
-                        object:     (defaultNewAcl && defaultNewAcl.object)     || (utils.CONSTS.ACCESS_USER_RW | utils.CONSTS.ACCESS_GROUP_READ | utils.CONSTS.ACCESS_EVERY_READ) // '0644'
-                    };
-                    if (objects[keys[k]].type === 'state') {
-                        objects[keys[k]].acl.state = (defaultNewAcl && defaultNewAcl.state) || (utils.CONSTS.ACCESS_USER_RW | utils.CONSTS.ACCESS_GROUP_READ | utils.CONSTS.ACCESS_EVERY_READ); // '0644'
-                    }
-                }
-                if (options.object !== undefined) objects[keys[k]].acl.object = options.object;
-                if (options.state  !== undefined) objects[keys[k]].acl.state  = options.state;
-                list.push(JSON.parse(JSON.stringify(objects[keys[k]])));
-            }
-            if (typeof callback === 'function') callback(null, list);
-            if (!configTimer) configTimer = setTimeout(saveConfig, 5000);
-        });
-    }
-    this.chmodObject = (pattern, options, callback) => {
-        if (typeof options === 'function') {
-            callback = options;
-            options = null;
-        }
-
-        options = options || {};
-        options.acl = null;
-
-        if (typeof options !== 'object') {
-            options = {object: options};
-        }
-
-        if (options.mode && !options.object) options.object = options.mode;
-
-        if (options.object === undefined) {
-            log.error(namespace + ' mode is not defined');
-            if (typeof callback === 'function') callback('invalid parameter');
-            return;
-        } else if (typeof options.mode === 'string') {
-            options.mode = parseInt(options.mode, 16);
-        }
-
-        utils.checkObjectRights(that, null, null, options, utils.CONSTS.ACCESS_WRITE, (err, options) => {
-            if (err) {
-                if (typeof callback === 'function') callback(err);
-            } else {
-                if (!options.acl.file.write) {
-                    if (typeof callback === 'function') callback(utils.ERRORS.ERROR_PERMISSION);
-                } else {
-                    return _chmodObject(pattern, options, callback);
-                }
-            }
-        });
-    };
-
-    function _getObject(id, _options, callback) {
-        const obj = clone(objects[id]);
-        setImmediate(callback, null, obj);
-    }
-    this.getObject = function (id, options, callback) {
-        if (typeof options === 'function') {
-            callback = options;
-            options = null;
-        }
-        if (!callback) {
-            return new Promise((resolve, reject) => {
-                this.getObject(id, options, (err, obj) => {
-                    if (err) {
-                        reject(err);
-                    } else {
-                        resolve(obj);
-                    }
-                });
-            });
-        }
-
-        if (typeof callback === 'function') {
-            if (options && options.acl) {
-                options.acl = null;
-            }
-            utils.checkObjectRights(that, id, objects[id], options, utils.CONSTS.ACCESS_READ, (err, options) => {
-                if (err) {
-                    if (typeof callback === 'function') callback(err);
-                } else {
-                    return _getObject(id, options, callback);
-                }
-            });
-        }
-    };
-
-    this.getObjectAsync = function (id, options) {
-        return new Promise((resolve, reject) => {
-            this.getObject(id, options, (err, obj) => {
-                if (err) {
-                    reject(err);
-                } else {
-                    resolve(obj);
-                }
-            });
-        });
-    };
-
-    function _getKeys(pattern, options, callback, _dontModify) {
-        const r = new RegExp(tools.pattern2RegEx(pattern));
-        const result = [];
-        for (const id in objects) {
-            if (!objects.hasOwnProperty(id)) continue;
-            if (r.test(id) && utils.checkObject(objects[id], options, utils.CONSTS.ACCESS_LIST)) {
-                result.push(id);
-            }
-        }
-        result.sort();
-        if (typeof callback === 'function') {
-            setImmediate(callback, null, result);
-        }
-    }
-    this.getKeys = function (pattern, options, callback, dontModify) {
-        if (typeof options === 'function') {
-            callback = options;
-            options = null;
-        }
-
-        if (!callback) {
-            return new Promise((resolve, reject) => {
-                this.getKeys(pattern, options, (err, obj) => {
-                    if (err) {
-                        reject(err);
-                    } else {
-                        resolve(obj);
-                    }
-                }, dontModify);
-            });
-        }
-
-        if (options && options.acl) options.acl = null;
-        utils.checkObjectRights(that, null, null, options, utils.CONSTS.ACCESS_LIST, (err, options) => {
-            if (err) {
-                if (typeof callback === 'function') callback(err);
-            } else {
-                return _getKeys(pattern, options, callback, dontModify);
-            }
-        });
-    };
-    this.getConfigKeys = this.getKeys;
-
-    function _getObjects(keys, options, callback, _dontModify) {
-        if (!keys) {
-            if (typeof callback === 'function') callback('no keys', null);
-            return;
-        }
-        if (!keys.length) {
-            if (typeof callback === 'function') callback(null, []);
-            return;
-        }
-        const result = [];
-        for (let i = 0; i < keys.length; i++) {
-            if (utils.checkObject(objects[keys[i]], options, utils.CONSTS.ACCESS_READ)) {
-                result.push(clone(objects[keys[i]]));
-            } else {
-                result.push({error: utils.ERRORS.ERROR_PERMISSION});
-            }
-        }
-        if (typeof callback === 'function') {
-            setImmediate(callback, null, result);
-        }
-    }
-    this.getObjects = function (keys, options, callback, dontModify) {
-        if (typeof options === 'function') {
-            callback = options;
-            options = null;
-        }
-        if (!callback) {
-            return new Promise((resolve, reject) => {
-                this.getObjects(keys, options, (err, objs) => {
-                    if (err) {
-                        reject(err);
-                    } else {
-                        resolve(objs);
-                    }
-                }, dontModify);
-            });
-        }
-
-        if (options && options.acl) options.acl = null;
-        if (typeof callback === 'function') {
-            utils.checkObjectRights(that, null, null, options, utils.CONSTS.ACCESS_READ, (err, options) => {
-                if (err) {
-                    if (typeof callback === 'function') callback(err);
-                } else {
-                    return _getObjects(keys, options, callback, dontModify);
-                }
-            });
-        }
-    };
-
-    function _getObjectsByPattern(pattern, options, callback) {
-        const r = new RegExp(tools.pattern2RegEx(pattern));
-        const keys = [];
-        for (const id in objects) {
-            if (!objects.hasOwnProperty(id)) continue;
-            if (r.test(id) && utils.checkObject(objects[id], options, utils.CONSTS.ACCESS_READ)) {
-                keys.push(id);
-            }
-        }
-        keys.sort();
-        const result = [];
-        for (let i = 0; i < keys.length; i++) {
-            result.push(JSON.parse(JSON.stringify(objects[keys[i]])));
-        }
-        if (typeof callback === 'function') {
-            setImmediate(callback, null, result);
-        }
-    }
-    this.getObjectsByPattern = (pattern, options, callback) => {
-        if (typeof options === 'function') {
-            callback = options;
-            options = null;
-        }
-        if (!callback) {
-            return new Promise((resolve, reject) => {
-                this.getObjectsByPattern(pattern, options, (err, obj) => {
-                    if (err) {
-                        reject(err);
-                    } else {
-                        resolve(obj);
-                    }
-                });
-            });
-        }
-        if (options && options.acl) options.acl = null;
-        if (typeof callback === 'function') {
-            utils.checkObjectRights(that, null, null, options, utils.CONSTS.ACCESS_READ, (err, options) => {
-                if (err) {
-                    if (typeof callback === 'function') callback(err);
-                } else {
-                    return _getObjectsByPattern(pattern, options, callback);
-                }
-            });
-        }
-    };
-
-    function _setObject(id, obj, options, callback) {
-        if (!id || utils.regCheckId.test(id)) {
-            if (typeof callback === 'function') {
-                callback(`Invalid ID: ${id}`);
-            }
-            return;
-        }
-
-        if (!obj) {
-            log.error(namespace + ' setObject: Argument object is null');
-            if (typeof callback === 'function') {
-                callback('obj is null');
-            }
-            return;
-        }
-
-        obj._id = id;
-
-        if (id === 'system.config' && obj && obj.common && objects[id] && objects[id].common && JSON.stringify(obj.common.defaultNewAcl) !== JSON.stringify(objects[id].common.defaultNewAcl)) {
-            objects[id] = obj;
-            return setDefaultAcl(() => that.setObject(id, obj, options, callback));
-        }
-
-        if (!tools.checkNonEditable(objects[id], obj)) {
-            if (typeof callback === 'function') {
-                callback('Invalid password for update of vendor information');
-            }
-            return;
-        }
-
-        // do not delete common settings, like "history" or "mobile". It can be erased only with "null"
-        if (objects[id] && objects[id].common) {
-            for (let i = 0; i < preserveSettings.length; i++) {
-                // remove settings if desired
-                if (obj.common && obj.common[preserveSettings[i]] === null) {
-                    delete obj.common[preserveSettings[i]];
-                    continue;
-                }
-
-                if (objects[id].common[preserveSettings[i]] !== undefined && (!obj.common || obj.common[preserveSettings[i]] === undefined)) {
-                    if (!obj.common) obj.common = {};
-                    obj.common[preserveSettings[i]] = objects[id].common[preserveSettings[i]];
-                }
-            }
-        }
-
-        if (objects[id] && objects[id].acl && !obj.acl) {
-            obj.acl = objects[id].acl;
-        }
-
-        // add user default rights
-        if (defaultNewAcl && !obj.acl) {
-            obj.acl = JSON.parse(JSON.stringify(defaultNewAcl));
-            delete obj.acl.file;
-            if (obj.type !== 'state') {
-                delete obj.acl.state;
-            }
-            if (options.owner) {
-                obj.acl.owner = options.owner;
-
-                if (!options.ownerGroup) {
-                    obj.acl.ownerGroup = null;
-                    that.getUserGroup(options.owner, (_user, groups /* , permissions */) => {
-                        if (!groups || !groups[0]) {
-                            options.ownerGroup = (defaultNewAcl && defaultNewAcl.ownerGroup) || utils.CONSTS.SYSTEM_ADMIN_GROUP;
-                        } else {
-                            options.ownerGroup = groups[0];
-                        }
-                        _setObject(id, obj, options, callback);
-                    });
-                    return;
-                }
-            }
-        }
-        if (defaultNewAcl && obj.acl && !obj.acl.ownerGroup && options.ownerGroup) {
-            obj.acl.ownerGroup = options.ownerGroup;
-        }
-
-        objects[id] = JSON.parse(JSON.stringify(obj));
-        publishAll('objects', id, obj);
-        if (typeof callback === 'function') {
-            setImmediate(callback, null, {id: id});
-        }
-        if (!configTimer) {
-            configTimer = setTimeout(saveConfig, 5000);
-        }
-    }
-
-    /**
-     * set anew or update object
-     *
-     * This function writes the object into DB
-     *
-     * @alias setObject
-     * @memberof objectsInMemServer
-     * @param {string} id ID of the object
-     * @param {object} obj
-     * @param {object} options options for access control are optional
-     * @param {function} callback return function
-     */
-    this.setObject = function (id, obj, options, callback) {
-        if (typeof options === 'function') {
-            callback = options;
-            options = null;
-        }
-        if (!callback) {
-            return new Promise((resolve, reject) => {
-                this.setObject(id, obj, options, (err, res) => {
-                    if (err) {
-                        reject(err);
-                    } else {
-                        resolve(res);
-                    }
-                });
-            });
-        }
-        if (options && options.acl) options.acl = null;
-
-        utils.checkObjectRights(that, id, objects[id], options, utils.CONSTS.ACCESS_WRITE, (err, options) => {
-            if (err) {
-                if (typeof callback === 'function') {
-                    callback(err);
-                }
-            } else {
-                return _setObject(id, obj, options, callback);
-            }
-        });
-    };
-
-    this.setObjectAsync = (id, obj, options) => {
-        return new Promise((resolve, reject) => {
-            this.setObject(id, obj, options, (err, res) => {
-                if (err) {
-                    reject(err);
-                } else {
-                    resolve(res);
-                }
-            });
-        });
-    };
-
-    function _delObject(id, _options, callback) {
-        if (objects[id]) {
-            if (objects[id].common && objects[id].common.dontDelete) {
-                if (typeof callback === 'function') {
-                    setImmediate(callback, 'Object is marked as non deletable');
-                }
-                return;
-            }
-
-            delete objects[id];
-            publishAll('objects', id, null);
-            if (typeof callback === 'function') {
-                setImmediate(callback, null);
-            }
-            if (!configTimer) {
-                configTimer = setTimeout(saveConfig, 5000);
-            }
-        } else {
-            if (typeof callback === 'function') {
-                setImmediate(callback, utils.ERRORS.ERROR_NOT_FOUND);
-            }
-        }
-    }
-    this.delObject = function (id, options, callback) {
-        if (typeof options === 'function') {
-            callback = options;
-            options = null;
-        }
-        if (!callback) {
-            return new Promise((resolve, reject) => {
-                this.delObject(id, options, (err, obj) => {
-                    if (err) {
-                        reject(err);
-                    } else {
-                        resolve(obj);
-                    }
-                });
-            });
-        }
-
-        if (options && options.acl) options.acl = null;
-        utils.checkObjectRights(that, id, objects[id], options, utils.CONSTS.ACCESS_DELETE, (err, options) => {
-            if (err) {
-                if (typeof callback === 'function') callback(err);
-            } else {
-                return _delObject(id, options, callback);
-            }
-        });
-    };
-
-    this.delObjectAsync = function (id, options) {
-        return new Promise((resolve, reject) => {
-            this.delObject(id, options, err => {
-                if (err) {
-                    reject(err);
-                } else {
-                    resolve();
-                }
-            });
-        });
-    };
-
-    function _applyView(func, params, options, callback) {
-        const result = {
-            rows: []
-        };
-
-        // eslint-disable-next-line no-unused-vars
-        function _emit_(id, obj) {
-            result.rows.push({id: id, value: obj});
-        }
-
-        const f = eval('(' + func.map.replace(/emit/g, '_emit_') + ')');
-
-        for (const id in objects) {
-            if (!objects.hasOwnProperty(id)) continue;
-            if (params) {
-                if (params.startkey && id < params.startkey) continue;
-                if (params.endkey   && id > params.endkey)   continue;
-            }
-            if (objects[id]) {
-                if (!utils.checkObject(objects[id], options, utils.CONSTS.ACCESS_READ)) continue;
-                try {
-                    f(objects[id]);
-                } catch (e) {
-                    console.log('Cannot execute map: ' + e.message);
-
-                }
-            }
-        }
-        // Calculate max
-        if (func.reduce === '_stats') {
-            let max = null;
-            for (let i = 0; i < result.rows.length; i++) {
-                if (max === null || result.rows[i].value > max) {
-                    max = result.rows[i].value;
-                }
-            }
-            if (max !== null) {
-                result.rows = [{id: '_stats', value: {max: max}}];
-            } else {
-                result.rows = [];
-            }
-        }
-
-        callback(null, result);
-    }
-    this._applyView = function (func, params, options, callback) {
-        if (typeof options === 'function') {
-            callback = options;
-            options = null;
-        }
-        if (!callback) {
-            return new Promise((resolve, reject) => {
-                this._applyView(func, params, options, (err, obj) => {
-                    if (err) {
-                        reject(err);
-                    } else {
-                        resolve(obj);
-                    }
-                });
-            });
-        }
-
-        if (options && options.acl) options.acl = null;
-
-        if (typeof callback === 'function') {
-            utils.checkObjectRights(that, null, null, options, utils.CONSTS.ACCESS_LIST, (err, options) => {
-                if (err) {
-                    if (typeof callback === 'function') callback(err);
-                } else {
-                    return _applyView(func, params, options, callback);
-                }
-            });
-        }
-    };
-
-    function _getObjectView(design, search, params, options, callback) {
-        if (objects['_design/' + design]) {
-            if (objects['_design/' + design].views && objects['_design/' + design].views[search]) {
-                _applyView(objects['_design/' + design].views[search], params, options, callback);
-            } else {
-                console.log('Cannot find search "' + search + '" in "' + design + '"');
-                callback({status_code: 404, status_text: 'Cannot find search "' + search + '" in "' + design + '"'});
-            }
-        } else {
-            console.log('Cannot find view "' + design + '"');
-            callback({status_code: 404, status_text: 'Cannot find view "' + design + '"'});
-        }
-    }
-    this.getObjectView = function (design, search, params, options, callback) {
-        if (typeof options === 'function') {
-            callback = options;
-            options = null;
-        }
-        if (!callback) {
-            return new Promise((resolve, reject) => {
-                this.getObjectView(design, search, params, options, (err, obj) => {
-                    if (err) {
-                        reject(err);
-                    } else {
-                        resolve(obj);
-                    }
-                });
-            });
-        }
-
-        if (options && options.acl) options.acl = null;
-
-        if (typeof callback === 'function') {
-            utils.checkObjectRights(that, null, null, options, utils.CONSTS.ACCESS_LIST, (err, options) => {
-                if (err) {
-                    if (typeof callback === 'function') callback(err);
-                } else {
-                    return _getObjectView(design, search, params, options, callback);
-                }
-            });
-        }
-    };
-
-    function _getObjectList(params, options, callback) {
-        // return rows with id and doc
-        const result = {
-            rows: []
-        };
-
-        for (const id in objects) {
-            if (!utils.checkObject(objects[id], options, utils.CONSTS.ACCESS_READ)) continue;
-            if (params) {
-                if (params.startkey && id < params.startkey) continue;
-                if (params.endkey   && id > params.endkey)   continue;
-                if (!params.include_docs && id[0] === '_')   continue;
-            }
-            const obj = {id: id, value: clone(objects[id])};
-            obj.doc = obj.value;
-
-            if (options.sorted) {
-                // insert sorted
-                if (!result.rows.length) {
-                    result.rows.push(obj);
-                } else if (obj.id <= result.rows[0].id) {
-                    result.rows.unshift(obj);
-                } else if (obj.id >= result.rows[result.rows.length - 1].id) {
-                    result.rows.push(obj);
-                } else {
-                    for (let t = 1; t < result.rows.length; t++) {
-                        if (obj.id > result.rows[t - 1].id && obj.id <= result.rows[t].id) {
-                            result.rows.splice(t, 0, obj);
-                            break;
-                        }
-                    }
-                }
-            } else {
-                result.rows.push(obj);
-            }
-        }
-        callback(null, result);
-    }
-    this.getObjectList = function (params, options, callback) {
-        if (typeof options === 'function') {
-            callback = options;
-            options = null;
-        }
-        if (!callback) {
-            return new Promise((resolve, reject) => {
-                this.getObjectList(params, options, (err, obj) => {
-                    if (err) {
-                        reject(err);
-                    } else {
-                        resolve(obj);
-                    }
-                });
-            });
-        }
-
-        if (options && options.acl) options.acl = null;
-
-        if (typeof callback === 'function') {
-            utils.checkObjectRights(that, null, null, options, utils.CONSTS.ACCESS_LIST, (err, options) => {
-                if (err) {
-                    if (typeof callback === 'function') callback(err);
-                } else {
-                    return _getObjectList(params, options, callback);
-                }
-            });
-        }
-    };
-
-    this.getObjectListAsync = (params, options) => {
-        return new Promise((resolve, reject) => {
-            this.getObjectList(params, options, (err, arr) => {
-                if (err) {
-                    reject(err);
-                } else {
-                    resolve(arr);
-                }
-            });
-        });
-    };
-
-    function _extendObject(id, obj, options, callback) {
-        if (!id || utils.regCheckId.test(id)) {
-            if (typeof callback === 'function') {
-                callback(`Invalid ID: ${id}`);
-            }
-            return;
-        }
-
-        if (id === 'system.config' && obj && obj.common && objects[id] && objects[id].common && JSON.stringify(obj.common.defaultNewAcl) !== JSON.stringify(objects[id].common.defaultNewAcl)) {
-            objects[id] = obj;
-            return setDefaultAcl(() => _extendObject(id, obj, options, callback));
-        }
-
-        let oldObj;
-        if (objects[id] && objects[id].nonEdit) {
-            oldObj = JSON.parse(JSON.stringify(objects[id]));
-        }
-
-        objects[id] = objects[id] || {};
-        objects[id] = extend(true, objects[id], obj);
-        objects[id]._id = id;
-
-        // add user default rights
-        if (defaultNewAcl && !objects[id].acl) {
-            objects[id].acl = JSON.parse(JSON.stringify(defaultNewAcl));
-            delete objects[id].acl.file;
-            if (objects[id].type !== 'state') {
-                delete objects[id].acl.state;
-            }
-
-            if (options.owner) {
-                objects[id].acl.owner = options.owner;
-
-                if (!options.ownerGroup) {
-                    objects[id].acl.ownerGroup = null;
-                    that.getUserGroup(options.owner, (_user, groups /*, permissions */) => {
-                        if (!groups || !groups[0]) {
-                            options.ownerGroup = (defaultNewAcl && defaultNewAcl.ownerGroup) || utils.CONSTS.SYSTEM_ADMIN_GROUP;
-                        } else {
-                            options.ownerGroup = groups[0];
-                        }
-                        _extendObject(id, obj, options, callback);
-                    });
-                    return;
-                }
-            }
-        }
-
-        if (defaultNewAcl && options.ownerGroup && objects[id].acl && !objects[id].acl.ownerGroup) {
-            objects[id].acl.ownerGroup = options.ownerGroup;
-        }
-
-        if (oldObj && !tools.checkNonEditable(oldObj, objects[id])) {
-            if (typeof callback === 'function') {
-                callback('Invalid password for update of vendor information');
-            }
-            return;
-        }
-
-        publishAll('objects', id, objects[id]);
-
-        if (typeof callback === 'function') {
-            setImmediate(() => callback(null, {id: id, value: objects[id]}, id));
-        }
-
-        if (!configTimer) configTimer = setTimeout(saveConfig, 5000);
-    }
-    this.extendObject = function (id, obj, options, callback) {
-        if (typeof options === 'function') {
-            callback = options;
-            options = null;
-        }
-        if (!callback) {
-            return new Promise((resolve, reject) => {
-                this.extendObject(id, obj, options, (err, obj) => {
-                    if (err) {
-                        reject(err);
-                    } else {
-                        resolve(obj);
-                    }
-                });
-            });
-        }
-
-        if (options && options.acl) options.acl = null;
-
-        utils.checkObjectRights(that, id, objects[id], options, utils.CONSTS.ACCESS_WRITE, (err, options) => {
-            if (err) {
-                if (typeof callback === 'function') callback(err);
-            } else {
-                return _extendObject(id, obj, options, callback);
-            }
-        });
-    };
-
-    this.extendObjectAsync = function (id, obj, options) {
-        return new Promise((resolve, reject) => {
-            this.extendObject(id, obj, options, err => {
-                if (err) {
-                    reject(err);
-                } else {
-                    resolve();
-                }
-            });
-        });
-    };
-
-    this.setConfig = this.setObject;
-
-    this.delConfig = this.delObject;
-
-    this.getConfig = this.getObject;
-
-    this.getConfigs = this.getObjects;
-
-    function _findObject(idOrName, type, options, callback) {
-        if (!objects) {
-            return callback('Not implemented');
-        }
-
-        // Assume it is ID
-        if (objects[idOrName] && (!type || (objects[idOrName].common && objects[idOrName].common.type === type))) {
-            callback(null, idOrName, objects[idOrName].common.name);
-        } else {
-            // Assume it is name
-            for (const id in objects) {
-                if (!utils.checkObject(objects[id], options, utils.CONSTS.ACCESS_READ)) continue;
-                if (objects[id].common &&
-                    objects[id].common.name === idOrName &&
-                    (!type || (objects[id].common && objects[id].common.type === type))) {
-                    return callback(null, id, idOrName);
-                }
-            }
-            callback(null, null, idOrName);
-        }
-    }
-    this.findObject = function (idOrName, type, options, callback) {
-        if (typeof type === 'function') {
-            callback = type;
-            options = null;
-            type = null;
-        }
-        if (typeof options === 'function') {
-            callback = options;
-            options = null;
-        }
-        if (!callback) {
-            return new Promise((resolve, reject) => {
-                this.findObject(idOrName, type, options, (err, id, _idOrName) => {
-                    if (err) {
-                        reject(err);
-                    } else {
-                        resolve(id);
-                    }
-                });
-            });
-        }
-
-        if (options && options.acl) options.acl = null;
-
-        if (typeof callback === 'function') {
-            utils.checkObjectRights(that, null, null, options, utils.CONSTS.ACCESS_LIST, (err, options) => {
-                if (err) {
-                    if (typeof callback === 'function') callback(err);
-                } else {
-                    return _findObject(idOrName, type, options, callback);
-                }
-            });
-        }
-    };
-
-    // can be called only from js-controller
-    this.addPreserveSettings = function (settings) {
-        if (typeof settings !== 'object') settings = [settings];
-
-        for (let s = 0; s < settings.length; s++) {
-            if (preserveSettings.indexOf(settings[s]) === -1) preserveSettings.push(settings[s]);
-        }
-    };
-
-    function _destroyDB(_options, callback) {
-        if (fs.existsSync(objectsName)) {
-            fs.unlinkSync(objectsName);
-        }
-        if (typeof callback === 'function') callback();
-    }
-    this.destroyDB = function (options, callback) {
-        if (typeof options === 'function') {
-            callback = options;
-            options = null;
-        }
-        options = options || {};
-
-        if (!callback) {
-            return new Promise((resolve, reject) => {
-                this.destroyDB(options, (err, obj) => {
-                    if (err) {
-                        reject(err);
-                    } else {
-                        resolve(obj);
-                    }
-                });
-            });
-        }
-
-        options.acl = null;
-
-        utils.checkObjectRights(that, null, null, options, utils.CONSTS.ACCESS_WRITE, (err, options) => {
-            if (err) {
-                if (typeof callback === 'function') callback(err);
-            } else {
-                // ONLY admin can destroy DB
-                if (!options.acl.file.write || options.user !== utils.CONSTS.SYSTEM_ADMIN_USER) {
-                    if (typeof callback === 'function') callback(utils.ERRORS.ERROR_PERMISSION);
-                } else {
-                    return _destroyDB(options, callback);
-                }
-            }
-        });
-    };
-
-    function socketEvents(socket /*, user*/) {
-        socket.on('writeFile', function (_id, _name, _data, _options, _callback) {
-            that.writeFile.apply(that, arguments);
-        });
-
-        socket.on('destroy', callback => {
-            // client may not close DB
-            typeof callback === 'function' && callback();
-            //that.destroy.apply(that, arguments);
-        });
-
-        socket.on('enableFileCache', function (_enabled, _options, _callback) {
-            that.enableFileCache.apply(that, arguments);
-        });
-
-        socket.on('readFile', function (_id, _name, _params, _options, _callback) {
-            that.readFile.apply(that, arguments);
-        });
-
-        socket.on('readDir', function (_id, _path, _options, _callback) {
-            that.readDir.apply(that, arguments);
-        });
-
-        socket.on('unlink', function (_id, _name, _options, _callback) {
-            that.unlink.apply(that, arguments);
-        });
-
-        socket.on('rename', function (_id, _oldName, _newName, _options, _callback) {
-            that.rename.apply(that, arguments);
-        });
-
-        socket.on('mkdir', function (_id, _dirname, _callback) {
-            that.mkdir.apply(that, arguments);
-        });
-
-        socket.on('chownFile', function (_id, _path, _options, _callback) {
-            that.chownFile.apply(that, arguments);
-        });
-
-        socket.on('chmodFile', function (_id, _path, _options, _callback) {
-            that.chmodFile.apply(that, arguments);
-        });
-
-        socket.on('rm', function (_id, _path, _options, _callback) {
-            that.rm.apply(that, arguments);
-        });
-
-        socket.on('touch', function (_id, _path, _options, _callback) {
-            that.touch.apply(that, arguments);
-        });
-
-        socket.on('subscribe', function (_pattern, _options, _callback) {
-            // it must be "this" and not "that"
-            that.subscribe.apply(this, arguments);
-        });
-
-        socket.on('unsubscribe', function (_pattern, _options, _callback) {
-            // it must be "this" and not "that"
-            that.unsubscribe.apply(this, arguments);
-        });
-
-        socket.on('getObjectView', function (_design, _search, _params, _options, _callback) {
-            that.getObjectView.apply(that, arguments);
-        });
-
-        socket.on('getObjectList', function (_params, _options, _callback) {
-            that.getObjectList.apply(that, arguments);
-        });
-
-        socket.on('extendObject', function (_id, _obj, _options, _callback) {
-            that.extendObject.apply(that, arguments);
-        });
-
-        socket.on('setObject', function (_id, _obj, _options, _callback) {
-            that.setObject.apply(that, arguments);
-        });
-
-        socket.on('delObject', function (_id, _options, _callback) {
-            that.delObject.apply(that, arguments);
-        });
-
-        socket.on('findObject', function (_idOrName, _type, _options, _callback) {
-            that.findObject.apply(that, arguments);
-        });
-
-        socket.on('destroyDB', function (_options, _callback) {
-            that.destroyDB.apply(that, arguments);
-        });
-
-        socket.on('getObject', function (_id, _options, _callback) {
-            that.getObject.apply(that, arguments);
-        });
-
-        socket.on('chownObject', function (_pattern, _options, _callback) {
-            that.chownObject.apply(that, arguments);
-        });
-
-        socket.on('chmodObject', function (_pattern, _options, _callback) {
-            that.chmodObject.apply(that, arguments);
-        });
-
-        socket.on('error', err => log.error(namespace + ' ' + err));
-    }
-
-    function initSocket(socket) {
-        if (settings.auth) {
-            // const user = null;
-            socketEvents(socket /*, user*/);
-        } else {
-            socketEvents(socket);
-        }
-    }
-
-    function _initWebServer(settings, server) {
-
-        try {
-            if (settings.secure) {
-                if (!settings.certificates) return;
-                server.server = require('https').createServer(settings.certificates, (_req, res) => {
-                    res.writeHead(501);
-                    res.end('Not Implemented');
-                });
-            } else {
-                server.server = require('http').createServer((_req, res) => {
-                    res.writeHead(501);
-                    res.end('Not Implemented');
-                });
-            }
-            server.server.listen(settings.port || 9001, (settings.host && settings.host !== 'localhost') ? settings.host : ((settings.host === 'localhost') ? '127.0.0.1' : undefined));
-        } catch (e) {
-            log.error(namespace + ' Cannot start inMem-objects on port ' + (settings.port || 9001) + ': ' + e.message);
-            console.log('Cannot start inMem-objects on port ' + (settings.port || 9001) + ': ' + e.message);
-            process.exit(24);
-        }
-
-        server.io = socketio.listen(server.server);
-
-        if (settings.auth) {
-            server.io.use((socket, next) => {
-                if (!socket.request._query.user || !socket.request._query.pass) {
-                    console.log('No password or username!');
-                    next(new Error('Authentication error'));
-                } else {
-                    next(new Error('Authentication error'));
-                    // TODO
-                    /*adapter.checkPassword(socket.request._query.user, socket.request._query.pass, function (res) {
-                        if (res) {
-                            console.log("Logged in: " + socket.request._query.user + ', ' + socket.request._query.pass);
-                            return next();
-                        } else {
-                            console.log("Invalid password or user name: " + socket.request._query.user + ', ' + socket.request._query.pass);
-                            next(new Error('Invalid password or user name'));
-                        }
-                    });*/
-                }
-            });
-        }
-        server.io.set('origins', '*:*');
-        server.io.on('connection', initSocket);
-
-        log.info(namespace + ' ' + (settings.secure ? 'Secure ' : '') + ' inMem-objects listening on port ' + (settings.port || 9001));
-    }
-
-    // Destructor of the class. Called by shutting down.
-    this.destroy = function () {
-        if (configTimer) saveConfig();
-
-        saveFileSettings(true);
-
-        if (server.io) {
-            if (server.io.sockets && server.io.sockets.connected) {
-                for (const s in server.io.sockets.connected) {
-                    if (server.io.sockets.connected.hasOwnProperty(s)) {
-                        delete server.io.sockets.connected[s];
-                    }
-                }
-            }
-            try {
-                server.io.close();
-            } catch (e) {
-                console.log(e.message);
-            }
-        }
-    };
-
-    (function __construct() {
-        if (fs.existsSync(objectsName)) {
-            try {
-                objects = JSON.parse(fs.readFileSync(objectsName).toString());
-            } catch (e) {
-                log.error(namespace + ' Cannot parse ' + objectsName + ': ' + e);
-                if (fs.existsSync(objectsName + '.bak')) {
-                    try {
-                        objects = JSON.parse(fs.readFileSync(objectsName + '.bak').toString());
-                    } catch (e) {
-                        log.error(namespace + ' Cannot parse ' + objectsName + '.bak: ' + e);
-                        objects = {};
-                    }
-                } else {
-                    objects = {};
-                }
-            }
-        } else if (fs.existsSync(objectsName + '.bak')) {
-            try {
-                objects = JSON.parse(fs.readFileSync(objectsName + '.bak').toString());
-            } catch (e) {
-                log.error(namespace + ' Cannot parse ' + objectsName + '.bak: ' + e);
-                objects = {};
-            }
-        } else {
-            objects = {};
-        }
-
-        // init default new acl
-        if (objects['system.config'] && objects['system.config'].common && objects['system.config'].common.defaultNewAcl) {
-            defaultNewAcl = JSON.parse(JSON.stringify(objects['system.config'].common.defaultNewAcl));
-        }
-
-        change = settings.change || function (id /*, obj */) {
-            log.silly(namespace + ' objects change: ' + id + ' ' + JSON.stringify(change));
-        };
-
-        // Check if directory exists
-        objectsName = objectsName.replace(/\\/g, '/');
-        /** @type {string|string[]} */
-        let parts = objectsName.split('/');
-        parts.pop();
-        parts = parts.join('/');
-        if (!fs.existsSync(parts)) fs.mkdirSync(parts);
-
-        _initWebServer(settings.connection, server);
-
-        if (settings.connected) {
-            setImmediate(() => settings.connected('InMemoryDB'));
-        }
-    })();
-}
-
-module.exports = ObjectsInMemServer;
+/**
+ *      Object DB in memory - Server
+ *
+ *      Copyright 2013-2018 bluefox <dogafox@gmail.com>
+ *
+ *      MIT License
+ *
+ */
+
+/* jshint -W097 */
+/* jshint strict: false */
+/* jslint node: true */
+/* jshint -W061 */
+'use strict';
+
+const extend      = require('node.extend');
+const fs          = require('fs');
+const path        = require('path');
+const socketio    = require('socket.io');
+const tools       = require('../tools');
+const getDefaultDataDir = tools.getDefaultDataDir;
+const utils       = require('./objectsUtils');
+
+/** @class */
+function ObjectsInMemServer(settings) {
+    if (!(this instanceof ObjectsInMemServer)) return new ObjectsInMemServer(settings);
+    settings = settings || {};
+
+    let change;
+    let zlib;
+    const that           = this;
+    let objects          = {};
+    const fileOptions    = {};
+    let files            = {};
+    let configTimer      = null;
+    let writeTimer       = null;
+    let writeIds         = [];
+    const preserveSettings = [];
+    let defaultNewAcl    = settings.defaultNewAcl || null;
+    const namespace      = settings.namespace || settings.hostname || '';
+    let lastSave         = null;
+
+    let dataDir = (settings.connection.dataDir || getDefaultDataDir());
+    if (dataDir) {
+        if (dataDir[0] === '.' && dataDir[1] === '.') {
+            dataDir = __dirname + '/../../' + dataDir;
+        } else if (dataDir[0] === '.' && dataDir[1] === '/') {
+            dataDir = __dirname + '/../../' + dataDir.substring(2);
+        }
+    }
+    dataDir = path.normalize(dataDir);
+    dataDir = dataDir.replace(/\\/g, '/');
+    if (dataDir[dataDir.length - 1] !== '/') dataDir += '/';
+
+    // Create data directory
+    if (!fs.existsSync(dataDir)) {
+        fs.mkdirSync(dataDir);
+    }
+
+    let objectsName  = dataDir + 'objects.json';
+    const objectsDir = dataDir + 'files/';
+
+    settings.backup = settings.backup || {
+        disabled:   false,  // deactivates
+        files:      24,     // minimum number of files
+        hours:      48,     // hours
+        period:     120,    // minutes
+        path:       ''      // absolute path
+    };
+    const backupDir  = settings.backup.path || (dataDir + 'backup-objects/');
+
+    if (!settings.backup.disabled) {
+        zlib = zlib || require('zlib');
+        // Interval in minutes => to milliseconds
+        settings.backup.period = settings.backup.period === undefined ? 120 : parseInt(settings.backup.period);
+        if (isNaN(settings.backup.period)) {
+            settings.backup.period = 120;
+        }
+        settings.backup.period *= 60000;
+
+        settings.backup.files = settings.backup.files === undefined ? 24 : parseInt(settings.backup.files);
+        if (isNaN(settings.backup.files)) {
+            settings.backup.files = 24;
+        }
+
+        settings.backup.hours = settings.backup.hours === undefined ? 48 : parseInt(settings.backup.hours);
+        if (isNaN(settings.backup.hours)) {
+            settings.backup.hours = 48;
+        }
+        // Create backup directory
+        if (!fs.existsSync(backupDir)) {
+            fs.mkdirSync(backupDir);
+        }
+    }
+
+    const log = utils.getLogger(settings.logger);
+
+    const server = {
+        app:       null,
+        server:    null,
+        io:        null,
+        settings:  settings
+    };
+
+    /*function prepareRights(options) {
+     let fOptions = {};
+     options = options || {};
+     if (!options.user) {
+     options = {
+     user: SYSTEM_ADMIN_USER,
+     params: options
+     };
+     }
+
+     // acl.owner = user that creates or owns the file
+     // acl.group = group, that assigned to file
+     // acl.permissions = '0777' - default 1 (execute, 2 write, 4 read
+     if (!options.user) {
+     fOptions.acl = {
+     owner:      SYSTEM_ADMIN_USER,
+     ownerGroup: SYSTEM_ADMIN_GROUP,
+     permissions: 0x644 // '0777'
+     };
+     } else {
+     fOptions.acl = {
+     owner: options.user
+     };
+     fOptions.acl.ownerGroup  = options.group;
+     fOptions.acl.permissions = 0x644;
+     }
+     fOptions.acl.ownerGroup  = fOptions.acl.ownerGroup || SYSTEM_ADMIN_GROUP;
+
+     return fOptions;
+     }*/
+
+    this.getStatus = function () {
+        return {type: 'file', server: true};
+    };
+
+    // -------------- FILE FUNCTIONS -------------------------------------------
+    // memServer specific function
+    function mkpathSync(rootpath, dirpath) {
+        // Remove filename
+        dirpath = dirpath.split('/');
+        dirpath.pop();
+        if (!dirpath.length) return;
+
+        for (let i = 0; i < dirpath.length; i++) {
+            rootpath += dirpath[i] + '/';
+            if (!fs.existsSync(rootpath)) {
+                fs.mkdirSync(rootpath);
+            }
+        }
+    }
+
+    function saveFileSettings(id, force) {
+        if (typeof id === 'boolean') {
+            force = id;
+            id = undefined;
+        }
+
+        if (id !== undefined && writeIds.indexOf(id) === -1) writeIds.push(id);
+
+        if (writeTimer) clearTimeout(writeTimer);
+
+        // if store immediately
+        if (force) {
+            writeTimer = null;
+            // Store dirs description
+            for (let _id = 0; _id < writeIds.length; _id++) {
+                try {
+                    fs.writeFileSync(objectsDir + writeIds[_id] + '/_data.json', JSON.stringify(fileOptions[writeIds[_id]]));
+                } catch (e) {
+                    log.error(namespace + ' Cannot write files: ' + objectsDir + writeIds[_id] + '/_data.json: ' + e.message);
+                }
+            }
+            writeIds = [];
+        } else {
+            writeTimer = setTimeout(() => {
+                // Store dirs description
+                for (let id = 0; id < writeIds.length; id++) {
+                    try {
+                        fs.writeFileSync(objectsDir + writeIds[id] + '/_data.json', JSON.stringify(fileOptions[writeIds[id]]));
+                    } catch (e) {
+                        log.error(namespace + ' Cannot write files: ' + objectsDir + writeIds[id] + '/_data.json: ' + e.message);
+                    }
+                }
+                writeIds = [];
+            }, 1000);
+        }
+    }
+
+    this.checkFile = function (id, name, options, flag, callback) {
+        const acl = (fileOptions[id] && fileOptions[id][name]) || {};
+
+        if (utils.checkFile(acl, options, flag, defaultNewAcl)) {
+            return callback && callback(false, options);
+        } else {
+            return callback && callback(true, options);
+        }
+    };
+
+    function checkFileRights(id, name, options, flag, callback) {
+        return utils.checkFileRights(that, id, name, options, flag, callback);
+    }
+
+    function setDefaultAcl(callback) {
+        try {
+            // deep copy
+            defaultNewAcl = JSON.parse(JSON.stringify(objects['system.config'].common.defaultNewAcl));
+        } catch (e) {
+            defaultNewAcl = {
+                owner:      utils.CONSTS.SYSTEM_ADMIN_USER,
+                ownerGroup: utils.CONSTS.SYSTEM_ADMIN_GROUP,
+                object:     (utils.CONSTS.ACCESS_USER_RW | utils.CONSTS.ACCESS_GROUP_RW | utils.CONSTS.ACCESS_EVERY_READ),
+                state:      (utils.CONSTS.ACCESS_USER_RW | utils.CONSTS.ACCESS_GROUP_RW | utils.CONSTS.ACCESS_EVERY_READ),
+                file:       (utils.CONSTS.ACCESS_USER_RW | utils.CONSTS.ACCESS_GROUP_RW | utils.CONSTS.ACCESS_EVERY_READ)
+            };
+            objects['system.config'].common.defaultNewAcl = JSON.parse(JSON.stringify(defaultNewAcl));
+        }
+
+        let count = 0;
+        // Set all objects without ACL to this one
+        for (const id in objects) {
+            if (objects.hasOwnProperty(id) && objects[id] && !objects[id].acl) {
+                // deep copy
+                objects[id].acl = JSON.parse(JSON.stringify(defaultNewAcl));
+                delete objects[id].acl.file;
+                if (objects[id].type !== 'state') {
+                    delete objects[id].acl.state;
+                }
+
+                count++;
+            }
+        }
+        if (typeof callback === 'function') callback(null, count);
+    }
+
+    this.getUserGroup = function (user, callback) {
+        return utils.getUserGroup(this, user, (error, user, userGroups, userAcl) => {
+            if (error) log.error(namespace + ' ' + error);
+            callback.call(this, user, userGroups, userAcl);
+        });
+    };
+
+    this.insert = function (id, attName, ignore, options, obj, callback) {
+        return utils.insert(that, id, attName, ignore, options, obj, callback);
+    };
+
+    function _writeFile(id, name, data, options, callback) {
+        try {
+            try {
+                if (!fs.existsSync(objectsDir))      fs.mkdirSync(objectsDir);
+                if (!fs.existsSync(objectsDir + id)) fs.mkdirSync(objectsDir + id);
+            } catch (e) {
+                log.error(namespace + ' Cannot create directories: ' + objectsDir + id + ': ' + e.message);
+                log.error(namespace + ' Check the permissions! Or call "sudo chmod -R 774 *" in ' + tools.appName +' dir');
+                if (typeof callback === 'function') callback(e.message);
+                return;
+            }
+
+            const ext         = name.match(/\.[^.]+$/);
+            const mime        = utils.getMimeType(ext);
+            const _mimeType   = mime.mimeType;
+            const isBinary    = mime.isBinary;
+
+            if (!fileOptions[id][name]) {
+                fileOptions[id][name] = {createdAt: Date.now()};
+            }
+            if (!fileOptions[id][name].acl) {
+                fileOptions[id][name].acl = {
+                    owner:       options.user  || (defaultNewAcl && defaultNewAcl.owner)      || utils.CONSTS.SYSTEM_ADMIN_USER,
+                    ownerGroup:  options.group || (defaultNewAcl && defaultNewAcl.ownerGroup) || utils.CONSTS.SYSTEM_ADMIN_GROUP,
+                    permissions: options.mode  || (defaultNewAcl && defaultNewAcl.file)       || (utils.CONSTS.ACCESS_USER_RW | utils.CONSTS.ACCESS_GROUP_READ | utils.CONSTS.ACCESS_EVERY_READ)// 0x644
+                };
+            }
+
+            fileOptions[id][name].mimeType       = options.mimeType || _mimeType;
+            fileOptions[id][name].binary         = isBinary;
+            fileOptions[id][name].acl.ownerGroup = fileOptions[id][name].acl.ownerGroup || (defaultNewAcl && defaultNewAcl.ownerGroup) || utils.CONSTS.SYSTEM_ADMIN_GROUP;
+            fileOptions[id][name].modifiedAt     = Date.now();
+
+            if (isBinary) {
+                // Reload by read
+                delete files[id][name];
+            } else {
+                files[id][name] = data;
+            }
+
+            try {
+                // Create directories if complex structure
+                mkpathSync(objectsDir + id + '/', name);
+                // Store file
+                fs.writeFileSync(objectsDir + id + '/' + name, data, {'flag': 'w', 'encoding': isBinary ? 'binary' : 'utf8'});
+                // Store dir description
+                saveFileSettings(id);
+            } catch (e) {
+                log.error(namespace + ' Cannot write files: ' + objectsDir + id + '/' + name + ': ' + e.message);
+                if (typeof callback === 'function') callback(e.message);
+                return;
+            }
+            if (typeof callback === 'function') callback();
+        } catch (e) {
+            if (typeof callback === 'function') callback(e.message);
+        }
+    }
+    this.writeFile = function (id, name, data, options, callback) {
+        if (typeof options === 'function') {
+            callback = options;
+            options = null;
+        }
+        if (typeof options === 'string') {
+            options = {mimeType: options};
+        }
+        if (options && options.acl) {
+            options.acl = null;
+        }
+        if (!callback) {
+            return new Promise((resolve, reject) => {
+                this.writeFile(id, name, data, options, (err, res, mimeType) => {
+                    if (!err) {
+                        resolve({res, mimeType});
+                    } else {
+                        reject(err);
+                    }
+                });
+            });
+        }
+
+        const _path = utils.sanitizePath(id, name, callback);
+        id = _path.id;
+        name = _path.name;
+
+        try {
+            if (!fileOptions[id]) {
+                if (fs.existsSync(objectsDir + id + '/_data.json')) {
+                    try {
+                        fileOptions[id] = JSON.parse(fs.readFileSync(objectsDir + id + '/_data.json', 'utf8'));
+                    } catch (e) {
+                        log.error(namespace + ' Cannot parse ' + objectsDir + id + '/_data.json: ' + e);
+                    }
+                } else {
+                    fileOptions[id] = {};
+                }
+            }
+
+            files[id] = files[id] || {};
+
+            // If file yet exists => check the permissions
+            return checkFileRights(id, name, options, utils.CONSTS.ACCESS_WRITE, (err, options) => {
+                if (err) {
+                    if (typeof callback === 'function') {
+                        callback(err);
+                    }
+                } else {
+                    return _writeFile(id, name, data, options, callback);
+                }
+            });
+        } catch (e) {
+            if (typeof callback === 'function') callback(e.message);
+        }
+    };
+
+    function _readFile(id, name, options, callback) {
+        try {
+            if (!fileOptions[id]) {
+                if (fs.existsSync(objectsDir + id + '/_data.json')) {
+                    try {
+                        fileOptions[id] = JSON.parse(fs.readFileSync(objectsDir + id + '/_data.json', 'binary'));
+                    } catch (e) {
+                        log.error(namespace + ' Cannot parse ' + objectsDir + id + '/_data.json: ' + e);
+                        fileOptions[id] = {};
+                    }
+                } else {
+                    fileOptions[id] = {};
+                }
+            }
+
+            if (!files[id]) files[id] = {};
+
+            if (!files[id][name] || settings.connection.noFileCache || options.noFileCache) {
+                if (fs.existsSync(objectsDir + id + '/' + name)) {
+                    // Create description object if not exists
+                    if (!fileOptions[id][name]) {
+                        fileOptions[id][name] = {
+                            acl: {
+                                owner:       (defaultNewAcl && defaultNewAcl.owner)            || utils.CONSTS.SYSTEM_ADMIN_USER,
+                                ownerGroup:  (defaultNewAcl && defaultNewAcl.ownerGroup)       || utils.CONSTS.SYSTEM_ADMIN_GROUP,
+                                permissions: (defaultNewAcl && defaultNewAcl.file.permissions) || (utils.CONSTS.ACCESS_USER_ALL | utils.CONSTS.ACCESS_GROUP_ALL | utils.CONSTS.ACCESS_EVERY_ALL) // 777
+
+                            }
+                        };
+                    }
+                    if (typeof fileOptions[id][name] !== 'object') {
+                        fileOptions[id][name] = {
+                            mimeType:    fileOptions[id][name],
+                            acl: {
+                                owner:       (defaultNewAcl && defaultNewAcl.owner)            || utils.CONSTS.SYSTEM_ADMIN_USER,
+                                ownerGroup:  (defaultNewAcl && defaultNewAcl.ownerGroup)       || utils.CONSTS.SYSTEM_ADMIN_GROUP,
+                                permissions: (defaultNewAcl && defaultNewAcl.file.permissions) || (utils.CONSTS.ACCESS_USER_ALL | utils.CONSTS.ACCESS_GROUP_ALL | utils.CONSTS.ACCESS_EVERY_ALL) // 777
+                            }
+                        };
+                    }
+
+                    files[id][name] = fs.readFileSync(objectsDir + id + '/' + name);
+                    if (fileOptions[id][name].binary === undefined) {
+                        const pos = name.lastIndexOf('.');
+                        let ext = '';
+                        if (pos !== -1) ext = name.substring(pos);
+                        const mimeType = utils.getMimeType(ext);
+                        fileOptions[id][name].binary   = mimeType.isBinary;
+                        fileOptions[id][name].mimeType = mimeType.mimeType;
+                    }
+
+                    if (!fileOptions[id][name].binary) {
+                        if (files[id][name]) files[id][name] = files[id][name].toString();
+                    }
+                } else {
+                    if (fileOptions[id][name] !== undefined) delete fileOptions[id][name];
+                    if (files[id][name]       !== undefined) delete files[id][name];
+                }
+            }
+
+            if (fileOptions[id][name] && !fileOptions[id][name].acl) {
+                // all files belongs to admin by default, but everyone can edit it
+                fileOptions[id][name].acl = {
+                    owner:       (defaultNewAcl && defaultNewAcl.owner)            || utils.CONSTS.SYSTEM_ADMIN_USER,
+                    ownerGroup:  (defaultNewAcl && defaultNewAcl.ownerGroup)       || utils.CONSTS.SYSTEM_ADMIN_GROUP,
+                    permissions: (defaultNewAcl && defaultNewAcl.file.permissions) || (utils.CONSTS.ACCESS_USER_ALL | utils.CONSTS.ACCESS_GROUP_ALL | utils.CONSTS.ACCESS_EVERY_RW) // 776
+                };
+            }
+
+            if (typeof callback === 'function') {
+                if (fileOptions[id][name] !== null && fileOptions[id][name] !== undefined) {
+                    if (!fileOptions[id][name].mimeType) {
+                        const _pos = name.lastIndexOf('.');
+                        let _ext = '';
+                        if (_pos !== -1) _ext = name.substring(_pos);
+                        const _mimeType = utils.getMimeType(_ext);
+                        fileOptions[id][name].mimeType = _mimeType.mimeType;
+                    }
+                    callback(null, files[id][name], fileOptions[id][name].mimeType);
+                } else {
+                    callback(utils.ERRORS.ERROR_NOT_FOUND);
+                }
+            }
+        } catch (e) {
+            log.warn(`Cannot read file ${id} / ${name}: ${JSON.stringify(e)}`);
+            if (typeof callback === 'function') {
+                callback(e.message);
+            }
+        }
+    }
+    this.readFile = function (id, name, options, callback) {
+        if (typeof options === 'function') {
+            callback = options;
+            options  = null;
+        }
+        if (options && options.acl) {
+            options.acl = null;
+        }
+
+        if (!callback) {
+            return new Promise((resolve, reject) => {
+                this.readFile(id, name, options, (err, res, mimeType) =>{
+                    if (!err) {
+                        resolve({data: res, mimeType: mimeType});
+                    } else {
+                        reject(err);
+                    }
+                });
+            });
+        }
+
+        const _path = utils.sanitizePath(id, name, callback);
+        if (!_path) return;
+        id = _path.id;
+        name = _path.name;
+
+        checkFileRights(id, name, options, utils.CONSTS.ACCESS_READ, (err, options) => {
+            if (err) {
+                if (typeof callback === 'function') callback(err);
+            } else {
+                return _readFile(id, name, options, callback);
+            }
+        });
+    };
+
+    function _unlink(id, name, options, callback) {
+        try {
+            let changed = false;
+            if (!fileOptions[id]) {
+                if (fs.existsSync(objectsDir + id + '/_data.json')) {
+                    fileOptions[id] = JSON.parse(fs.readFileSync(objectsDir + id + '/_data.json', 'utf8'));
+                } else {
+                    fileOptions[id] = {};
+                }
+            }
+            if (fileOptions[id][name]) {
+                changed = true;
+                delete fileOptions[id][name];
+            }
+            if (files[id] && files[id][name]) {
+                delete files[id][name];
+            }
+            if (fs.existsSync(objectsDir + id + '/' + name)) {
+                const stat = fs.statSync(objectsDir + id + '/' + name);
+
+                if (stat.isDirectory()) {
+                    // read all entries and delete every one
+                    const fdir = fs.readdirSync(objectsDir + id + '/' + name);
+                    let cnt = 0;
+                    for (let f = 0; f < fdir.length; f++) {
+                        cnt++;
+                        that.unlink(id, name + '/' + fdir[f], options, err => {
+                            if (!--cnt) {
+                                log.debug('Delete directory ' + id + '/' + name);
+                                try {
+                                    fs.rmdirSync(objectsDir + id + '/' + name);
+                                } catch (e) {
+                                    log.error('Cannot delete directory "' + id + '/' + name + '": ' + e);
+                                }
+                                if (typeof callback === 'function') {
+                                    setImmediate(() => callback(err));
+                                }
+                            }
+                        });
+                    }
+                    if (!cnt) {
+                        log.debug('Delete directory ' + id + '/' + name);
+                        try {
+                            fs.rmdirSync(objectsDir + id + '/' + name);
+                        } catch (e) {
+                            log.error('Cannot delete directory "' + id + '/' + name + '": ' + e);
+                        }
+                        if (typeof callback === 'function') {
+                            setImmediate(() => callback());
+                        }
+                    }
+                } else {
+                    log.debug('Delete file ' + id + '/' + name);
+                    try {
+                        fs.unlinkSync(objectsDir + id + '/' + name);
+                    } catch (e) {
+                        log.error('Cannot delete file "' + id + '/' + name + '": ' + e);
+                    }
+                    if (typeof callback === 'function') {
+                        setImmediate(() => callback());
+                    }
+                }
+            } else {
+                if (typeof callback === 'function') {
+                    setImmediate(() => callback(utils.ERRORS.ERROR_NOT_FOUND));
+                }
+            }
+            // Store dir description
+            if (changed) saveFileSettings(id);
+        } catch (e) {
+            if (typeof callback === 'function') {
+                setImmediate(() => callback(e.message));
+            }
+        }
+    }
+    this.unlink = function (id, name, options, callback) {
+        if (typeof options === 'function') {
+            callback = options;
+            options  = null;
+        }
+        if (options && options.acl) {
+            options.acl = null;
+        }
+        const _path = utils.sanitizePath(id, name, callback);
+        if (!_path) return;
+        id   = _path.id;
+        name = _path.name;
+
+        checkFileRights(id, name, options, utils.CONSTS.ACCESS_WRITE, (err, options) => {
+            if (err) {
+                if (typeof callback === 'function') callback(err);
+            } else {
+                if (!options.acl.file['delete']) {
+                    if (typeof callback === 'function') callback(utils.ERRORS.ERROR_PERMISSION);
+                } else {
+                    return _unlink(id, name, options, callback);
+                }
+            }
+        });
+    };
+    this.delFile = this.unlink;
+
+    function _readDir(id, name, options, callback) {
+        if (!fileOptions[id]) {
+            if (fs.existsSync(objectsDir + id + '/_data.json')) {
+                try {
+                    fileOptions[id] = JSON.parse(fs.readFileSync(objectsDir + id + '/_data.json', 'binary'));
+                } catch (e) {
+                    log.error(namespace + ' Cannot parse ' + objectsDir + id + '/_data.json: ' + e);
+                }
+            } else {
+                fileOptions[id] = {};
+            }
+        }
+        // Find all files and directories starts with name
+        const _files = [];
+
+        if (name && name[name.length - 1] !== '/') name += '/';
+
+        const len = (name) ? name.length : 0;
+        for (const f in fileOptions[id]) {
+            if (fileOptions[id].hasOwnProperty(f) && (!name || f.substring(0, len) === name)) {
+                /** @type {string|string[]} */
+                let rest = f.substring(len);
+                rest = rest.split('/', 2);
+                if (rest[0] && _files.indexOf(rest[0]) === -1) {
+                    _files.push(rest[0]);
+                }
+            }
+        }
+
+        if (fs.existsSync(objectsDir + id + '/' + name)) {
+            try {
+                const dirFiles = fs.readdirSync(objectsDir + id + '/' + name);
+                for (let i = 0; i < dirFiles.length; i++) {
+                    if (dirFiles[i] === '..' || dirFiles[i] === '.') continue;
+                    if (dirFiles[i] !== '_data.json' && _files.indexOf(dirFiles[i]) === -1) {
+                        _files.push(dirFiles[i]);
+                    }
+                }
+            } catch (e) {
+                if (typeof callback === 'function') {
+                    setImmediate(function () {
+                        callback(e, []);
+                    });
+                }
+                return;
+            }
+        } else {
+            if (typeof callback === 'function') {
+                setImmediate(function () {
+                    callback(utils.ERRORS.ERROR_NOT_FOUND, []);
+                });
+            }
+            return;
+        }
+
+        _files.sort();
+        const res = [];
+        for (let j = 0; j < _files.length; j++) {
+            if (_files[j] === '..' || _files[j] === '.') continue;
+            if (fs.existsSync(objectsDir + id + '/' + name + _files[j])) {
+                const stats = fs.statSync(objectsDir + id + '/' + name + _files[j]);
+                const acl = (fileOptions[id][name + _files[j]] && fileOptions[id][name + _files[j]].acl) ?
+                    JSON.parse(JSON.stringify(fileOptions[id][name + _files[j]].acl)) : // copy settings
+                    {
+                        read:        true,
+                        write :      true,
+                        owner:       (defaultNewAcl && defaultNewAcl.owner)            || utils.CONSTS.SYSTEM_ADMIN_USER,
+                        ownerGroup:  (defaultNewAcl && defaultNewAcl.ownerGroup)       || utils.CONSTS.SYSTEM_ADMIN_GROUP,
+                        permissions: (defaultNewAcl && defaultNewAcl.file.permissions) || (utils.CONSTS.ACCESS_USER_RW | utils.CONSTS.ACCESS_GROUP_READ | utils.CONSTS.ACCESS_EVERY_READ)
+                    };
+
+                try {
+                    // if filter for user
+                    if (options.filter && acl) {
+                        // If user may not write
+                        if (!options.acl.file.write) {// write
+                            acl.permissions &= ~(utils.CONSTS.ACCESS_USER_WRITE | utils.CONSTS.ACCESS_GROUP_WRITE | utils.CONSTS.ACCESS_EVERY_WRITE);
+                        }
+                        // If user may not read
+                        if (!options.acl.file.read) {// read
+                            acl.permissions &= ~(utils.CONSTS.ACCESS_USER_READ | utils.CONSTS.ACCESS_GROUP_READ | utils.CONSTS.ACCESS_EVERY_READ);
+                        }
+
+                        if (options.user !== utils.CONSTS.SYSTEM_ADMIN_USER && options.groups.indexOf(utils.CONSTS.SYSTEM_ADMIN_GROUP) === -1) {
+                            if (acl.owner !== options.user) {
+                                // Check if the user is in the group
+                                if (options.groups.indexOf(acl.ownerGroup) !== -1) {
+                                    // Check group rights
+                                    if (!(acl.permissions & utils.CONSTS.ACCESS_GROUP_RW)) {
+                                        continue;
+                                    }
+                                    acl.read  = !!(acl.permissions & utils.CONSTS.ACCESS_GROUP_READ);
+                                    acl.write = !!(acl.permissions & utils.CONSTS.ACCESS_GROUP_WRITE);
+                                } else {
+                                    // everybody
+                                    if (!(acl.permissions & utils.CONSTS.ACCESS_EVERY_RW)) {
+                                        continue;
+                                    }
+                                    acl.read  = !!(acl.permissions & utils.CONSTS.ACCESS_EVERY_READ);
+                                    acl.write = !!(acl.permissions & utils.CONSTS.ACCESS_EVERY_WRITE);
+                                }
+                            } else {
+                                // Check user rights
+                                if (!(acl.permissions & utils.CONSTS.ACCESS_USER_RW)) {
+                                    continue;
+                                }
+                                acl.read  = !!(acl.permissions & utils.CONSTS.ACCESS_USER_READ);
+                                acl.write = !!(acl.permissions & utils.CONSTS.ACCESS_USER_WRITE);
+                            }
+                        } else {
+                            acl.read  = true;
+                            acl.write = true;
+                        }
+                    }
+                } catch (e) {
+                    log.error(namespace + ' Cannot read permssions of  ' + objectsDir + id + '/' + name + _files[j] + ': ' + e);
+                }
+
+                res.push({
+                    file:       _files[j],
+                    stats:      stats,
+                    isDir:      stats.isDirectory(),
+                    acl:        acl,
+                    modifiedAt: fileOptions[id][name + _files[j]] ? fileOptions[id][name + _files[j]].modifiedAt : undefined,
+                    createdAt:  fileOptions[id][name + _files[j]] ? fileOptions[id][name + _files[j]].createdAt : undefined
+                });
+            }
+        }
+
+        if (typeof callback === 'function') {
+            setImmediate(function () {
+                callback(null, res);
+            });
+        }
+    }
+    this.readDir = function (id, name, options, callback) {
+        if (typeof options === 'function') {
+            callback = options;
+            options = null;
+        }
+        if (options && options.acl) {
+            options.acl = null;
+        }
+        if ((id === '' || id === '/') && name === '') {
+            // read root of xxx-data/files
+        } else {
+            const _path = utils.sanitizePath(id, name, callback);
+            if (!_path) return;
+            id = _path.id;
+            name = _path.name;
+        }
+
+        checkFileRights(id, name, options, utils.CONSTS.ACCESS_READ, (err, options) => {
+            if (err) {
+                if (typeof callback === 'function') callback(err);
+            } else {
+                if (!options.acl.file.list) {
+                    typeof callback === 'function' && callback(utils.ERRORS.ERROR_PERMISSION);
+                } else {
+                    return _readDir(id, name, options, callback);
+                }
+            }
+        });
+    };
+
+    function _rename(id, oldName, newName, _options, callback) {
+        try {
+            if (!fileOptions[id]) {
+                if (fs.existsSync(objectsDir + id + '/_data.json')) {
+                    fileOptions[id] = JSON.parse(fs.readFileSync(objectsDir + id + '/_data.json', 'utf8'));
+                } else {
+                    fileOptions[id] = {};
+                }
+            }
+            if (fileOptions[id][oldName]) {
+                const type = fileOptions[id][oldName];
+                delete fileOptions[id][oldName];
+                fileOptions[id][newName] = type;
+                fs.writeFileSync(objectsDir + id + '/_data.json', JSON.stringify(fileOptions[id]));
+            }
+            if (files[id] && files[id][oldName]) {
+                const data = files[id][oldName];
+                delete files[id][oldName];
+                files[id][newName] = data;
+            }
+            if (fs.existsSync(objectsDir + id + '/' + oldName)) {
+                fs.renameSync(objectsDir + id + '/' + oldName, objectsDir + id + '/' + newName);
+                if (typeof callback === 'function') callback();
+            } else {
+                if (typeof callback === 'function') callback(utils.ERRORS.ERROR_NOT_FOUND);
+            }
+        } catch (e) {
+            if (typeof callback === 'function') callback(e.message);
+        }
+    }
+    this.rename = function (id, oldName, newName, options, callback) {
+        if (typeof options === 'function') {
+            callback = options;
+            options = null;
+        }
+        if (options && options.acl) {
+            options.acl = null;
+        }
+        const _path = utils.sanitizePath(id, oldName, callback);
+        if (!_path) return;
+        id = _path.id;
+        oldName = _path.name;
+        if (newName[0] === '/') newName = newName.substring(1);
+
+        checkFileRights(id, oldName, options, utils.CONSTS.ACCESS_WRITE, (err, options) => {
+            if (err) {
+                if (typeof callback === 'function') callback(err);
+            } else {
+                if (!options.acl.file.write) {
+                    if (typeof callback === 'function') callback(utils.ERRORS.ERROR_PERMISSION);
+                } else {
+                    return _rename(id, oldName, newName, options, callback);
+                }
+            }
+        });
+    };
+
+    function _touch(id, name, options, callback) {
+        try {
+            if (!fileOptions[id]) {
+                if (fs.existsSync(objectsDir + id + '/_data.json')) {
+                    fileOptions[id] = JSON.parse(fs.readFileSync(objectsDir + id + '/_data.json', 'utf8'));
+                } else {
+                    fileOptions[id] = {};
+                }
+            }
+
+            const regEx = new RegExp(tools.pattern2RegEx(name));
+            const processed = [];
+            const now = Date.now();
+            let changed = false;
+            for (const f in fileOptions[id]) {
+                if (!fileOptions[id].hasOwnProperty(f)) continue;
+                if (regEx.test(f) && utils.checkFile(fileOptions[id][f], options, utils.CONSTS.ACCESS_WRITE)) {
+                    changed = true;
+                    // Check if file exists
+                    if (fs.existsSync(objectsDir + id + '/' + f)) {
+                        if (!fileOptions[id][f]) {
+                            fileOptions[id][f] = {};
+                            fileOptions[id][f].createdAt = now;
+                        }
+
+                        if (typeof fileOptions[id][f] !== 'object') {
+                            fileOptions[id][f] = {
+                                mimeType: fileOptions[id][f]
+                            };
+                        }
+
+                        if (!fileOptions[id][f].mimeType) {
+                            const pos = f.lastIndexOf('.');
+                            let ext = '';
+                            if (pos !== -1) ext = f.substring(pos);
+                            const mimeType = utils.getMimeType(ext);
+                            fileOptions[id][f].binary   = mimeType.isBinary;
+                            fileOptions[id][f].mimeType = mimeType.mimeType;
+                        }
+
+                        if (!fileOptions[id][f].acl) {
+                            fileOptions[id][f].acl = {
+                                owner:       (defaultNewAcl && defaultNewAcl.owner)      || utils.CONSTS.SYSTEM_ADMIN_USER,
+                                ownerGroup:  (defaultNewAcl && defaultNewAcl.ownerGroup) || utils.CONSTS.SYSTEM_ADMIN_GROUP,
+                                permissions: (defaultNewAcl && defaultNewAcl.file)       || (utils.CONSTS.ACCESS_USER_RW | utils.CONSTS.ACCESS_GROUP_READ | utils.CONSTS.ACCESS_EVERY_READ) // '0644'
+                            };
+                        }
+                        const fOp = fileOptions[id][f];
+                        fOp.modifiedAt = now;
+
+                        const stats = fs.statSync(objectsDir + id + '/' + f);
+                        const parts = f.split('/');
+                        const fileName = parts.pop();
+                        processed.push({
+                            path:       parts.join('/'),
+                            file:       fileName,
+                            stats:      stats,
+                            isDir:      stats.isDirectory(),
+                            acl:        fOp.acl || {},
+                            modifiedAt: fOp.modifiedAt,
+                            createdAt:  fOp.createdAt
+                        });
+                    } else {
+                        delete fileOptions[id][f];
+                    }
+                }
+            }
+
+            // Store dir description
+            if (changed) fs.writeFileSync(objectsDir + id + '/_data.json', JSON.stringify(fileOptions[id]));
+
+            if (typeof callback === 'function') callback(null, processed);
+        } catch (e) {
+            if (typeof callback === 'function') callback(e.message);
+        }
+    }
+    this.touch = function (id, name, options, callback) {
+        if (typeof options === 'function') {
+            callback = options;
+            options = null;
+        }
+        if (options && options.acl) {
+            options.acl = null;
+        }
+        const _path = utils.sanitizePath(id, name, callback);
+        if (!_path) return;
+        id = _path.id;
+        name = _path.name;
+
+        checkFileRights(id, null, options, utils.CONSTS.ACCESS_WRITE, (err, options) => {
+            if (err) {
+                if (typeof callback === 'function') callback(err);
+            } else {
+                return _touch(id, name, options, callback);
+            }
+        });
+    };
+
+    function _rm(id, name, options, callback) {
+        try {
+            if (!fileOptions[id]) {
+                if (fs.existsSync(objectsDir + id + '/_data.json')) {
+                    fileOptions[id] = JSON.parse(fs.readFileSync(objectsDir + id + '/_data.json', 'utf8'));
+                } else {
+                    fileOptions[id] = {};
+                }
+            }
+
+            const regEx = new RegExp(tools.pattern2RegEx(name));
+            const processed = [];
+            let changed = false;
+            const dirs = [];
+            for (const f in fileOptions[id]) {
+                if (!fileOptions[id].hasOwnProperty(f)) continue;
+                if (regEx.test(f) && utils.checkFile(fileOptions[id][f], options, utils.CONSTS.ACCESS_WRITE)) {
+                    let stat;
+                    if (fileOptions[id][f]) {
+                        changed = true;
+                        delete fileOptions[id][f];
+                    }
+                    if (files && files[id] && files[id][f]) {
+                        delete files[id][f];
+                    }
+                    if (fs.existsSync(objectsDir + id + '/' + f)) {
+                        stat = fs.statSync(objectsDir + id + '/' + f);
+
+                        if (stat.isDirectory()) {
+                            if (dirs.indexOf(f) === -1) dirs.push(f);
+                        } else {
+                            fs.unlinkSync(objectsDir + id + '/' + f);
+                        }
+                    }
+                    const parts = f.split('/');
+                    const fileName = parts.pop();
+                    const path = parts.join('/');
+                    if (dirs.indexOf(path) === -1) dirs.push(path);
+                    processed.push({
+                        path:       path,
+                        file:       fileName,
+                        isDir:      stat && stat.isDirectory()
+                    });
+                }
+            }
+
+            // try to delete directories
+            for (let d = 0; d < dirs.length; d++) {
+                try {
+                    const _files = fs.readdirSync(objectsDir + id + '/' + dirs[d]);
+
+                    if (_files.length) {
+                        console.log('Directory ' + id + '/' + dirs[d] + ' is not empty');
+                    } else {
+                        fs.rmdirSync(objectsDir + id + '/' + dirs[d]);
+                    }
+                } catch (e) {
+                    console.error('Cannot delete ' + id + '/' + dirs[d] + ': ' + e);
+                }
+            }
+
+            // Store dir description
+            if (changed) fs.writeFileSync(objectsDir + id + '/_data.json', JSON.stringify(fileOptions[id]));
+
+            if (typeof callback === 'function') callback(null, processed);
+        } catch (e) {
+            if (typeof callback === 'function') callback(e.message);
+        }
+    }
+    this.rm = function (id, name, options, callback) {
+        if (typeof options === 'function') {
+            callback = options;
+            options = null;
+        }
+        if (options && options.acl) {
+            options.acl = null;
+        }
+        const _path = utils.sanitizePath(id, name, callback);
+        if (!_path) return;
+        id = _path.id;
+        name = _path.name;
+
+        checkFileRights(id, null, options, utils.CONSTS.ACCESS_WRITE, (err, options) => {
+            if (err) {
+                if (typeof callback === 'function') callback(err);
+            } else {
+                if (!options.acl.file['delete']) {
+                    if (typeof callback === 'function') callback(utils.ERRORS.ERROR_PERMISSION);
+                } else {
+                    return _rm(id, name, options, callback);
+                }
+            }
+        });
+    };
+
+    function _mkdir(id, dirname, _options, callback) {
+        try {
+            if (!fileOptions[id]) {
+                if (fs.existsSync(objectsDir + id + '/_data.json')) {
+                    fileOptions[id] = JSON.parse(fs.readFileSync(objectsDir + id + '/_data.json', 'utf8'));
+                } else {
+                    fileOptions[id] = {};
+                }
+            }
+            if (!fs.existsSync(objectsDir + id + '/' + dirname)) {
+                fs.mkdirSync(objectsDir + id + '/' + dirname);
+                if (typeof callback === 'function') callback();
+            } else {
+                if (typeof callback === 'function') callback('Yet exists');
+            }
+        } catch (e) {
+            if (typeof callback === 'function') callback(e.message);
+        }
+    }
+    this.mkdir = function (id, dirname, options, callback) {
+        if (typeof options === 'function') {
+            callback = options;
+            options = null;
+        }
+        if (options && options.acl) {
+            options.acl = null;
+        }
+        const _path = utils.sanitizePath(id, dirname, callback);
+        if (!_path) return;
+        id = _path.id;
+        dirname = _path.name;
+
+        checkFileRights(id, dirname, options, utils.CONSTS.ACCESS_WRITE, (err, options) => {
+            if (err) {
+                if (typeof callback === 'function') callback(err);
+            } else {
+                if (!options.acl.file.write) {
+                    if (typeof callback === 'function') callback(utils.ERRORS.ERROR_PERMISSION);
+                } else {
+                    return _mkdir(id, dirname, options, callback);
+                }
+            }
+        });
+    };
+
+    function _chownFile(id, name, options, callback) {
+        try {
+            if (!fileOptions[id]) {
+                if (fs.existsSync(objectsDir + id + '/_data.json')) {
+                    try {
+                        fileOptions[id] = JSON.parse(fs.readFileSync(objectsDir + id + '/_data.json', 'binary'));
+                    } catch (e) {
+                        log.error(namespace + ' Cannot parse ' + objectsDir + id + '/_data.json: ' + e);
+                    }
+                } else {
+                    fileOptions[id] = {};
+                }
+            }
+
+            const regEx = new RegExp(tools.pattern2RegEx(name));
+            const processed = [];
+            let changed = false;
+            for (const f in fileOptions[id]) {
+                if (!fileOptions[id].hasOwnProperty(f)) continue;
+                if (regEx.test(f) && utils.checkFile(fileOptions[id][f], options, utils.CONSTS.ACCESS_WRITE)) {
+                    changed = true;
+                    if (typeof fileOptions[id][f] !== 'object') {
+                        fileOptions[id][f] = {
+                            mimeType: fileOptions[id][f]
+                        };
+                    }
+
+                    if (!fileOptions[id][f].acl) {
+                        fileOptions[id][f].acl = {
+                            owner:       (defaultNewAcl && defaultNewAcl.owner)      || utils.CONSTS.SYSTEM_ADMIN_USER,
+                            ownerGroup:  (defaultNewAcl && defaultNewAcl.ownerGroup) || utils.CONSTS.SYSTEM_ADMIN_GROUP,
+                            permissions: (defaultNewAcl && defaultNewAcl.file)       || (utils.CONSTS.ACCESS_USER_RW | utils.CONSTS.ACCESS_GROUP_READ | utils.CONSTS.ACCESS_EVERY_READ) // '0644'
+                        };
+                    }
+
+                    fileOptions[id][f].acl.owner      = options.owner;
+                    fileOptions[id][f].acl.ownerGroup = options.ownerGroup;
+
+                    if (fs.existsSync(objectsDir + id + '/' + f)) {
+                        const stats = fs.statSync(objectsDir + id + '/' + f);
+                        const acl = fileOptions[id][f];
+                        const parts = f.split('/');
+                        const fileName = parts.pop();
+                        processed.push({
+                            path:       parts.join('/'),
+                            file:       fileName,
+                            stats:      stats,
+                            isDir:      stats.isDirectory(),
+                            acl:        acl.acl || {},
+                            modifiedAt: fileOptions[id][f].modifiedAt,
+                            createdAt:  fileOptions[id][f].createdAt
+                        });
+                    }
+                }
+            }
+
+            // Store dir description
+            if (changed) fs.writeFileSync(objectsDir + id + '/_data.json', JSON.stringify(fileOptions[id]));
+            if (typeof callback === 'function') {
+                setImmediate(function () {
+                    callback(null, processed, id);
+                });
+            }
+        } catch (e) {
+            if (typeof callback === 'function') {
+                setImmediate(function () {
+                    callback(e.message);
+                });
+            }
+        }
+    }
+    this.chownFile = function (id, name, options, callback) {
+        if (typeof options === 'function') {
+            callback = options;
+            options = null;
+        }
+        options = options || {};
+        if (typeof options !== 'object') {
+            options = {owner: options};
+        }
+        options.acl = null;
+        const _path = utils.sanitizePath(id, name, callback);
+        if (!_path) return;
+        id = _path.id;
+        name = _path.name;
+
+        if (!options.ownerGroup && options.group) options.ownerGroup = options.group;
+        if (!options.owner      && options.user)  options.owner      = options.user;
+
+        if (!options.owner) {
+            log.error(namespace + ' user is not defined');
+            if (typeof callback === 'function') callback('invalid parameter');
+            return;
+        }
+
+        if (!options.ownerGroup) {
+            // get user group
+            this.getUserGroup(options.owner, (_user, groups /* , permissions */) => {
+                if (!groups || !groups[0]) {
+                    if (typeof callback === 'function') callback('user "' + options.owner + '" belongs to no group');
+                    return;
+                } else {
+                    options.ownerGroup = groups[0];
+                }
+                this.chownFile(id, name, options, callback);
+            });
+            return;
+        }
+
+        checkFileRights(id, null, options, utils.CONSTS.ACCESS_WRITE, (err, options) => {
+            if (err) {
+                if (typeof callback === 'function') callback(err);
+            } else {
+                if (!options.acl.file.write) {
+                    if (typeof callback === 'function') callback(utils.ERRORS.ERROR_PERMISSION);
+                } else {
+                    return _chownFile(id, name, options, callback);
+                }
+            }
+        });
+    };
+
+    function _chmodFile(id, name, options, callback) {
+        try {
+            if (!fileOptions[id]) {
+                if (fs.existsSync(objectsDir + id + '/_data.json')) {
+                    try {
+                        fileOptions[id] = JSON.parse(fs.readFileSync(objectsDir + id + '/_data.json', 'binary'));
+                    } catch (e) {
+                        log.error(namespace + ' Cannot parse ' + objectsDir + id + '/_data.json: ' + e);
+                    }
+                } else {
+                    fileOptions[id] = {};
+                }
+            }
+
+            const regEx = new RegExp(tools.pattern2RegEx(name));
+            const processed = [];
+            let changed = false;
+            for (const f in fileOptions[id]) {
+                if (!fileOptions[id].hasOwnProperty(f)) continue;
+                if (regEx.test(f) && utils.checkFile(fileOptions[id][f], options, utils.CONSTS.ACCESS_WRITE)) {
+                    changed = true;
+                    if (typeof fileOptions[id][f] !== 'object') {
+                        fileOptions[id][f] = {
+                            mimeType: fileOptions[id][f]
+                        };
+                    }
+
+                    if (!fileOptions[id][f].acl) {
+                        fileOptions[id][f].acl = {
+                            owner:       (defaultNewAcl && defaultNewAcl.owner)      || utils.CONSTS.SYSTEM_ADMIN_USER,
+                            ownerGroup:  (defaultNewAcl && defaultNewAcl.ownerGroup) || utils.CONSTS.SYSTEM_ADMIN_GROUP,
+                            permissions: (defaultNewAcl && defaultNewAcl.file)       || (utils.CONSTS.ACCESS_USER_RW | utils.CONSTS.ACCESS_GROUP_READ | utils.CONSTS.ACCESS_EVERY_READ) // '0644'
+                        };
+                    }
+
+                    fileOptions[id][f].acl.permissions = options.mode;
+                    if (fs.existsSync(objectsDir + id + '/' + f)) {
+                        const stats = fs.statSync(objectsDir + id + '/' + f);
+                        const acl = fileOptions[id][f];
+                        const parts = f.split('/');
+                        const fileName = parts.pop();
+                        processed.push({
+                            path:       parts.join('/'),
+                            file:       fileName,
+                            stats:      stats,
+                            isDir:      stats.isDirectory(),
+                            acl:        acl.acl || {},
+                            modifiedAt: acl.modifiedAt,
+                            createdAt:  acl.createdAt
+                        });
+                    }
+                }
+            }
+
+            // Store dir description
+            if (changed) fs.writeFileSync(objectsDir + id + '/_data.json', JSON.stringify(fileOptions[id]));
+            if (typeof callback === 'function') {
+                setImmediate(() => callback(null, processed, id));
+            }
+        } catch (e) {
+            if (typeof callback === 'function') {
+                setImmediate(() => callback(e.message));
+            }
+        }
+    }
+    this.chmodFile = function (id, name, options, callback) {
+        if (typeof options === 'function') {
+            callback = options;
+            options = null;
+        }
+        options = options || {};
+        options.acl = null;
+
+        const _path = utils.sanitizePath(id, name, callback);
+        if (!_path) return;
+        id = _path.id;
+        name = _path.name;
+
+        if (typeof options !== 'object') {
+            options = {mode: options};
+        }
+
+        if (options.mode === undefined) {
+            log.error(namespace + ' mode is not defined');
+            if (typeof callback === 'function') callback('invalid parameter');
+            return;
+        } else if (typeof options.mode === 'string') {
+            options.mode = parseInt(options.mode, 16);
+        }
+
+        checkFileRights(id, null, options, utils.CONSTS.ACCESS_WRITE, (err, options) => {
+            if (err) {
+                if (typeof callback === 'function') callback(err);
+            } else {
+                if (!options.acl.file.write) {
+                    if (typeof callback === 'function') callback(utils.ERRORS.ERROR_PERMISSION);
+                } else {
+                    return _chmodFile(id, name, options, callback);
+                }
+            }
+        });
+    };
+
+    function _enableFileCache(enabled, _options, callback) {
+        if (settings.connection.noFileCache !== enabled) {
+            settings.connection.noFileCache = !!enabled;
+            if (!settings.connection.noFileCache) {
+                // clear cache
+                files = {};
+            }
+        }
+        if (typeof callback === 'function') {
+            setImmediate(() => callback(null, settings.connection.noFileCache));
+        }
+    }
+    this.enableFileCache = function (enabled, options, callback) {
+        if (typeof options === 'function') {
+            callback = options;
+            options = null;
+        }
+
+        if (options && options.acl) {
+            options.acl = null;
+        }
+
+        utils.checkObjectRights(that, null, null, options, utils.CONSTS.ACCESS_WRITE, (err, options) => {
+            if (err) {
+                if (typeof callback === 'function') callback(err);
+            } else {
+                return _enableFileCache(enabled, options, callback);
+            }
+        });
+    };
+
+    // -------------- OBJECT FUNCTIONS -------------------------------------------
+    function clone(obj) {
+        if (obj === null || obj === undefined || typeof obj !== 'object') {
+            return obj;
+        }
+
+        const temp = obj.constructor(); // changed
+
+        for (const key in obj) {
+            if (obj.hasOwnProperty(key)) {
+                temp[key] = clone(obj[key]);
+            }
+        }
+        return temp;
+    }
+
+    function deleteOldBackupFiles() {
+        // delete files only if settings.backupNumber is not 0
+        const files = fs.readdirSync(backupDir);
+        files.sort();
+        const limit = Date.now() - settings.backup.hours * 3600000;
+
+        for (let f = files.length - 1; f >= 0; f--) {
+            if (!files[f].match(/_objects.json.gz$/)) {
+                files.splice(f, 1);
+            }
+        }
+
+        while (files.length > settings.backup.files) {
+            const file = files.shift();
+            // extract time
+            const ms = new Date(file.substring(0, 10) + ' ' + file.substring(11, 16).replace('-', ':') + ':00').getTime();
+            if (limit > ms) {
+                try {
+                    fs.unlinkSync(backupDir + file);
+                } catch (e) {
+                    log.error(`Cannot delete file "${backupDir + file}: ${JSON.stringify(e)}`);
+                }
+            }
+        }
+    }
+
+    function getTimeStr(date) {
+        const dateObj = new Date(date);
+
+        let text = dateObj.getFullYear().toString() + '-';
+        let v = dateObj.getMonth() + 1;
+        if (v < 10) text += '0';
+        text += v.toString() + '-';
+
+        v = dateObj.getDate();
+        if (v < 10) text += '0';
+        text += v.toString() + '_';
+
+        v = dateObj.getHours();
+        if (v < 10) text += '0';
+        text += v.toString() + '-';
+
+        v = dateObj.getMinutes();
+        if (v < 10) text += '0';
+        text += v.toString();
+
+        return text;
+    }
+
+    function saveConfig() {
+        if (fs.existsSync(objectsName)) {
+            const old = fs.readFileSync(objectsName);
+            fs.writeFileSync(objectsName + '.bak', old);
+        }
+        try {
+            const actual = JSON.stringify(objects);
+            fs.writeFileSync(objectsName, actual);
+
+            if (!settings.backup.disabled) {
+                // save files for the last x hours
+                const now = Date.now();
+
+                // makes backups only if settings.backupInterval is not 0
+                if (settings.backup.period && (!lastSave || now - lastSave > settings.backup.period)) {
+                    lastSave = now;
+                    const backFileName = backupDir + getTimeStr(now) + '_objects.json.gz';
+
+                    if (!fs.existsSync(backFileName)) {
+                        zlib = zlib || require('zlib');
+                        const output = fs.createWriteStream(backFileName);
+                        const compress = zlib.createGzip();
+                        /* The following line will pipe everything written into compress to the file stream */
+                        compress.pipe(output);
+                        /* Since we're piped through the file stream, the following line will do:
+                           'Hello World!'->gzip compression->file which is the desired effect */
+                        compress.write(actual);
+                        compress.end();
+
+                        // analyse older files
+                        deleteOldBackupFiles();
+                    }
+                }
+            }
+        } catch (e) {
+            log.error(namespace + ' Cannot save file ' + objectsName + ': ' + e);
+        }
+        if (configTimer) {
+            clearTimeout(configTimer);
+            configTimer = null;
+        }
+    }
+
+    function subscribe(socket, type, pattern, options) {
+        socket._subscribe = socket._subscribe || {};
+        const s = socket._subscribe[type] = socket._subscribe[type] || [];
+        if (pattern instanceof Array) {
+            pattern.forEach(pattern => {
+                for (let i = 0; i < s.length; i++) {
+                    if (s[i].pattern === pattern) return;
+                }
+
+                s.push({pattern: pattern, regex: new RegExp(tools.pattern2RegEx(pattern)), options: options});
+            });
+        } else {
+            for (let i = 0; i < s.length; i++) {
+                if (s[i].pattern === pattern) return;
+            }
+
+            s.push({pattern: pattern, regex: new RegExp(tools.pattern2RegEx(pattern)), options: options});
+        }
+    }
+
+    function unsubscribe(socket, type, pattern /*, options */) {
+        if (!socket._subscribe || !socket._subscribe[type]) return;
+        const s = socket._subscribe[type];
+        if (pattern instanceof Array) {
+            pattern.forEach(pattern => {
+                for (let i = 0; i < s.length; i++) {
+                    if (s[i].pattern === pattern) {
+                        s.splice(i, 1);
+                        return;
+                    }
+                }
+            });
+        } else {
+            for (let i = 0; i < s.length; i++) {
+                if (s[i].pattern === pattern) {
+                    s.splice(i, 1);
+                    return;
+                }
+            }
+        }
+    }
+
+    function publish(socket, type, id, obj) {
+        if (!socket._subscribe || !socket._subscribe[type]) return;
+        const s = socket._subscribe[type];
+        for (let i = 0; i < s.length; i++) {
+            if (s[i].regex.test(id)) {
+                socket.emit('message', s[i].pattern, id, obj);
+                return;
+            }
+        }
+    }
+
+    function publishAll(type, id, obj) {
+        if (id === undefined) {
+            console.log('Problem');
+        }
+
+        const clients = server.io.sockets.connected;
+
+        for (const i in clients) {
+            if (clients.hasOwnProperty(i)) {
+                publish(clients[i], type, id, obj);
+            }
+        }
+
+        if (change && that._subscribe && that._subscribe[type]) {
+            for (let j = 0; j < that._subscribe[type].length; j++) {
+                if (that._subscribe[type][j].regex.test(id)) {
+                    setImmediate(change, id, obj);
+                    break;
+                }
+            }
+        }
+    }
+
+    function _subscribeConfig(pattern, options, callback) {
+        subscribe(this, 'objects', pattern, options);
+        if (typeof callback === 'function') {
+            setImmediate(() => callback());
+        }
+    }
+
+    this.subscribeConfig = function (pattern, options, callback) { // Do not use => here
+        const socket = this;
+
+        if (typeof options === 'function') {
+            callback = options;
+            options = null;
+        }
+
+        utils.checkObjectRights(that, null, null, options, utils.CONSTS.ACCESS_LIST, (err, options) => {
+            if (err) {
+                if (typeof callback === 'function') callback(err);
+            } else {
+                return _subscribeConfig.call(socket, pattern, options, callback);
+            }
+        });
+    };
+    this.subscribe   = this.subscribeConfig;
+
+    function _unsubscribeConfig(pattern, _options, callback) {
+        unsubscribe(this, 'objects', pattern);
+        // ignore options => unsubscribe may everyone
+        if (typeof callback === 'function') {
+            setImmediate(() => callback());
+        }
+    }
+    this.unsubscribeConfig = function (pattern, options, callback) { // Do not use => here
+        const socket = this;
+
+        if (typeof options === 'function') {
+            callback = options;
+            options = null;
+        }
+
+        utils.checkObjectRights(that, null, null, options, utils.CONSTS.ACCESS_LIST, (err, options) => {
+            if (err) {
+                if (typeof callback === 'function')callback(err);
+            } else {
+                return _unsubscribeConfig.call(socket, pattern, options, callback);
+            }
+        });
+    };
+    this.unsubscribe = this.unsubscribeConfig;
+
+    function _chownObject(pattern, options, callback) {
+        that.getConfigKeys(pattern, options, (err, keys) => {
+            if (err) {
+                if (typeof callback === 'function') callback(err);
+                return;
+            }
+            const list = [];
+            for (let k = 0; k < keys.length; k++) {
+                if (!utils.checkObject(objects[keys[k]], options, utils.CONSTS.ACCESS_WRITE)) continue;
+                if (!objects[keys[k]].acl) {
+                    objects[keys[k]].acl = {
+                        owner:      (defaultNewAcl && defaultNewAcl.owner)      || utils.CONSTS.SYSTEM_ADMIN_USER,
+                        ownerGroup: (defaultNewAcl && defaultNewAcl.ownerGroup) || utils.CONSTS.SYSTEM_ADMIN_GROUP,
+                        object:     (defaultNewAcl && defaultNewAcl.object)     || (utils.CONSTS.ACCESS_USER_RW | utils.CONSTS.ACCESS_GROUP_READ | utils.CONSTS.ACCESS_EVERY_READ) // '0644'
+                    };
+                    if (objects[keys[k]].type === 'state') {
+                        objects[keys[k]].acl.state = (defaultNewAcl && defaultNewAcl.state) || (utils.CONSTS.ACCESS_USER_RW | utils.CONSTS.ACCESS_GROUP_READ | utils.CONSTS.ACCESS_EVERY_READ); // '0644'
+                    }
+                }
+                objects[keys[k]].acl.owner      = options.owner;
+                objects[keys[k]].acl.ownerGroup = options.ownerGroup;
+                list.push(JSON.parse(JSON.stringify(objects[keys[k]])));
+            }
+            if (typeof callback === 'function') callback(null, list);
+            if (!configTimer) configTimer = setTimeout(saveConfig, 5000);
+        });
+    }
+    this.chownObject = (pattern, options, callback) => {
+        if (typeof options === 'function') {
+            callback = options;
+            options = null;
+        }
+        options = options || {};
+        options.acl = null;
+
+        if (typeof options !== 'object') {
+            options = {owner: options};
+        }
+
+        if (!options.ownerGroup && options.group) options.ownerGroup = options.group;
+        if (!options.owner && options.user)  options.owner = options.user;
+
+        if (!options.owner) {
+            log.error(namespace + ' user is not defined');
+            if (typeof callback === 'function') callback('invalid parameter');
+            return;
+        }
+
+        if (!options.ownerGroup) {
+            // get user group
+            this.getUserGroup(options.owner, (_user, groups /* , permissions*/) => {
+                if (!groups || !groups[0]) {
+                    if (typeof callback === 'function') callback('user "' + options.owner + '" belongs to no group');
+                    return;
+                } else {
+                    options.ownerGroup = groups[0];
+                }
+                this.chownObject(pattern, options, callback);
+            });
+            return;
+        }
+
+        utils.checkObjectRights(that, null, null, options, utils.CONSTS.ACCESS_WRITE, (err, options) => {
+            if (err) {
+                if (typeof callback === 'function') callback(err);
+            } else {
+                if (!options.acl.object || !options.acl.object.write) {
+                    if (typeof callback === 'function') callback(utils.ERRORS.ERROR_PERMISSION);
+                } else {
+                    return _chownObject(pattern, options, callback);
+                }
+            }
+        });
+    };
+
+    function _chmodObject(pattern, options, callback) {
+        that.getConfigKeys(pattern, options, (err, keys) => {
+            if (err) {
+                if (typeof callback === 'function') callback(err);
+                return;
+            }
+            const list = [];
+            for (let k = 0; k < keys.length; k++) {
+                if (!utils.checkObject(objects[keys[k]], options, utils.CONSTS.ACCESS_WRITE)) continue;
+                if (!objects[keys[k]].acl) {
+                    objects[keys[k]].acl = {
+                        owner:      (defaultNewAcl && defaultNewAcl.owner)      || utils.CONSTS.SYSTEM_ADMIN_USER,
+                        ownerGroup: (defaultNewAcl && defaultNewAcl.ownerGroup) || utils.CONSTS.SYSTEM_ADMIN_GROUP,
+                        object:     (defaultNewAcl && defaultNewAcl.object)     || (utils.CONSTS.ACCESS_USER_RW | utils.CONSTS.ACCESS_GROUP_READ | utils.CONSTS.ACCESS_EVERY_READ) // '0644'
+                    };
+                    if (objects[keys[k]].type === 'state') {
+                        objects[keys[k]].acl.state = (defaultNewAcl && defaultNewAcl.state) || (utils.CONSTS.ACCESS_USER_RW | utils.CONSTS.ACCESS_GROUP_READ | utils.CONSTS.ACCESS_EVERY_READ); // '0644'
+                    }
+                }
+                if (options.object !== undefined) objects[keys[k]].acl.object = options.object;
+                if (options.state  !== undefined) objects[keys[k]].acl.state  = options.state;
+                list.push(JSON.parse(JSON.stringify(objects[keys[k]])));
+            }
+            if (typeof callback === 'function') callback(null, list);
+            if (!configTimer) configTimer = setTimeout(saveConfig, 5000);
+        });
+    }
+    this.chmodObject = (pattern, options, callback) => {
+        if (typeof options === 'function') {
+            callback = options;
+            options = null;
+        }
+
+        options = options || {};
+        options.acl = null;
+
+        if (typeof options !== 'object') {
+            options = {object: options};
+        }
+
+        if (options.mode && !options.object) options.object = options.mode;
+
+        if (options.object === undefined) {
+            log.error(namespace + ' mode is not defined');
+            if (typeof callback === 'function') callback('invalid parameter');
+            return;
+        } else if (typeof options.mode === 'string') {
+            options.mode = parseInt(options.mode, 16);
+        }
+
+        utils.checkObjectRights(that, null, null, options, utils.CONSTS.ACCESS_WRITE, (err, options) => {
+            if (err) {
+                if (typeof callback === 'function') callback(err);
+            } else {
+                if (!options.acl.file.write) {
+                    if (typeof callback === 'function') callback(utils.ERRORS.ERROR_PERMISSION);
+                } else {
+                    return _chmodObject(pattern, options, callback);
+                }
+            }
+        });
+    };
+
+    function _getObject(id, _options, callback) {
+        const obj = clone(objects[id]);
+        setImmediate(callback, null, obj);
+    }
+    this.getObject = function (id, options, callback) {
+        if (typeof options === 'function') {
+            callback = options;
+            options = null;
+        }
+        if (!callback) {
+            return new Promise((resolve, reject) => {
+                this.getObject(id, options, (err, obj) => {
+                    if (err) {
+                        reject(err);
+                    } else {
+                        resolve(obj);
+                    }
+                });
+            });
+        }
+
+        if (typeof callback === 'function') {
+            if (options && options.acl) {
+                options.acl = null;
+            }
+            utils.checkObjectRights(that, id, objects[id], options, utils.CONSTS.ACCESS_READ, (err, options) => {
+                if (err) {
+                    if (typeof callback === 'function') callback(err);
+                } else {
+                    return _getObject(id, options, callback);
+                }
+            });
+        }
+    };
+
+    this.getObjectAsync = function (id, options) {
+        return new Promise((resolve, reject) => {
+            this.getObject(id, options, (err, obj) => {
+                if (err) {
+                    reject(err);
+                } else {
+                    resolve(obj);
+                }
+            });
+        });
+    };
+
+    function _getKeys(pattern, options, callback, _dontModify) {
+        const r = new RegExp(tools.pattern2RegEx(pattern));
+        const result = [];
+        for (const id in objects) {
+            if (!objects.hasOwnProperty(id)) continue;
+            if (r.test(id) && utils.checkObject(objects[id], options, utils.CONSTS.ACCESS_LIST)) {
+                result.push(id);
+            }
+        }
+        result.sort();
+        if (typeof callback === 'function') {
+            setImmediate(callback, null, result);
+        }
+    }
+    this.getKeys = function (pattern, options, callback, dontModify) {
+        if (typeof options === 'function') {
+            callback = options;
+            options = null;
+        }
+
+        if (!callback) {
+            return new Promise((resolve, reject) => {
+                this.getKeys(pattern, options, (err, obj) => {
+                    if (err) {
+                        reject(err);
+                    } else {
+                        resolve(obj);
+                    }
+                }, dontModify);
+            });
+        }
+
+        if (options && options.acl) options.acl = null;
+        utils.checkObjectRights(that, null, null, options, utils.CONSTS.ACCESS_LIST, (err, options) => {
+            if (err) {
+                if (typeof callback === 'function') callback(err);
+            } else {
+                return _getKeys(pattern, options, callback, dontModify);
+            }
+        });
+    };
+    this.getConfigKeys = this.getKeys;
+
+    function _getObjects(keys, options, callback, _dontModify) {
+        if (!keys) {
+            if (typeof callback === 'function') callback('no keys', null);
+            return;
+        }
+        if (!keys.length) {
+            if (typeof callback === 'function') callback(null, []);
+            return;
+        }
+        const result = [];
+        for (let i = 0; i < keys.length; i++) {
+            if (utils.checkObject(objects[keys[i]], options, utils.CONSTS.ACCESS_READ)) {
+                result.push(clone(objects[keys[i]]));
+            } else {
+                result.push({error: utils.ERRORS.ERROR_PERMISSION});
+            }
+        }
+        if (typeof callback === 'function') {
+            setImmediate(callback, null, result);
+        }
+    }
+    this.getObjects = function (keys, options, callback, dontModify) {
+        if (typeof options === 'function') {
+            callback = options;
+            options = null;
+        }
+        if (!callback) {
+            return new Promise((resolve, reject) => {
+                this.getObjects(keys, options, (err, objs) => {
+                    if (err) {
+                        reject(err);
+                    } else {
+                        resolve(objs);
+                    }
+                }, dontModify);
+            });
+        }
+
+        if (options && options.acl) options.acl = null;
+        if (typeof callback === 'function') {
+            utils.checkObjectRights(that, null, null, options, utils.CONSTS.ACCESS_READ, (err, options) => {
+                if (err) {
+                    if (typeof callback === 'function') callback(err);
+                } else {
+                    return _getObjects(keys, options, callback, dontModify);
+                }
+            });
+        }
+    };
+
+    function _getObjectsByPattern(pattern, options, callback) {
+        const r = new RegExp(tools.pattern2RegEx(pattern));
+        const keys = [];
+        for (const id in objects) {
+            if (!objects.hasOwnProperty(id)) continue;
+            if (r.test(id) && utils.checkObject(objects[id], options, utils.CONSTS.ACCESS_READ)) {
+                keys.push(id);
+            }
+        }
+        keys.sort();
+        const result = [];
+        for (let i = 0; i < keys.length; i++) {
+            result.push(JSON.parse(JSON.stringify(objects[keys[i]])));
+        }
+        if (typeof callback === 'function') {
+            setImmediate(callback, null, result);
+        }
+    }
+    this.getObjectsByPattern = (pattern, options, callback) => {
+        if (typeof options === 'function') {
+            callback = options;
+            options = null;
+        }
+        if (!callback) {
+            return new Promise((resolve, reject) => {
+                this.getObjectsByPattern(pattern, options, (err, obj) => {
+                    if (err) {
+                        reject(err);
+                    } else {
+                        resolve(obj);
+                    }
+                });
+            });
+        }
+        if (options && options.acl) options.acl = null;
+        if (typeof callback === 'function') {
+            utils.checkObjectRights(that, null, null, options, utils.CONSTS.ACCESS_READ, (err, options) => {
+                if (err) {
+                    if (typeof callback === 'function') callback(err);
+                } else {
+                    return _getObjectsByPattern(pattern, options, callback);
+                }
+            });
+        }
+    };
+
+    function _setObject(id, obj, options, callback) {
+        if (!id || utils.regCheckId.test(id)) {
+            if (typeof callback === 'function') {
+                callback(`Invalid ID: ${id}`);
+            }
+            return;
+        }
+
+        if (!obj) {
+            log.error(namespace + ' setObject: Argument object is null');
+            if (typeof callback === 'function') {
+                callback('obj is null');
+            }
+            return;
+        }
+
+        obj._id = id;
+
+        if (id === 'system.config' && obj && obj.common && objects[id] && objects[id].common && JSON.stringify(obj.common.defaultNewAcl) !== JSON.stringify(objects[id].common.defaultNewAcl)) {
+            objects[id] = obj;
+            return setDefaultAcl(() => that.setObject(id, obj, options, callback));
+        }
+
+        if (!tools.checkNonEditable(objects[id], obj)) {
+            if (typeof callback === 'function') {
+                callback('Invalid password for update of vendor information');
+            }
+            return;
+        }
+
+        // do not delete common settings, like "history" or "mobile". It can be erased only with "null"
+        if (objects[id] && objects[id].common) {
+            for (let i = 0; i < preserveSettings.length; i++) {
+                // remove settings if desired
+                if (obj.common && obj.common[preserveSettings[i]] === null) {
+                    delete obj.common[preserveSettings[i]];
+                    continue;
+                }
+
+                if (objects[id].common[preserveSettings[i]] !== undefined && (!obj.common || obj.common[preserveSettings[i]] === undefined)) {
+                    if (!obj.common) obj.common = {};
+                    obj.common[preserveSettings[i]] = objects[id].common[preserveSettings[i]];
+                }
+            }
+        }
+
+        if (objects[id] && objects[id].acl && !obj.acl) {
+            obj.acl = objects[id].acl;
+        }
+
+        // add user default rights
+        if (defaultNewAcl && !obj.acl) {
+            obj.acl = JSON.parse(JSON.stringify(defaultNewAcl));
+            delete obj.acl.file;
+            if (obj.type !== 'state') {
+                delete obj.acl.state;
+            }
+            if (options.owner) {
+                obj.acl.owner = options.owner;
+
+                if (!options.ownerGroup) {
+                    obj.acl.ownerGroup = null;
+                    that.getUserGroup(options.owner, (_user, groups /* , permissions */) => {
+                        if (!groups || !groups[0]) {
+                            options.ownerGroup = (defaultNewAcl && defaultNewAcl.ownerGroup) || utils.CONSTS.SYSTEM_ADMIN_GROUP;
+                        } else {
+                            options.ownerGroup = groups[0];
+                        }
+                        _setObject(id, obj, options, callback);
+                    });
+                    return;
+                }
+            }
+        }
+        if (defaultNewAcl && obj.acl && !obj.acl.ownerGroup && options.ownerGroup) {
+            obj.acl.ownerGroup = options.ownerGroup;
+        }
+
+        objects[id] = JSON.parse(JSON.stringify(obj));
+        publishAll('objects', id, obj);
+        if (typeof callback === 'function') {
+            setImmediate(callback, null, {id: id});
+        }
+        if (!configTimer) {
+            configTimer = setTimeout(saveConfig, 5000);
+        }
+    }
+
+    /**
+     * set anew or update object
+     *
+     * This function writes the object into DB
+     *
+     * @alias setObject
+     * @memberof objectsInMemServer
+     * @param {string} id ID of the object
+     * @param {object} obj
+     * @param {object} options options for access control are optional
+     * @param {function} callback return function
+     */
+    this.setObject = function (id, obj, options, callback) {
+        if (typeof options === 'function') {
+            callback = options;
+            options = null;
+        }
+        if (!callback) {
+            return new Promise((resolve, reject) => {
+                this.setObject(id, obj, options, (err, res) => {
+                    if (err) {
+                        reject(err);
+                    } else {
+                        resolve(res);
+                    }
+                });
+            });
+        }
+        if (options && options.acl) options.acl = null;
+
+        utils.checkObjectRights(that, id, objects[id], options, utils.CONSTS.ACCESS_WRITE, (err, options) => {
+            if (err) {
+                if (typeof callback === 'function') {
+                    callback(err);
+                }
+            } else {
+                return _setObject(id, obj, options, callback);
+            }
+        });
+    };
+
+    this.setObjectAsync = (id, obj, options) => {
+        return new Promise((resolve, reject) => {
+            this.setObject(id, obj, options, (err, res) => {
+                if (err) {
+                    reject(err);
+                } else {
+                    resolve(res);
+                }
+            });
+        });
+    };
+
+    function _delObject(id, _options, callback) {
+        if (objects[id]) {
+            if (objects[id].common && objects[id].common.dontDelete) {
+                if (typeof callback === 'function') {
+                    setImmediate(callback, 'Object is marked as non deletable');
+                }
+                return;
+            }
+
+            delete objects[id];
+            publishAll('objects', id, null);
+            if (typeof callback === 'function') {
+                setImmediate(callback, null);
+            }
+            if (!configTimer) {
+                configTimer = setTimeout(saveConfig, 5000);
+            }
+        } else {
+            if (typeof callback === 'function') {
+                setImmediate(callback, utils.ERRORS.ERROR_NOT_FOUND);
+            }
+        }
+    }
+    this.delObject = function (id, options, callback) {
+        if (typeof options === 'function') {
+            callback = options;
+            options = null;
+        }
+        if (!callback) {
+            return new Promise((resolve, reject) => {
+                this.delObject(id, options, (err, obj) => {
+                    if (err) {
+                        reject(err);
+                    } else {
+                        resolve(obj);
+                    }
+                });
+            });
+        }
+
+        if (options && options.acl) options.acl = null;
+        utils.checkObjectRights(that, id, objects[id], options, utils.CONSTS.ACCESS_DELETE, (err, options) => {
+            if (err) {
+                if (typeof callback === 'function') callback(err);
+            } else {
+                return _delObject(id, options, callback);
+            }
+        });
+    };
+
+    this.delObjectAsync = function (id, options) {
+        return new Promise((resolve, reject) => {
+            this.delObject(id, options, err => {
+                if (err) {
+                    reject(err);
+                } else {
+                    resolve();
+                }
+            });
+        });
+    };
+
+    function _applyView(func, params, options, callback) {
+        const result = {
+            rows: []
+        };
+
+        // eslint-disable-next-line no-unused-vars
+        function _emit_(id, obj) {
+            result.rows.push({id: id, value: obj});
+        }
+
+        const f = eval('(' + func.map.replace(/emit/g, '_emit_') + ')');
+
+        for (const id in objects) {
+            if (!objects.hasOwnProperty(id)) continue;
+            if (params) {
+                if (params.startkey && id < params.startkey) continue;
+                if (params.endkey   && id > params.endkey)   continue;
+            }
+            if (objects[id]) {
+                if (!utils.checkObject(objects[id], options, utils.CONSTS.ACCESS_READ)) continue;
+                try {
+                    f(objects[id]);
+                } catch (e) {
+                    console.log('Cannot execute map: ' + e.message);
+
+                }
+            }
+        }
+        // Calculate max
+        if (func.reduce === '_stats') {
+            let max = null;
+            for (let i = 0; i < result.rows.length; i++) {
+                if (max === null || result.rows[i].value > max) {
+                    max = result.rows[i].value;
+                }
+            }
+            if (max !== null) {
+                result.rows = [{id: '_stats', value: {max: max}}];
+            } else {
+                result.rows = [];
+            }
+        }
+
+        callback(null, result);
+    }
+    this._applyView = function (func, params, options, callback) {
+        if (typeof options === 'function') {
+            callback = options;
+            options = null;
+        }
+        if (!callback) {
+            return new Promise((resolve, reject) => {
+                this._applyView(func, params, options, (err, obj) => {
+                    if (err) {
+                        reject(err);
+                    } else {
+                        resolve(obj);
+                    }
+                });
+            });
+        }
+
+        if (options && options.acl) options.acl = null;
+
+        if (typeof callback === 'function') {
+            utils.checkObjectRights(that, null, null, options, utils.CONSTS.ACCESS_LIST, (err, options) => {
+                if (err) {
+                    if (typeof callback === 'function') callback(err);
+                } else {
+                    return _applyView(func, params, options, callback);
+                }
+            });
+        }
+    };
+
+    function _getObjectView(design, search, params, options, callback) {
+        if (objects['_design/' + design]) {
+            if (objects['_design/' + design].views && objects['_design/' + design].views[search]) {
+                _applyView(objects['_design/' + design].views[search], params, options, callback);
+            } else {
+                console.log('Cannot find search "' + search + '" in "' + design + '"');
+                callback({status_code: 404, status_text: 'Cannot find search "' + search + '" in "' + design + '"'});
+            }
+        } else {
+            console.log('Cannot find view "' + design + '"');
+            callback({status_code: 404, status_text: 'Cannot find view "' + design + '"'});
+        }
+    }
+    this.getObjectView = function (design, search, params, options, callback) {
+        if (typeof options === 'function') {
+            callback = options;
+            options = null;
+        }
+        if (!callback) {
+            return new Promise((resolve, reject) => {
+                this.getObjectView(design, search, params, options, (err, obj) => {
+                    if (err) {
+                        reject(err);
+                    } else {
+                        resolve(obj);
+                    }
+                });
+            });
+        }
+
+        if (options && options.acl) options.acl = null;
+
+        if (typeof callback === 'function') {
+            utils.checkObjectRights(that, null, null, options, utils.CONSTS.ACCESS_LIST, (err, options) => {
+                if (err) {
+                    if (typeof callback === 'function') callback(err);
+                } else {
+                    return _getObjectView(design, search, params, options, callback);
+                }
+            });
+        }
+    };
+
+    function _getObjectList(params, options, callback) {
+        // return rows with id and doc
+        const result = {
+            rows: []
+        };
+
+        for (const id in objects) {
+            if (!utils.checkObject(objects[id], options, utils.CONSTS.ACCESS_READ)) continue;
+            if (params) {
+                if (params.startkey && id < params.startkey) continue;
+                if (params.endkey   && id > params.endkey)   continue;
+                if (!params.include_docs && id[0] === '_')   continue;
+            }
+            const obj = {id: id, value: clone(objects[id])};
+            obj.doc = obj.value;
+
+            if (options.sorted) {
+                // insert sorted
+                if (!result.rows.length) {
+                    result.rows.push(obj);
+                } else if (obj.id <= result.rows[0].id) {
+                    result.rows.unshift(obj);
+                } else if (obj.id >= result.rows[result.rows.length - 1].id) {
+                    result.rows.push(obj);
+                } else {
+                    for (let t = 1; t < result.rows.length; t++) {
+                        if (obj.id > result.rows[t - 1].id && obj.id <= result.rows[t].id) {
+                            result.rows.splice(t, 0, obj);
+                            break;
+                        }
+                    }
+                }
+            } else {
+                result.rows.push(obj);
+            }
+        }
+        callback(null, result);
+    }
+    this.getObjectList = function (params, options, callback) {
+        if (typeof options === 'function') {
+            callback = options;
+            options = null;
+        }
+        if (!callback) {
+            return new Promise((resolve, reject) => {
+                this.getObjectList(params, options, (err, obj) => {
+                    if (err) {
+                        reject(err);
+                    } else {
+                        resolve(obj);
+                    }
+                });
+            });
+        }
+
+        if (options && options.acl) options.acl = null;
+
+        if (typeof callback === 'function') {
+            utils.checkObjectRights(that, null, null, options, utils.CONSTS.ACCESS_LIST, (err, options) => {
+                if (err) {
+                    if (typeof callback === 'function') callback(err);
+                } else {
+                    return _getObjectList(params, options, callback);
+                }
+            });
+        }
+    };
+
+    this.getObjectListAsync = (params, options) => {
+        return new Promise((resolve, reject) => {
+            this.getObjectList(params, options, (err, arr) => {
+                if (err) {
+                    reject(err);
+                } else {
+                    resolve(arr);
+                }
+            });
+        });
+    };
+
+    function _extendObject(id, obj, options, callback) {
+        if (!id || utils.regCheckId.test(id)) {
+            if (typeof callback === 'function') {
+                callback(`Invalid ID: ${id}`);
+            }
+            return;
+        }
+
+        if (id === 'system.config' && obj && obj.common && objects[id] && objects[id].common && JSON.stringify(obj.common.defaultNewAcl) !== JSON.stringify(objects[id].common.defaultNewAcl)) {
+            objects[id] = obj;
+            return setDefaultAcl(() => _extendObject(id, obj, options, callback));
+        }
+
+        let oldObj;
+        if (objects[id] && objects[id].nonEdit) {
+            oldObj = JSON.parse(JSON.stringify(objects[id]));
+        }
+
+        objects[id] = objects[id] || {};
+        objects[id] = extend(true, objects[id], obj);
+        objects[id]._id = id;
+
+        // add user default rights
+        if (defaultNewAcl && !objects[id].acl) {
+            objects[id].acl = JSON.parse(JSON.stringify(defaultNewAcl));
+            delete objects[id].acl.file;
+            if (objects[id].type !== 'state') {
+                delete objects[id].acl.state;
+            }
+
+            if (options.owner) {
+                objects[id].acl.owner = options.owner;
+
+                if (!options.ownerGroup) {
+                    objects[id].acl.ownerGroup = null;
+                    that.getUserGroup(options.owner, (_user, groups /*, permissions */) => {
+                        if (!groups || !groups[0]) {
+                            options.ownerGroup = (defaultNewAcl && defaultNewAcl.ownerGroup) || utils.CONSTS.SYSTEM_ADMIN_GROUP;
+                        } else {
+                            options.ownerGroup = groups[0];
+                        }
+                        _extendObject(id, obj, options, callback);
+                    });
+                    return;
+                }
+            }
+        }
+
+        if (defaultNewAcl && options.ownerGroup && objects[id].acl && !objects[id].acl.ownerGroup) {
+            objects[id].acl.ownerGroup = options.ownerGroup;
+        }
+
+        if (oldObj && !tools.checkNonEditable(oldObj, objects[id])) {
+            if (typeof callback === 'function') {
+                callback('Invalid password for update of vendor information');
+            }
+            return;
+        }
+
+        publishAll('objects', id, objects[id]);
+
+        if (typeof callback === 'function') {
+            setImmediate(() => callback(null, {id: id, value: objects[id]}, id));
+        }
+
+        if (!configTimer) configTimer = setTimeout(saveConfig, 5000);
+    }
+    this.extendObject = function (id, obj, options, callback) {
+        if (typeof options === 'function') {
+            callback = options;
+            options = null;
+        }
+        if (!callback) {
+            return new Promise((resolve, reject) => {
+                this.extendObject(id, obj, options, (err, obj) => {
+                    if (err) {
+                        reject(err);
+                    } else {
+                        resolve(obj);
+                    }
+                });
+            });
+        }
+
+        if (options && options.acl) options.acl = null;
+
+        utils.checkObjectRights(that, id, objects[id], options, utils.CONSTS.ACCESS_WRITE, (err, options) => {
+            if (err) {
+                if (typeof callback === 'function') callback(err);
+            } else {
+                return _extendObject(id, obj, options, callback);
+            }
+        });
+    };
+
+    this.extendObjectAsync = function (id, obj, options) {
+        return new Promise((resolve, reject) => {
+            this.extendObject(id, obj, options, err => {
+                if (err) {
+                    reject(err);
+                } else {
+                    resolve();
+                }
+            });
+        });
+    };
+
+    this.setConfig = this.setObject;
+
+    this.delConfig = this.delObject;
+
+    this.getConfig = this.getObject;
+
+    this.getConfigs = this.getObjects;
+
+    function _findObject(idOrName, type, options, callback) {
+        if (!objects) {
+            return callback('Not implemented');
+        }
+
+        // Assume it is ID
+        if (objects[idOrName] && (!type || (objects[idOrName].common && objects[idOrName].common.type === type))) {
+            callback(null, idOrName, objects[idOrName].common.name);
+        } else {
+            // Assume it is name
+            for (const id in objects) {
+                if (!utils.checkObject(objects[id], options, utils.CONSTS.ACCESS_READ)) continue;
+                if (objects[id].common &&
+                    objects[id].common.name === idOrName &&
+                    (!type || (objects[id].common && objects[id].common.type === type))) {
+                    return callback(null, id, idOrName);
+                }
+            }
+            callback(null, null, idOrName);
+        }
+    }
+    this.findObject = function (idOrName, type, options, callback) {
+        if (typeof type === 'function') {
+            callback = type;
+            options = null;
+            type = null;
+        }
+        if (typeof options === 'function') {
+            callback = options;
+            options = null;
+        }
+        if (!callback) {
+            return new Promise((resolve, reject) => {
+                this.findObject(idOrName, type, options, (err, id, _idOrName) => {
+                    if (err) {
+                        reject(err);
+                    } else {
+                        resolve(id);
+                    }
+                });
+            });
+        }
+
+        if (options && options.acl) options.acl = null;
+
+        if (typeof callback === 'function') {
+            utils.checkObjectRights(that, null, null, options, utils.CONSTS.ACCESS_LIST, (err, options) => {
+                if (err) {
+                    if (typeof callback === 'function') callback(err);
+                } else {
+                    return _findObject(idOrName, type, options, callback);
+                }
+            });
+        }
+    };
+
+    // can be called only from js-controller
+    this.addPreserveSettings = function (settings) {
+        if (typeof settings !== 'object') settings = [settings];
+
+        for (let s = 0; s < settings.length; s++) {
+            if (preserveSettings.indexOf(settings[s]) === -1) preserveSettings.push(settings[s]);
+        }
+    };
+
+    function _destroyDB(_options, callback) {
+        if (fs.existsSync(objectsName)) {
+            fs.unlinkSync(objectsName);
+        }
+        if (typeof callback === 'function') callback();
+    }
+    this.destroyDB = function (options, callback) {
+        if (typeof options === 'function') {
+            callback = options;
+            options = null;
+        }
+        options = options || {};
+
+        if (!callback) {
+            return new Promise((resolve, reject) => {
+                this.destroyDB(options, (err, obj) => {
+                    if (err) {
+                        reject(err);
+                    } else {
+                        resolve(obj);
+                    }
+                });
+            });
+        }
+
+        options.acl = null;
+
+        utils.checkObjectRights(that, null, null, options, utils.CONSTS.ACCESS_WRITE, (err, options) => {
+            if (err) {
+                if (typeof callback === 'function') callback(err);
+            } else {
+                // ONLY admin can destroy DB
+                if (!options.acl.file.write || options.user !== utils.CONSTS.SYSTEM_ADMIN_USER) {
+                    if (typeof callback === 'function') callback(utils.ERRORS.ERROR_PERMISSION);
+                } else {
+                    return _destroyDB(options, callback);
+                }
+            }
+        });
+    };
+
+    function socketEvents(socket /*, user*/) {
+        socket.on('writeFile', function (_id, _name, _data, _options, _callback) {
+            that.writeFile.apply(that, arguments);
+        });
+
+        socket.on('destroy', callback => {
+            // client may not close DB
+            typeof callback === 'function' && callback();
+            //that.destroy.apply(that, arguments);
+        });
+
+        socket.on('enableFileCache', function (_enabled, _options, _callback) {
+            that.enableFileCache.apply(that, arguments);
+        });
+
+        socket.on('readFile', function (_id, _name, _params, _options, _callback) {
+            that.readFile.apply(that, arguments);
+        });
+
+        socket.on('readDir', function (_id, _path, _options, _callback) {
+            that.readDir.apply(that, arguments);
+        });
+
+        socket.on('unlink', function (_id, _name, _options, _callback) {
+            that.unlink.apply(that, arguments);
+        });
+
+        socket.on('rename', function (_id, _oldName, _newName, _options, _callback) {
+            that.rename.apply(that, arguments);
+        });
+
+        socket.on('mkdir', function (_id, _dirname, _callback) {
+            that.mkdir.apply(that, arguments);
+        });
+
+        socket.on('chownFile', function (_id, _path, _options, _callback) {
+            that.chownFile.apply(that, arguments);
+        });
+
+        socket.on('chmodFile', function (_id, _path, _options, _callback) {
+            that.chmodFile.apply(that, arguments);
+        });
+
+        socket.on('rm', function (_id, _path, _options, _callback) {
+            that.rm.apply(that, arguments);
+        });
+
+        socket.on('touch', function (_id, _path, _options, _callback) {
+            that.touch.apply(that, arguments);
+        });
+
+        socket.on('subscribe', function (_pattern, _options, _callback) {
+            // it must be "this" and not "that"
+            that.subscribe.apply(this, arguments);
+        });
+
+        socket.on('unsubscribe', function (_pattern, _options, _callback) {
+            // it must be "this" and not "that"
+            that.unsubscribe.apply(this, arguments);
+        });
+
+        socket.on('getObjectView', function (_design, _search, _params, _options, _callback) {
+            that.getObjectView.apply(that, arguments);
+        });
+
+        socket.on('getObjectList', function (_params, _options, _callback) {
+            that.getObjectList.apply(that, arguments);
+        });
+
+        socket.on('extendObject', function (_id, _obj, _options, _callback) {
+            that.extendObject.apply(that, arguments);
+        });
+
+        socket.on('setObject', function (_id, _obj, _options, _callback) {
+            that.setObject.apply(that, arguments);
+        });
+
+        socket.on('delObject', function (_id, _options, _callback) {
+            that.delObject.apply(that, arguments);
+        });
+
+        socket.on('findObject', function (_idOrName, _type, _options, _callback) {
+            that.findObject.apply(that, arguments);
+        });
+
+        socket.on('destroyDB', function (_options, _callback) {
+            that.destroyDB.apply(that, arguments);
+        });
+
+        socket.on('getObject', function (_id, _options, _callback) {
+            that.getObject.apply(that, arguments);
+        });
+
+        socket.on('chownObject', function (_pattern, _options, _callback) {
+            that.chownObject.apply(that, arguments);
+        });
+
+        socket.on('chmodObject', function (_pattern, _options, _callback) {
+            that.chmodObject.apply(that, arguments);
+        });
+
+        socket.on('error', err => log.error(namespace + ' ' + err));
+    }
+
+    function initSocket(socket) {
+        if (settings.auth) {
+            // const user = null;
+            socketEvents(socket /*, user*/);
+        } else {
+            socketEvents(socket);
+        }
+    }
+
+    function _initWebServer(settings, server) {
+
+        try {
+            if (settings.secure) {
+                if (!settings.certificates) return;
+                server.server = require('https').createServer(settings.certificates, (_req, res) => {
+                    res.writeHead(501);
+                    res.end('Not Implemented');
+                });
+            } else {
+                server.server = require('http').createServer((_req, res) => {
+                    res.writeHead(501);
+                    res.end('Not Implemented');
+                });
+            }
+            server.server.listen(settings.port || 9001, (settings.host && settings.host !== 'localhost') ? settings.host : ((settings.host === 'localhost') ? '127.0.0.1' : undefined));
+        } catch (e) {
+            log.error(namespace + ' Cannot start inMem-objects on port ' + (settings.port || 9001) + ': ' + e.message);
+            console.log('Cannot start inMem-objects on port ' + (settings.port || 9001) + ': ' + e.message);
+            process.exit(24);
+        }
+
+        server.io = socketio.listen(server.server);
+
+        if (settings.auth) {
+            server.io.use((socket, next) => {
+                if (!socket.request._query.user || !socket.request._query.pass) {
+                    console.log('No password or username!');
+                    next(new Error('Authentication error'));
+                } else {
+                    next(new Error('Authentication error'));
+                    // TODO
+                    /*adapter.checkPassword(socket.request._query.user, socket.request._query.pass, function (res) {
+                        if (res) {
+                            console.log("Logged in: " + socket.request._query.user + ', ' + socket.request._query.pass);
+                            return next();
+                        } else {
+                            console.log("Invalid password or user name: " + socket.request._query.user + ', ' + socket.request._query.pass);
+                            next(new Error('Invalid password or user name'));
+                        }
+                    });*/
+                }
+            });
+        }
+        server.io.set('origins', '*:*');
+        server.io.on('connection', initSocket);
+
+        log.info(namespace + ' ' + (settings.secure ? 'Secure ' : '') + ' inMem-objects listening on port ' + (settings.port || 9001));
+    }
+
+    // Destructor of the class. Called by shutting down.
+    this.destroy = function () {
+        if (configTimer) saveConfig();
+
+        saveFileSettings(true);
+
+        if (server.io) {
+            if (server.io.sockets && server.io.sockets.connected) {
+                for (const s in server.io.sockets.connected) {
+                    if (server.io.sockets.connected.hasOwnProperty(s)) {
+                        delete server.io.sockets.connected[s];
+                    }
+                }
+            }
+            try {
+                server.io.close();
+            } catch (e) {
+                console.log(e.message);
+            }
+        }
+    };
+
+    (function __construct() {
+        if (fs.existsSync(objectsName)) {
+            try {
+                objects = JSON.parse(fs.readFileSync(objectsName).toString());
+            } catch (e) {
+                log.error(namespace + ' Cannot parse ' + objectsName + ': ' + e);
+                if (fs.existsSync(objectsName + '.bak')) {
+                    try {
+                        objects = JSON.parse(fs.readFileSync(objectsName + '.bak').toString());
+                    } catch (e) {
+                        log.error(namespace + ' Cannot parse ' + objectsName + '.bak: ' + e);
+                        objects = {};
+                    }
+                } else {
+                    objects = {};
+                }
+            }
+        } else if (fs.existsSync(objectsName + '.bak')) {
+            try {
+                objects = JSON.parse(fs.readFileSync(objectsName + '.bak').toString());
+            } catch (e) {
+                log.error(namespace + ' Cannot parse ' + objectsName + '.bak: ' + e);
+                objects = {};
+            }
+        } else {
+            objects = {};
+        }
+
+        // init default new acl
+        if (objects['system.config'] && objects['system.config'].common && objects['system.config'].common.defaultNewAcl) {
+            defaultNewAcl = JSON.parse(JSON.stringify(objects['system.config'].common.defaultNewAcl));
+        }
+
+        change = settings.change || function (id /*, obj */) {
+            log.silly(namespace + ' objects change: ' + id + ' ' + JSON.stringify(change));
+        };
+
+        // Check if directory exists
+        objectsName = objectsName.replace(/\\/g, '/');
+        /** @type {string|string[]} */
+        let parts = objectsName.split('/');
+        parts.pop();
+        parts = parts.join('/');
+        if (!fs.existsSync(parts)) fs.mkdirSync(parts);
+
+        _initWebServer(settings.connection, server);
+
+        if (settings.connected) {
+            setImmediate(() => settings.connected('InMemoryDB'));
+        }
+    })();
+}
+
+module.exports = ObjectsInMemServer;