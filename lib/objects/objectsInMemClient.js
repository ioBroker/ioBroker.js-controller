--- conflicted
+++ resolved
@@ -5,13 +5,8 @@
     // @ts-ignore normally class comes from objects-redis package, but in special cases is can exist locally
     Objects = require('./objectsInRedis');
 } catch (e) {
-<<<<<<< HEAD
     console.log(`error: ${e}`);
-    Objects = require('iobroker.objects-redis');
-=======
-    console.log('error: ' + e);
     Objects = require('@iobroker/db-objects-redis').Client;
->>>>>>> 2c47ff1c
 }
 
 module.exports = Objects; //require('iobroker.objects-redis');