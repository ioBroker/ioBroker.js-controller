/* eslint-disable no-inner-declarations */
/**
 *
 *  ioBroker Command Line Interface (CLI)
 *
 *  7'2014-2019 bluefox <dogafox@gmail.com>
 *         2014 hobbyquaker <hq@ccu.io>
 *
 */

/* jshint -W097 */
/* jshint strict:false */
/* jslint node: true */
'use strict';

// TODO need info about progress of stopping

const fs         = require('fs');
const tools      = require('./tools.js');
const cli        = require('./cli/index.js');
const EXIT_CODES = require('./exitCodes');

// @ts-ignore
require('events').EventEmitter.prototype._maxListeners = 100;
process.setMaxListeners(0);

/** @type {import('yargs')} */
let yargs;

function initYargs() {
    yargs = require('yargs')
    // TODO: These commands should have an explanation
        .usage('Commands:\n' +
                tools.appName + ' setup [--objects <host>] [--states <host>] [custom]\n' +
                tools.appName + ' start\n' +
                tools.appName + ' stop\n' +
                tools.appName + ' start <adapter>\n' +
                tools.appName + ' stop <adapter>\n' +
                tools.appName + ' start all\n' +
                tools.appName + ' restart\n' +
                tools.appName + ' restart <adapter>\n' +
                tools.appName + ' info\n' +
                tools.appName + ' logs [adapter] [--watch] [--lines=1000]\n' +
                tools.appName + ' add <adapter> [desiredNumber] [--enabled] [--host <host>] [--port <port>]\n' +
                tools.appName + ' install <adapter>\n' +
                tools.appName + ' url <url> [<name>]\n' +
                tools.appName + ' del <adapter>\n' +
                tools.appName + ' del <adapter>.<instance>\n' +
                tools.appName + ' update [repository url] [--updatable/--u] [--installed/--i]\n' +
                tools.appName + ' upgrade [repository url]\n' +
                tools.appName + ' upgrade self [repository url]\n' +
                tools.appName + ' upgrade <adapter> [repository url]\n' +
                tools.appName + ' upload <pathToLocalFile> <pathIn' + tools.appName + '>\n' +
                tools.appName + ' upload all\n' +
                tools.appName + ' upload <adapter>\n' +
                tools.appName + ' object get <id>\n' +
                tools.appName + ' object del <id|pattern> [--yes]\n' +
                tools.appName + ' object chmod <object-mode> [state-mode] <id>\n' +
                tools.appName + ' object chown <user> <group> <id>\n' +
                tools.appName + ' object list <id>\n' +
                tools.appName + ' state get <id> [\n' +
                tools.appName + ' state getplain <id> [--pretty]\n' +
                tools.appName + ' state getvalue <id>\n' +
                tools.appName + ' state set <id> <value> [ack]\n' +
                tools.appName + ' state del <id>\n' +
                tools.appName + ' message <adapter>[.instanceid] <command> [<message>]\n' +
                tools.appName + ' list <type> [filter]\n' +
                tools.appName + ' chmod <mode> <file>\n' +
                tools.appName + ' chown <user> <group> <file>\n' +
                tools.appName + ' touch <file>\n' +
                tools.appName + ' rm <file>\n' +
                tools.appName + ' file read <' + tools.appName + '-path-to-read> [<filesystem-path-to-write>]\n' +
                tools.appName + ' file write <filesystem-path-to-read> <' + tools.appName + '-path-to-read> \n' +
                tools.appName + ' user add <user> [--ingroup group] [--password pass]\n' +
                tools.appName + ' user del <user>\n' +
                tools.appName + ' user passwd <user> [--password pass]\n' +
                tools.appName + ' user enable <user>\n' +
                tools.appName + ' user disable <user>\n' +
                tools.appName + ' user get <user>\n' +
                tools.appName + ' user check <user> [--password pass]\n' +
                tools.appName + ' group add <group>\n' +
                tools.appName + ' group del <group>\n' +
                tools.appName + ' group list <group>\n' +
                tools.appName + ' group enable <group>\n' +
                tools.appName + ' group disable <group>\n' +
                tools.appName + ' group get <group>\n' +
                tools.appName + ' group adduser <group> <user>\n' +
                tools.appName + ' group deluser <group> <user>\n' +
                tools.appName + ' host this\n' +
                tools.appName + ' host <hostname>\n' +
                tools.appName + ' host set <hostname>\n' +
                tools.appName + ' host remove <hostname>\n' +		
                tools.appName + ' set <adapter>.<instance> [--port port] [--ip address] [--ssl true|false]\n' +
                tools.appName + ' license <license.file or license.text>\n' +
                tools.appName + ' cert create\n' +
                tools.appName + ' clean\n' +
                tools.appName + ' backup\n' +
                tools.appName + ' restore <backup name or path>\n' +
                tools.appName + ' <command> --timeout 5000\n' +
                tools.appName + ' status [all]\n' +
                tools.appName + ' repo [name]\n' +
                tools.appName + ' repo add <name> <path or url>\n' +
                tools.appName + ' repo set <name>\n' +
                tools.appName + ' repo del <name>\n' +
                tools.appName + ' uuid\n' +
                tools.appName + ' unsetup\n' +
                tools.appName + ' multihost <enable|disable> [--secure true|false]\n' +
                tools.appName + ' multihost browse\n' +
                tools.appName + ' multihost connect\n' +
                tools.appName + ' compact status\n' +
                tools.appName + ' compact <enable|on|disable|off>\n' +
                tools.appName + ' compact <adapter>.<instance> status\n' +
                tools.appName + ' compact <adapter>.<instance> group <group-id>\n' +
                tools.appName + ' compact <adapter>.<instance> <disable|off>\n' +
                tools.appName + ' compact <adapter>.<instance> <enable|on> [group-id]\n' +
                tools.appName + ' version [adapter]\n' +
                tools.appName + ' [adapter] -v\n')
    //.default('objects',   '127.0.0.1')
    //.default('states',   '127.0.0.1')
    //.default('lang',    'en')
        .wrap(null)
    ;
    return yargs;
}

function showHelp(_yargs) {
    if (_yargs) {
        _yargs.showHelp();
    } else if (yargs) {
        yargs.showHelp();
    }
}

let Objects; // constructor
let objects; // instance
let States;  // constructor
let states;  // instance

// params can have:
// pretty, force, password, ingroup, v, version, timeout,
// enabled, disabled, port, ssl, ip, updatable, host, enabled, port,
// objects, states
function processCommand(command, args, params, callback) {
    if (typeof args   === 'function') {
        callback = args;
        args = null;
    }
    if (typeof params === 'function') {
        callback = params;
        params = null;
    }
    if (!params) params = {};
    if (!args) args = [];
    if (!callback) callback = processExit;

    /** @type {import('./cli/cliCommand').CLICommandContext} */
    const commandContext = {dbConnect, callback, showHelp};
    /** @type {import('./cli/cliCommand').CLICommandOptions} */
    const commandOptions = Object.assign({}, params, commandContext);

    switch (command) {

        case 'start':
        case 'stop': {
            const procCommand = new cli.command.process(commandOptions);
            procCommand[command](args);
            break;
        }

        case 'status':
        case 'isrun': {
            const procCommand = new cli.command.process(commandOptions);
            procCommand.status(args);
            break;
        }

        case 'r':
        case 'restart': {
            const procCommand = new cli.command.process(commandOptions);
            procCommand.restart(args);
            break;
        }

        case '_restart':
            restartController(callback);
            break;

        case 'update': {
            Objects     = require('./objects');
            const repoUrl = args[0]; // Repo url or name
            dbConnect(params, (_objects, _states) => {
                const Repo = require('./setup/setupRepo.js');
                const repo = new Repo({
                    objects:     _objects,
                    states:      _states
                });

                repo.showRepo(repoUrl, params, () => {
                    setTimeout(callback, 2000);
                });
            });
            break;
        }

        case 'setup': {
            const Setup = require('./setup/setupSetup.js');
            const setup = new Setup({
                dbConnect,
                processExit:        callback,
                cleanDatabase,
                restartController,
                resetDbConnect,
                params
            });
            if (args[0] === 'custom') {
                setup.setupCustom(callback);
            } else {
                let i = 0;
                let isFirst;
                let isRedis;
                while (args[i] !== undefined) {
                    if (args[i] === 'first' || args[i] === '--first') {
                        isFirst = true;
                    } else if (args[i] === 'redis' || args[i] === '--redis') {
                        isRedis = true;
                    }
                    i++;
                }

                setup.setup((isFirst, _isRedis) => {
                    if (isFirst) {

                        // Creates all instances that are needed on a fresh installation
                        const createInitialInstances = tools.poorMansAsync(function* () {
                            const Install = require('./setup/setupInstall.js');
                            const install = new Install({
                                objects:       objects,
                                states:        states,
                                installNpm:    installNpm,
                                getRepository: getRepository,
                                processExit:   callback,
                                params:        params
                            });
                            // In order to loop the instance creation, we need a promisified version of the method
                            const createInstanceAsync = tools.promisifyNoError(install.createInstance, install);

                            // Define the necessary instances
                            const initialInstances = ['admin', 'discovery', 'info'];
                            // And try to install each of them
                            for (const instance of initialInstances) {
                                try {
                                    const path = require.resolve(tools.appName + '.' + instance);
                                    if (path) {
                                        yield createInstanceAsync(instance, {enabled: true, ignoreIfExists: true});
                                    }
                                } catch (e) {
                                    // not found, just continue
                                }
                            }
                        });

                        createInitialInstances()
                            .then(() => new Promise(resolve => {
                                // Creates a fresh certificate
                                const Cert = require('./cli/cliCert');
                                // Create a new instance of the cert command,
                                // but use the resolve method as a callback
                                const cert = new Cert(Object.assign({}, commandOptions, {callback: resolve}));
                                cert.create();
                            }))
                            .then(() => callback && callback());
                    } else {
                        return void callback();
                    }
                }, isFirst, isRedis);
            }
            break;
        }

        case 'url': {
            Objects =       require('./objects');

            let url  =      args[0];
            let name =      args[1];

            if (url[0] === '"' && url[url.length - 1] === '"') {
                url = url.substring(1, url.length - 1);
            }
            // try to fix URL
            if (url.match(/^https:\/\/github\.com\//)) {
                url = url.replace(/\.git$/, '');
                if (!url.match(/\.zip$/) && !url.match(/\.gz$/) && !url.match(/\/tarball\/[^/]+$/)) {
                    url += '/tarball/master';
                }
            }
            console.log('install ' + url);

            dbConnect(params, () => {
                const Install = require('./setup/setupInstall.js');
                const install = new Install({
                    objects:       objects,
                    states:        states,
                    installNpm:    installNpm,
                    getRepository: getRepository,
                    processExit:   callback,
                    params:        params
                });

                install.npmInstallWithCheck(url, true, false, (_url, installDir) => {
                    const Upload = require('./setup/setupUpload.js');
                    const upload = new Upload({
                        states:      states,
                        objects:     objects
                    });

                    // Try to extract name from URL
                    if (!name) {
                        if (url.match(/\.tgz$|\.zip/)) {
                            const parts = url.split('/');
                            const last = parts.pop();
                            const mm = last.match(/\.([-_\w\d]+)-[.\d]+/);
                            if (mm) {
                                name = mm[1];
                            }
                        } else {
                            const reG = new RegExp(tools.appName + '\\.([-_\\w\\d]+)\\/');
                            let m = reG.exec(url);
                            if (m) {
                                name = m[1];
                            } else {
                                const reg = new RegExp(tools.appName.toLowerCase() + '\\.([-_\\w\\d]+)\\/');
                                m = reg.exec(url);
                                if (m) name = m[1];
                            }
                        }
                    }

                    if (name) {
                        upload.uploadAdapter(name, true, true, () =>
                            upload.uploadAdapter(name, false, true, callback));
                    } else {
                        // Try to find io-package.json with newest date
                        const dirs = fs.readdirSync(installDir);
                        let date = null;
                        let dir  = null;
                        for (let i = 0; i < dirs.length; i++) {
                            if (fs.existsSync(installDir + '/' + dirs[i] + '/io-package.json')) {
                                const stat = fs.statSync(installDir + '/' + dirs[i] + '/io-package.json');
                                if (!date || stat.mtime.getTime() > date.getTime()) {
                                    dir  = dirs[i];
                                    date = stat.mtime;
                                }
                            }
                        }
                        // if modify time is not older than one hour
                        if (dir && (new Date()).getTime() - date.getTime() < 3600000) {
                            name = dir.substring(tools.appName.length + 1);
                            upload.uploadAdapter(name, true, true, () =>
                                upload.uploadAdapter(name, false, true, callback));
                        } else {
                            return void callback();
                        }
                    }
                });
            });
            break;
        }

        case 'info': {
            Objects =       require('./objects');
            dbConnect(params, objects => {
                tools.getHostInfo(objects, (err, data) => {
                    if (err) {
                        console.error('Cannot read host info: '+ err);
                        if (!data) {
                            return callback(20);
                        }
                    }
                    const formatters = require('./formatters');
                    const formatInfo = {
                        'Uptime':        formatters.formatSeconds,
                        'System uptime': formatters.formatSeconds,
                        'RAM':           formatters.formatRam,
                        'Speed':         formatters.formatSpeed,
                        'Disk size':     formatters.formatBytes,
                        'Disk free':     formatters.formatBytes
                    };

                    for (const attr in data) {
                        if (data.hasOwnProperty(attr)) {
                            console.log(`${attr}${attr.length < 16 ? new Array(16 - attr.length).join(' ') : ''}: ${formatInfo[attr] ? formatInfo[attr](data[attr]) : data[attr] || ''}`);
                        }
                    }
                    return void callback();
                });
            });
            break;
        }

        case 'a':
        case 'add':
        case 'install':
        case 'i': {
            Objects =       require('./objects');

            let name =      args[0];
            let instance =  args[1];
            let repoUrl =   args[2];

            if (instance === 0) instance = '0';
            if (repoUrl === 0) repoUrl = '0';

            if (parseInt(instance, 10).toString() !== (instance || '').toString()) {
                repoUrl = instance;
                instance = null;
            }
            if (parseInt(repoUrl, 10).toString() === (repoUrl || '').toString()) {
                const temp = instance;
                instance = repoUrl;
                repoUrl = temp;
            }
            if (parseInt(instance, 10).toString() === (instance || '').toString()) {
                instance = parseInt(instance, 10);
                params.instance = instance;
            }

            // If user accidentally wrote tools.appName.adapter => remove adapter
            name = cli.tools.normalizeAdapterName(name);

            const installName = name;
            if (name.indexOf('@') !== -1) {
                name = name.split('@')[0];
            }
            const adapterDir = tools.getAdapterDir(name);

            dbConnect(params, () => {
                const Install = require('./setup/setupInstall.js');
                const install = new Install({
                    objects:       objects,
                    states:        states,
                    installNpm:    installNpm,
                    getRepository: getRepository,
                    processExit:   callback,
                    params:        params
                });

                if (!fs.existsSync(adapterDir)) {
                    install.downloadPacket(repoUrl, installName, null, () => {
                        if (command !== 'install' && command !== 'i') {
                            install.createInstance(name, params, callback);
                        } else {
                            const Upload = require('./setup/setupUpload.js');
                            const upload = new Upload({
                                states:      states,
                                objects:     objects
                            });

                            // create objects
                            install.uploadStaticObjects(name, () =>
                                upload.uploadAdapter(name, true, true, () =>
                                    upload.uploadAdapter(name, false, true, callback)));
                        }
                    });
                } else {
                    if (command !== 'install' && command !== 'i') {
                        install.createInstance(name, params, callback);
                    } else {
                        console.log('adapter "' + name + '" yet installed. Use "upgrade" to install newer version.');
                        return void callback(51);
                    }
                }
            });
            break;
        }

        case 'upload':
        case 'u': {
            Objects     = require('./objects');
            const name    = args[0];
            const subTree = args[1];
            if (name) {
                dbConnect(params, () => {
                    const Upload = require('./setup/setupUpload.js');
                    const upload = new Upload({
                        states:      states,
                        objects:     objects
                    });

                    if (name === 'all') {
                        objects.getObjectList({startkey: 'system.adapter.', endkey: 'system.adapter.\u9999'}, (_err, objs) => {
                            const adapters = [];
                            for (let i = 0; i < objs.rows.length; i++) {
                                if (objs.rows[i].value.type !== 'adapter') continue;
                                adapters.push(objs.rows[i].value.common.name);
                            }

                            upload.uploadAdapterFull(adapters, callback);
                        });
                    } else {
                        // if upload of file
                        if (name.indexOf('.') !== -1) {
                            if (!subTree) {
                                console.log('Please specify target name, like:\n ' + tools.appName + ' upload /file/picture.png /vis.0/main/img/picture.png');
                                return void callback(1);
                            }

                            upload.uploadFile(name, subTree, (err, newName) => {
                                if (!err) console.log('File "' + name + '" is successfully saved under ' + newName);
                                return void callback(err ? 40 : undefined);
                            });
                        } else {
                            if (subTree) {
                                upload.uploadAdapter(name, false, true, subTree, callback);
                            } else {
                                upload.uploadAdapterFull([name], callback);
                            }
                        }
                    }
                });
            } else {
                console.log('No adapter name found!');
                showHelp();
                return void callback(1);
            }
            break;
        }

        case 'delete':
        case 'del': {
            let adapter     = args[0];
            let instance = args[1];

            if (!adapter) {
                showHelp();
                return void callback(2);
            } else {
                // If user accidentally wrote tools.appName.adapter => remove adapter
                adapter = cli.tools.normalizeAdapterName(adapter);
            }

            if (adapter && adapter.indexOf('.') !== -1) {
                const parts = adapter.split('.');
                adapter      = parts[0];
                instance  = parts[1];
            }

            if (instance || instance === 0) {
                dbConnect(params, () => {
                    const Install = require('./setup/setupInstall.js');
                    const install = new Install({
                        objects:       objects,
                        states:        states,
                        installNpm:    installNpm,
                        getRepository: getRepository,
                        processExit:   callback,
                        params:        params
                    });

                    console.log('Delete adapter "' + adapter + '.' + instance + '"');
                    install.deleteInstance(adapter, instance, callback);
                });
            } else {
                dbConnect(params, () => {
                    const Install = require('./setup/setupInstall.js');
                    const install = new Install({
                        objects:       objects,
                        states:        states,
                        installNpm:    installNpm,
                        getRepository: getRepository,
                        processExit:   callback,
                        params:        params
                    });
                    console.log('Delete adapter "' + adapter + '"');
                    install.deleteAdapter(adapter, (_a, resultCode) => void callback(resultCode));
                });
            }
            break;
        }
        case 'unsetup': {
            const rl = require('readline').createInterface({
                input:  process.stdin,
                output: process.stdout
            });
            rl.question('UUID will be deleted. Are you sure? [y/N]: ', answer => {
                rl.close();
                answer = answer.toLowerCase();
                if (answer === 'y' || answer === 'yes' || answer === 'ja' || answer === 'j') {
                    dbConnect(params, () => {
                        objects.delObject('system.meta.uuid', err => {
                            if (err) {
                                console.log('uuid cannot be deleted: ' + err);
                            } else {
                                console.log('system.meta.uuid deleted');
                            }
                            objects.getObject('system.config', (_err, obj) => {
                                if (obj.common.licenseConfirmed || obj.common.language || (obj.native && obj.native.secret)) {
                                    obj.common.licenseConfirmed = false;
                                    obj.common.language = '';
                                    if (obj.native) delete obj.native.secret;

                                    obj.from = 'system.host.' + tools.getHostName() + '.cli';
                                    obj.ts = new Date().getTime();

                                    objects.setObject('system.config', obj, err => {
                                        if (err) {
                                            console.log('not found: ' + err);
                                            return void callback(3);
                                        } else {
                                            console.log('system.config reset');
                                            return void callback();
                                        }
                                    });
                                } else {
                                    console.log('system.config is OK');
                                    return void callback();
                                }
                            });
                        });
                    });
                } else {
                    console.log('Nothing deleted');
                    return void callback();
                }
            });
            break;
        }

        case 'o':
        case 'object': {
            const objectsCommand = new cli.command.object(commandOptions);
            objectsCommand.execute(args);
            break;
        }

        case 's':
        case 'state': {
            const statesCommand = new cli.command.state(commandOptions);
            statesCommand.execute(args);
            break;
        }

        case 'msg':
        case 'message': {
            const messageCommand = new cli.command.message(commandOptions);
            messageCommand.execute(args);
            break;
        }

        case 'logs': {
            const logsCommand = new cli.command.logs(commandOptions);
            logsCommand.execute(args, params);
            break;
        }

        case 'upgrade': {
            Objects = require('./objects');

            let adapter = cli.tools.normalizeAdapterName(args[0]);
            let repoUrl = args[1];

            if (adapter && !repoUrl && adapter.indexOf('/') !== -1) {
                repoUrl = adapter;
                adapter = null;
            }

            dbConnect(params, () => {
                const Upgrade = require('./setup/setupUpgrade.js');
                const upgrade = new Upgrade({
                    objects:           objects,
                    states:            states,
                    installNpm:        installNpm,
                    getRepository:     getRepository,
                    params:            params,
                    processExit:       callback,
                    restartController: restartController
                });

                if (adapter) {
                    if (adapter === 'self') {
                        upgrade.upgradeController(repoUrl, params.force, callback);
                    } else {
                        upgrade.upgradeAdapter(repoUrl, adapter, params.force, callback);
                    }
                } else {
                    getRepository(repoUrl, (err, links) => {
                        const result = [];
                        for (const name in links) {
                            if (links.hasOwnProperty(name)) {
                                result.push(name);
                            }
                        }
                        if (err) console.log(err);
                        if (links) {
                            result.sort();
                            upgrade.upgradeAdapterHelper(links, result, 0, false, () => {
                                upgrade.upgradeController(links, params.force, callback);
                            });
                        } else {
                            // No information
                            return void callback(26);
                        }
                    });
                }
            });
            break;
        }

        case 'clean': {
            const yes = args[0];
            if (yes !== 'yes') {
                console.log('Command "clean" clears all Objects and States. To execute it write "' + tools.appName + ' clean yes"');
            } else {
                dbConnect(params, (_obj, _stat, isNotRun) => {
                    if (!isNotRun) {
                        console.error('Stop ' + tools.appName + ' first!');
                        return void callback(1);
                    }
                    cleanDatabase(true, count => {
                        console.log('Deleted ' + count + ' states');
                        restartController(() => {
                            console.log('Restarting ' + tools.appName + '...');
                            return void callback();
                        });
                    });
                });
            }
            break;
        }

        case 'restore': {
            const Backup = require('./setup/setupBackup.js');

            dbConnect(params, (_obj, _stat, isNotRun) => {

                if (!isNotRun) {
                    console.error('Stop ' + tools.appName + ' first!');
                    return void callback(1);
                }

                const backup = new Backup({
                    states:            states,
                    objects:           objects,
                    cleanDatabase:     cleanDatabase,
                    restartController: restartController,
                    processExit:       callback
                });

                backup.restoreBackup(args[0], () => {
                    console.log('System successfully restored!');
                    return void callback(0);
                });
            });
            break;
        }

        case 'backup': {
            const name = args[0];
            const Backup = require('./setup/setupBackup.js');

            dbConnect(params, () => {
                const backup = new Backup({
                    states:            states,
                    objects:           objects,
                    cleanDatabase:     cleanDatabase,
                    restartController: restartController,
                    processExit:       callback
                });

                backup.createBackup(name, filePath => {
                    console.log('Backup created: ' + filePath);
                    return void callback(0);
                });
            });
            break;
        }

        case 'validate': {
            const name = args[0];
            const Backup = require('./setup/setupBackup.js');
            dbConnect(params, () => {
                const backup = new Backup({
                    states:            states,
                    objects:           objects,
                    cleanDatabase:     cleanDatabase,
                    restartController: restartController,
                    processExit:       callback
                });

                backup.validateBackup(name).then(() => {
                    console.log('Backup OK');
                    processExit(0);
                }).catch(e => {
                    console.log('Backup check failed: ' + e);
                    processExit(1);
                });
            });
            break;
        }
        case 'l':
        case 'list': {
            dbConnect(params, (_objects, _states, _isOffline, _objectsType, config) => {
                const List = require('./setup/setupList.js');
                const list = new List({
                    states:      states,
                    objects:     objects,
                    processExit: callback,
                    config:      config
                });
                list.list(args[0], args[1], params);
            });
            break;
        }

        case 'touch': {
            let pattern = args[0];

            if (!pattern) {
                console.log('No file path found. Example: "touch /vis.0/main/*"');
                return void callback(1);
            }
            dbConnect(params, () => {
                // extract id
                pattern = pattern.replace(/\\/g, '/');
                if (pattern[0] === '/') pattern = pattern.substring(1);

                if (pattern === '*') {
                    objects.getObjectList({startkey: 'system.adapter.', endkey: 'system.adapter.\u9999'}, (err, arr) => {
                        if (!err && arr && arr.rows) {
                            const files = [];
                            let count = 0;
                            for (let i = 0; i < arr.rows.length; i++) {
                                if (arr.rows[i].value.type !== 'adapter') continue;
                                count++;
                                objects.touch(arr.rows[i].value.common.name, '*', {user: 'system.user.admin'}, (err, processed, _id) => {
                                    if (!err && processed) {
                                        files.push({id: _id, processed: processed});
                                    }
                                    if (!--count) {
                                        const List = require('./setup/setupList.js');
                                        const list = new List({
                                            states:      states,
                                            objects:     objects,
                                            processExit: callback
                                        });
                                        files.sort((a, b) => a.id.localeCompare(b.id));

                                        for (let k = 0; k < files.length; k++) {
                                            for (let t = 0; t < files[k].processed.length; t++) {
                                                list.showFile(files[k].id, files[k].processed[t].path, files[k].processed[t]);
                                            }
                                        }
                                        setTimeout(callback, 1000);
                                    }
                                });
                            }
                            if (!count) {
                                console.log('Nothing found');
                                return void callback();
                            }
                        }
                    });
                } else {
                    const parts = pattern.split('/');
                    const id    = parts.shift();
                    const path  = parts.join('/');

                    objects.touch(id, path, {user: 'system.user.admin'}, (err, processed) => {
                        if (err) {
                            console.error(err);
                        } else {
                            if (processed) {
                                const List = require('./setup/setupList.js');
                                const list = new List({
                                    states:      states,
                                    objects:     objects,
                                    processExit: callback
                                });
                                for (let i = 0; i < processed.length; i++) {
                                    list.showFile(id, processed[i].path, processed[i]);
                                }
                            }
                        }
                        setTimeout(callback, 1000);
                    });

                }
            });
            break;
        }

        case 'rm': {
            let pattern = args[0];

            if (!pattern) {
                console.log('No file path found. Example: "touch /vis.0/main/*"');
                return void callback(1);
            }
            dbConnect(params, () => {
                // extract id
                pattern = pattern.replace(/\\/g, '/');
                if (pattern[0] === '/') pattern = pattern.substring(1);

                if (pattern === '*') {
                    objects.getObjectList({startkey: 'system.adapter.', endkey: 'system.adapter.\u9999'}, (err, arr) => {
                        if (!err && arr && arr.rows) {
                            const files = [];
                            let count = 0;
                            for (let i = 0; i < arr.rows.length; i++) {
                                if (arr.rows[i].value.type !== 'adapter') continue;
                                count++;
                                objects.rm(arr.rows[i].value.common.name, '*', {user: 'system.user.admin'}, (err, processed, _id) => {
                                    if (!err && processed) {
                                        files.push({id: _id, processed: processed});
                                    }
                                    if (!--count) {
                                        const List = require('./setup/setupList.js');
                                        const list = new List({
                                            states:      states,
                                            objects:     objects,
                                            processExit: callback
                                        });
                                        files.sort((a, b) => a.id.localeCompare(b.id));

                                        list.showFileHeader();
                                        for (let k = 0; k < files.length; k++) {
                                            for (let t = 0; t < files[k].processed.length; t++) {
                                                list.showFile(files[k].id, files[k].processed[t].path, files[k].processed[t]);
                                            }
                                        }
                                        setTimeout(callback, 1000);
                                    }
                                });
                            }
                            if (!count) {
                                console.log('Nothing found');
                                return void callback();
                            }
                        }
                    });
                } else {
                    const parts = pattern.split('/');
                    const id    = parts.shift();
                    const path  = parts.join('/');

                    objects.rm(id, path, {user: 'system.user.admin'}, (err, processed) => {
                        if (err) {
                            console.error(err);
                        } else {
                            if (processed) {
                                const List = require('./setup/setupList.js');
                                const list = new List({
                                    states:      states,
                                    objects:     objects,
                                    processExit: callback
                                });
                                list.showFileHeader();
                                for (let i = 0; i < processed.length; i++) {
                                    list.showFile(id, processed[i].path, processed[i]);
                                }
                            }
                        }
                        setTimeout(callback, 1000);
                    });

                }
            });
            break;
        }

        case 'chmod': {
            let mode    = args[0];
            let pattern = args[1];

            if (!mode) {
                cli.error.requiredArgumentMissing('mode', 'chmod 777 /vis.0/main/*');
                return void callback(1);
            } else {
                //yargs has converted it to number
                mode = parseInt(mode.toString(), 16);
            }

            if (!pattern) {
                cli.error.requiredArgumentMissing('file path', 'chmod 777 /vis.0/main/*');
                return void callback(1);
            }
            dbConnect(params, () => {
                // extract id
                pattern = pattern.replace(/\\/g, '/');
                if (pattern[0] === '/') pattern = pattern.substring(1);

                if (pattern === '*') {
                    objects.getObjectList({startkey: 'system.adapter.', endkey: 'system.adapter.\u9999'}, (err, arr) => {
                        if (!err && arr && arr.rows) {
                            const files = [];
                            let count = 0;
                            for (let i = 0; i < arr.rows.length; i++) {
                                if (arr.rows[i].value.type !== 'adapter') continue;
                                count++;
                                objects.chmodFile(arr.rows[i].value.common.name, '*', {user: 'system.user.admin', mode: mode}, (err, processed, _id) => {
                                    if (!err && processed) {
                                        files.push({id: _id, processed: processed});
                                    }
                                    if (!--count) {
                                        const List = require('./setup/setupList.js');
                                        const list = new List({
                                            states:      states,
                                            objects:     objects,
                                            processExit: callback
                                        });
                                        files.sort((a, b) => a.id.localeCompare(b.id));

                                        list.showFileHeader();
                                        for (let k = 0; k < files.length; k++) {
                                            for (let t = 0; t < files[k].processed.length; t++) {
                                                list.showFile(files[k].id, files[k].processed[t].path, files[k].processed[t]);
                                            }
                                        }
                                        setTimeout(callback, 1000);
                                    }
                                });
                            }
                            if (!count) {
                                console.log('Nothing found');
                                return void callback();
                            }
                        }
                    });
                } else {
                    const parts = pattern.split('/');
                    const id    = parts.shift();
                    const path  = parts.join('/');

                    objects.chmodFile(id, path, {user: 'system.user.admin', mode: mode}, (err, processed) => {
                        if (err) {
                            console.error(err);
                        } else {
                            if (processed) {
                                const List = require('./setup/setupList.js');
                                const list = new List({
                                    states:      states,
                                    objects:     objects,
                                    processExit: callback
                                });
                                list.showFileHeader();
                                for (let i = 0; i < processed.length; i++) {
                                    list.showFile(id, processed[i].path, processed[i]);
                                }
                            }
                        }
                        setTimeout(callback, 1000);
                    });

                }
            });
            break;
        }

        case 'chown': {
            let user    = args[0];
            let group   = args[1];
            let pattern = args[2];

            if (!pattern) {
                pattern = group;
                group = undefined;
            }

            if (!user) {
                cli.error.requiredArgumentMissing('user', 'chown user /vis.0/main/*');
                return void callback(1);
            } else if (user.substring(12) !== 'system.user.') {
                user = 'system.user.' + user;
            }
            if (group && group.substring(13) !== 'system.group.') {
                group = 'system.group.' + group;
            }

            if (!pattern) {
                cli.error.requiredArgumentMissing('file path', 'chown user /vis.0/main/*');
                return void callback(1);
            }
            dbConnect(params, () => {
                // extract id
                pattern = pattern.replace(/\\/g, '/');
                if (pattern[0] === '/') pattern = pattern.substring(1);

                if (pattern === '*') {
                    objects.getObjectList({startkey: 'system.adapter.', endkey: 'system.adapter.\u9999'}, (err, arr) => {
                        if (!err && arr && arr.rows) {
                            const files = [];
                            let count = 0;
                            for (let i = 0; i < arr.rows.length; i++) {
                                if (arr.rows[i].value.type !== 'adapter') continue;
                                count++;
                                objects.chownFile(arr.rows[i].value.common.name, '*', {user: 'system.user.admin', owner: user, ownerGroup: group}, (err, processed, _id) => {
                                    if (!err && processed) {
                                        files.push({id: _id, processed: processed});
                                    }
                                    if (!--count) {
                                        const List = require('./setup/setupList.js');
                                        const list = new List({
                                            states:      states,
                                            objects:     objects,
                                            processExit: callback
                                        });
                                        files.sort((a, b) => a.id.localeCompare(b.id));

                                        list.showFileHeader();
                                        for (let k = 0; k < files.length; k++) {
                                            for (let t = 0; t < files[k].processed.length; t++) {
                                                list.showFile(files[k].id, files[k].processed[t].path, files[k].processed[t]);
                                            }
                                        }
                                        setTimeout(callback, 1000);
                                    }
                                });
                            }
                            if (!count) {
                                console.log('Nothing found');
                                return void callback();
                            }
                        }
                    });
                } else {

                    const parts = pattern.split('/');
                    const id = parts.shift();
                    const path = parts.join('/');

                    objects.chownFile(id, path, {user: 'system.user.admin', owner: user, ownerGroup: group}, (err, processed) => {
                        if (err) {
                            console.error(err);
                        } else {
                            // call here list
                            if (processed) {
                                const List = require('./setup/setupList.js');
                                const list = new List({
                                    states: states,
                                    objects: objects,
                                    processExit: callback
                                });
                                list.showFileHeader();
                                for (let i = 0; i < processed.length; i++) {
                                    list.showFile(id, processed[i].path, processed[i]);
                                }
                            }
                        }
                        setTimeout(callback, 1000);
                    });
                }
            });
            break;
        }

        case 'user': {
            const command = args[0] || '';
            let user    = args[1] || '';

            if (user && user.match(/^system\.user\./)) {
                user = user.substring('system.user.'.length);
            }

            dbConnect(params, () => {
                const Users = require('./setup/setupUsers.js');
                const users = new Users({
                    objects:     objects,
                    processExit: callback
                });
                const password = params.password;
                const group    = params.ingroup || 'system.group.administrator';

                if (command === 'add') {
                    users.addUserPrompt(user, group, password, err => {
                        if (err) {
                            console.error(err);
                            return void callback(30);
                        } else {
                            console.log('User "' + user + '" created (Group: ' + group.replace('system.group.', '') + ')');
                            return void callback();
                        }
                    });
                }
                else if (command === 'del'     || command === 'delete') {
                    users.delUser(user, err => {
                        if (err) {
                            console.error(err);
                            return void callback(30);
                        } else {
                            console.log('User "' + user + '" deleted');
                            return void callback();
                        }
                    });
                }
                else if (command === 'check') {
                    users.checkUserPassword(user, password, err => {
                        if (err) {
                            console.error(err);
                            return void callback(30);
                        } else {
                            console.log('Password for user "' + user + '" matched.');
                            return void callback();
                        }
                    });
                }
                else if (command === 'set'     || command === 'passwd') {
                    users.setUserPassword(user, password, err => {
                        if (err) {
                            console.error(err);
                            return void callback(30);
                        } else {
                            console.log('Password for "' + user + '" was successfully set.');
                            return void callback();
                        }
                    });
                }
                else if (command === 'enable'  || command === 'e') {
                    users.enableUser(user, true, err => {
                        if (err) {
                            console.error(err);
                            return void callback(30);
                        } else {
                            console.log('User "' + user + '" was successfully enabled.');
                            return void callback();
                        }
                    });
                }
                else if (command === 'disable' || command === 'd') {
                    users.enableUser(user, false, err => {
                        if (err) {
                            console.error(err);
                            return void callback(30);
                        } else {
                            console.log('User "' + user + '" was successfully disabled.');
                            return void callback();
                        }
                    });
                }
                else if (command === 'get') {
                    users.getUser(user, (err, isEnabled) => {
                        if (err) {
                            console.error(err);
                            return void callback(30);
                        } else {
                            console.log('User "' + user + '" is ' + (isEnabled ? 'enabled' : 'disabled'));
                            return void callback();
                        }
                    });
                }
                else {
                    console.warn('Unknown command "' + command + '". Available commands are: add, del, passwd, enable, disable, check, get');
                    return void callback(1);
                }
            });
            break;
        }

        case 'g':
        case 'group': {
            const command = args[0] || '';
            let group   = args[1] || '';
            let user    = args[2] || '';

            if (group && group.match(/^system\.group\./)) group = group.substring('system.group.'.length);
            if (user  && user.match(/^system\.user\./))   user  = user.substring('system.user.'.length);
            if (!command) {
                console.warn('Unknown command "' + command + '". Available commands are: add, del, passwd, enable, disable, list, get');
                return callback(1);
            }
            if (!group) {
                console.warn('Please define group name: group ' + command + ' groupName');
                return callback(30);
            }
            dbConnect(params, () => {
                const Users = require('./setup/setupUsers.js');
                const users = new Users({
                    objects:     objects,
                    processExit: callback
                });

                if (command === 'useradd' || command === 'adduser') {
                    if (!user) {
                        console.warn('Please define user name: group useradd groupName userName');
                        return void callback(30);
                    }
                    users.addUserToGroup(user, group, err => {
                        if (err) {
                            console.error(err);
                            return void callback(30);
                        } else {
                            console.log('User "' + user + '" created');
                            return void callback();
                        }
                    });
                }
                else if (command === 'userdel' || command === 'deluser') {
                    if (!user) {
                        console.warn('Please define user name: group userdel groupName userName');
                        return void callback(30);
                    }
                    users.removeUserFromGroup(user, group, err => {
                        if (err) {
                            console.error(err);
                            return void callback(30);
                        } else {
                            console.log('User "' + user + '" created');
                            return void callback();
                        }
                    });
                }
                else if (command === 'add') {
                    users.addGroup(group, err => {
                        if (err) {
                            console.error(err);
                            return void callback(30);
                        } else {
                            console.log('User "' + group + '" created');
                            return void callback();
                        }
                    });
                }
                else if (command === 'del' || command === 'delete') {
                    users.delGroup(group, err => {
                        if (err) {
                            console.error(err);
                            return void callback(30);
                        } else {
                            console.log('User "' + group + '" deleted');
                            return void callback();
                        }
                    });
                }
                else if (command === 'list' || command === 'l') {
                    users.getGroup(group, (err, isEnabled, list) => {
                        if (err) {
                            console.error(err);
                            return void callback(30);
                        } else {
                            console.log('Group "' + group + '" is ' + (isEnabled ? 'enabled' : 'disabled') + ' and has following members:');
                            if (list) {
                                for (let i = 0; i < list.length; i++) {
                                    console.log(list[i].substring('system.user.'.length));
                                }
                            }
                            return void callback();
                        }
                    });
                }
                else if (command === 'enable' || command === 'e') {
                    users.enableGroup(group, true, err => {
                        if (err) {
                            console.error(err);
                            return void callback(30);
                        } else {
                            console.log('Group "' + group + '" was successfully enabled.');
                            return void callback();
                        }
                    });
                }
                else if (command === 'disable' || command === 'd') {
                    users.enableGroup(group, false, err => {
                        if (err) {
                            console.error(err);
                            return void callback(30);
                        } else {
                            console.log('Group "' + group + '" was successfully disabled.');
                            return void callback();
                        }
                    });
                }
                else if (command === 'get') {
                    users.getGroup(group, (err, isEnabled, _list) => {
                        if (err) {
                            console.error(err);
                            return void callback(30);
                        } else {
                            console.log('Group "' + group + '" is ' + (isEnabled ? 'enabled' : 'disabled'));
                            return void callback();
                        }
                    });
                }
                else {
                    console.warn('Unknown command "' + command + '". Available commands are: add, del, passwd, enable, disable, list, get');
                    return void callback(1);
                }
            });
            break;
        }

        case 'adduser': {
            const user = args[0];
            const group = params.ingroup || 'system.group.administrator';
            const password = params.password;

            dbConnect(params, () => {
                const Users = require('./setup/setupUsers.js');
                const users = new Users({
                    objects: objects,
                    processExit: callback
                });
                users.addUserPrompt(user, group, password, err => {
                    if (err) {
                        console.error(err);
                        return void callback(30);
                    } else {
                        console.log('User "' + user + '" created (Group: ' + group.replace('system.group.', '') + ')');
                        return void callback();
                    }
                });
            });
            break;
        }

        case 'passwd': {
            const user     = args[0];
            const password = params.password;
            dbConnect(params, () => {
                const Users = require('./setup/setupUsers.js');
                const users = new Users({
                    objects:     objects,
                    processExit: callback
                });
                users.setUserPassword(user, password, err => {
                    if (err) {
                        console.error(err);
                        return void callback(30);
                    } else {
                        console.log('Password for "' + user + '" was successfully set.');
                        return void callback();
                    }
                });
            });
            break;
        }

        case 'ud':
        case 'udel':
        case 'userdel':
        case 'deluser': {
            const user = args[0];

            dbConnect(params, () => {
                const Users = require('./setup/setupUsers.js');
                const users = new Users({
                    objects: objects,
                    processExit: callback
                });
                users.delUser(user, err => {
                    if (err) {
                        console.error(err);
                        return void callback(30);
                    } else {
                        console.log('User "' + user + '" deleted');
                        return void callback();
                    }
                });
            });
            break;
        }

        // Create package.json in /opt/' + tools.appName + '
        case 'package': {
            const json = {
                name: tools.appName,
                engines: {
                    node: '>=6'
                },
                optionalDependencies: {
                },
                dependencies: {},
                author: 'bluefox <dogafox@gmail.com>'
            };
            json.dependencies[tools.appName + '.js-controller'] = '*';
            json.dependencies[tools.appName + '.admin']         = '*';

            tools.getRepositoryFile(null, null, (_err, sources, _sourcesHash) => {
                if (sources) {
                    for (const s in sources) {
                        if (sources.hasOwnProperty(s)) {
                            if (sources[s].url) {
                                if (!json.dependencies[tools.appName + '.' + s]) {
                                    json.optionalDependencies[tools.appName + '.' + s] = sources[s].url;
                                }
                            } else {
                                if (!json.dependencies[tools.appName + '.' + s]) {
                                    json.optionalDependencies[tools.appName + '.' + s] = '*';
                                }
                            }
                        }
                    }
                }

                fs.writeFileSync(__dirname + '/../../../package.json', JSON.stringify(json, null, 2));
                return void callback();
            });
            break;
        }

        case 'set': {
            const instance = args[0];
            if (!instance) {
                console.warn('please specify instance.');
                return void callback(1);
            }
            if (instance.indexOf('.') === -1) {
                console.warn('please specify instance, like "' + instance + '.0"');
                return void callback(1);
            }
            dbConnect(params, () => {
                objects.getObject('system.adapter.' + instance, (err, obj) => {
                    if (!err && obj) {
                        let changed = false;
                        for (let a = 0; a < process.argv.length; a++) {
                            if (process.argv[a].match(/^--/) && process.argv[a + 1] && !process.argv[a + 1].match(/^--/)) {
                                const attr = process.argv[a].substring(2);
                                /** @type {number | string | boolean} */
                                let val = process.argv[a + 1];
                                if (val === 'true')  {
                                    val = true;
                                } else if (val === 'false') {
                                    val = false;
                                } else if (parseFloat(val).toString() === val) {
                                    val = parseFloat(val);
                                }
                                if (attr.indexOf('.') !== -1) {
                                    const parts = attr.split('.');
                                    if (!obj.native[parts[0]] || obj.native[parts[0]][parts[1]] === undefined) {
                                        console.warn('Adapter "' + instance + '" has no setting "'  + attr + '".');
                                    } else {
                                        changed = true;
                                        obj.native[parts[0]][parts[1]] = val;
                                        console.log('New ' + attr + ' for "' + instance + '" is: ' + val);
                                    }
                                } else {
                                    if (obj.native[attr] === undefined) {
                                        console.warn('Adapter "' + instance + '" has no setting "'  + attr + '".');
                                    } else {
                                        changed = true;
                                        obj.native[attr] = val;
                                        console.log('New ' + attr + ' for "' + instance + '" is: ' + val);
                                    }
                                }
                                a++;
                            }
                        }
                        if (changed) {
                            obj.from = 'system.host.' + tools.getHostName() + '.cli';
                            obj.ts = new Date().getTime();
                            objects.setObject('system.adapter.' + instance, obj, () => {
                                console.log('Instance settings for "' + instance + '" are changed.');
                                return void callback();
                            });
                        } else {
                            console.log('No parameters set.');
                            return void callback();
                        }
                    } else {
                        cli.error.invalidInstance(instance);
                        return void callback(24);
                    }
                });
            });
            break;
        }

        case 'host': {
            const hostCommand = new cli.command.host(commandOptions);
            hostCommand.execute(args);
            break;
        }

        case 'visdebug': {
            let widgetset = args[0];
            if (widgetset && widgetset.match('/^vis-/')) {
                widgetset = widgetset.substring(4);
            }

            const VisDebug = require('./setup/setupVisDebug.js');

            dbConnect(params, _objects => {
                const visDebug = new VisDebug({
                    objects:     _objects,
                    processExit: callback
                });

                visDebug.enableDebug(widgetset);
            });
            break;
        }

        case 'file':
        case 'f': {
            const cmd = args[0];
            if (cmd !== 'read' && cmd !== 'r' && cmd !== 'w' && cmd !== 'write') {
                console.log('Invalid parameters: write "file read /vis.0/main/img/picture.png /opt/picture/image.png" to read the file');
                return void callback(1);
            }
            if (!args[1]) {
                console.log('Invalid parameters: write "file read /vis.0/main/img/picture.png /opt/picture/image.png" to read the file');
                return void callback(1);
            }

            dbConnect(params, _objects => {
                if (cmd === 'read' || cmd ==='r') {
                    const toRead = args[1];
                    const parts = toRead.replace(/\\/g, '/').split('/');

                    const path = (args[2] || process.cwd()).replace(/\\/g, '/').split('/');
                    const file = path[path.length - 1];
                    if (!file.match(/\.[a-zA-Z0-9]+$/)) {
                        path.push(parts[parts.length - 1]);
                    }
                    let adapt = parts.shift();
                    if (!adapt) {
                        adapt = parts.shift();
                    }
                    _objects.readFile(adapt, parts.join('/'), (err, data) => {
                        if (err) console.error(err);
                        if (data) {
                            fs.writeFileSync(path.join('/'), data);
                            console.log('File "' + toRead + '" stored as "' + path.join('/') + '"');
                        }
                        return void callback(0);
                    });
                } else {
                    const toRead = args[1];
                    const parts = toRead.replace(/\\/g, '/').split('/');

                    const path = args[2].replace(/\\/g, '/').split('/');

                    let file = path[parts.length - 1];
                    if (!file) {
                        path.splice(path.length - 1, 1);
                        file = path[path.length - 1];
                    }
                    if (!file.match(/\.[a-zA-Z0-9]+$/)) {
                        path.push(parts[parts.length - 1]);
                    }
                    let adapt = path.shift();
                    if (!adapt) adapt = path.shift();
                    const data = fs.readFileSync(toRead);
                    _objects.writeFile(adapt, path.join('/'), data, _err => {
                        console.log('File "' + toRead + '" stored as "' + path.join('/') + '"');
                        return void callback(0);
                    });
                }
            });
            break;
        }

        case 'id':
        case 'uuid': {
            dbConnect(params, objects => {
                objects.getObject('system.meta.uuid', (err, obj) => {
                    if (err) {
                        console.error('Error: ' + err);
                        return void callback(101);
                    }
                    if (obj && obj.native) {
                        console.log(obj.native.uuid);
                        return void callback();
                    } else {
                        console.error('Error: no UUID found');
                        return void callback(101);
                    }
                });
            });
            break;
        }

        case 'v':
        case 'version': {
            const adapter = args[0];
            let iopckg;
            if (adapter) {
                try {
                    iopckg = require(tools.appName + '.' + adapter + '/package.json');
                } catch (err) {
                    iopckg = {version: '"' + adapter + '" not found'};
                }
            } else {
                iopckg = require('../package.json');
            }
            console.log(iopckg.version);

            return void callback();
        }

        case 'checklog': {
            dbConnect(params, (objects, states, isOffline, objectType) => {
                if (isOffline && objectType !== 'redis') {
                    console.log(tools.appName + ' is not running');
                    return void callback(100);
                } else {
                    console.log(tools.appName + ' is running');
                    objects.getObjectList({startkey: 'system.host.', endkey: 'system.host.' + '\u9999'}, null, (err, res) => {
                        if (!err && res.rows.length) {
                            for (let i = 0; i < res.rows.length; i++) {
                                const parts = res.rows[i].id.split('.');
                                // ignore system.host.name.alive and so on
                                if (parts.length === 3) {
                                    states.pushMessage(res.rows[i].id, {command: 'checkLogging', message: null, from: 'console'});
                                }
                            }
                        }
                        setTimeout(callback, 200);
                    });
                }
            });
            break;
        }

        case 'repo': {
            Objects =       require('./objects');
            let repoUrlOrCommand = args[0]; // Repo url or name or "add" / "del" / "set" / "show" / "addset"
            const repoName       = args[1]; // Repo url or name
            let repoUrl          = args[2]; // Repo url or name
            if (repoUrlOrCommand !== 'add' && repoUrlOrCommand !== 'del' && repoUrlOrCommand !== 'set' && repoUrlOrCommand !== 'show' && repoUrlOrCommand !== 'addset') {
                repoUrl = repoUrlOrCommand;
                repoUrlOrCommand = 'show';
            }

            dbConnect(params, (_objects, _states) => {
                const Repo = require('./setup/setupRepo.js');
                const repo = new Repo({
                    objects:     _objects,
                    states:      _states
                });

                if (repoUrlOrCommand === 'show') {
                    repo.showRepoStatus(callback);
                } else if (repoUrlOrCommand === 'add' || repoUrlOrCommand === 'del' || repoUrlOrCommand === 'set' || repoUrlOrCommand === 'addset') {
                    if (!repoName || !repoName.match(/[-_\w\d]+/)) {
                        console.error('Invalid repository name: "' + repoName + '"');
                        return void callback();
                    } else {
                        if (repoUrlOrCommand === 'add' || repoUrlOrCommand === 'addset') {
                            if (!repoUrl) {
                                console.warn('Please define repository URL or path: ' + tools.appName + ' add <repoName> <repoUrlOrPath>');
                                return void callback(45);
                            } else {
                                repo.add(repoName, repoUrl, err => {
                                    if (err) {
                                        console.error(err);
                                        return void callback(45);
                                    } else {
                                        if (repoUrlOrCommand === 'addset') {
                                            repo.setActive(repoName, err => {
                                                if (err) {
                                                    console.error(err);
                                                    return void callback(45);
                                                } else {
                                                    console.log('Repository "' + repoName + '" set as active: "' + repoUrl + '"');
                                                    repo.showRepoStatus(callback);
                                                }
                                            });
                                        } else {
                                            console.log('Repository "' + repoName + '" added as "' + repoUrl + '"');
                                            repo.showRepoStatus(callback);
                                        }
                                    }
                                });

                            }
                        } else if (repoUrlOrCommand === 'set') {
                            repo.setActive(repoName, err => {
                                if (err) {
                                    console.error(err);
                                    return void callback(45);
                                } else {
                                    console.log('Repository "' + repoName + '" set as active.');
                                    repo.showRepoStatus(callback);
                                }
                            });
                        } else if (repoUrlOrCommand === 'del') {
                            repo.del(repoName, err => {
                                if (err) {
                                    console.error(err);
                                    return void callback(45);
                                } else {
                                    console.log('Repository "' + repoName + '" deleted.');
                                    repo.showRepoStatus(callback);
                                }
                            });
                        } else {
                            console.warn('Unknown repo command: ' + repoUrlOrCommand);
                            return void callback(105);
                        }
                    }
                }
            });
            break;
        }

        case 'multihost':
        case 'mh': {
            const cmd = args[0];
            if (cmd !== 'c' && cmd !== 'connect' && cmd !== 's' && cmd !== 'status' && cmd !== 'b' && cmd !== 'browse' && cmd !== 'e' && cmd !== 'enable' && cmd !== 'd' && cmd !== 'disable') {
                console.log('Invalid parameters. Following is possible: enable, browse, connect, status');
                return void callback(1);
            } else {
                dbConnect(params, () => {
                    const Multihost = require('./setup/setupMultihost.js');
                    const mh = new Multihost({
                        params:      params,
                        processExit: callback,
                        objects:     objects
                    });

                    if (cmd === 's' || cmd === 'status') {
                        mh.status(() => void callback(30));
                    } else
                    if (cmd === 'b' || cmd === 'browse') {
                        mh.browse((err, list) => {
                            if (err) {
                                console.error(err);
                                return void callback(30);
                            } else {
                                mh.showHosts(list);
                                return void callback();
                            }
                        });
                    } else if (cmd === 'e' || cmd === 'enable') {
                        mh.enable(true, err => {
                            if (err) {
                                console.error(err);
                                return void callback(1);
                            } else {
                                states.pushMessage('system.host.' + tools.getHostName(), {command: 'updateMultihost', message: null, from: 'setup'}, callback);
                            }
                        });
                    } else if (cmd === 'd' || cmd === 'disable') {
                        mh.enable(false, err => {
                            if (err) {
                                console.error(err);
                                return void callback(1);
                            } else {
                                states.pushMessage('system.host.' + tools.getHostName(), {command: 'updateMultihost', message: null, from: 'setup'}, callback);
                            }
                        });
                    } else if (cmd === 'c' || cmd === 'connect') {
                        mh.connect(args[1], args[2], err => {
                            if (err) {
                                console.error(err);
                            }
                            return void callback(err ? 1 : 0);
                        });
                    }
                });
            }
            break;
        }

        case 'vendor': {
            const password = args[0];
            const file     = args[1];
            if (!password) {
                console.warn(`Please specify the password to update the vendor information!\n${tools.appName.toLowerCase()} vendor <PASS_PHRASE> <vendor.json>`);
                return void callback(1);
            } if (!file) {
                console.warn(`Please specify the path to the vendor file to update the vendor information!\n${tools.appName.toLowerCase()} vendor <PASS_PHRASE> <vendor.json>`);
                return void callback(1);
            } else {
                dbConnect(params, () => {
                    const Vendor = require('./setup/setupVendor');
                    const vendor = new Vendor({
                        objects:     objects
                    });
                    vendor.checkVendor(file, password).then(() => {
                        console.log(`Synchronised vendor information.`);
                        return void callback();
                    }).catch(err => {
                        console.error(`Cannot update vendor information: ${JSON.stringify(err)}`);
                        return void callback(1);
                    });
                });
            }
            break;
        }

        case 'cert': {
            const certCommand = new cli.command.cert(commandOptions);
            certCommand.execute(args);
            break;
        }

        case 'compact': {
            const compactCommand = new cli.command.compact(commandOptions);
            compactCommand.execute(args);
            break;
        }

        case 'license': {
            const file = args[0];
            if (!file) {
                console.warn(`Please specify the path to the license file or place license text directly!\n${tools.appName.toLowerCase()} license <license.file or license.text>`);
                return void callback(1);
            } else {
                dbConnect(params, () => {
                    const License = require('./setup/setupLicense');
                    const license = new License({
                        objects:     objects
                    });
                    license.setLicense(file).then(type => {
                        console.log(`License ${type} updated.`);
                        return void callback();
                    }).catch(err => {
                        console.error(`Cannot update license: ${JSON.stringify(err)}`);
                        return void callback(1);
                    });
                });
            }
            break;
        }

        default: {
            if (params.v || params.version) {
                let iopckg;
                if (command) {
                    try {
                        iopckg = require(tools.appName + '.' + command + '/package.json');
                    } catch (err) {
                        iopckg = {version: '"' + command + '" not found'};
                    }
                } else {
                    iopckg = require('../package.json');
                }
                console.log(iopckg.version);
            } else {
                showHelp();
                return void callback(1);
            }
            return void callback();
        }
    }
}

// Save objects before exit
function processExit(exitCode) {
    if (objects && objects.destroy) objects.destroy();
    if (states  && states.destroy)  states.destroy();
    setTimeout(() => {process.exit(exitCode);}, 1000);
}

function delObjects(ids, callback) {
    if (!ids || !ids.length) {
        return void callback();
    } else {
        const id = ids.shift();
        objects.delObject(id, err => {
            if (err &&
                id !== 'system.group.user' &&
                id !== 'system.group.administrator' &&
                id !== 'system.user.admin'
            ) {
                console.warn(`[Not critical] Cannot delete object ${id}: ${JSON.stringify(err)}`);
            }
            setImmediate(delObjects, ids, callback);
        });
    }
}

function cleanDatabase(isDeleteDb, callback) {
    let taskCnt = 0;

    if (isDeleteDb) {
        objects.destroyDB(() => {

            // Clean up states
            states.getKeys('*', (_err, obj) => {
                const delState = [];
                let i;
                if (obj) {
                    for (i = 0; i < obj.length; i++) {
                        delState.push(obj[i]);
                    }
                }
                taskCnt = 0;
                for (i = 0; i < obj.length; i++) {
                    taskCnt++;
                    states.delState(delState[i], () => !(--taskCnt) && callback && callback(obj.length));
                }
            });
        });
    } else {
        // Clean only objects, not the views
        objects.getObjectList({startkey: '\u0000', endkey: '\u9999'}, (err, res) => {
            let ids = [];
            if (!err && res.rows.length) {
                console.log('clean ' + res.rows.length + ' objects...');
                ids = res.rows.map(e => e.id);
            }
            delObjects(ids, () => {
                // Clean up states
                states.getKeys('*', (_err, obj) => {
                    const delState = [];
                    let i;
                    if (obj) {
                        for (i = 0; i < obj.length; i++) {
                            delState.push(obj[i]);
                        }
                    }
                    taskCnt = 0;
                    console.log('clean ' + obj.length + ' states...');
                    for (i = 0; i < obj.length; i++) {
                        taskCnt++;
                        states.delState(delState[i], () => !(--taskCnt) && callback && callback(obj.length));
                    }
                    if (!taskCnt && callback) {
                        return void callback(obj.length);
                    }
                });
            });
        });
    }
}

function restartController(callback) {
    const spawn = require('child_process').spawn;

    console.log('Starting node restart.js');

    const child = spawn('node', [__dirname + '/restart.js'], {
        detached: true,
        stdio: ['ignore', 'ignore', 'ignore'],
        windowsHide: true
    });

    child.unref();

    if (callback) {
        callback();
    } else {
        processExit();
    }
}

function installNpm(adapter, callback) {
    let path = __dirname;
    if (typeof adapter === 'function') {
        callback = adapter;
        adapter = undefined;
    }

    if (adapter) {
        path = tools.getAdapterDir(adapter);
    }

    // iob_npm.done file was created if "npm i" yet called there
    if (fs.existsSync(path + '/package.json') && !fs.existsSync(path + '/iob_npm.done')) {
        const cmd = 'npm install --loglevel error --production';
        console.log(cmd + ' (System call) in "' + path + '"');
        // Install node modules as system call

        // System call used for update of js-controller itself,
        // because during installation npm packet will be deleted too, but some files must be loaded even during the install process.
        const exec = require('child_process').exec;
        const child = exec(cmd, {
            cwd: path,
            windowsHide: true
        });
        child.stderr.pipe(process.stdout);
        child.on('exit', (code, _signal) => {
            // code 1 is strange error that cannot be explained. Everything is installed but error :(
            if (code && code !== 1) {
                console.log('Cannot install ' + tools.appName + '.' + adapter + ': ' + code);
                (callback || processExit)(EXIT_CODES.CANNOT_INSTALL_NPM_PACKET);
                return;
            }
            // command succeeded
            fs.writeFileSync(path + '/iob_npm.done', ' ');
            if (callback) callback(null, adapter);
        });
    } else {
        if (callback) callback(null, adapter);
    }
}

function getRepository(repoUrl, params, callback) {
    if (typeof params === 'function') {
        callback = params;
        params = {};
    }
    params = params || {};

    if (!repoUrl || typeof repoUrl !== 'object') {
        if (!objects) {
            dbConnect(params, () => getRepository(repoUrl, params, callback));
        } else {
            // try to read repository
            objects.getObject('system.config', (_err, systemConfig) => {
                objects.getObject('system.repositories', (err, repos) => {
                    // Check if repositories exists
                    if (!err && repos && repos.native && repos.native.repositories) {
                        const active = systemConfig.common.activeRepo;

                        if (repos.native.repositories[active]) {
                            if (typeof repos.native.repositories[active] === 'string') {
                                repos.native.repositories[active] = {
                                    link: repos.native.repositories[active],
                                    json: null
                                };
                            }

                            // If repo is not yet loaded
                            if (!repos.native.repositories[active].json) {
                                console.log('Update repository "' + active + '" under "' + repos.native.repositories[active].link + '"');
                                // Load it
                                tools.getRepositoryFile(repos.native.repositories[active].link, {
                                    hash: repos.native.repositories[active].hash,
                                    sources: repos.native.repositories[active].json,
                                    controller: require('../io-package.json').common.version,
                                    node: process.version,
                                    name: tools.appName
                                }, (_err, sources, sourcesHash) => {
                                    repos.native.repositories[active].json = sources;
                                    repos.native.repositories[active].hash = sourcesHash;
                                    repos.from = 'system.host.' + tools.getHostName() + '.cli';
                                    repos.ts = new Date().getTime();
                                    // Store uploaded repo
                                    objects.setObject('system.repositories', repos, () => void callback(null, sources));
                                });
                            } else {
                                // We have already repo, give it back
                                return void callback(null, repos.native.repositories[active].json);
                            }
                        } else {
                            console.log('Requested repository "' + active + '" does not exit in config.');
                            return void callback(25);
                        }
                    } else {
                        console.log('No repositories defined.');
                        return void callback(25);
                    }
                });
            });
        }
    } else {
        return void callback(null, repoUrl);
    }
}

function resetDbConnect(_callback) {
    if (objects) {
        objects.destroy();
        objects = null;
    }
    if (states) {
        states.destroy();
        states = null;
    }
    if (Objects) {
        delete require.cache[require.resolve(__dirname + '/objects')];
        Objects = null;
    }
    if (States) {
        delete require.cache[require.resolve(__dirname + '/states')];
        States = null;
    }
}

// function showConfig(config, root) {
//     root = root || [];
//     const prefix = root.join('/').toUpperCase();
//     for (const attr in config) {
//         if (!config.hasOwnProperty(attr)) continue;
//         if (attr.match(/comment$/i)) continue;
//         if (typeof config[attr] === 'object') {
//             const nextRoot = JSON.parse(JSON.stringify(root));
//             nextRoot.push(attr);
//             showConfig(config[attr], nextRoot);
//         } else {
//             console.log(`${prefix}${(prefix ? '/' : '') + attr}: ` + config[attr]);
//         }
//     }
// }

/**
 * Connects to the DB or tests the connection. The callback has the following signature:
 * `(objects: any, states: any, isOffline?: boolean, objectsDBType?: string) => void`
 */
function dbConnect(onlyCheck, params, callback) {
    if (typeof onlyCheck === 'object') {
        callback  = params;
        params    = onlyCheck;
        onlyCheck = false;
    }
    if (typeof onlyCheck === 'function') {
        callback  = onlyCheck;
        onlyCheck = false;
    }
    if (typeof params === 'function') {
        callback  = params;
        params    = null;
    }
    params = params || {};

    const config = JSON.parse(fs.readFileSync(tools.getConfigFileName(), 'utf8'));

    if (objects && states) {
        return void callback(objects, states, false, config.objects.type, config);
    }

<<<<<<< HEAD
    if (!config.states)  config.states  = {type: 'file'};
    if (!config.objects) config.objects = {type: 'file'};
=======
    const config = JSON.parse(fs.readFileSync(require.resolve(tools.getConfigFileName())).toString());

    config.states  = config.states  || {type: 'file'};
    config.objects = config.objects || {type: 'file'};
>>>>>>> 2ff261bc

    Objects = require('./objects');
    States  = require('./states');

    // Give to controller 2 seconds for connection
    let isObjectConnected = false;
    let isStatesConnected = false;

    let objClientInst;
    let stateClientInst;

    // Detect timeout or try to open file itself
    setTimeout(() => {
        if (isObjectConnected && isStatesConnected) return;

        if (onlyCheck) {
            if (typeof callback === 'function') callback(null, null, config.objects.type === 'file', config.objects.type, config);
            return;
        }

        if (!isObjectConnected) {
            if (config.objects.type === 'file') {
                if (objClientInst) { // Destroy Client we tried to connect with
                    objClientInst.destroy();
                }
                // Just open in memory DB itself
                Objects = require('./objects/objectsInMemServerRedis');
                const _inst = new Objects({
                    connection: config.objects,
                    logger: {
                        silly: _msg => {},
                        debug: _msg => {},
                        info:  _msg => {},
                        warn:  msg => console.log(msg),
                        error: msg => console.log(msg)
                    },
                    connected: (objectInst) => {
                        objects = objectInst;
                        isObjectConnected = true;
                        if (isStatesConnected && typeof callback === 'function') {
                            return void callback(objects, states, config.objects.type === 'file', config.objects.type, config);
                        }
                    }
                });
            } else {
                console.log('No connection to ' + config.objects.host + ':' + config.objects.port + '[' + config.objects.type + ']');
                processExit(EXIT_CODES.NO_CONNECTION_TO_OBJ_DB);
            }
        }

        if (!isStatesConnected) {
            if (config.states.type === 'file') {
                if (stateClientInst) { // Destroy Client we tried to connect with
                    stateClientInst.destroy();
                }
                // Just open in memory DB itself
                States = require('./states/statesInMemServerRedis');
                const _inst = new States({
                    connection: config.states,
                    logger: {
                        silly: _msg => {},
                        debug: _msg => {},
                        info:  _msg => {},
                        warn:  msg => console.log(msg),
                        error: msg => console.log(msg)
                    },
                    connected: statesInst => {
                        states = statesInst;
                        isStatesConnected = true;
                        if (isObjectConnected && typeof callback === 'function') {
                            return void callback(objects, states, config.objects.type === 'file', config.objects.type, config);
                        }
                    },
                    // react on change
                    change: (id, msg) => _inst.onChange && _inst.onChange(id, msg)
                });
                _inst.onChange = null; // here the custom onChange handler could be installed
            } else {
                console.log('No connection to states ' + config.states.host + ':' + config.states.port + '[' + config.states.type + ']');
                processExit(EXIT_CODES.NO_CONNECTION_TO_STATES_DB);
            }
        }
    }, params.timeout || config.objects.connectTimeout || 2000);

    // try to connect as client
    objClientInst = new Objects({
        connection: config.objects,
        logger: {
            silly: _msg => {},
            debug: _msg => {},
            info:  _msg => {},
            warn:  msg => console.log(msg),
            error: msg => console.log(msg)
        },
        connected: (objectsInstance) => {
            if (isObjectConnected) return;
            objects = objectsInstance;
            isObjectConnected = true;

            if (isStatesConnected && typeof callback === 'function') {
                return void callback(objects, states, config.objects.type !== 'file', config.objects.type, config);
            }
        }
    });

    stateClientInst = new States({
        connection: config.states,
        logger: {
            silly: _msg => {},
            debug: _msg => {},
            info:  _msg => {},
            warn:  msg => console.log(msg),
            error: msg => console.log(msg)
        },
        connected: (statesInstance) => {
            if (isStatesConnected) return;
            states = statesInstance;
            isStatesConnected = true;

            if (isObjectConnected && typeof callback === 'function') {
                return void callback(objects, states, config.objects.type !== 'file', config.objects.type, config);
            }
        },
        change: (id, state) => stateClientInst.onChange && stateClientInst.onChange(id, state)
    });
}

module.exports.processCommand = function (_objects, _states, command, args, params, callback) {
    objects = _objects;
    states  = _states;
    processCommand(command, args, params, callback);
};
const processCommandAsync = tools.promisifyNoError(module.exports.processCommand);
module.exports.processCommandAsync = function (_objects, _states, _command, _args, _params) {
    return processCommandAsync.apply(undefined, arguments);
};

module.exports.execute = function () {
    // direct call
    const _yargs = initYargs();
    const command = _yargs.argv._[0];

    const args = [];
    for (let a = 1; a < _yargs.argv._.length; a++) {
        args.push(_yargs.argv._[a]);
    }

    processCommand(command, args, _yargs.argv, processExit);
};
<|MERGE_RESOLUTION|>--- conflicted
+++ resolved
@@ -2200,15 +2200,8 @@
         return void callback(objects, states, false, config.objects.type, config);
     }
 
-<<<<<<< HEAD
-    if (!config.states)  config.states  = {type: 'file'};
-    if (!config.objects) config.objects = {type: 'file'};
-=======
-    const config = JSON.parse(fs.readFileSync(require.resolve(tools.getConfigFileName())).toString());
-
     config.states  = config.states  || {type: 'file'};
     config.objects = config.objects || {type: 'file'};
->>>>>>> 2ff261bc
 
     Objects = require('./objects');
     States  = require('./states');
