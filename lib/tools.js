'use strict';

const fs        = require('fs-extra');
const path      = require('path');
const semver    = require('semver');
const os        = require('os');
const forge     = require('node-forge');
const deepClone = require('deep-clone');
const cpPromise = require('promisify-child-process');
const { createInterface } = require('readline');

// @ts-ignore
require('events').EventEmitter.prototype._maxListeners = 100;
let request;
let extend;
let password;
let npmVersion;
let crypto;
let diskusage;
const randomID = Math.round(Math.random() * 10000000000000);  // Used for creation of User-Agent
const VENDOR_FILE = '/etc/iob-vendor.json';

// Here we define all characters that are forbidden in IDs. Since we want to allow multiple
// unicode character classes, we do that by OR-ing the character classes and negating the result.
// Also, we can easily whitelist characters this way.
//
// We allow:
// · Ll = lowercase letters
// · Lu = uppercase letters
// · Nd = numbers
// · ".", "_", "-" (common in IDs)
// · "/" (required for designs)
// · " :!#$%&()+=@^{}|~" (for legacy reasons)
//
/** All characters that may not appear in an object ID. */
const FORBIDDEN_CHARS = /[^._\-/ :!#$%&()+=@^{}|~\p{Ll}\p{Lu}\p{Nd}]+/gu;

/**
 * recursively copy values from old object to new one
 *
 * @alias copyAttributes
 * @memberof tools
 * @param {object} oldObj source object
 * @param {object} newObj destination object
 * @param {object} [originalObj] optional object for read __no_change__ values
 * @param {boolean} [isNonEdit] optional indicator if copy is in nonEdit part
 *
 */
function copyAttributes(oldObj, newObj, originalObj, isNonEdit) {
    for (const attr of Object.keys(oldObj)) {
        if (typeof oldObj[attr] !== 'object' || oldObj[attr] instanceof Array) {
            if (oldObj[attr] === '__no_change__' && originalObj && !isNonEdit) {
                if (originalObj[attr] !== undefined) {
                    newObj[attr] = deepClone(originalObj[attr]);
                } else {
                    console.log(`Attribute ${attr} ignored by copying`);
                }
            } else
            if (oldObj[attr] === '__delete__' && !isNonEdit) {
                if (newObj[attr] !== undefined) {
                    delete newObj[attr];
                }
            } else {
                newObj[attr] = oldObj[attr];
            }
        } else {
            newObj[attr] = newObj[attr] || {};
            copyAttributes(oldObj[attr], newObj[attr], originalObj && originalObj[attr], isNonEdit || attr === 'nonEdit');
        }
    }
}

/**
 * Checks the flag nonEdit and restores non-changeable values if required
 *
 * @alias checkNonEditable
 * @memberof tools
 * @param {object} oldObject source object
 * @param {object} newObject destination object
 *
 */
function checkNonEditable(oldObject, newObject) {
    if (!oldObject) {
        return true;
    }
    if (!oldObject.nonEdit && !newObject.nonEdit) {
        return true;
    }

    // if nonEdit is protected with password
    if (oldObject.nonEdit && oldObject.nonEdit.passHash) {
        // If new Object wants to update the nonEdit information
        if (newObject.nonEdit && newObject.nonEdit.password) {
            crypto = crypto || require('crypto');
            const hash = crypto.createHash('sha256').update(newObject.nonEdit.password.toString()).digest('base64');
            if (oldObject.nonEdit.passHash !== hash) {
                delete newObject.nonEdit;
                return false;
            } else {
                oldObject.nonEdit = deepClone(newObject.nonEdit);
                delete oldObject.nonEdit.password;
                delete newObject.nonEdit.password;
                oldObject.nonEdit.passHash = hash;
                newObject.nonEdit.passHash = hash;
            }
            copyAttributes(newObject.nonEdit, newObject, newObject);

            if (newObject.passHash) {
                delete newObject.passHash;
            }
            if (newObject.nonEdit && newObject.nonEdit.password) {
                delete newObject.nonEdit.password;
            }

            return true;
        } else {
            newObject.nonEdit = oldObject.nonEdit;
        }

    } else if (newObject.nonEdit) {
        oldObject.nonEdit = deepClone(newObject.nonEdit);
        if (newObject.nonEdit.password) {
            crypto = crypto || require('crypto');
            const hash = crypto.createHash('sha256').update(newObject.nonEdit.password.toString()).digest('base64');
            delete oldObject.nonEdit.password;
            delete newObject.nonEdit.password;
            oldObject.nonEdit.passHash = hash;
            newObject.nonEdit.passHash = hash;
        }
    }

    // restore settings
    copyAttributes(oldObject.nonEdit, newObject, oldObject);

    if (newObject.passHash) {
        delete newObject.passHash;
    }
    if (newObject.nonEdit && newObject.nonEdit.password) {
        delete newObject.nonEdit.password;
    }
    return true;
}

/**
 * @param {string} repoVersion
 * @param {string} installedVersion
 */
function upToDate(repoVersion, installedVersion) {
    // Check if the installed version is at least the repo version
    return semver.gte(installedVersion, repoVersion);
}

function encryptPhrase(password, phrase, callback) {
    // encrypt secret
    crypto = crypto || require('crypto');
    const cipher = crypto.createCipher('aes192', password);

    let encrypted = '';
    cipher.on('readable', () => {
        const data = cipher.read();
        if (data) {
            encrypted += data.toString('hex');
        }
    });

    cipher.on('end', () => callback(encrypted));

    cipher.write(phrase);
    cipher.end();
}

function decryptPhrase(password, data, callback) {
    crypto = crypto || require('crypto');
    const decipher = crypto.createDecipher('aes192', password);

    try {
        let decrypted = '';
        decipher.on('readable', () => {
            const data = decipher.read();
            if (data) {
                decrypted += data.toString('utf8');
            }
        });
        decipher.on('error', error => {
            console.error('Cannot decode secret: ' + error);
            callback(null);
        });

        decipher.on('end', () => callback(decrypted));

        decipher.write(data, 'hex');
        decipher.end();
    } catch (e) {
        console.error('Cannot decode secret: ' + e);
        callback(null);
    }
}

function getAppName() {
    const parts = __dirname.replace(/\\/g, '/').split('/');
    return parts[parts.length - 2].split('.')[0];
}

function rmdirRecursiveSync(path) {
    if (fs.existsSync(path)) {
        fs.readdirSync(path).forEach(file => {
            const curPath = path + '/' + file;
            if (fs.statSync(curPath).isDirectory()) {
                // recurse
                rmdirRecursiveSync(curPath);
            } else {
                // delete file
                fs.unlinkSync(curPath);
            }
        });
        // delete (hopefully) empty folder
        try {
            fs.rmdirSync(path);
        } catch (e) {
            console.log('Cannot delete directory ' + path + ': ' + e.toString());
        }
    }
}

function findIPs() {
    const ifaces = require('os').networkInterfaces();
    const ipArr = [];
    for (const dev of Object.keys(ifaces)) {
        /*jshint loopfunc:true */
        ifaces[dev].forEach(details =>
            //noinspection JSUnresolvedVariable
            !details.internal && ipArr.push(details.address));
    }
    return ipArr;
}

function findPath(path, url) {
    if (!url) {
        return '';
    }
    if (url.substring(0, 'http://'.length)  === 'http://' ||
        url.substring(0, 'https://'.length) === 'https://') {
        return url;
    } else {
        if (path.substring(0, 'http://'.length)  === 'http://' ||
            path.substring(0, 'https://'.length) === 'https://') {
            return (path + url).replace(/\/\//g, '/').replace('http:/', 'http://').replace('https:/', 'https://');
        } else {
            if (url[0] === '/') {
                return __dirname + '/..' + url;
            } else {
                return __dirname + '/../' + path + url;
            }
        }
    }
}

function getMac(callback) {
    const macRegex  = /(?:[a-z0-9]{2}[:-]){5}[a-z0-9]{2}/ig;
    const zeroRegex = /(?:[0]{2}[:-]){5}[0]{2}/;
    const command   = (process.platform.indexOf('win') === 0) ? 'getmac' : 'ifconfig || ip link';

    require('child_process').exec(command, {windowsHide: true}, (err, stdout, _stderr) => {
        if (err) {
            callback(err);
        } else {
            let macAddress;
            let match;
            let result = null;

            while (true) {
                match = macRegex.exec(stdout);
                if (!match) {
                    break;
                }
                macAddress = match[0];
                if (!zeroRegex.test(macAddress) && !result) {
                    result = macAddress;
                }
            }

            if (result === null) {
                callback(new Error('could not determine the mac address from:\n' + stdout));
            } else {
                callback(null, result.replace(/-/g, ':').toLowerCase());
            }
        }
    });
}

// Build unique uuid based on MAC address if possible
function uuid(givenMac, callback) {
    if (typeof givenMac === 'function') {
        callback = givenMac;
        givenMac = '';
    }

    let mac = (givenMac !== null) ? (givenMac || '') : null;
    let u;

    if (mac === '') {
        const ifaces = require('os').networkInterfaces();

        // Find first not empty MAC
        for (const n of Object.keys(ifaces)) {
            for (let c = 0; c < ifaces[n].length; c++) {
                if (ifaces[n][c].mac && ifaces[n][c].mac !== '00:00:00:00:00:00') {
                    mac = ifaces[n][c].mac;
                    break;
                }
            }
            if (mac) {
                break;
            }
        }
    }

    if (mac === '') {
        getMac((_err, mac) => uuid(mac || null, callback));
        return;
    }

    if (mac) {
        const md5sum = require('crypto').createHash('md5');
        md5sum.update(mac);
        mac = md5sum.digest('hex');
        u = mac.substring(0, 8) + '-' + mac.substring(8, 12) + '-' + mac.substring(12, 16) + '-' + mac.substring(16, 20) + '-' + mac.substring(20);
    } else {
        // Returns a RFC4122 compliant v4 UUID https://gist.github.com/LeverOne/1308368 (DO WTF YOU WANT TO PUBLIC LICENSE)
        /** @type {any} */
        let a;
        let b;
        b = a = '';
        while (a++ < 36) {
            b += ((a * 51) & 52) ? (a ^ 15 ? 8 ^ Math.random() * (a ^ 20 ? 16 : 4) : 4).toString(16) : '-';
        }
        u = b;
    }

    callback(u);
}

function createUuid(_objects, callback) {
    let tasks = 2;
    let _uuid;
    _objects.getObject('system.user.admin', (err, obj) => {
        if (err || !obj) {
            password = password || require('./password');

            // Default Password for user 'admin' is application name in lower case
            password(getAppName()).hash(null, null, (err, res) => {
                if (err) {
                    console.error(err);
                }
                // Create user here and not in io-package.js because of hash password
                let tasks = 0;

                tasks++;
                _objects.setObject('system.user.admin', {
                    type: 'user',
                    common: {
                        name:      'admin',
                        password:   res,
                        dontDelete: true,
                        enabled:    true
                    },
                    ts: new Date().getTime(),
                    from: 'system.host.' + getHostName() + '.tools',
                    native: {}
                }, () => {
                    console.log('object system.user.admin created');
                    !--tasks && callback && callback(_uuid);
                });
            });
        } else {
            !--tasks && callback && callback(_uuid);
        }
    });

    _objects.getObject('system.meta.uuid', (err, obj) => {
        if (!err && obj && obj.native && obj.native.uuid) {
            !--tasks && callback && callback();
        } else {
            uuid(__uuid => {
                _uuid = __uuid;

                // Add vendor prefix to UUID
                if (fs.existsSync(VENDOR_FILE)) {
                    try {
                        const vendor = require(VENDOR_FILE);
                        if (vendor.vendor && vendor.vendor.uuidPrefix && vendor.vendor.uuidPrefix.length === 2) {
                            _uuid = vendor.vendor.uuidPrefix + _uuid;
                        }
                    } catch (e) {
                        console.error(`Cannot parse ${VENDOR_FILE}`);
                    }
                }

                _objects.setObject('system.meta.uuid', {
                    type: 'meta',
                    common: {
                        name: 'uuid',
                        type: 'uuid'
                    },
                    ts: new Date().getTime(),
                    from: 'system.host.' + getHostName() + '.tools',
                    native: {
                        uuid: _uuid
                    }
                }, err => {
                    if (err) {
                        console.error('object system.meta.uuid cannot be updated: ' + err);
                        !--tasks && callback && callback(_uuid);
                    } else {
                        _objects.getObject('system.meta.uuid', (err, obj) => {
                            if (obj.native.uuid !== _uuid) {
                                console.error('object system.meta.uuid cannot be updated: write protected');
                            } else {
                                console.log('object system.meta.uuid created: ' + _uuid);
                            }

                            !--tasks && callback && callback(_uuid);
                        });
                    }
                });
            });
        }
    });
}

// Download file to tmp or return file name directly
function getFile(urlOrPath, fileName, callback) {
    request = request || require('request');

    // If object was read
    if (urlOrPath.substring(0, 'http://'.length) === 'http://' ||
        urlOrPath.substring(0, 'https://'.length) === 'https://') {
        const tmpFile = __dirname + '/../tmp/' + (fileName || Math.floor(Math.random() * 0xFFFFFFE) + '.zip');
        // Add some information to user-agent, like chrome, IE and Firefox do
        request({url: urlOrPath, gzip: true, headers: {'User-Agent': `${module.exports.appName}, RND: ${randomID}, N: ${process.version}`}}).on('error', error => {
            console.log('Cannot download "' + tmpFile + '": ' + error);
            if (callback) {
                callback(tmpFile);
            }
        }).pipe(fs.createWriteStream(tmpFile)).on('close', () => {
            console.log('downloaded ' + tmpFile);
            if (callback) {
                callback(tmpFile);
            }
        });
    } else {
        if (fs.existsSync(urlOrPath)) {
            if (callback) {
                callback(urlOrPath);
            }
        } else
        if (fs.existsSync(__dirname + '/../' + urlOrPath)) {
            if (callback) {
                callback(__dirname + '/../' + urlOrPath);
            }
        } else if (fs.existsSync(__dirname + '/../tmp/' + urlOrPath)) {
            if (callback) {
                callback(__dirname + '/../tmp/' + urlOrPath);
            }
        } else {
            console.log('File not found: ' + urlOrPath);
            process.exit(1);
        }
    }
}

// Return content of the json file. Download it or read directly
function getJson(urlOrPath, agent, callback) {
    if (typeof agent === 'function') {
        callback = agent;
        agent = '';
    }
    agent = agent || '';

    request = request || require('request');
    let sources = {};
    // If object was read
    if (urlOrPath && typeof urlOrPath === 'object') {
        if (callback) {
            callback(urlOrPath);
        }
    } else
    if (!urlOrPath) {
        console.log('Empty url!');
        if (callback) {
            callback(null);
        }
    } else {
        if (urlOrPath.substring(0, 'http://'.length) === 'http://' ||
            urlOrPath.substring(0, 'https://'.length) === 'https://') {
            request({url: urlOrPath, timeout: 10000, gzip: true, headers: {'User-Agent': agent}}, (error, response, body) => {
                if (error || !body || response.statusCode !== 200) {
                    console.warn('Cannot download json from ' + urlOrPath + '. Error: ' + (error || body));
                    if (callback) {
                        callback(null, urlOrPath);
                    }
                    return;
                }
                try {
                    sources = JSON.parse(body);
                } catch (e) {
                    console.error('Json file is invalid on ' + urlOrPath);
                    if (callback) {
                        callback(null, urlOrPath);
                    }
                    return;
                }

                if (callback) {
                    callback(sources, urlOrPath);
                }
            }).on('error', _error => {
                //console.log('Cannot download json from ' + urlOrPath + '. Error: ' + error);
                //if (callback) callback(null, urlOrPath);
            });
        } else {
            if (fs.existsSync(urlOrPath)) {
                try {
                    sources = fs.readJSONSync(urlOrPath);
                } catch (e) {
                    console.log('Cannot parse json file from ' + urlOrPath + '. Error: ' + e);
                    if (callback) {
                        callback(null, urlOrPath);
                    }
                    return;
                }
                if (callback) {
                    callback(sources, urlOrPath);
                }
            } else
            if (fs.existsSync(__dirname + '/../' + urlOrPath)) {
                try {
                    sources = fs.readJSONSync(__dirname + '/../' + urlOrPath);
                }catch (e) {
                    console.log('Cannot parse json file from ' + __dirname + '/../' + urlOrPath + '. Error: ' + e);
                    if (callback) {
                        callback(null, urlOrPath);
                    }
                    return;
                }
                if (callback) {
                    callback(sources, urlOrPath);
                }
            } else if (fs.existsSync(__dirname + '/../tmp/' + urlOrPath)) {
                try {
                    sources = fs.readJSONSync(__dirname + '/../tmp/' + urlOrPath);
                } catch (e) {
                    console.log('Cannot parse json file from ' + __dirname + '/../tmp/' + urlOrPath + '. Error: ' + e);
                    if (callback) {
                        callback(null, urlOrPath);
                    }
                    return;
                }
                if (callback) {
                    callback(sources, urlOrPath);
                }
            } else {
                //if (urlOrPath.indexOf('/example/') === -1) console.log('Json file not found: ' + urlOrPath);
                if (callback) {
                    callback(null, urlOrPath);
                }
            }
        }
    }
}

function scanDirectory(dirName, list, regExp) {
    if (fs.existsSync(dirName)) {
        const dirs = fs.readdirSync(dirName);
        for (let i = 0; i < dirs.length; i++) {
            try {
                const fullPath   = path.join(dirName, dirs[i]);
                const fileIoName = path.join(fullPath, 'io-package.json');
                const fileName   = path.join(fullPath, 'package.json');
                if (regExp.test(dirs[i]) && fs.existsSync(fileIoName)) {
                    const ioPackage = fs.readJSONSync(fileIoName);
                    const package_  = fs.existsSync(fileName)
                        ? fs.readJSONSync(fileName)
                        : {};
                    const localIcon = (ioPackage.common.icon ? '/adapter/' + dirs[i].substring(module.exports.appName.length + 1) + '/' + ioPackage.common.icon : '');
                    //noinspection JSUnresolvedVariable
                    list[ioPackage.common.name] = {
                        controller: ioPackage.common.controller || false,
                        version:    ioPackage.common.version,
                        icon:       ioPackage.common.extIcon || localIcon,
                        localIcon,
                        title:      ioPackage.common.title,
                        desc:       ioPackage.common.desc,
                        platform:   ioPackage.common.platform,
                        keywords:   ioPackage.common.keywords,
                        readme:     ioPackage.common.readme,
                        type:       ioPackage.common.type,
                        license:    ioPackage.common.license ? ioPackage.common.license : ((package_.licenses && package_.licenses.length) ? package_.licenses[0].type : ''),
                        licenseUrl: (package_.licenses && package_.licenses.length) ? package_.licenses[0].url : ''
                    };
                }
            } catch (e) {
                console.log('Cannot read or parse ' + __dirname + '/../node_modules/' + dirs[i] + '/io-package.json: ' + e.toString());
            }
        }
    }
}

/**
 * Get list of all installed adapters and controller version on this host
 * @param {string} [hostRunningVersion] Version of the running js-controller, will be included in the returned information if provided
 * @returns {object} object containing information about installed host
 */
function getInstalledInfo(hostRunningVersion) {
    const result = {};
    const fullPath = path.join(__dirname, '..');
    // Get info about host
    let ioPackage;
    try {
        ioPackage = fs.readJSONSync(path.join(fullPath, 'io-package.json'));
    } catch (e) {
        console.error(`Cannot get installed host information: ${e}`);
    }
    const package_  = fs.existsSync(path.join(fullPath, 'package.json')) ? fs.readJSONSync(path.join(fullPath, 'package.json')) : {};
    const regExp    = new RegExp(`^${module.exports.appName}\\.`, 'i');

    if (ioPackage) {
        result[ioPackage.common.name] = {
            controller: true,
            version: ioPackage.common.version,
            icon: ioPackage.common.extIcon || ioPackage.common.icon,
            title: ioPackage.common.title,
            desc: ioPackage.common.desc,
            platform: ioPackage.common.platform,
            keywords: ioPackage.common.keywords,
            readme: ioPackage.common.readme,
            runningVersion: hostRunningVersion,
            license: ioPackage.common.license ? ioPackage.common.license : ((package_.licenses && package_.licenses.length) ? package_.licenses[0].type : ''),
            licenseUrl: (package_.licenses && package_.licenses.length) ? package_.licenses[0].url : ''
        };
    }
    scanDirectory(path.join(__dirname, '../node_modules'),    result, regExp);
    scanDirectory(path.join(__dirname, '../../node_modules'), result, regExp);

    if (
        fs.existsSync(path.join(__dirname, `../../../node_modules/${module.exports.appName.toLowerCase()}.js-controller`)) ||
        fs.existsSync(path.join(__dirname, `../../../node_modules/${module.exports.appName}.js-controller`))
    ) {
        scanDirectory(path.join(__dirname, '../..'), result, regExp);
    }
    return result;
}

/**
 * Reads an adapter's npm version
 * @param {string | null} adapter The adapter to read the npm version from. Null for the root ioBroker packet
 * @param {(err: Error | null, version?: string) => void} [callback]
 */
function getNpmVersion(adapter, callback) {
    adapter = adapter ? module.exports.appName + '.' + adapter : module.exports.appName;
    adapter = adapter.toLowerCase();

    const cliCommand = `npm view ${adapter}@latest version`;

    const exec = require('child_process').exec;
    exec(cliCommand, {timeout: 2000, windowsHide: true}, (error, stdout, _stderr) => {
        let version;
        if (error) {
            // command failed
            if (typeof callback === 'function') {
                callback(error);
                return;
            }
        } else if (stdout) {
            version = semver.valid(stdout.trim());
        }
        if (typeof callback === 'function') {
            callback(null, version);
        }
    });
}

function getIoPack(sources, name, callback) {
    getJson(sources[name].meta, ioPack => {
        const packUrl = sources[name].meta.replace('io-package.json', 'package.json');
        if (!ioPack) {
            if (sources._helper) {
                sources._helper.failCounter.push(name);
            }
            if (callback) {
                callback(sources, name);
            }
        } else {
            setImmediate(() => {
                getJson(packUrl, pack => {
                    const version = sources[name].version;
                    const type    = sources[name].type;
                    // If installed from git or something else
                    // js-controller is exception, because can be installed from npm and from git
                    if (sources[name].url && name !== 'js-controller') {
                        if (ioPack && ioPack.common) {
                            sources[name] = extend(true, sources[name], ioPack.common);

                            // overwrite type of adapter from repository
                            if (type) {
                                sources[name].type = type;
                            }
                            if (pack && pack.licenses && pack.licenses.length) {
                                if (!sources[name].license)    {
                                    sources[name].license    = pack.licenses[0].type;
                                }
                                if (!sources[name].licenseUrl) {
                                    sources[name].licenseUrl = pack.licenses[0].url;
                                }
                            }
                        }

                        if (callback) {
                            callback(sources, name);
                        }
                    } else {
                        if (ioPack && ioPack.common) {
                            sources[name] = extend(true, sources[name], ioPack.common);
                            if (pack && pack.licenses && pack.licenses.length) {
                                if (!sources[name].license)    {
                                    sources[name].license    = pack.licenses[0].type;
                                }
                                if (!sources[name].licenseUrl) {
                                    sources[name].licenseUrl = pack.licenses[0].url;
                                }
                            }
                        }

                        // overwrite type of adapter from repository
                        if (type) {
                            sources[name].type = type;
                        }

                        if (version) {
                            sources[name].version = version;
                            if (callback) {
                                callback(sources, name);
                            }
                        } else {
                            if (sources[name].meta.substring(0, 'http://'.length)  === 'http://' ||
                                sources[name].meta.substring(0, 'https://'.length) === 'https://') {
                                //installed from npm
                                getNpmVersion(name, (_err, version) => {
                                    if (version) {
                                        sources[name].version = version;
                                    } else {
                                        sources[name].version = 'npm error';
                                    }
                                    if (callback) {
                                        callback(sources, name);
                                    }
                                });
                            } else {
                                if (callback) {
                                    callback(sources, name);
                                }
                            }
                        }
                    }
                });
            });
        }
    });
}

function _getRepositoryFile(sources, path, callback) {
    if (!sources._helper) {
        let count = 0;
        for (const _name in sources) {
            if (!Object.prototype.hasOwnProperty.call(sources, _name)) {
                continue;
            }
            count++;
        }
        sources._helper = {failCounter: []};

        sources._helper.timeout = setTimeout(() => {
            if (sources._helper) {
                delete sources._helper;
                for (const __name of Object.keys(sources)) {
                    if (sources[__name].processed !== undefined) {
                        delete sources[__name].processed;
                    }
                }
                if (callback) {
                    callback('Timeout by read all package.json (' + count + ') seconds', sources);
                }
                callback = null;
            }
        }, count * 1000);
    }

    for (const name of Object.keys(sources)) {
        if (sources[name].processed || name === '_helper') {
            continue;
        }

        sources[name].processed = true;
        if (sources[name].url)  {
            sources[name].url  = findPath(path, sources[name].url);
        }
        if (sources[name].meta) {
            sources[name].meta = findPath(path, sources[name].meta);
        }
        if (sources[name].icon) {
            sources[name].icon = findPath(path, sources[name].icon);
        }

        if (!sources[name].name && sources[name].meta) {
            getIoPack(sources, name, _ignore => {
                if (sources._helper) {
                    if (sources._helper.failCounter.length > 10) {
                        clearTimeout(sources._helper.timeout);
                        delete sources._helper;
                        for (const _name of Object.keys(sources)) {
                            if (sources[_name].processed !== undefined) {
                                delete sources[_name].processed;
                            }
                        }
                        if (callback) {
                            callback('Looks like there is no internet.', sources);
                        }
                        callback = null;
                    } else {
                        // process next
                        setImmediate(() =>
                            _getRepositoryFile(sources, path, callback));
                    }
                }
            });
            return;
        }
    }
    // all packages are processed
    if (sources._helper) {
        let err;
        if (sources._helper.failCounter.length) {
            err = 'Following packages cannot be read: ' + sources._helper.failCounter.join(', ');
        }
        clearTimeout(sources._helper.timeout);
        delete sources._helper;
        for (const __name of Object.keys(sources)) {
            if (sources[__name].processed !== undefined) {
                delete sources[__name].processed;
            }
        }
        if (callback) {
            callback(err, sources);
        }
        callback = null;
    }
}

function _checkRepositoryFileHash(urlOrPath, additionalInfo, callback) {
    request = request || require('request');

    // read hash of file
    if (urlOrPath.startsWith('http://') || urlOrPath.startsWith('https://')) {
        urlOrPath = urlOrPath.replace(/\.json$/, '-hash.json');
        let json = null;
        request({url: urlOrPath, timeout: 10000, gzip: true}, (error, response, body) => {
            if (error || !body || response.statusCode !== 200) {
                console.warn('Cannot download json from ' + urlOrPath + '. Error: ' + (error || body));
            } else {
                try {
                    json = JSON.parse(body);
                } catch (e) {
                    console.error('Json file is invalid on ' + urlOrPath);
                }
            }
            if (json && json.hash) {
                // The hash download was successful
                if (additionalInfo && additionalInfo.sources && json.hash === additionalInfo.hash) {
                    // The hash is the same as for the cached sources
                    console.log('hash unchanged, use cached sources');
                    callback(null, additionalInfo.sources, json.hash);
                } else {
                    // Either we have no sources cached or the hash changed
                    // => force download of new sources
                    console.log('hash changed or no sources cached => force download of new sources');
                    callback(null, null, json.hash);
                }
            } else {
                // Could not download new sources, use the old ones
                console.log('failed to download new sources, use cached sources');
                callback(null, additionalInfo.sources, '');
            }
        }).on('error', _error => {
            //console.log('Cannot download json from ' + urlOrPath + '. Error: ' + error);
            //if (callback) callback(null, urlOrPath);
        });
    } else {
        // it is a file and file has not hash
        callback(null, null, 0);
    }
}

/**
 * Get list of all adapters and controller in some repository file or in /conf/source-dist.json
 *
 * @alias getRepositoryFile
 * @memberof tools
 * @param {string} urlOrPath URL stargin with http:// or https:// or local file link
 * @param {object} additionalInfo destination object
 * @param {function} callback function (err, sources, actualHash) { }
 *
 */
function getRepositoryFile(urlOrPath, additionalInfo, callback) {
    let sources = {};
    let path =    '';

    if (typeof additionalInfo === 'function') {
        callback = additionalInfo;
        additionalInfo = {};
    }

    additionalInfo = additionalInfo || {};

    extend = extend || require('node.extend');

    if (urlOrPath) {
        const parts = urlOrPath.split('/');
        path  = parts.splice(0, parts.length - 1).join('/') + '/';
    }

    // If object was read
    if (urlOrPath && typeof urlOrPath === 'object') {
        if (typeof callback === 'function') {
            callback(null, urlOrPath);
        }
    } else
    if (!urlOrPath) {
        try {
            sources = fs.readJSONSync(getDefaultDataDir() + 'sources.json');
        } catch (e) {
            sources = {};
        }
        try {
            const sourcesDist = fs.readJSONSync(__dirname + '/../conf/sources-dist.json');
            sources = extend(true, sourcesDist, sources);
        } catch (e) {
            // continue regardless of error
        }

        for (const s of Object.keys(sources)) {
            if (additionalInfo[s] && additionalInfo[s].published) {
                sources[s].published = additionalInfo[s].published;
            }
        }

        _getRepositoryFile(sources, path, err => {
            if (err) {
                console.error(`[${new Date()}] ${err}`);
            }
            if (typeof callback === 'function') {
                callback(err, sources);
            }
        });
    } else {
        let agent = '';
        if (additionalInfo) {
            // Add some information to user-agent, like chrome, IE and Firefox do
            agent = `${additionalInfo.name}, RND: ${additionalInfo.randomID || randomID}, Node:${additionalInfo.node}, V:${additionalInfo.controller}`;
        }

        // load hash of file first to not load the whole 1MB of sources
        _checkRepositoryFileHash(urlOrPath, additionalInfo, (err, sources, actualSourcesHash) => {
            if (!err && sources) {
                // Source file was not changed
                typeof callback === 'function' && callback(err, sources, actualSourcesHash);
            } else {
                getJson(urlOrPath, agent, sources => {
                    if (sources) {
                        for (const s of Object.keys(sources)) {
                            if (additionalInfo[s] && additionalInfo[s].published) {
                                sources[s].published = additionalInfo[s].published;
                            }
                        }
                        setImmediate(() =>
                            _getRepositoryFile(sources, path, err => {
                                err && console.error(`[${new Date()}] ${err}`);
                                typeof callback === 'function' && callback(err, sources, actualSourcesHash);
                            }));
                    } else {
                        // return cached sources, because no sources found
                        console.log('failed to download new sources, use cached sources');
                        return maybeCallbackWithError(callback, `Cannot read "${urlOrPath}"`, additionalInfo.sources, '');
                    }
                });
            }
        });
    }
}

function sendDiagInfo(obj, callback) {
    request = request || require('request');

    console.log(`Send diag info: ${JSON.stringify(obj)}`);
    request.post({
        url:    'http://download.' + module.exports.appName + '.net/diag.php',
        method: 'POST',
        gzip: true,
        headers: {'content-type': 'application/x-www-form-urlencoded'},
        body:    'data=' + JSON.stringify(obj),
        timeout: 2000
    }, (_err, _response, _body) => {
        /*if (err || !body || response.statusCode !== 200) {

        }*/
        if (typeof callback === 'function') {
            callback();
        }
    }).on('error', error => {
        console.log('Cannot send diag info: ' + error.message);
        if (typeof callback === 'function') {
            callback(error);
        }
    });
}

/**
 * Finds the adapter directory of a given adapter
 *
 * @alias getAdapterDir
 * @memberof tools
 * @param {string} adapter name of the adapter, e.g. hm-rpc
 * @returns {string|null} path to adapter directory or null if no directory found
 */
function getAdapterDir(adapter) {
    const appName = module.exports.appName;

    // snip off 'iobroker.'
    if (adapter.startsWith(appName + '.')) {
        adapter = adapter.substring(appName.length + 1);
    }
    // snip off instance id
    if (/\.\d+$/.test(adapter)) {
        adapter = adapter.substr(0, adapter.lastIndexOf('.'));
    }

    const possibilities = [
        `${appName.toLowerCase()}.${adapter}/package.json`,
        `${appName}.${adapter}/package.json`
    ];

    /** @type {string} */
    let adapterPath;
    for (const possibility of possibilities) {
        // special case to not read adapters from js-controller/node_module/adapter adn check first in parent directory
        if (fs.existsSync(`${__dirname}/../../${possibility}`)) {
            adapterPath = `${__dirname}/../../${possibility}`;
        } else {
            try {
                adapterPath = require.resolve(possibility);
                break;
            } catch (e) { /* not found */ }
        }
    }

    if (!adapterPath) {
        return null; // inactive
    } else {
        const parts = path.normalize(adapterPath).split(/[\\/]/g);
        parts.pop();
        return parts.join('/');
    }
}

function getHostName() {
    // for tests purposes
    if (process.env.IOB_HOSTNAME) {
        return process.env.IOB_HOSTNAME;
    }
    try {
        const configName = getConfigFileName();
        const config = fs.readJSONSync(configName);
        return config.system ? config.system.hostname || require('os').hostname() : require('os').hostname();
    } catch (err) {
        return require('os').hostname();
    }
}

/**
 * Read version of system npm
 *
 * @alias getSystemNpmVersion
 * @memberof Tools
 * @param {function} callback return result
 *        <pre><code>
 *            function (err, version) {
 *              adapter.log.debug('NPM version is: ' + version);
 *            }
 *        </code></pre>
 */
function getSystemNpmVersion(callback) {
    const exec = require('child_process').exec;

    // remove local node_modules\.bin dir from path
    // or we potentially get a wrong npm version
    const newEnv = Object.assign({}, process.env);
    newEnv.PATH = (newEnv.PATH || newEnv.Path || newEnv.path)
        .split(path.delimiter)
        .filter(dir => {
            dir = dir.toLowerCase();
            return !(dir.indexOf('iobroker') > -1 && dir.indexOf(path.join('node_modules', '.bin')) > -1);
        })
        .join(path.delimiter);
    try {
        let timeout = setTimeout(() => {
            timeout = null;
            if (callback) {
                callback('timeout');
                callback = null;
            }
        }, 10000);

        exec('npm -v', {encoding: 'utf8', env: newEnv, windowsHide: true}, (error, stdout) => {//, stderr) {
            if (timeout) {
                clearTimeout(timeout);
                timeout = null;
            }
            if (stdout) {
                stdout = semver.valid(stdout.trim());
            }
            if (callback) {
                callback(error, stdout);
                callback = null;
            }
        });
    } catch (e) {
        if (callback) {
            callback(e);
            callback = null;
        }
    }
}

/**
 * Read disk free space
 *
 * @alias getDiskInfo
 * @memberof Tools
 * @param {string} platform result of os.platform() (win32 => Windows, darwin => OSX)
 * @param {function} callback return result
 *        <pre><code>
 *            function (err, infos) {
 *              adapter.log.debug('Disks sizes is: ' + info['Disk size'] + ' - ' + info['Disk free']);
 *            }
 *        </code></pre>
 */
function getDiskInfo(platform, callback) {
    platform = platform || require('os').platform();
    if (diskusage) {
        try {
            const path = platform === 'win32' ? __dirname.substring(0, 2) : '/';
            const info = diskusage.checkSync(path);
            return callback && callback(null, {'Disk size': info.total, 'Disk free': info.free});
        } catch (err) {
            console.log(err);
        }
    } else {
        const exec = require('child_process').exec;
        try {
            if (platform === 'Windows' || platform === 'win32') {
                // Caption  FreeSpace     Size
                // A:
                // C:       66993807360   214640357376
                // D:
                // Y:       116649795584  148368257024
                // Z:       116649795584  148368257024
                const disk = __dirname.substring(0, 2).toUpperCase();

                exec('wmic logicaldisk get size,freespace,caption', {encoding: 'utf8', windowsHide: true}, (error, stdout) => {//, stderr) {
                    if (stdout) {
                        const lines = stdout.split('\n');
                        const line = lines.find(line => {
                            const parts = line.split(/\s+/);
                            return parts[0].toUpperCase() === disk;
                        });
                        if (line) {
                            const parts = line.split(/\s+/);
                            return callback && callback(error, {'Disk size': parseInt(parts[2]), 'Disk free': parseInt(parts[1])});
                        }
                    }
                    callback && callback(error, null);
                });
            } else {
                exec('df -k /', {encoding: 'utf8', windowsHide: true}, (error, stdout) => {//, stderr) {
                    // Filesystem            1K-blocks    Used Available Use% Mounted on
                    // /dev/mapper/vg00-lv01 162544556 9966192 145767152   7% /
                    try {
                        if (stdout) {
                            const parts = stdout.split('\n')[1].split(/\s+/);
                            return callback && callback(error, {'Disk size': parseInt(parts[1]) * 1024, 'Disk free': parseInt(parts[3]) * 1024});
                        }
                    } catch (e) {
                        // continue regardless of error
                    }
                    callback && callback(error, null);
                });
            }
        } catch (e) {
            callback && callback(e, null);
        }
    }
}

/**
 * Returns information about a certificate
 *
 *
 *  Following info will be returned:
 *     - certificate: the certificate itself
 *     - serialNumber: serial number
 *     - signature: type of signature as text like "RSA",
 *     - keyLength: bits used for encryption key like 2048
 *     - issuer: issuer of the certificate
 *     - subject: subject that is signed
 *     - dnsNames: server name this certificate belong to
 *     - keyUsage: this certificate can be used for the followinf puposes
 *     - extKeyUsage: usable or client, server or ...
 *     - validityNotBefore: certificate validity start datetime
 *     - validityNotAfter: certificate validity end datetime
 *
 * @alias getCertificateInfo
 * @memberof Tools
 * @param {string} cert
 * @return certificate information object
 */
function getCertificateInfo(cert) {
    let info = null;

    if (!cert) {
        return null;
    }
    // https://github.com/digitalbazaar/forge
    forge.options.usePureJavaScript = false;
    const pki = forge.pki;

    let certFile = null;
    try {
        if (typeof cert === 'string' && cert.length < 1024 && fs.existsSync(cert)) {
            certFile = cert;
            cert = fs.readFileSync(cert, 'utf8');
        }

        const crt = pki.certificateFromPem(cert);

        info = {
            certificateFilename: certFile,
            certificate: cert,
            serialNumber: crt.serialNumber,
            signature: pki.oids[crt.signatureOid],
            keyLength: crt.publicKey.n.toString(2).length,
            issuer: crt.issuer,
            subject: crt.subject,
            dnsNames: crt.getExtension('subjectAltName').altNames,
            keyUsage: crt.getExtension('keyUsage'),
            extKeyUsage: crt.getExtension('extKeyUsage'),
            validityNotBefore: crt.validity.notBefore,
            validityNotAfter: crt.validity.notAfter
        };

        // do not return info about values
        delete info.keyUsage.value;
        delete info.extKeyUsage.value;
        return info;
    } catch (err) {
        return null;
    }
}

/**
 * Returns default SSL certificates (private and public)
 *
 *
 *  Following info will be returned:
 *     - defaultPrivate: private RSA key
 *     - defaultPublic: public certificate
 *
 * @alias generateDefaultCertificates
 * @memberof Tools
 * @returns {{ defaultPrivate: any[];defaultPublic: any[] }}
 *        <pre><code>
 *            const certificates = tools.generateDefaultCertificates();
 *        </code></pre>
 */
function generateDefaultCertificates() {
    // If at any time you wish to disable the use of native code, where available, for particular forge features
    // like its secure random number generator, you may set the forge.options.usePureJavaScript flag to true. It
    // is not recommended that you set this flag as native code is typically more performant and may have stronger
    // security properties. It may be useful to set this flag to test certain features that you plan to run in
    // environments that are different from your testing environment.
    // https://github.com/digitalbazaar/forge
    forge.options.usePureJavaScript = false;
    const pki = forge.pki;
    const keys = pki.rsa.generateKeyPair({ bits: 2048, e: 0x10001 });
    const cert = pki.createCertificate();

    cert.publicKey = keys.publicKey;
    cert.serialNumber = '0' + makeid(17);
    cert.validity.notBefore = new Date();
    cert.validity.notAfter = new Date();
    cert.validity.notAfter.setFullYear(cert.validity.notBefore.getFullYear() + 1);

    const subAttrs = [
        { name: 'commonName', value: getHostName() },
        { name: 'organizationName', value: 'ioBroker GmbH' },
        { shortName: 'OU', value: 'iobroker' }
    ];

    const issAttrs = [
        { name: 'commonName', value: 'iobroker' },
        { name: 'organizationName', value: 'ioBroker GmbH' },
        { shortName: 'OU', value: 'iobroker' }
    ];

    cert.setSubject(subAttrs);
    cert.setIssuer(issAttrs);

    cert.setExtensions([
        {
            name: 'basicConstraints',
            critical: true,
            cA: false
        },
        {
            name: 'keyUsage',
            critical: true,
            digitalSignature: true,
            contentCommitment: true,
            keyEncipherment: true,
            dataEncipherment: true,
            keyAgreement: true,
            keyCertSign: true,
            cRLSign: true,
            encipherOnly: true,
            decipherOnly: true
        },
        {
            name: 'subjectAltName',
            altNames: [{
                type: 2,
                value: os.hostname()
            }]
        },
        {
            name: 'subjectKeyIdentifier'
        },
        {
            name: 'extKeyUsage',
            serverAuth: true,
            clientAuth: true,
            codeSigning: false,
            emailProtection: false,
            timeStamping: false
        },
        {
            name: 'authorityKeyIdentifier'
        }
    ]);

    cert.sign(keys.privateKey, forge.md.sha256.create());

    const pem_pkey = pki.privateKeyToPem(keys.privateKey);
    const pem_cert = pki.certificateToPem(cert);

    //console.log(pem_pkey);
    //console.log(pem_cert);

    return {
        defaultPrivate: pem_pkey,
        defaultPublic: pem_cert
    };
}

function makeid(length) {
    let result           = '';
    const characters       = 'abcdef0123456789';
    const charactersLength = characters.length;
    for ( let i = 0; i < length; i++ ) {
        result += characters.charAt(Math.floor(Math.random() * charactersLength));
    }
    return result;
}

/**
 * Collects information about host and available adapters
 *
 *  Following info will be collected:
 *    - available adapters
 *    - node.js --version
 *    - npm --version
 *
 * @alias getHostInfo
 * @memberof Tools
 * @param {object} objects
 * @param {function} callback return result
 *        <pre><code>
 *            function (err, result) {
 *              adapter.log.debug('Info about host: ' + JSON.stringify(result, null, 2);
 *            }
 *        </code></pre>
 */
function getHostInfo(objects, callback) {
    const os = require('os');

    if (diskusage !== false) {
        try {
            diskusage = diskusage || require('diskusage');
        } catch (e) {
            diskusage = false;
        }
    }

    const cpus = os.cpus();
    const data = {
        Platform:     os.platform(),
        os:           process.platform,
        Architecture: os.arch(),
        CPUs:         cpus && Array.isArray(cpus) ? cpus.length : null,
        Speed:        cpus && Array.isArray(cpus) ? cpus[0].speed : null,
        Model:        cpus && Array.isArray(cpus) ? cpus[0].model : null,
        RAM:          os.totalmem(),
        'System uptime': Math.round(os.uptime()),
        'Node.js':    process.version
    };

    if (data.Platform === 'win32') {
        data.Platform = 'Windows';
    } else
    if (data.Platform === 'darwin') {
        data.Platform = 'OSX';
    }

    let task = 0;
    task++;
    objects.getObject('system.config', (_err, systemConfig) => {
        objects.getObject('system.repositories', (err, repos) => {
            // Check if repositories exists
            if (!err && repos && repos.native && repos.native.repositories) {
                const repo = repos.native.repositories[systemConfig.common.activeRepo];
                if (repo && repo.json) {
                    data['adapters count'] = Object.keys(repo.json).length;
                }
            }
            if (!--task) {
                callback(err, data);
            }
        });
    });

    if (!npmVersion) {
        task++;
        getSystemNpmVersion((err, version) => {
            data['NPM'] = 'v' + (version || ' ---');
            npmVersion = version;
            if (!--task) {
                callback(err, data);
            }
        });
    } else {
        data['NPM'] = npmVersion;
        if (!task) {
            callback(null, data);
        }
    }
    task++;
    getDiskInfo(data.Platform, (err, info) => {
        if (info) {
            Object.assign(data, info);
        }
        if (!--task) {
            callback(err, data);
        }
    });
}

// All paths are returned always relative to /node_modules/' + module.exports.appName + '.js-controller
// the result has always "/" as last symbol
function getDefaultDataDir() {
    //var dataDir = __dirname.replace(/\\/g, '/');
    //dataDir = dataDir.split('/');

    const appName = module.exports.appName.toLowerCase();

    // if debugging with npm5
    if (fs.existsSync(__dirname + '/../../node_modules/' + appName + '.js-controller')) {
        return '../' + appName + '-data/';
    } else // If installed with npm
    if (fs.existsSync(__dirname + '/../../../node_modules/' + appName + '.js-controller')) {
        return '../../' + appName + '-data/';
    } else {
        //dataDir.splice(dataDir.length - 1, 1);
        //dataDir = dataDir.join('/');
        return './data/';
    }
}

/**
 * Returns the path of the config file
 *
 * @returns {string}
 */
function getConfigFileName() {
    /** @type {string|string[]} */
    let configDir = __dirname.replace(/\\/g, '/');
    configDir = configDir.split('/');
    const appName = module.exports.appName.toLowerCase();

    // If installed with npm
    if (fs.existsSync(__dirname + '/../../../node_modules/' + appName.toLowerCase() + '.js-controller') ||
        fs.existsSync(__dirname + '/../../../node_modules/' + appName + '.js-controller')) {
        // remove /node_modules/' + appName + '.js-controller/lib
        configDir.splice(configDir.length - 3, 3);
        configDir = configDir.join('/');
        return configDir + '/' + appName + '-data/' + appName + '.json';
    } else
    // if debugging with npm5
    if (fs.existsSync(__dirname + '/../../node_modules/' + appName.toLowerCase() + '.js-controller') ||
        fs.existsSync(__dirname + '/../../node_modules/' + appName + '.js-controller')) {
        // remove /node_modules/' + appName + '.js-controller/lib
        configDir.splice(configDir.length - 2, 2);
        configDir = configDir.join('/');
        return configDir + '/' + appName + '-data/' + appName + '.json';
    } else {
        // Remove /lib
        configDir.splice(configDir.length - 1, 1);
        configDir = configDir.join('/');
        if (fs.existsSync(__dirname + '/../conf/' + appName + '.json')) {
            return configDir + '/conf/' + appName + '.json';
        } else {
            return configDir + '/data/' + appName + '.json';
        }
    }
}

/**
 * Puts all values from an `arguments` object into an array, starting at the given index
 * @param {IArguments} argsObj An `arguments` object as passed to a function
 * @param {number} [startIndex=0] The optional index to start taking the arguments from
 */
function sliceArgs(argsObj, startIndex) {
    if (startIndex == null) {
        startIndex = 0;
    }
    const ret = [];
    for (let i = startIndex; i < argsObj.length; i++) {
        ret.push(argsObj[i]);
    }
    return ret;
}

/**
 * Promisifies a function which returns an error as the first argument in its callback
 * @param {Function} fn The function to promisify
 * @param {any} [context=this] (optional) The context (value of `this` to bind the function to)
 * @param {string[]} [returnArgNames] (optional) If the callback contains multiple arguments,
 * you can combine them into one object by passing the names as an array.
 * Otherwise the Promise will resolve with an array
 * @returns {(...args: any[]) => Promise<any>}
 */
function promisify(fn, context, returnArgNames) {
    return function () {
        const args = sliceArgs(arguments);
        // @ts-ignore we cannot know the type of `this`
        context = context || this;
        return new Promise((resolve, reject) => {
            fn.apply(context, args.concat([
                function (error, result) {
                    if (error) {
                        return reject(error instanceof Error ? error : new Error(error));
                    } else {
                        // decide on how we want to return the callback arguments
                        switch (arguments.length) {
                            case 1: // only an error was given
                                return resolve(); // Promise<void>
                            case 2: // a single value (result) was returned
                                return resolve(result);
                            default: {// multiple values should be returned
                                /** @type {{} | any[]} */
                                let ret;
                                const extraArgs = sliceArgs(arguments, 1);
                                if (returnArgNames && returnArgNames.length === extraArgs.length) {
                                    // we can build an object
                                    ret = {};
                                    for (let i = 0; i < returnArgNames.length; i++) {
                                        ret[returnArgNames[i]] = extraArgs[i];
                                    }
                                } else {
                                    // we return the raw array
                                    ret = extraArgs;
                                }
                                return resolve(ret);
                            }
                        }
                    }
                }
            ]));
        });
    };
}

/**
 * Promisifies a function which does not provide an error as the first argument in its callback
 * @param {Function} fn The function to promisify
 * @param {any} [context] (optional) The context (value of `this` to bind the function to)
 * @param {string[]} [returnArgNames] (optional) If the callback contains multiple arguments,
 * you can combine them into one object by passing the names as an array.
 * Otherwise the Promise will resolve with an array
 * @returns {(...args: any[]) => Promise<any>}
 */
function promisifyNoError(fn, context, returnArgNames) {
    return function () {
        const args = sliceArgs(arguments);
        // @ts-ignore we cannot know the type of `this`
        context = context || this;
        return new Promise((resolve, _reject) => {
            fn.apply(context, args.concat([
                function (result) {
                    // decide on how we want to return the callback arguments
                    switch (arguments.length) {
                        case 0: // no arguments were given
                            return resolve(); // Promise<void>
                        case 1: // a single value (result) was returned
                            return resolve(result);
                        default: {// multiple values should be returned
                            /** @type {{} | any[]} */
                            let ret;
                            const extraArgs = sliceArgs(arguments, 0);
                            if (returnArgNames && returnArgNames.length === extraArgs.length) {
                                // we can build an object
                                ret = {};
                                for (let i = 0; i < returnArgNames.length; i++) {
                                    ret[returnArgNames[i]] = extraArgs[i];
                                }
                            } else {
                                // we return the raw array
                                ret = extraArgs;
                            }
                            return resolve(ret);
                        }
                    }
                }
            ]));
        });
    };
}

/**
 * Creates and executes an array of promises in sequence
 * @param {((...args: any[]) => Promise<any>)[]} promiseFactories An array of promise-returning functions
 */
function promiseSequence(promiseFactories) {
    return promiseFactories.reduce((promise, factory) => {
        return promise.then(result => factory().then(Array.prototype.concat.bind(result)));
    }, Promise.resolve([]));
}

function _setQualityForStates(states, keys, quality, cb) {
    if (!keys || !states || !keys.length) {
        cb();
    } else {
        states.setState(keys.shift(), {ack: null, q: quality}, () => setImmediate(_setQualityForStates, states, keys, quality, cb));
    }
}

function setQualityForInstance(objects, states, namespace, q) {
    return new Promise((resolve, reject) => {
        objects.getObjectView('system', 'state', {startkey: namespace + '.', endkey: namespace + '.\u9999', include_docs: false}, (err, _states) => {
            if (err) {
                reject(err);
            } else {
                let keys = [];
                if (_states && _states.rows) {
                    for (let s = 0; s < _states.rows.length; s++) {
                        const id = _states.rows[s].id;
                        // if instance still active, but device is offline
                        if (!(q & 0x10) && id.match(/\.info\.connection$/)) {
                            continue;
                        }
                        keys.push(id);
                    }
                }
                // read all values for IDs
                states.getStates(keys, (_err, values) => {
                    // Get only states, that have ack = true
                    keys = keys.filter((_id, i) => values[i] && values[i].ack);
                    // update quality code of the states to new one
                    _setQualityForStates(states, keys, q, err => err ? reject(err) : resolve());
                });
            }
        });
    });
}

/**
 * Converts ioB pattern into regex.
 * @param {string} pattern - Regex string to use it in new RegExp(pattern)
 * @returns {string}
 */
function pattern2RegEx(pattern) {
    pattern = (pattern || '').toString();

    const startsWithWildcard = pattern[0] === '*';
    const endsWithWildcard = pattern[pattern.length - 1] === '*';

    pattern = pattern.replace(/[-/\\^$+?.()|[\]{}]/g, '\\$&').replace(/\*/g, '.*');

    return (startsWithWildcard ? '' : '^') + pattern + (endsWithWildcard ? '' : '$');
}

/**
 * Generates a stack trace that can be added to log outputs to trace their source
 * @param {string} [wrapperName = 'captureStackTrace'] The wrapper function after which the stack trace should begin
 * @returns {string}
 */
function captureStackTrace(wrapperName) {
    if (typeof wrapperName !== 'string') {
        wrapperName = 'captureStackTrace';
    }

    const ret = new Error();
    if (ret.stack) {
        let foundSelf = false;
        const lines = ret.stack.split('\n')
            .filter(line => {
                // keep all lines after this function's
                if (foundSelf) {
                    return true;
                }
                if (line.indexOf(wrapperName) > -1) {
                    foundSelf = true;
                }
                return false;
            });
        return lines.join('\n');
    }
    return '';
}

/**
 * Appends the stack trace generated by `captureStackTrace` to the given string
 * @param {string} str - The string to append the stack trace to
 * @returns {string}
 */
function appendStackTrace(str) {
    // Convert anything that isn't a string into a string
    if (typeof str !== 'string') {
        str = String(str);
    }
    if (str.substr(-1) !== '\n') {
        str += '\n';
    }
    return str + captureStackTrace('appendStackTrace');
}

/**
 * @template T
 * @typedef {{new (...args: any[]): T}} ES6Class<T>
 */
/**
 * @template T
 * @typedef {{new (...args: any[]): T; (...args: any[]): T; prototype: Function}} Class<T>
 */

/**
 * Wraps an ES6 class so it can be called from legacy code without the new keyword.
 * Usage e.g.:
 * ```js
 // filename: foo.js
 class Foo {
     constructor() { this.bar = 1; }
 }
 module.exports = wrapES6Class(Foo);

 // filename: index.js
 const Foo = require("./foo");
 var x = new Foo(); // works!
 var y = Foo(); // works too!
 ```
 * @template T
 * @param {ES6Class<T>} Class
 * @returns {Class<T>}
 */
function wrapES6Class(Class) {
    const _Class = function _Class() {
        const args = sliceArgs(arguments);
        return new (Function.prototype.bind.apply(Class, [null].concat(args)))();
    };
    _Class.prototype = Class.prototype;
    // @ts-ignore
    return _Class;
}

/**
 * Encrypt the password/value with given key
 * @param {string} key - Secret key
 * @param {string} value - value to encrypt
 * @returns {string}
 */
function encryptLegacy(key, value) {
    let result = '';
    for(let i = 0; i < value.length; i++) {
        result += String.fromCharCode(key[i % key.length].charCodeAt(0) ^ value.charCodeAt(i));
    }
    return result;
}

/**
 * Decrypt the password/value with given key
 * @param {string} key - Secret key
 * @param {string} value - value to decrypt
 * @returns {string}
 */
function decryptLegacy(key, value) {
    let result = '';
    for(let i = 0; i < value.length; i++) {
        result += String.fromCharCode(key[i % key.length].charCodeAt(0) ^ value.charCodeAt(i));
    }
    return result;
}

/**
 * encrypts a value by a given key via AES-192-CBC
 *
 * @param {string} key - Secret key
 * @param {string} value - value to decrypt
 * @returns {string}
 */
function encrypt(key, value) {
    if (!/^[0-9a-f]{48}$/.test(key)) {
        // key length is not matching for AES-192-CBC or key is no valid hex - fallback to old encryption
        return encryptLegacy(key, value);
    }

    crypto = crypto || require('crypto');

    const iv = crypto.randomBytes(16);
    const cipher = crypto.createCipheriv('aes-192-cbc', Buffer.from(key, 'hex'), iv);

    const encrypted = Buffer.concat([cipher.update(value), cipher.final()]);

    return `$/aes-192-cbc:${iv.toString('hex')}:${encrypted.toString('hex')}`;
}

/**
 * encrypts a value by a given key via AES-192-CBC
 *
 * @param {string} key - Secret key
 * @param {string} value - value to decrypt
 * @returns {string}
 */
function decrypt(key, value) {
    // if not encrypted as aes-192 or key not a valid 48 digit hex -> fallback
    if (!value.startsWith(`$/aes-192-cbc:`) || !/^[0-9a-f]{48}$/.test(key)) {
        return decryptLegacy(key, value);
    }

    crypto = crypto || require('crypto');

    const textParts = value.split(':');
    const iv = Buffer.from(textParts[1], 'hex');
    const encryptedText = Buffer.from(textParts.pop(), 'hex');
    const decipher = crypto.createDecipheriv('aes-192-cbc', Buffer.from(key, 'hex'), iv);

    const decrypted = Buffer.concat([decipher.update(encryptedText), decipher.final()]);

    return decrypted.toString();
}

/**
 * Tests whether the given variable is a real object and not an Array
 * @param {any} it The variable to test
 * @returns {it is Record<string, any>}
 */
function isObject(it) {
    // This is necessary because:
    // typeof null === 'object'
    // typeof [] === 'object'
    // [] instanceof Object === true
    return Object.prototype.toString.call(it) === '[object Object]'; // this code is 25% faster then below one
    // return it && typeof it === 'object' && !(it instanceof Array);
}

/**
 * Tests whether the given variable is really an Array
 * @param {any} it The variable to test
 */
function isArray(it) {
    return Array.isArray(it); // from node 0.1 is a part of engine
}

/**
 * Measure the Node.js event loop lag and repeatedly call the provided callback function with the updated results
 * @param {number} ms The number of milliseconds for monitoring
 * @param {function} cb Callback function to call for each new value
 */
function measureEventLoopLag(ms, cb) {
    let start = hrtime();

    let timeout = setTimeout(check, ms);
    timeout.unref();

    function check() {
        // workaround for https://github.com/joyent/node/issues/8364
        clearTimeout(timeout);

        // how much time has actually elapsed in the loop beyond what
        // setTimeout says is supposed to happen. we use setTimeout to
        // cover multiple iterations of the event loop, getting a larger
        // sample of what the process is working on.
        const t = hrtime();

        // we use Math.max to handle case where timers are running efficiently
        // and our callback executes earlier than `ms` due to how timers are
        // implemented. this is ok. it means we're healthy.
        cb && cb(Math.max(0, t - start - ms));
        start = t;

        timeout = setTimeout(check, ms);
        timeout.unref();
    }

    function hrtime() {
        const t = process.hrtime();
        return (t[0] * 1e3) + (t[1] / 1e6);
    }
}

/**
 * This function convert state values by read and write of aliases. Function is synchron.
 *
 * @param {object} sourceObj
 * @param {object} targetObj
 * @param {object} state Object with val, ack and so on
 * @param {object} logger Logging object
 * @param {string} logNamespace optional Logging namespace
 */
function formatAliasValue(sourceObj, targetObj, state, logger, logNamespace) {
    logNamespace = logNamespace ? logNamespace + ' ' : '';

    if (!state) {
        return;
    }
    if (state.val === undefined) {
        state.val = null;
        return state;
    }

    if (targetObj && targetObj.alias && targetObj.alias.read) {
        try {
            // process the value here
            const func = new Function('val', 'type', 'min', 'max', 'sType', 'sMin', 'sMax', 'return ' + targetObj.alias.read);
            state.val = func(state.val, targetObj.type, targetObj.min, targetObj.max, sourceObj.type, sourceObj.min, sourceObj.max);
        } catch (e) {
            logger.error(`${logNamespace}Invalid read function for ${targetObj._id}: ${targetObj.alias.read} => ${e}`);
            return null;
        }
    }

    if (sourceObj && sourceObj.alias && sourceObj.alias.write) {
        try {
            // process the value here
            const func = new Function('val', 'type', 'min', 'max', 'tType', 'tMin', 'tMax', 'return ' + sourceObj.alias.write);
            state.val = func(state.val, sourceObj.type, sourceObj.min, sourceObj.max, targetObj.type, targetObj.min, targetObj.max);
        } catch (e) {
            logger.error(`${logNamespace}Invalid write function for ${sourceObj._id}: ${sourceObj.alias.write} => ${e}`);
            return null;
        }
    }

    if (targetObj && typeof state.val !== targetObj.type && state.val !== null) {
        if (targetObj.type === 'boolean') {
            const lowerVal = typeof state.val === 'string' ? state.val.toLowerCase() : state.val;
            if (lowerVal === 'off' || lowerVal === 'aus' || state.val === '0') {
                state.val = false;
            } else {
                // this also handles strings like "EIN" or such that will be true
                state.val = !!state.val;
            }
        } else if (targetObj.type === 'number') {
            state.val = parseFloat(state.val);
        } else if (targetObj.type === 'string') {
            state.val = state.val.toString();
        }
    }

    // auto-scaling, only if val not null and unit for target (x)or source is %
    if (((targetObj && targetObj.alias && !targetObj.alias.read) || (sourceObj && sourceObj.alias && !sourceObj.alias.write)) && state.val !== null) {
        if (targetObj && targetObj.type === 'number' && targetObj.unit === '%' && sourceObj &&
            sourceObj.type === 'number' && sourceObj.unit !== '%' && sourceObj.min !== undefined && sourceObj.max !== undefined) {
            // scale target between 0 and 100 % based on sources min/max
            state.val = (state.val - sourceObj.min) / (sourceObj.max - sourceObj.min) * 100;
        } else if (sourceObj && sourceObj.type === 'number' && sourceObj.unit === '%' && targetObj &&
            targetObj.unit !== '%' && targetObj.type === 'number' && targetObj.min !== undefined && targetObj.max !== undefined) {
            // scale target based on its min/max by its source (assuming source is meant to be 0 - 100 %)
            state.val = ((targetObj.max - targetObj.min) * state.val / 100) + targetObj.min;
        }
    }

    return state;
}

/**
 * remove given id from all enums
 *
 * @alias removeIdFromAllEnums
 * @memberof tools
 * @param {object} objects object to access objects db
 * @param {string} id the object id which will be deleted from enums
 * @returns {Promise}
 *
 */
function removeIdFromAllEnums(objects, id) {
    return new Promise((resolve, reject) => {
        objects.getObjectView('system', 'enum', {startkey: '', endkey: '\u9999'}, (err, res) => {
            if (err) {
                reject(err);
            } else {
                const promises = [];
                for (const obj of res.rows) {
                    const idx = obj.value && obj.value.common && obj.value.common.members ? obj.value.common.members.indexOf(id) : -1;
                    if (idx !== -1) {
                        // the id is in the enum now we have to remove it
                        obj.value.common.members.splice(idx, 1);
                        promises.push(new Promise(resolve => {
                            objects.setObject(obj.value._id, obj.value, err => {
                                err ? reject(err) : resolve();
                            });
                        }));
                    } // endIf
                } // endFor
                Promise.all(promises).then(resolve);
            } // endElse
        });
    });
}

/**
 * Parses dependencies to standardized object of form
 *
 * @alias parseDependencies
 * @memberof tools
 * @param {string[]|object[]|string} dependencies dependencies array or single dependency
 * @returns {object} parsed dependencies
 */
function parseDependencies(dependencies) {
    let adapters = {};
    if (Array.isArray(dependencies)) {
        dependencies.forEach(rule => {
            if (typeof rule === 'string') {
                // No version given, all are okay
                adapters[rule] = '*';
            } else if (isObject(rule)) {
                // can be object containing single adapter or multiple
                Object.keys(rule).filter(adapter => !adapters[adapter]).forEach(adapter => adapters[adapter] = rule[adapter]);
            }
        });
    } else if (typeof dependencies === 'string') {
        // its a single string without version requirement
        adapters[dependencies] = '*';
    } else if (isObject(dependencies)) {
        // if dependencies is already an object, just use it
        adapters = dependencies;
    }
    return adapters;
}

/**
 * Validates types of obj.common properties and object.type, if invalid types are used, an error is thrown.
 * If attributes of obj.common are not provided, no error is thrown. obj.type has to be there and has to be valid.
 *
 * @param {object} obj an object which will be validated
 * @param {boolean} [extend] (optional) if true checks will allow more optional cases for extendObject calls
 * @throws Error if a property has the wrong type or obj.type is non existing
 */
function validateGeneralObjectProperties(obj, extend) {
    // designs have no type but have attribute views
    if (obj && obj.type === undefined && obj.views !== undefined) {
        return;
    }

    if (!obj || (obj.type === undefined && !extend)) {
        throw new Error(`obj.type has to exist`);
    }

    if (obj.type !== undefined && typeof obj.type !== 'string') {
        throw new Error(`obj.type has an invalid type! Expected "string", received  "${typeof obj.type}"`);
    }

    const allowedObjectTypes = ['state', 'channel', 'device', 'enum', 'host', 'adapter', 'instance', 'meta', 'config', 'script', 'user', 'group', 'chart', 'folder'];
    if (obj.type !== undefined && !allowedObjectTypes.includes(obj.type)) {
        throw new Error(`obj.type has an invalid value (${obj.type}) but has to be one of ${allowedObjectTypes.join(', ')}`);
    }

    // obj.common is optional in general check
    if (!obj.common) {
        return;
    }

    if (obj.common.name !== undefined && typeof obj.common.name !== 'string' && typeof obj.common.name !== 'object') {
        throw new Error(`obj.common.name has an invalid type! Expected "string" or "object", received  "${typeof obj.common.name}"`);
    }

    if (obj.common.type !== undefined) {
        if (typeof obj.common.type !== 'string') {
            throw new Error(`obj.common.type has an invalid type! Expected "string", received  "${typeof obj.common.type}"`);
        }

        // if object type indicates a state, check that common.type matches
        const allowedStateTypes = ['number', 'string', 'boolean', 'array', 'object', 'mixed', 'file', 'json'];
        if (obj.type === 'state' && !allowedStateTypes.includes(obj.common.type)) {
            throw new Error(`obj.common.type has an invalid value (${obj.common.type}) but has to be one of ${allowedStateTypes.join(', ')}`);
        }
    }

    if (obj.common.read !== undefined && typeof obj.common.read !== 'boolean') {
        throw new Error(`obj.common.read has an invalid type! Expected "boolean", received  "${typeof obj.common.read}"`);
    }

    if (obj.common.write !== undefined && typeof obj.common.write !== 'boolean') {
        throw new Error(`obj.common.write has an invalid type! Expected "boolean", received  "${typeof obj.common.write}"`);
    }

    if (obj.common.role !== undefined && typeof obj.common.role !== 'string') {
        throw new Error(`obj.common.role has an invalid type! Expected "string", received  "${typeof obj.common.role}"`);
    }

    if (obj.common.desc !== undefined && typeof obj.common.desc !== 'string' && typeof obj.common.desc !== 'object') {
        throw new Error(`obj.common.desc has an invalid type! Expected "string" or "object", received  "${typeof obj.common.desc}"`);
    }
}

/**
 * get all instances of all adapters in the list
 *
 * @alias getAllInstances
 * @memberof tools
 * @param {string[]} adapters list of adapter names to get instances for
 * @param {function} callback callback to be executed
 */
function getAllInstances(adapters, objects, callback) {
    const instances = [];
    let count = 0;
    for (let k = 0; k < adapters.length; k++) {
        if (!adapters[k]) {
            continue;
        }
        if (adapters[k].indexOf('.') === -1) {
            count++;
        }
    }
    for (let i = 0; i < adapters.length; i++) {
        if (!adapters[i]) {
            continue;
        }
        if (adapters[i].indexOf('.') === -1) {
            getInstances(adapters[i], objects, false, (err, inst) => {
                for (let j = 0; j < inst.length; j++) {
                    if (instances.indexOf(inst[j]) === -1) {
                        instances.push(inst[j]);
                    }
                }
                if (!--count && callback) {
                    callback(null, instances);
                    callback = null;
                }
            });
        } else {
            if (instances.indexOf(adapters[i]) === -1) {
                instances.push(adapters[i]);
            }
        }
    }
    if (!count && callback) {
        callback(null, instances);
        callback = null;
    }
}

/**
 * Promise-version of getAllInstances
 */
const getAllInstancesAsync = promisify(getAllInstances);

/**
 * get all instances of one adapter
 *
 * @alias getInstances
 * @param {string }adapter name of the adapter
 * @param {object }objects objects DB
 * @param {boolean} withObjects return objects instead of only ids
 * @param {function} callback callback to be executed
 */
function getInstances(adapter, objects, withObjects, callback) {
    if (typeof withObjects === 'function') {
        callback = withObjects;
        withObjects = false;
    }

    objects.getObjectList({startkey: 'system.adapter.' + adapter + '.', endkey: 'system.adapter.' + adapter + '.\u9999'}, (err, arr) => {
        const instances = [];
        if (!err && arr && arr.rows) {
            for (let i = 0; i < arr.rows.length; i++) {
                if (arr.rows[i].value.type !== 'instance') {
                    continue;
                }
                if (withObjects) {
                    instances.push(arr.rows[i].value);
                } else {
                    instances.push(arr.rows[i].value._id);
                }
            }
        }
        callback(null, instances);
    });
}

/**
 * Checks if the given callback is a function and if so calls it with the given parameter immediately, else a resolved Promise is returned
 *
 * @param {(...args: any[]) => void | null | undefined} callback - callback function to be executed
 * @param {any[]} args - as many arguments as needed, which will be returned by the callback function or by the Promise
 * @returns {Promise<any>} - if Promise is resolved with multiple arguments, an array is returned
 */
function maybeCallback(callback, ...args) {
    if (typeof callback === 'function') {
        // if function we call it with given param
        setImmediate(callback, ...args);
    } else {
        return Promise.resolve(args.length > 1 ? args : args[0]);
    }
}

/**
 * Checks if the given callback is a function and if so calls it with the given error and parameter immediately, else a resolved or rejected Promise is returned
 *
 * @param {((error: Error | null | undefined, ...args: any[]) => void) | null | undefined} callback - callback function to be executed
 * @param {Error | string | null | undefined} error - error which will be used by the callback function. If callback is not a function and
 * error is given, a rejected Promise is returned. If error is given but it is not an instance of Error, it is converted into one.
 * @param {any[]} args - as many arguments as needed, which will be returned by the callback function or by the Promise
 * @returns {Promise<any>} - if Promise is resolved with multiple arguments, an array is returned
 */
function maybeCallbackWithError(callback, error, ...args) {
    if (error !== undefined && error !== null && !(error instanceof Error)) {
        // if it's not a real Error, we convert it into one
        error = new Error(error);
    }

    if (typeof callback === 'function') {
        setImmediate(callback, error, ...args);
    } else if (error) {
        return Promise.reject(error);
    } else {
        return Promise.resolve(args.length > 1 ? args : args[0]);
    }
}

/**
 * Executes a command asynchronously. On success, the promise resolves with stdout and stderr.
 * On error, the promise rejects with the exit code or signal, as well as stdout and stderr.
 * @param {string} command The command to execute
 * @param {import("child_process").ExecOptions} [execOptions] The options for child_process.exec
 * @returns {import("child_process").ChildProcess & Promise<{stdout?: string; stderr?: string}>}
 */
function execAsync(command, execOptions) {
    const defaultOptions = {
        // we do not want to show the node.js window on Windows
        windowsHide: true,
        // And we want to capture stdout/stderr
        encoding: 'utf8'
    };
    // @ts-ignore We set the encoding, so stdout/stdrr must be a string
    return cpPromise.exec(command, { ...defaultOptions, ...execOptions });
}

/**
 * Takes input from one stream and writes it to another as soon as a complete line was read.
 * @param {NodeJS.ReadableStream} input The stream to read from
 * @param {NodeJS.WritableStream} output The stream to write into
 */
function pipeLinewise(input, output) {
    const rl = createInterface({
        input,
        crlfDelay: Infinity
    });
    rl.on('line', line => output.write(line + os.EOL));
}

/**
 * Find the adapter main file as full path
 *
 * @memberof tools
 * @param {string} adapter - adapter name of the adapter, e.g. hm-rpc
 * @returns {Promise<string>}
 */
async function resolveAdapterMainFile(adapter) {
    const adapterDir = getAdapterDir(adapter);
    if (!adapterDir) {
        throw new Error(`Could not find adapter dir of ${adapter}`);
    }

    const possibleMainFiles = [
        'main.js',
        `${adapter}.js`
    ];

    // Add package.json -> main as the 2nd choice
    try {
        const pack = JSON.parse(
            await fs.readFile(
                path.join(adapterDir, 'package.json'),
                'utf8'
            )
        );
        if (pack && typeof pack.main === 'string') {
            possibleMainFiles.unshift(pack.main);
        }
    } catch {
        // Ignore, we have fallback solutions
    }

    // Add io-package.json -> common.main as the preferred choice
    try {
        const ioPack = JSON.parse(
            await fs.readFile(
                path.join(adapterDir, 'io-package.json'),
                'utf8'
            )
        );
        if (ioPack && ioPack.common && typeof ioPack.common.main === 'string') {
            possibleMainFiles.unshift(ioPack.common.main);
        }
    } catch {
        // Ignore, we have fallback solutions
    }

    // Try all possible main files
    for (const mainFile of possibleMainFiles) {
        const fullFileName = path.join(adapterDir, mainFile);
        if (await fs.pathExists(fullFileName)) {
            return fullFileName;
        }
    }

    throw new Error(`Could not find main file of ${adapter}`);
}

const shortGithubUrlRegex = /^(?<user>[^/]+)\/(?<repo>[^#]+)(?:#(?<commit>.+))?$/;

/**
 * Tests if the given URL matches the format <githubname>/<githubrepo>[#<commit-ish>]
 * @param {string} url The URL to parse
 */
function isShortGithubUrl(url) {
    return shortGithubUrlRegex.test(url);
}

/**
 * Tries to parse an URL in the format <githubname>/<githubrepo>[#<commit-ish>] into its separate parts
 * @param {string} url The URL to parse
 * @returns {{user: string; repo: string; commit?: string} | null}
 */
function parseShortGithubUrl(url) {
    const match = shortGithubUrlRegex.exec(url);
    if (!match || !match.groups) {
        return null;
    }
    return {
        user: match.groups.user,
        repo: match.groups.repo,
        commit: match.groups.commit
    };
}

/**
 * Returns the array of system.adapter.<namespace>.* objects which are created for every instance
 *
 * @param {string} namespace - adapter namespace + id, e.g. hm-rpc.0
 * @param {boolean} createWakeup - indicator to create wakeup object too
 * @returns {object[]}
 */
function getInstanceIndicatorObjects(namespace, createWakeup) {
    const id = `system.adapter.${namespace}`;
    const objs = [
        {
            _id: `${id}.alive`,
            type: 'state',
            common: {
                name: `${namespace} alive`,
                type: 'boolean',
                read: true,
                write: true,
                role: 'indicator.state'
            },
            native: {}
        },
        {
            _id: `${id}.connected`,
            type: 'state',
            common: {
                name: `${namespace} is connected`,
                type: 'boolean',
                read: true,
                write: false,
                role: 'indicator.state'
            },
            native: {}
        },
        {
            _id: `${id}.compactMode`,
            type: 'state',
            common: {
                name: `${namespace}.compactMode`,
                type: 'boolean',
                read: true,
                write: false,
                role: 'indicator.state'
            },
            native: {}
        },
        {
            _id: `${id}.cpu`,
            type: 'state',
            common: {
                name: `${namespace}.cpu`,
                type: 'number',
                read: true,
                write: false,
                role: 'indicator.state',
                unit: '% of one core'
            },
            native: {}
        }, {
            _id: `${id}.cputime`,
            type: 'state',
            common: {
                name: namespace + '.cputime',
                type: 'number',
                read: true,
                write: false,
                role: 'indicator.state',
                unit: 'seconds'
            },
            native: {}
        },
        {
            _id: `${id}.memHeapUsed`,
            type: 'state',
            common: {
                name: `${namespace} heap actually Used`,
                type: 'number',
                read: true,
                write: false,
                role: 'indicator.state',
                unit: 'MB'
            },
            native: {}
        },
        {
            _id: `${id}.memHeapTotal`,
            type: 'state',
            common: {
                name: `${namespace} total Size of the Heap`,
                read: true,
                write: false,
                type: 'number',
                role: 'indicator.state',
                unit: 'MB'
            },
            native: {}
        },
        {
            _id: `${id}.memRss`,
            type: 'state',
            common: {
                name: `${namespace} resident Set Size`,
                desc: 'Resident set size',
                read: true,
                write: false,
                type: 'number',
                role: 'indicator.state',
                unit: 'MB'
            },
            native: {}
        },
        {
            _id: `${id}.uptime`,
            type: 'state',
            common: {
                name: `${namespace} uptime`,
                type: 'number',
                read: true,
                write: false,
                role: 'indicator.state',
                unit: 'seconds'
            },
            native: {}
        },
        {
            _id: `${id}.inputCount`,
            type: 'state',
            common: {
                name: `${namespace} events input counter`,
                desc: 'State\'s inputs in 15 seconds',
                type: 'number',
                read: true,
                write: false,
                role: 'state',
                unit: 'events/15 seconds'
            },
            native: {}
        },
        {
            _id: `${id}.outputCount`,
            type: 'state',
            common: {
                name: `${namespace} events output counter`,
                desc: 'State\'s outputs in 15 seconds',
                type: 'number',
                read: true,
                write: false,
                role: 'state',
                unit: 'events/15 seconds'
            },
            native: {}
        },
        {
            _id: `${id}.eventLoopLag`,
            type: 'state',
            common: {
                name: `${namespace} Node.js event loop lag`,
                desc: 'Node.js event loop lag in ms averaged over 15 seconds',
                type: 'number',
                read: true,
                write: false,
                role: 'state',
                unit: 'ms'
            },
            native: {}
        },
        {
            _id: `${id}.sigKill`,
            type: 'state',
            common: {
                name: `${namespace} kill signal`,
                type: 'number',
                read: true,
                write: false,
                desc: 'Process id that must survive. All other IDs must terminate itself',
                role: 'state'
            },
            native: {}
        },
        {
            _id: `${id}.logLevel`,
            type: 'state',
            common: {
                name: `${namespace} loglevel`,
                type: 'string',
                read: true,
                write: true,
                desc: 'Loglevel of the adapter. Will be set on start with defined value but can be overridden during runtime',
                role: 'state'
            },
            native: {}
        }
    ];

    if (createWakeup) {
        objs.push({
            _id:    `${id}.wakeup`,
            type:   'state',
            common: {
                name: `${namespace}.wakeup`,
                read:   true,
                write:  true,
                type: 'boolean',
                role: 'adapter.wakeup'
            },
            native: {}
        });
    }

    return objs;
}

module.exports = {
    appName: getAppName(),
    createUuid,
    decryptPhrase,
    encryptPhrase,
    execAsync,
    findIPs,
    generateDefaultCertificates,
    getAdapterDir,
    getInstances,
    getAllInstances,
    getAllInstancesAsync,
    getCertificateInfo,
    getConfigFileName,
    getDefaultDataDir,
    getFile,
    getHostInfo,
    getHostName,
    getInstalledInfo,
    getInstanceIndicatorObjects,
    getIoPack,
    getJson,
    getRepositoryFile,
    getSystemNpmVersion,
    isObject,
    isArray,
    maybeCallback,
    maybeCallbackWithError,
    promisify,
    promisifyNoError,
    promiseSequence,
    removeIdFromAllEnums,
    resolveAdapterMainFile,
    rmdirRecursiveSync,
    parseDependencies,
    sendDiagInfo,
    upToDate,
    validateGeneralObjectProperties,
    checkNonEditable,
    copyAttributes,
    getDiskInfo,
    wrapES6Class,
    setQualityForInstance,
    appendStackTrace,
    captureStackTrace,
    pattern2RegEx,
    encrypt,
    decrypt,
    measureEventLoopLag,
    formatAliasValue,
    pipeLinewise,
<<<<<<< HEAD
    isShortGithubUrl,
    parseShortGithubUrl,
=======
    FORBIDDEN_CHARS,
>>>>>>> 92b7f1a3
    ERRORS: {
        ERROR_NOT_FOUND: 'Not exists',
        ERROR_EMPTY_OBJECT: 'null object',
        ERROR_NO_OBJECT: 'no object',
        ERROR_DB_CLOSED: 'DB closed'
    }
};<|MERGE_RESOLUTION|>--- conflicted
+++ resolved
@@ -2642,12 +2642,9 @@
     measureEventLoopLag,
     formatAliasValue,
     pipeLinewise,
-<<<<<<< HEAD
     isShortGithubUrl,
     parseShortGithubUrl,
-=======
     FORBIDDEN_CHARS,
->>>>>>> 92b7f1a3
     ERRORS: {
         ERROR_NOT_FOUND: 'Not exists',
         ERROR_EMPTY_OBJECT: 'null object',
