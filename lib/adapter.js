--- conflicted
+++ resolved
@@ -1470,15 +1470,11 @@
                 callback = options;
                 options = null;
             }
-<<<<<<< HEAD
-            if (!obj.from) obj.from = 'system.adapter.' + this.namespace;
-=======
             if (!obj) {
                 logger.error(`setForeignObject: try to set null object for ${id}`);
                 return callback && callback(tools.ERRORS.ERROR_EMPTY_OBJECT);
             }
             if (!obj.from) obj.from = 'system.adapter.' + that.namespace;
->>>>>>> 8cb8f094
             if (!obj.user) obj.user = (options ? options.user : '') || 'system.user.admin';
             if (!obj.ts) obj.ts = Date.now();
             const mId = id.replace(FORBIDDEN_CHARS, '_');
@@ -1561,13 +1557,8 @@
 
                     this.objects.setObject(id, obj, callback);
                 });
-<<<<<<< HEAD
-            } else {
-                if (!obj.from) obj.from = 'system.adapter.' + this.namespace;
-=======
             } else if (obj) {
                 if (!obj.from) obj.from = 'system.adapter.' + that.namespace;
->>>>>>> 8cb8f094
                 if (!obj.user) obj.user = (options ? options.user : '') || 'system.user.admin';
                 if (!obj.ts) obj.ts = Date.now();
 
@@ -5388,11 +5379,7 @@
                                 this.logRedirect(true, id);
                             }
                         }
-<<<<<<< HEAD
-                        if (this.logList.length && messages && messages.length) {
-=======
                         if (that.logList.length && messages && messages.length && that.states && that.states.pushLog) {
->>>>>>> 8cb8f094
                             for (let m = 0; m < messages.length; m++) {
                                 for (let k = 0; k < this.logList.length; k++) {
                                     this.states.pushLog(this.logList[k], messages[m]);
@@ -5482,15 +5469,9 @@
                 }
             };
 
-<<<<<<< HEAD
-            this.processLog = msg => {
-                if (msg) this.emit('log', msg);
-                this.states.delLog('system.adapter.' + this.namespace, msg._id);
-=======
             that.processLog = msg => {
                 if (msg) that.emit('log', msg);
                 that.states && that.states.delLog && that.states.delLog('system.adapter.' + that.namespace, msg._id);
->>>>>>> 8cb8f094
             };
 
             readLogs();
@@ -5846,4 +5827,4 @@
 // extend the EventEmitter class using our class
 util.inherits(Adapter, EventEmitter);
 
-module.exports = Adapter;
+module.exports = Adapter;