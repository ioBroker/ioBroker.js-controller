--- conflicted
+++ resolved
@@ -6560,13 +6560,8 @@
             adapterStates.lenFifo(id, callback);
         };
 
-<<<<<<< HEAD
-        this.subscribeFifo = (pattern) => {
+        this.subscribeFifo = (pattern, callback) => {
             if (!adapterStates) { // if states is no longer existing, we do not need to unsubscribe
-=======
-        this.subscribeFifo = (pattern, callback) => {
-            if (!this.states) { // if states is no longer existing, we do not need to unsubscribe
->>>>>>> 3b4a03e5
                 callback && callback('States database not connected');
                 return;
             }
