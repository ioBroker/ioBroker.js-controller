--- conflicted
+++ resolved
@@ -44,7 +44,13 @@
 | **Name**      | **common.type** | **Description**
 | ------------- |:----------------|---
 | language      | string          | Default language for the system: "en", "de", "ru".
-<<<<<<< HEAD
+| hostIP        | string          | Default host ip. Can be IPv4 or IPv6
+
+
+#### Namespace system.config.
+| **Name**      | **common.type** | **Description**
+| ------------- |:----------------|---
+| language      | string          | Default language for the system: "en", "de", "ru".
 | hostIP        | string          | Default host ip. Can be IPv4 or IPv6 (It can be of course in system.host.defaultIP)
 
 #### Namespace system.host.&lt;hostname&gt;
@@ -97,9 +103,6 @@
         }
     };
     </pre>
-=======
-| hostIP        | string          | Default host ip. Can be IPv4 or IPv6
->>>>>>> 21e0cb41
 
 
 ## States
