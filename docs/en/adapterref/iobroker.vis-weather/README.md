![Logo](admin/vis-weather.png)
# ioBroker.vis-weather
![Number of Installations](http://iobroker.live/badges/vis-weather-installed.svg) ![Number of Installations](http://iobroker.live/badges/vis-weather-stable.svg) 

[![NPM version](https://img.shields.io/npm/v/iobroker.vis-weather.svg)](https://www.npmjs.com/package/iobroker.vis-weather)
[![Downloads](https://img.shields.io/npm/dm/iobroker.vis-weather.svg)](https://www.npmjs.com/package/iobroker.vis-weather)
[![Tests](https://travis-ci.org/rg-engineering/ioBroker.vis-weather.svg?branch=master)](https://travis-ci.org/rg-engineering/ioBroker.vis-weather)

[![NPM](https://nodei.co/npm/iobroker.vis-weather.png?downloads=true)](https://nodei.co/npm/iobroker.vis-weather/)

This vis-widget shows weather forecast data from DasWetter.com or weatherunderground
You need DasWetter-Adpater or weatherunderground-Adapter running as well...

In weatherunderground you need forecast of next 36 hours enabled.
In DasWetter.com you need one of four forecast data structures enabled. You can select the one you want to display. 



## Notes / wiki
### Define Forecast hours
By default the forecast diagram shows 40 hours (DasWetter) or 36 hours (wunderground). If you prefer to only show e.g. 10 hours forecast, simply delete the unnecessary OIDs under oid_groups in vis-edit. 

### OID's are not created automatically when using DasWetter
Normally OID's will be created automatically when you select instance or data structure. When you get "no OID's available" then check whether you use "NextDaysDetailed" in DasWetter. 
You might need to enable "NextDaysDetailed".


## known issues
* please create issues at [github](https://github.com/rg-engineering/ioBroker.vis-weather/issues) if you find bugs or whish new features

## Changelog

<<<<<<< HEAD
=======

### 2.4.0 (2019-10-31)
* (René) legend added

>>>>>>> 0eec7bf9
### 2.3.2 (2019-10-24)
* (René) add logs for issue #20
* (René) update flot to version 3.0

### 2.3.1 (2019-07-13)
* (René) bug fix: missing timer added

### 2.3.0 (2019-03-25)
* (René) markings added

### 2.2.2 (2018-12-30)
* (René) bug fix: If oid_date is not set when using weatherunderground, an unnecessary error message was issued and the plot was not shown

### 2.2.1 (2018-12-23)
* (René) bug fix issue #12: unnecessary code removed

### 2.2.0 (2018-08-25)
* (René) OID's for different data structures (only DasWetter 2.x)

### 2.1.1 (2018-08-24)
* (René) bug fixes

### 2.1.0 (2018-08-18)
* (René) support of 2.x of weatherundergruond

### 2.0.0
* (René) support of 2.x of daswetter.com

### 1.2.0
* (René) background color and border

### 1.1.2
* (René) Support of admin3

### 1.1.1
* (René) Y axis with units

### 1.1.0
* (René) logs auskommentiert
* (René) Berechnung min / max für Temperaturgraph optimiert
* (René) Y-Achse automatisch ausblenden, wenn Graph nicht dargestellt wird
* (gitbock) konfigurierbare Y-Achsen je Graph (anzeigen/nicht anzeigen)
* (gitbock) Y-Achsen Beschriftung in der Farbe des Graphen
* (gitbock) Max.-/Min Werte für Temperatur Y-Achse
* (gitbock) konfigurierbares Datumsformat für X-Achse

### 1.0.0
* (René) first stable version

### 0.0.7
* (René) bug fix for android app > 1.0.6
* (René) color adjustment for ticks and tick lable (from sbfspot)

### 0.0.6
* (René) css removed

### 0.0.5
* (René) number of labels on X axis adjustable

### 0.0.4
* (René) bug fixes

### 0.0.3
* (René) support of DasWetter.com and weatherunderground

### 0.0.2
* (René) bug fixes
	- in live mode nothing was shown

### 0.0.1
* (René) initial release

## License
Copyright (C) <2017 - 2019>  <info@rg-engineering.eu>

Permission is hereby granted, free of charge, to any person obtaining a copy of this software and associated documentation files (the "Software"), to deal in the Software without restriction, including without limitation the rights to use, copy, modify, merge, publish, distribute, sublicense, and/or sell copies of the Software, and to permit persons to whom the Software is furnished to do so, subject to the following conditions:

The above copyright notice and this permission notice shall be included in all copies or substantial portions of the Software.

THE SOFTWARE IS PROVIDED "AS IS", WITHOUT WARRANTY OF ANY KIND, EXPRESS OR IMPLIED, INCLUDING BUT NOT LIMITED TO THE WARRANTIES OF MERCHANTABILITY, FITNESS FOR A PARTICULAR PURPOSE AND NONINFRINGEMENT. IN NO EVENT SHALL THE AUTHORS OR COPYRIGHT HOLDERS BE LIABLE FOR ANY CLAIM, DAMAGES OR OTHER LIABILITY, WHETHER IN AN ACTION OF CONTRACT, TORT OR OTHERWISE, ARISING FROM, OUT OF OR IN CONNECTION WITH THE SOFTWARE OR THE USE OR OTHER DEALINGS IN THE SOFTWARE.




<|MERGE_RESOLUTION|>--- conflicted
+++ resolved
@@ -30,13 +30,10 @@
 
 ## Changelog
 
-<<<<<<< HEAD
-=======
 
 ### 2.4.0 (2019-10-31)
 * (René) legend added
 
->>>>>>> 0eec7bf9
 ### 2.3.2 (2019-10-24)
 * (René) add logs for issue #20
 * (René) update flot to version 3.0
