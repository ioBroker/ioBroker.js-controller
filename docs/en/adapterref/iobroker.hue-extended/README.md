--- conflicted
+++ resolved
@@ -26,134 +26,7 @@
 - Additional triggers based on color spaces for `rgb`, `hsv` and `hex`
 - Apply own combination of commands using `_commands` trigger
 - Control lights of all groups at once using `0-all` group
-<<<<<<< HEAD
-- Run scene or apply `scene` on light or group
-
-
-## Changelog
-
-### 1.1.0 (2019-10-27)
-- (Zefau) add full support for Hue Labs scenes
-- (Zefau) add retry if bridge returns error `socket hang up`
-- (Zefau) add retry if device is not reachable
-
-### 1.0.2 (2019-10-20)
-- (Zefau) added scenes from Hue Labs
-
-### 1.0.1 (2019-10-20)
-- (Zefau) fixed incorrect omitting GroupScenes
-
-### 1.0.0 (2019-10-20)
-- (Zefau) fixed issue setting devices with `bri` / `brightness` (e.g. plugs)
-
-### 1.0.0-rc.1 (2019-10-13)
-- (Zefau) __BREAKING CHANGE__ changed certain objects due to standardization (see https://forum.iobroker.net/post/298019)
-	- changed `bri` to `brightness`*
-	- changed `sat` to `saturation`*
-	- removed `hue_degrees`
-	- changed `hue` (changed value range from 0-65535 (native Hue API) to 0-360°C)
-	- changed `ct` to `colorTemperature`* (changed value range from 153-500 (native Hue API) to 2000-6500K)
-	- changed `_hex` to `hex`
-	- changed `_hsv` to `hsv`
-	- changed `_rgb` to `rgb`
-	- removed `_cmyk`*
-	- removed `_xyz`*
-
-- fixed incorrect conversion between color spaces (`rgb`, `hex`, etc.)
-
-_Note: If you are using the state `_commands` **renaming is not necessary** for the states `ct` (adapting the value range is required), `bri` or `sat`._
-
-### 0.9.0 (2019-10-13)
-- (Zefau) __BREAKING CHANGE__: changed grouping of scenes and added option to choose how objects are mapping (either `scenes.<group>.<scene>.objects` or `scenes.<scene>.<group>.objects`)
-- (Zefau) retrieving group for all-lights directly from Hue Bridge API (instead of assembling through states)
-- (Zefau) added option to delete outdated devices (gargabe collector)
-
-### 0.8.8 (2019-10-09)
-- (Zefau) added option to set level to 0 when device is turned off
-- (Zefau) fix `{"on":true,"bri":null}` when device is turned on
-- (Zefau) reduced log messages for successful applied actions
-
-### 0.8.7 (2019-09-27)
-- (Zefau) added option to use Queue optionally (or sending commands directly)
-- (Zefau) fixed bug sending incomplete commands when commands include `bri` ([#2](https://github.com/Zefau/ioBroker.hue-extended/issues/2))
-- (Zefau) fixed bug not being able to deactivate / unset option `using xy instead of hue`
-
-### 0.8.6 (2019-09-25)
-- (Zefau) added support for LightScenes
-- (Zefau) added option to hide deleted devices (if `recycle` is `true`)
-- (Zefau) added support to trigger schedules
-- (Zefau) added support to trigger rules
-- (Zefau) fixed incorrect conversion between `bri` and `level`
-
-### 0.8.5 (2019-09-21)
-- (Zefau) added trigger for sensors with state `config.on` (moved and mapped as `action.on`)
-
-### 0.8.4 (2019-09-17)
-- (Zefau) added option to either `prepend` or `append` unique ID of a device before / after device name (additionally, prepended IDs are filled up with leading zeros)
-- (Zefau) fixed bug `Cannot read property getObject of undefined` on adapter start
-- (Zefau) fixed replacement of specials characters (`['<', '>', ' ', ',', ';', '!', '?', '[', ']', '*', '\'', '"', '\\', '&', '^', '$', '(', ')', '/']`) within device names
-- (Zefau) added object definitions for `bri`, `level`, `ct`, `hue`, `hue_degrees` and `sat` (see https://github.com/Zefau/ioBroker.hue-extended/issues/1)
-
-### 0.8.3 (2019-09-13)
-- (Zefau) added `lastAction` channel (with states `lastCommand`, `lastResult`, `error`, `timestamp` and `datetime`) to each light and group as well as for all lights / groups in `info` channel
-- (Zefau) fixed error retrieving and setting state `xy`
-- (Zefau) moved `syncing`, `timestamp`, `datetime` to `info` channel
-
-### 0.8.2 (2019-09-11)
-- (Zefau) ~~Node.js v6 compatibility~~ Node.js v6 compatibility not possible due to a package dependency, thus added warning on adapter start.
-- (Zefau) fixed error retrieving a new user from Hue Bridge
-
-### 0.8.1 (2019-09-09)
-- (Zefau) fixed incorrect Version in ioBroker
-
-### 0.8.0 (2019-09-08)
-- (Zefau) reworked triggering scenes
-- (Zefau) fixed missing level state on non-Philips lights
-- (Zefau) changed data retrieval from Hue Bridge to reduce parallel connection attemps
-- (Zefau) added connection retry when Hue Bridge returns error
-
-### 0.7.0 (2019-08-27)
-- (Zefau) added `0-all`-group to apply action on all groups at once
-- (Zefau) added `commands` action to apply own commands combination at once
-- (Zefau) lowered minimum refresh time
-
-### 0.6.2 (2019-08-18)
-- (Zefau) fixed error when triggering scene (`Error setting /lights/undefined/state: resource, /lights/undefined/state, not available`)
-- (Zefau) fixed display error in adapter configuration interface
-
-### 0.6.1 (2019-08-16)
-- (Zefau) Corrected German translations
-- (Zefau) Completed README
-
-### 0.6.0 (2019-08-15)
-- (Zefau) implemented queue for any applied actions
-- (Zefau) implemented user creation in interface configuration (admin panel)
-- (Zefau) added additional actions for color spaces `rgb`, `hsv`, `cmyk`, `xyz` and `hex`
-
-### 0.5.0 (2019-08-11)
-- (Zefau) added support for scenes (reorganized states and added trigger)
-- (Zefau) fixed action `xy`
-- (Zefau) reorganized states within tree `state` into `action` in case they are executable
-
-### 0.4.0 (2019-08-10)
-- (Zefau) fixed applying action on group
-
-### 0.4.0 (2019-08-09)
-- (Zefau) renamed adapter to hue-extended (formerly hue-lights)
-- (Zefau) changed roles of some states
-
-### 0.3.2 (2019-08-07)
-- (Zefau) refactored data retrieval and state creation
-
-### 0.3.1 (2019-08-03)
-- (Zefau) when turning on a device, set level / bri to 100 if it was set to 0
-
-### 0.3.0 (2019-08-03)
-
-__REMARK: If you are coming from an earlier version, please delete all your hue-extended states before running this release!__
-=======
 - Run scene or apply `_scene` on light or group
->>>>>>> 0eec7bf9
 
 
 ## Changelog / Release-Notes
