---
title:       "Log"
<<<<<<< HEAD
lastChanged: "14.09.2018"
=======
lastChanged: "27.03.2019"
>>>>>>> 83134720
---

# Die Log-Seite

![Die Log-Seite](media/ADMIN_Log_numbers.png)

Hier werden die Meldungen des Systems kontinuierlich ausgegeben. Die neueste 
Meldung befindet sich oben.


## Die Titelzeile

in der Titelzeile befinden sich Icons für die wichtigsten Vorgänge. Zu jedem Icon gibt 
es eine Kontexthilfe. Dazu einfach mit der Maus eine Weile auf dem Icon bleiben.


### Die Icons im einzelnen:
 

**1.) Log aktualisieren**

Mit diesem Button wird die die Liste aktualisiert.


**2.) Aktualisierung anhalten**

Bei einem Klick auf diesen Button wird die ständige Aktualisierung der Liste angehalten. 
Statt des Pause-Icons erscheint jetzt die Anzahl der neuen, nicht angezeigten Meldungen.


**3.) Liste löschen**

Mit dem Klick auf dieses Icon wird nur die auf dem Bildschirm befindliche Liste gelöscht

**4.) Log auf dem Host löschen**

Mit dem Klick auf dieses Icon wird das gesamte Log auf dem Host endgültig gelöscht.

 
**5.) Log herunterladen**
mit diesem Button kann man ein komplettes Tageslog der letzten Tage aus dem 
Verzeichnis /opt/iobroker/logs herunterladen:

![Log-Download](media/ADMIN_Log_download.png)

Dabei erhält man den folgenden Screen:
![komplettes Log](media/ADMIN_Log_download02.png)

Da in der Auflistung im Log-Fenster oft Zeilen abgeschnitten werden, ist es wichtig hier einmal nachzusehen ob es mehr Informationen gibt.

**6.) Host-Liste**

In dem Log werden nur Meldungen angezeigt, die von dem hier eingestellten Host kommen. In Multihost-Umgebungen kann man hier den zu loggenden Host einstellen.
 
![Die Hosts](media/ADMIN_Log_hosts.png) 

## Der Seiteninhalt

![Die Hosts](media/ADMIN_Log_numbers02.png) 

Auf der Seite werden die vorhandenen Objekte tabellarisch dargestellt.

Die Spaltenköpfe 1 und 3 enthalten Pulldownmenüs die als Filterkriterien dienen, 
in Spalte 4 kann ein Filterkriterium frei eingegeben werden

**1.) Quelle**

Mit diesem Pulldownmenü können die Meldungen nach der loggenden Instanz gefiltert 
werden. In dem Menü werden nur die Instanzen angezeigt, zu denen es auch Einträge 
auf der Seite gibt.

**2.) Zeit**

Hier wird der Timestamp der Meldung aufgelistet. Diese Spalte ist nicht filterbar. 

**3.) angezeigter Loglevel**

Mit diesem Menü kann eingestellt werden welcher Schweregrad der Meldung angezeigt 
werden soll. Hierbei handelt es sich jedoch nur um einen Filter der vorhandenen Liste. 
Um für eine Instanz das Logging in einem bestimmten Level festzulegen muss dieses 
auf der Instanzen-Seite eingestellt werden.

Fehler werden in roter Schrift dargestellt:

![Error](media/ADMIN_Log02_error.png)

Liegt ein Fehler auf irgendeinem Host vor, erscheint auch die Beschriftung ***Log*** 
in der Menüleiste in roter Schrift.


**4.) Meldung**

In dieser Spalte wird die jeweilige Meldung angezeigt, soweit sie in die Spalte passt. 
Der Rest wird abgeschnitten. Mit Mouse-Over kann man noch die ganze Meldung sehen. 
Zum posten im Forum bitte das Log herunterladen und die Meldung dort heraus kopieren.
<|MERGE_RESOLUTION|>--- conflicted
+++ resolved
@@ -1,10 +1,6 @@
 ---
 title:       "Log"
-<<<<<<< HEAD
-lastChanged: "14.09.2018"
-=======
 lastChanged: "27.03.2019"
->>>>>>> 83134720
 ---
 
 # Die Log-Seite
