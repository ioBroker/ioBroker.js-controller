--- conflicted
+++ resolved
@@ -1,11 +1,6 @@
 ---
-<<<<<<< HEAD
 title:       "Systemeinstellungen"
-lastChanged: "14.09.2018"
-=======
-title:       "Settings"
 lastChanged: "27.03.2019"
->>>>>>> 83134720
 ---
 
 # Die Systemeinstellungen
