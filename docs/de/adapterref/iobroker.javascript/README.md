---
BADGE-Number of Installations: http://iobroker.live/badges/javascript-stable.svg
BADGE-NPM version: http://img.shields.io/npm/v/iobroker.javascript.svg
BADGE-Downloads: https://img.shields.io/npm/dm/iobroker.javascript.svg
BADGE-Tests: https://travis-ci.org/ioBroker/ioBroker.javascript.svg?branch=master
BADGE-NPM: https://nodei.co/npm/iobroker.javascript.png?downloads=true
chapters: {"pages":{"de/adapterref/iobroker.javascript/README.md":{"title":{"de":"no title"},"content":"de/adapterref/iobroker.javascript/README.md"},"de/adapterref/iobroker.javascript/blockly.md":{"title":{"de":"Inhalt"},"content":"de/adapterref/iobroker.javascript/blockly.md"}}}
---
Der javascript-Adapter dient dazu komfortabel Skripte zu erstellen, editieren und zu verwalten.


## [](https://github.com/ioBroker/ioBroker/wiki/ioBroker-Adapter-javascript#konfiguration)Konfiguration


![Einstellungsmenü Javascript Adapter](img/javascript_Einstellungen-Javascript.png)
   Die eigentliche Konfiguration besteht aus der Eingabe von zusätzlichen zu ladenden npm-Module (durch Komma getrennt), sowie der Geo-Koordinaten, die für diverse Berechnungen benutzt werden sollen. Um die Koordinaten zu erhalten, kann man z.B. _google maps_ ziemlich weit aufzoomen und an der gewünschten Stelle anklicken. Die Koordinaten werden dann angezeigt. Nach dem Speichern muss der Adapter noch über die rote Play-Taste aktiviert werden aktiviert werden.

* * *

## Bedienung

Bei der Installation wird ein weiterer Reiter _Scripte_ in der _Admin_-Oberfläche gezeigt. Hier wird ein neuer Ordner angelegt indem auf das (+) in der Symbolleiste (roter Kreis) geklickt wird.  Ein neues Skript wird über das "leere Blatt"-Icon links davon angelegt. Ein Fenster öffnet sich und fragt den Namen und Speicherort in der Ordnerstruktur ab. 
![Javascript Adapter](img/javascript_Javascript-Adapter.png)


### Ordner- und Dateiliste

Die Ordnerstruktur kann nach eigenem Wunsch angelegt werden. Der Speicherort hat keine Auswirkungen auf die Funktionalität des Skriptes. Neben der Baumstruktur gibt es eine Listenansicht. Ein Suchfeld erleichtert das Wiederfinden von Skripten. Damit ein Skript läuft, muss es links in der Ordnerstruktur durch klick auf den roten _Play_-Knopf aktiviert werden. Zum Stoppen auf den grünen _Pause_-Knopf drücken. Für jedes Skript wird ein neues Objekt angelegt. Es trägt den Skriptnamen mit dem Zusatz `_enabled` und liegt im Ordner `javascript.Instanz.ScriptEnabled`. Das Objekt zeigt mit (`true/false`) an, ob das Skript läuft. Der Zustand kann auch gesetzt werden, um das Skript ein-/auszuschalten. Skripte, die im Ordner _global_ gespeichert wurden, sind globale Skripte. Diese werden intern vor jedes andere Skript kopiert, also vorher abgearbeitet. Somit lassen sich globale Funktionen auf mehrere Skripte anwenden. Variablen in globalen Skripten können in anderen Skripten benutzt werden. Aber Achtung: Jedes Skript hat seinen eigenen Variablen-Raum. Man kann Variablen in globalen Skripten also nicht dazu benutzen um Werte zwischen Skripten auszutauschen. Dazu müssen zwingend Objekte (States) genutzt werden.  

### Editor

Nach dem Anlegen öffnet sich rechts der Editor für _Javascript_. Einige Beispielskripte finden sich [hier](http://www.iobroker.net/docu/?page_id=2786&lang=de).

#### Name

Hat man vorher einen Namen vergeben, wird dieser hier angezeigt und kann geändert werden.

#### Speicherort

In diesem Dropdown werden alle angelegten Ordner angezeigt. Zur Zeit sind sie in der chronologischen Folge ihrer Erstellung sortiert.

#### Enginetyp

hier kann ausgewählt werden, ob mit der _javascript_ oder der _coffeescript_ engine gearbeitet werden soll.

#### Log

Rechts unten findet sich das Log-Fenster für die Ausgabe aller das markierte Skript betreffende Logs. Die Logs werden nach dem Abspeichern/Neustart des Skriptes angezeigt.

* * *

## Tipps

### Backup

Um Skripte im Zweifel wiederherstellen zu können, sei die Sicherung per _Copy & Paste_ empfohlen.

### Test-Instanz

Es hat sich bewährt, zum Testen von neuen Skripten, eine weitere Javascript-Instanz anzulegen und das Skript in dieser Instanz zu starten. 
Hinter dem Skriptnamen lässt sich per Dropdown die gewünschtes Instanz einstellen. 
Sollte im Skript ein schwerwiegender Fehler sein, beendet sich nur diese zusätzliche Testinstanz, nicht die Produktivinstanz. 

![Instanz Javascript Adapter wählen](img/screen.jpg)

## Changelog
<<<<<<< HEAD
=======
### 4.3.3 (2019-10-28)
* (bluefox) Search in scripts was corrected

>>>>>>> 0eec7bf9
### 4.3.2 (2019-10-27)
* (AlCalzone) Fix syntax help for Node.js runtime methods (#418)
* (AlCalzone) Target ES 2017 in TypeScript (#419)
* (AlCalzone) Automatically load declarations for 3rd party modules (#422)
* (bluefox) Functions with non latin text are working now

### 4.3.1 (2019-10-16)
* (bluefox) Fixed login with non-admin user
* (bluefox) fixed log
* (bluefox) Some GUI fixes

### 4.3.0 (2019-10-09)
* (bluefox) log handlers were implemented
* (bluefox) fixed the error with $ selector and with disabled subscribes

### 4.2.1 (2019-10-07)
* (bluefox) implement inter-script communication.
* (bluefox) Implemented the mirroring on disk
* (bluefox) Translation for other languages was added

### 4.1.17 (2019-08-xx)
* (bluefox) Optimization: do not make useless iterations
* (bluefox) Allow to make requests to sites with self/signed certificates

### 4.1.16 (2019-08-24)
* (bluefox) Fixed the errors in editor

### 4.1.15 (2019-08-24)
* (bluefox) Added the polish language to CRON
* (bluefox) Fixed the import of scripts

### 4.1.14 (2019-07-14)
* (bluefox) Fixed locale settings

### 4.1.13 (2019-06-02)
* (bluefox) fixed Monaco Loading
* (bluefox) added missing blockly element
* (AlCalzone) Improved the warning message when assigning a variable of wrong type to a state
* (thewhobox) Added selector blockly, language strings, regexp
* (thewhobox) Fixed Blockly bug
* (paul53) fixed for suncalc.getTimes between middle night and nadir

### 4.1.12 (2019-03-07)
* (bluefox) Schedule was corrected

### 4.1.8 (2019-02-03)
* (jkuehner) Updated the blockly to the latest code
* (bleufox) scriptEnabled variables not only for experts
* (bleufox) fixed one error with "cannot extract blockly"
* (bluefox) GUI fixes
* (bluefox) show problem scripts as yellow pause icon

### 4.0.12 (2019-01-20)
* (Apollon77/AlCalzone) fixes unwanted changes in last version
* (SchumyHao) Add Chinese support

### 4.0.11 (2019-01-14)
* (bluefox) add set/getBinaryState

### 4.0.7 (2018-12-25) Breaking changes - no IE support anymore
* (bluefox) Material UI
* (AlCalzone) monaco javascript editor

### 3.7.0 (2018-05-05)
* (bluefox) Used VM2 as sandbox. The script errors will be caught.
* (bluefox) refactoring: split into many modules
* (AlCalzone) Change TypeScript version range to include TS 3.0+

### 3.6.5 (2019-02-13)
* (bluefox) Error with formatDate was fixed

### 3.6.4 (2018-02-05)
* (bluefox) Pattern error is fixed

### 3.6.3 (2018-01-31)
* (bluefox) Fixing the CSS for CRON dialog
* (bluefox) Fixing the reorder of scripts

### 3.6.1 (2018-01-23)
* (bluefox) Pattern error is fixed

### 3.6.0 (2017-12-28)
* (bluefox) more translations are added
* (bluefox) update blockly engine

### 3.5.1 (2017-11-14)
* (bluefox) fixed: sometimes MSG is not defined
* (AlCalzone) TypeScript support (preparations)
* (bluefox) add sendToHost call
* (bluefox) protect exec call
* (bluefox) add getStateDelayed function

### 3.4.4 (2017-09-12)
* (soef) typo error in line number correction fixed

### 3.4.1 (2017-08-12)
* (soef) patternMatching optimized

### 3.4.0 (2017-08-06)
* (bluefox) Support of new admin

### 3.3.12 (2017-07-24)
* (bluefox) file and line info added to log outputs

### 3.3.11 (2017-07-18)
* (bluefox) fix build CRON block

### 3.3.9 (2017-06-18)
* (bluefox) Add the toggle blockly block

### 3.3.8 (2017-05-22)
* (Apollon77/bluefox) Accept for subscribes arrays of IDs

### 3.3.6 (2017-05-17)
* (bluefox) add the genitive month for formatDate

### 3.3.4 (2017-04-01)
* (bluefox) Catch error by request if host unavailable
* (bluefox) add "request" to script namespace

### 3.3.3 (2017-03-27)
* (bluefox)Fix stopScript

### 3.3.2 (2017-03-18)
* (bluefox) Support of system coordinates

### 3.3.1 (2017-03-15)
 * (bluefox) fix error if no scripts exists

### 3.3.0 (2017-03-14)
* (bluefox) all callbacks in try/catch

### 3.2.8 (2017-03-08)
* (bluefox) Translations

### 3.2.7 (2017-03-03)
* (bluefox) allow creation of states for other javascript instances

### 3.2.6 (2017-02-14)
* (bluefox) Fix import of scripts
* (bluefox) Ask to save before start the script

### 3.2.5 (2017-01-23)
* (bluefox) Extend compareTime function with astro features

### 3.2.4 (2017-01-13)
* (bluefox) fix stopScript

### 3.2.3 (2017-01-05)
* (bluefox) Try to fix error with sayit

### 3.2.2 (2016-12-17)
* (bluefox) Allow with stopScript() to stop itself

### 3.2.1 (2016-11-24)
* (bluefox) Fix error with subscribe for only required states

### 3.2.0 (2016-11-14)
* (bluefox) Fix error with of blocks in adapters
* (bluefox) Support of subscribe for only required states
* (bluefox) add delFile
* (bluefox) fix error with names

### 3.1.0 (2016-10-12)
* (bluefox) Support of blocks in adapters
* (bluefox) Move sendTo blocks into adapters

### 3.0.10 (2016-09-30)
* (bluefox) New blocks: compare time, write state
* (bluefox) Documentation

### 3.0.9 (2016-09-20)
* (bluefox) Bugfixing of blockly

### 3.0.7 (2016-09-09)
* (bluefox) add ack for trigger in blockly
* (bluefox) add block to get info about trigger
* (bluefox) start description of blockly
* (bluefox) add runScript functions
* (bluefox) disable zoom on wheel in blockly
* (bluefox) fix block: time compare

### 3.0.6 (2016-09-07)
* (bluefox) add extendObject function
* (bluefox) add custom sendTo block
* (bluefox) add multiple trigger block

### 3.0.5 (2016-09-03)
* (bluefox) Fix sendTo blocks

### 3.0.4 (2016-09-01)
* (bluefox) Support of convert day of week into text in blockly

### 3.0.3 (2016-08-29)
* (bluefox) Fixed the convert date block

### 3.0.2 (2016-08-28)
* (bluefox) Change name of sandbox debug variable

### 3.0.1 (2016-08-27)
* (bluefox) Fix disabling of script

### 3.0.0 (2016-08-27)
* (bluefox) Beta Release with Blockly

## License

The MIT License (MIT)

Copyright (c) 2014-2019 bluefox <dogafox@gmail.com>,

Copyright (c) 2014      hobbyquaker<|MERGE_RESOLUTION|>--- conflicted
+++ resolved
@@ -64,12 +64,9 @@
 ![Instanz Javascript Adapter wählen](img/screen.jpg)
 
 ## Changelog
-<<<<<<< HEAD
-=======
 ### 4.3.3 (2019-10-28)
 * (bluefox) Search in scripts was corrected
 
->>>>>>> 0eec7bf9
 ### 4.3.2 (2019-10-27)
 * (AlCalzone) Fix syntax help for Node.js runtime methods (#418)
 * (AlCalzone) Target ES 2017 in TypeScript (#419)
