* [Welcome](README)
  * [Introduction](intro/README)

* en:Fundamentals;de:Grundlagen;ru:Основы
  * [Introduction](basics/README)
  * [Architecture](basics/architecture)
  * [Adapter & Instanzen](basics/adapter)
  * [Repositories](basics/repositories)
  * [Objects](basics/objects)
  * [States or Datapoints](basics/states)
  * [Functions](basics/functions)
  * [Roles](basics/roles)

* en:Installation;de:Installation;ru:Установка
  * [Introduction](install/README)
  * [Requirements](install/requirements)
  * [Hardware](install/hardware)
  * en:Ready images;de:Fertigimages;ru:Готовые образы
    * [Overview](install/images)
  * en:Virtualization platforms;de:Virtualisierungsplattformen;ru:Платформы виртуализации
    * [Proxmox](install/proxmox)
    * [VirtualBox](install/virtualbox)
    * [Docker](install/docker)
  * en:Manual installation;de:Manuelle Installation;ru:Ручная установка
    * [Node.js](install/nodejs)
    * [Linux](install/linux)
    * [Windows](install/windows)
    * [macOS](install/macos)
  * en:Software update;de:Softwareupdate;ru:Обновление
    * [General](install/update)
    * [ioBroker](install/updateself)
    * [Adapter](install/updateadapter)
    * [Node.js & npm](install/updatenode)

<<<<<<< HEAD
* [en:Admin interface;de:Admin-Oberfläche;ru:Интерфейс админки](admin/README)
  * [Introduction](admin/README)
  * [Admin windows](admin/screen)
  * [Sytsem settings](admin/settings)
=======
* [en:Admin interface;de:Admin-Oberfläche;ru:Интерфейс админки](admin/README.md)
  * [System settings](admin/settings)
>>>>>>> 2be842cb
  * [Admin-Overview](admin/overview)
  * [Adapter](admin/adapter)
  * [Instances](admin/instances)
  * [Objects](admin/objects)
  * [Enumerations](admin/enums)
  * [Log](admin/log)
  * [Events](admin/events)
  * [User](admin/users)
  * [Hosts](admin/hosts)

* en:Tutorials;de:Tutorials;ru:Уроки
  * [Introduction](tutorial/README)
  * [First setup](tutorial/setup)
  * [User interface](tutorial/admin)
  * [Manage adapters](tutorial/adapter)
  * [Simple logic](tutorial/logic)
  * [Visualisation](tutorial/viz)
  * [Data logging](tutorial/history)
  * [Charts](tutorial/flot)
  * [Updates](tutorial/updates)

* en:Visualisations;de:Visualisierungen;ru:Визуализация
  * [Introduction](viz/README)
  * [Material](viz/material)
  * [Vis](viz/vis)
    * en:Widgets;de:Widgets;ru:Виджеты
      * [Allgemeine Einstellungen](viz/widgets)
      * [Widget Sets](viz/widgetsets)
        * [Basic](viz/basic)
        * [Fancyswitch](viz/fancyswitch)
        * [Hqwidgets](viz/hqwidgets)
        * [Jqui](viz/jqui)
        * [Jquimfd](viz/jquimfd)
        * [Metro](viz/metro)
        * [Rgraph](viz/rgraph)
      * [Widgets Help old](viz/widgethelp_old)

* en:Logic & Automation;de:Logik & Automatisierung;ru:Автоматизация
  * [Introduction](logic/README)
  * [Blockly](logic/blockly)
  * [JavaScript](logic/javascript)
  * [TypeScript](logic/typescript)
  * [Node Red](logic/nodered)
  * [Troubleshooting](logic/help)
  * [Best Practices](logic/examples)

* en:Cloud-Services & Apps;de:Cloud-Services & Apps;ru:Облачные сервисы & Apps
  * [Introduction](cloud/README)
  * [Visualisations](cloud/viz)
  * [Editors](cloud/editor)
  * [Alexa Smarthome-Skill](cloud/alexasmart)
  * [Alexa Custom-Skill](cloud/alexacustom)
  * [IFTTT](cloud/ifttt)
  * [Mediola Plugin](cloud/mediola)
  * [Android App](cloud/androidapp)
  * [iOS App](cloud/iosapp)

* en:Advanced configuration;de:Erweiterte Konfiguration;ru:Экспертные настройки
  * [Introduction](config/README)
  * [User und rights control](config/userrights)
  * [Authentication](config/login)
  * [SSL for Web access](config/encryption)
  * [CLI](config/commandline)
  * [Multi-Host](config/multihost)
  * [Data storage with Redis](config/redis)
  * [Backup](config/backup)

* en:Troubleshooting;de:Fehlerbehebung;ru:Поиск и решение проблем
  * [Introduction](trouble/README)
  * [Error search](trouble/search)
  * [Errors in adapter](trouble/adapter)
  * [Error reporting](trouble/issue)
  * [Restore of configuration](trouble/restore)
  * [Forum](trouble/forum)

* en:FAQ;de:FAQ;ru:ЧаВо
  * [Basics](faq/basics)

* en:Support;de:Unterstützung;ru:Поддержка
  * [Introduction](community/README)
  * [Work im team](community/project)
  * en:Documentation;de:Dokumentation;ru:Документация
    * [Write an article](community/doc)
    * [Style Guide Documentation](community/styleguidedoc)
    * [Markdown Syntax](community/docmarkdown)

* en:Adapter development;de:Adapterentwicklung;ru:Разработка драйвера
  * [Introduction](dev/adapterdev)
  * [IDEs](dev/ide)
  * [Adapter reference](dev/adapterref)
  * [Template](dev/adaptertemplate)
  * [Adapter tests](dev/adaptertesting)
  * [Adapter doc template](dev/adapterdoctemplate)
  * [Style Guide Adapter-Doc](dev/adapterdocstyleguide)
  * [Style Guide GUI](dev/styleguideui)
  * [Debugging](dev/adapterdebug)
  * [Publish](dev/adapterpublish)
  * [JS-Controller](dev/controller)
  * [Best Practices](dev/bestpractices)

* en:System integrators;de:System-Integratoren;ru:Системные интеграторы
  * [Introduction](integrators/README)
  * [Link-Box](integrators/linkbox)<|MERGE_RESOLUTION|>--- conflicted
+++ resolved
@@ -32,15 +32,8 @@
     * [Adapter](install/updateadapter)
     * [Node.js & npm](install/updatenode)
 
-<<<<<<< HEAD
-* [en:Admin interface;de:Admin-Oberfläche;ru:Интерфейс админки](admin/README)
-  * [Introduction](admin/README)
-  * [Admin windows](admin/screen)
-  * [Sytsem settings](admin/settings)
-=======
 * [en:Admin interface;de:Admin-Oberfläche;ru:Интерфейс админки](admin/README.md)
   * [System settings](admin/settings)
->>>>>>> 2be842cb
   * [Admin-Overview](admin/overview)
   * [Adapter](admin/adapter)
   * [Instances](admin/instances)
