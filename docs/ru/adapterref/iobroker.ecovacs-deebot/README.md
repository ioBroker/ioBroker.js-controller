---
translatedFrom: en
translatedWarning: Если вы хотите отредактировать этот документ, удалите поле «translationFrom», в противном случае этот документ будет снова автоматически переведен
editLink: https://github.com/ioBroker/ioBroker.docs/edit/master/docs/ru/adapterref/iobroker.ecovacs-deebot/README.md
title: Адаптер Ecovacs Deebot для ioBroker
hash: AD3mmtvGovCd4IDkyHrrQ+wOr8LmKx8Zq8AX71K4EAY=
---
![Логотип](../../../en/adapterref/iobroker.ecovacs-deebot/admin/ecovacs-deebot.png)

![Версия NPM](http://img.shields.io/npm/v/iobroker.ecovacs-deebot.svg)
![Загрузки](https://img.shields.io/npm/dm/iobroker.ecovacs-deebot.svg)
![npm](https://img.shields.io/npm/dt/iobroker.ecovacs-deebot.svg)
![Трэвис-Си](https://travis-ci.org/mrbungle64/ioBroker.ecovacs-deebot.svg?branch=master)

# Ecovacs Адаптер Deebot для ioBroker
Этот адаптер использует библиотеку [ecovacs-deebot.js](https://github.com/mrbungle64/ecovacs-deebot.js).

## Модели
### Поддерживаемые модели
* Deebot 900/901
* Deebot Ozmo 930
* Deebot Ozmo 950

### Эти модели, как известно, работают
* Deebot Slim 2
* Deebot N79
* Deebot 601
* Deebot 710/711
* Deebot Ozmo 610
* Deebot Ozmo 900
* Deebot Ozmo 920
* Deebot Ozmo T8 (AIVI)

### Эти модели должны работать
* Deebot M88
* Deebot 600/605
* Deebot Ozmo 960
* Deebot Ozmo Slim 10

## Монтаж
Рекомендуется использовать версию Node.js 10 или более новую.

<<<<<<< HEAD
Этот адаптер использует библиотеку холста, для которой может потребоваться дополнительная установка.
=======
Этот адаптер использует библиотеку холста, которая может потребовать дополнительных установок.
>>>>>>> 4464f2c6
Для полного набора функций установите следующие пакеты.

Для систем Linux на базе Debian необходимо выполнить следующие команды:

```bash
sudo apt-get update
sudo apt-get install build-essential libcairo2-dev libpango1.0-dev libjpeg-dev libgif-dev librsvg2-dev
```

Перед выполнением следующей команды может потребоваться перезагрузка.

```bash
sudo npm install canvas --unsafe-perm=true
```

Для получения инструкций для других систем посетите https://www.npmjs.com/package/canvas#compiling.

## Использование
* Информацию о том, как использовать этот адаптер, можно найти [здесь] (https://github.com/mrbungle64/ioBroker.ecovacs-deebot/wiki)

## Известные проблемы
* Есть сообщения, что в настоящее время Ecovacs доставляет пустые журналы очистки для Ozmo 920/950.
* Для Deebot Ozmo 930 рекомендуется [запланировать перезапуск] (https://www.iobroker.net/#en/documentation/admin/instances.md#The%20page%20content) один раз в день, потому что есть некоторые сообщает, что соединение потеряно через прибл. 24 часа.
* Также есть сообщения о странном поведении заряда батареи Deebot 900/901. Очень вероятно, что это ошибка прошивки.
  * Вы можете использовать соответствующую опцию в конфигурации адаптера в качестве временного решения.
* Кнопка «пауза» не работает с Deebot 710/711.

## ВОПРОСЫ-ОТВЕТЫ
* Часто задаваемые вопросы можно найти [здесь] (https://github.com/mrbungle64/ioBroker.ecovacs-deebot/wiki/FAQ)

## Changelog

### 1.0.3
* Improved Support for Ozmo T8 AIVI

### 1.0.2
* Initial Support for Ozmo T8 AIVI

### 1.0.1
   * Compact mode support
   * New features:
     * button to save the last used custom area values
     * buttons to rerun saved custom areas
   * Some enhancements and fixes

### 1.0.0
   * Stable Release

### 0.6.5
   * Set flag for compact mode to false

### 0.6.4
   * Some minor fixes

### 0.6.3
   * Using library version 0.4.13
   * Some translations added

### 0.6.2
   * Using library version 0.4.12
   * (boriswerner) Alternative API call for last clean log info (920/950)
   * (mrbungle64) Periodically polling of CleanLogs

### 0.6.1
   * Using library version 0.4.11
   * Several enhancements and fixes

### 0.6.0
   * Using library version 0.4.10
   * Several enhancements and fixes

### 0.5.9
   * Several enhancements and fixes

### 0.5.8
   * Several enhancements and fixes

### 0.5.7
   * Using library version 0.3.8
   
### 0.5.6
   * Using library version 0.3.7

### 0.5.5
   * Using library version 0.3.6

### 0.5.4
   * Using library version 0.3.5

### 0.5.3
   * Using library version 0.3.4

### 0.5.2
   * Bugfixes (MQTT/XML)
   * Start implement NetInfo (XMPP)

### 0.5.1
   * Using version 0.3.2 of ecovacs-deebot.js module
     * (boriswerner) Added Features for Ozmo 950
     * (mrbungle64) Some improvements for non Ozmo 950
   
### 0.5.0
   * Using version 0.3.x of ecovacs-deebot.js module (ng library)

### 0.4.2
   * Improved support for MQTT devices

### 0.3.10
   * (mrbungle64) Improved support for XML based MQTT devices
   
### 0.3.9
   * (mrbungle64) Improved support for XML based MQTT devices

### 0.3.8
   * (boriswerner) Improved support for Ozmo 950
   * (mrbungle64) Implemented waterbox info (XMPP based devices)

### 0.3.7
   * (mrbungle64) Bugfix
   
### 0.3.6
   * (boriswerner) Basic clean & charge working (Ozmo 950)

### 0.3.5
   * (mrbungle64) Improved support for MQTT devices
   * (boriswerner) Improved support for Ozmo 950 device

### 0.3.4
* (mrbungle64) Feature Release
   * Implemented handling water level
   * Preparing for latest repo

### 0.3.3
* (mrbungle64) Feature release
   * Implemented lifespan values of components
   
### 0.3.2
* (mrbungle64) Feature release
   * Implemented spotArea buttons
   
### 0.3.1
* (mrbungle64) Feature release (alpha)
   * Implemented spotArea command
   * Implemented customArea command
   * Implemented playSound command
   
### 0.3.0
* (mrbungle64) alpha release

### 0.2.0
* (mrbungle64) Pre-release (alpha)

### 0.1.0
* (mrbungle64) Initial release (pre-alpha)

### 0.0.1
* (mrbungle64) Initial development release

## License

MIT License

Copyright (c) 2020 Sascha Hölzel <mrb1232@posteo.de>

Permission is hereby granted, free of charge, to any person obtaining a copy
of this software and associated documentation files (the "Software"), to deal
in the Software without restriction, including without limitation the rights
to use, copy, modify, merge, publish, distribute, sublicense, and/or sell
copies of the Software, and to permit persons to whom the Software is
furnished to do so, subject to the following conditions:

The above copyright notice and this permission notice shall be included in all
copies or substantial portions of the Software.

THE SOFTWARE IS PROVIDED "AS IS", WITHOUT WARRANTY OF ANY KIND, EXPRESS OR
IMPLIED, INCLUDING BUT NOT LIMITED TO THE WARRANTIES OF MERCHANTABILITY,
FITNESS FOR A PARTICULAR PURPOSE AND NONINFRINGEMENT. IN NO EVENT SHALL THE
AUTHORS OR COPYRIGHT HOLDERS BE LIABLE FOR ANY CLAIM, DAMAGES OR OTHER
LIABILITY, WHETHER IN AN ACTION OF CONTRACT, TORT OR OTHERWISE, ARISING FROM,
OUT OF OR IN CONNECTION WITH THE SOFTWARE OR THE USE OR OTHER DEALINGS IN THE
SOFTWARE.<|MERGE_RESOLUTION|>--- conflicted
+++ resolved
@@ -40,11 +40,7 @@
 ## Монтаж
 Рекомендуется использовать версию Node.js 10 или более новую.
 
-<<<<<<< HEAD
-Этот адаптер использует библиотеку холста, для которой может потребоваться дополнительная установка.
-=======
 Этот адаптер использует библиотеку холста, которая может потребовать дополнительных установок.
->>>>>>> 4464f2c6
 Для полного набора функций установите следующие пакеты.
 
 Для систем Linux на базе Debian необходимо выполнить следующие команды:
