---
translatedFrom: en
translatedWarning: Если вы хотите отредактировать этот документ, удалите поле «translationFrom», в противном случае этот документ будет снова автоматически переведен
editLink: https://github.com/ioBroker/ioBroker.docs/edit/master/docs/ru/adapterref/iobroker.wled/README.md
title: ioBroker.wled
hash: MkqTbTBnqseI7RNEO+9zp1ShWv9nvH7AsrY+sI6xCM8=
---
![Логотип](../../../en/adapterref/iobroker.wled/admin/wled_large.png)

![Версия NPM](http://img.shields.io/npm/v/iobroker.wled.svg)
![Загрузки](https://img.shields.io/npm/dm/iobroker.wled.svg)
![Количество установок (последнее)](http://iobroker.live/badges/wled-installed.svg)
![Количество установок (стабильно)](http://iobroker.live/badges/wled-stable.svg)
![Статус зависимости](https://img.shields.io/david/iobroker-community-adapters/iobroker.wled.svg)
![Известные уязвимости](https://snyk.io/test/github/iobroker-community-adapters/ioBroker.wled/badge.svg)
![NPM](https://nodei.co/npm/iobroker.wled.png?downloads=true)

# IoBroker.wled
![Тестирование и выпуск](https://github.com/iobroker-community-adapters/ioBroker.wled/workflows/Test%20and%20Release/badge.svg)

** Этот адаптер использует службу [Sentry.io](https://sentry.io) для автоматического сообщения мне как разработчику об исключениях, ошибках кода и новых схемах устройств. ** Подробнее см. Ниже!

## Wled адаптер для ioBroker
Быстрая и многофункциональная реализация веб-сервера ESP8266 / ESP32 для управления светодиодами NeoPixel (WS2812B, WS2811, SK6812, APA102)!

[WLED - проект Github](https://github.com/Aircoookie/WLED), автор: @Aircoookie

## Инструкции
Адаптер автоматически пытается найти устройства WLED в вашей сети с помощью служб Bonjour.
Известные проблемы: сети с разделением VLAN в большинстве случаев не маршрутизируют широковещательный трафик, что означает, что автоматическое обнаружение не будет выполнено.

Не волнуйтесь, в этом случае вы можете добавить устройство вручную по IP-адресу.

<<<<<<< HEAD
1) Убедитесь, что ваше устройство WLED работает и доступно по сети 2) Установите адаптер 3) Настройте интервалы для опроса данных и автоматического определения цикла 4 - A) Запустите адаптер, устройства должны быть обнаружены автоматически 4 - B) Если A не работает , используйте кнопку Add-Device и укажите IP-адрес устройства. 5) Адаптер немедленно отправит изменения и опрашивает данные каждые x секунд (настраивается)
=======
1) Убедитесь, что ваше устройство WLED работает и доступно по сети 2) Установите адаптер 3) Настройте интервалы времени для опроса данных и автоматического определения цикла 4 - A) Запустите адаптер, устройства должны быть обнаружены автоматически 4 - B) Если A не работает , используйте кнопку «Добавить устройство» и укажите IP-адрес устройства. 5) Адаптер немедленно отправит изменения и опрашивает данные каждые x секунд (настраивается)
>>>>>>> 4464f2c6

## Делать
* [] Переключить опрос на сокетные соединения, ожидается реализация в прошивке WLED.

## Поддержите меня
Если вам нравится моя работа, пожалуйста, сделайте личное пожертвование (это личная ссылка для пожертвований для DutchmanNL, не имеющая отношения к проекту ioBroker!) [![Пожертвовать] (https://raw.githubusercontent.com/iobroker-community-adapters/ioBroker.wled/master/admin/button.png)](http://paypal.me/DutchmanNL)

## Что такое Sentry.io и что передается на серверы этой компании?
Sentry.io - это сервис, позволяющий разработчикам получать обзор ошибок в своих приложениях. Именно это и реализовано в этом адаптере.

Когда адаптер выходит из строя или возникает другая ошибка кода, это сообщение об ошибке, которое также появляется в журнале ioBroker, отправляется в Sentry. Когда вы разрешили iobroker GmbH собирать диагностические данные, включается также ваш идентификатор установки (это просто уникальный идентификатор **без** дополнительной информации о вас, электронной почты, имени и т. Д.). Это позволяет Sentry группировать ошибки и показывать, сколько уникальных пользователей затронуты такой ошибкой. Все это помогает мне предоставлять безошибочные адаптеры, которые практически никогда не дают сбоев.

## Changelog
<!--
    Placeholder for the next version (at the beginning of the line):
    ## __WORK IN PROGRESS__
-->

### 0.5.4 (2020-09-02)
* (DutchmanNL) Support WLED 0.10.2, new state definitions implemented
* (DutchmanNL) Update state definitions
* (DutchmanNL) Remove log messages for missing states (Sentry report only)
* (DutchmanNL) Bugfix : 0.5.3 decommissioned, update to 0.5.4 !

### 0.5.2 (2020-08-29)
* (DutchmanNL) Bugfix : Add missing Attributes with WLED 0.10.0

### 0.5.1 (20-04-2020) Avoid writing objects unnecessarily, Sentry implemented
* (DutchmanNL) Implement Sentry
* (DutchmanNL) Bugfix : Devicename
* (DutchmanNL) Bugfix : Warning with JS Controler 3.0.7
* (DutchmanNL) Bugfix : Avoid writing objects unnecessarily

### 0.5.0 Stable release
* (DutchmanNL) Added translations
* (DutchmanNL) Release to stable repository, beta testing finished

### 0.3.0 Bugfix : Correct handling of polling timer
* (DutchmanNL  & Jey-Cee) Bugfix : Polling timer not saved
* (DutchmanNL) Bugfix : Correct handling of "online" state
* (DutchmanNL) Bugfix : Polling timer (offline devices did not reconnect)

### 0.2.6 Bugfix : Hex state value change
* (DutchmanNL) Bugfix : Hex state value change

### 0.2.5 Stable release candidate
* (DutchmanNL) Code cleanup
* (DutchmanNL) Improved logging information
* (DutchmanNL) Make polling timer configurable
* (DutchmanNL) Correct handling of device online state
* (DutchmanNL) Show online state in instance configuration

### 0.2.0 Possibility to add devices by IP-adress
* (DutchmanNL) Bugfix io-package
* (DutchmanNL) Improved logging at adapter start
* (DutchmanNL) Possibility to add devices by IP-adress implemented. (Needed for situations were autoscan fails)
* (DutchmanNL) Ensure known devices get connected immediatly after adapter start instead of waiting for network scan

### 0.1.9 Code improvements
* (DutchmanNL) Code cleanup and optimalisation
* (DutchmanNL) FIX memory leak by proper handling of bonjour service

### 0.1.8 Bugfix
* (DutchmanNL) Solved incorrect formated API call at state changes causing warning message

### 0.1.7 Bugfix
* (DutchmanNL) Fixed error when API call fails (write warning to log and retry at intervall time)

### 0.1.6 HEX color states implemented
* (DutchmanNL) HEX color states implemented

### 0.1.5 Stable Beta release

### 0.1.2
* (DutchmanNL) Implement drop down menu for effects

### 0.1.1
* (DutchmanNL) Implemented states hidden from JSON-API : tt / psave / nn / time
* (DutchmanNL) Improve logging issue

### 0.1.0
* (DutchmanNL) initial release

## License
MIT License

Copyright (c) 2020 DutchmanNL <rdrozda86@gmail.com>

Permission is hereby granted, free of charge, to any person obtaining a copy
of this software and associated documentation files (the "Software"), to deal
in the Software without restriction, including without limitation the rights
to use, copy, modify, merge, publish, distribute, sublicense, and/or sell
copies of the Software, and to permit persons to whom the Software is
furnished to do so, subject to the following conditions:

The above copyright notice and this permission notice shall be included in all
copies or substantial portions of the Software.

THE SOFTWARE IS PROVIDED "AS IS", WITHOUT WARRANTY OF ANY KIND, EXPRESS OR
IMPLIED, INCLUDING BUT NOT LIMITED TO THE WARRANTIES OF MERCHANTABILITY,
FITNESS FOR A PARTICULAR PURPOSE AND NONINFRINGEMENT. IN NO EVENT SHALL THE
AUTHORS OR COPYRIGHT HOLDERS BE LIABLE FOR ANY CLAIM, DAMAGES OR OTHER
LIABILITY, WHETHER IN AN ACTION OF CONTRACT, TORT OR OTHERWISE, ARISING FROM,
OUT OF OR IN CONNECTION WITH THE SOFTWARE OR THE USE OR OTHER DEALINGS IN THE
SOFTWARE.<|MERGE_RESOLUTION|>--- conflicted
+++ resolved
@@ -31,11 +31,7 @@
 
 Не волнуйтесь, в этом случае вы можете добавить устройство вручную по IP-адресу.
 
-<<<<<<< HEAD
-1) Убедитесь, что ваше устройство WLED работает и доступно по сети 2) Установите адаптер 3) Настройте интервалы для опроса данных и автоматического определения цикла 4 - A) Запустите адаптер, устройства должны быть обнаружены автоматически 4 - B) Если A не работает , используйте кнопку Add-Device и укажите IP-адрес устройства. 5) Адаптер немедленно отправит изменения и опрашивает данные каждые x секунд (настраивается)
-=======
 1) Убедитесь, что ваше устройство WLED работает и доступно по сети 2) Установите адаптер 3) Настройте интервалы времени для опроса данных и автоматического определения цикла 4 - A) Запустите адаптер, устройства должны быть обнаружены автоматически 4 - B) Если A не работает , используйте кнопку «Добавить устройство» и укажите IP-адрес устройства. 5) Адаптер немедленно отправит изменения и опрашивает данные каждые x секунд (настраивается)
->>>>>>> 4464f2c6
 
 ## Делать
 * [] Переключить опрос на сокетные соединения, ожидается реализация в прошивке WLED.
