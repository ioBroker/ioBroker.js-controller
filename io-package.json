--- conflicted
+++ resolved
@@ -1,11 +1,7 @@
 {
     "common": {
         "name":       "jsController",
-<<<<<<< HEAD
-        "version":    "0.0.17",
-=======
         "version":    "0.0.18",
->>>>>>> e78892cd
         "platform":   "Javascript/Node.js",
         "controller": true,
         "title":      "ioBroker.nodejs: controller",
