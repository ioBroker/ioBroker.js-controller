/**
 *      ioBroker.ctrl (ioBroker Controller)
 *
 *      Controls Adapter-Processes
 *
 *
 */

// Change version in io-package.json and start grunt task to modify the version
<<<<<<< HEAD
var version = '0.0.16';
=======
var version = '0.0.18';
var title = 'io.js-controller';
process.title = title;
>>>>>>> c610f0be

var schedule =     require('node-schedule');
var os =           require('os');
var fs =           require('fs');
var cp =           require('child_process');
var ObjectsCouch = require(__dirname + '/lib/couch.js');
var StatesRedis =  require(__dirname + '/lib/redis.js');
var ioPackage =    require(__dirname + '/io-package.json');
var tools =        require(__dirname + '/lib/tools.js');


<<<<<<< HEAD
var schedule =     require('node-schedule');
var os =           require('os');
var fs =           require('fs');
var cp =           require('child_process');
var ObjectsCouch = require(__dirname + '/lib/couch.js');
var StatesRedis =  require(__dirname + '/lib/redis.js');
var ioPackage =    require(__dirname + '/io-package.json');
var tools =        require(__dirname + '/lib/tools.js');

process.title = ioPackage.common.name;
=======
>>>>>>> c610f0be

var logger;
var isDaemon;
var callbackId = 1;
var callbacks = {};
var hostname = os.hostname();

if (process.argv.indexOf('start') !== -1) {
    isDaemon = true;
    logger = require(__dirname + '/lib/logger.js')('info', ['iobroker.log'], true);
} else {
    logger = require(__dirname + '/lib/logger.js')('info', ['iobroker.log']);
}

var config;
if (!fs.existsSync(__dirname + '/conf/iobroker.json')) {
    logger.error('controller conf/iobroker.json missing - call node iobroker.js setup');
    process.exit(1);
} else {
    config = JSON.parse(fs.readFileSync(__dirname + '/conf/iobroker.json'));
}

var ifaces = os.networkInterfaces();
var ipArr = [];
for (var dev in ifaces) {
    /*jshint loopfunc:true */
    ifaces[dev].forEach(function (details) {
        if (!details.internal) ipArr.push(details.address);
    });
}

logger.info('ioBroker.nodejs version ' + version + ' ' + ioPackage.common.name + ' starting');
logger.info('Copyright (c) 2014 hobbyquaker, bluefox');
logger.info('controller hostname: ' + hostname);
logger.info('controller ip addresses: ' + ipArr.join(' '));

var procs     = {};
var subscribe = {};

var states = new StatesRedis({

    redis: {
        host:    config.redis.host,
        port:    config.redis.port,
        options: config.redis.options
    },
    logger: logger,
    change: function (id, state) {
        // If this is messagebox
        if (id == 'system.host.' + hostname + '.messagebox') {
            // Read it from fifo list
            states.getMessage('system.host.' + hostname + '.messagebox', function (err, obj) {
                if (obj) {
                    // If callback stored for this request
                    if (obj.callback &&
                        obj.callback.ack &&
                        obj.callback.id &&
                        callbacks &&
                        callbacks['_' + obj.callback.id]) {
                        // Call callback function
                        if (callbacks['_' + obj.callback.id].cb) {
                            callbacks['_' + obj.callback.id].cb(obj.message);
                            delete callbacks['_' + obj.callback.id];
                        }

                        // delete too old callbacks IDs
                        var now = (new Date()).getTime();
                        for (var id in callbacks) {
                            if (now - callbacks[id].time > 3600000) delete callbacks[id];
                        }
                    } else {
                        processMessage(obj);
                    }
                }
            });
        } else
        if (subscribe[id]) {
            for (var i = 0; i < subscribe[id].length; i++) {
                // wake up adapter
                if (procs[subscribe[id][i]]) {
                    console.log("Wake up " + id +' ' + JSON.stringify(state));
                    startInstance(subscribe[id][i], true);
                } else {
                    logger.warn("Adapter subscribed on " + id + " does not exist!");
                }
            }
        }
    }
});
//states.subscribe('*');

var objects = new ObjectsCouch({
    host: config.couch.host,
    port: config.couch.port,
    user: config.couch.user,
    pass: config.couch.pass,
    logger: logger,
    connected: function () {
        logger.info('controller couchdb connected');
        setMeta();
        getInstances();
        startAliveInterval();
        initMessageQueue();
    },
    change: function (id, obj) {
        if (!id.match(/^system\.adapter\.[a-zA-Z0-9-_]+\.[0-9]+$/)) return;
        logger.info('controller object change ' + id);
        if (procs[id]) {
            // known adapter
            procs[id].config = obj;
            if (procs[id].process) {
                stopInstance(id, function () {
                    if (ipArr.indexOf(obj.common.host) !== -1 || obj.common.host === hostname) {
                        if (obj.common.enabled) {
                            setTimeout(function (_id) {
                                startInstance(_id);
                            }, 2500, id);
                        }
                    } else {
                        delete procs[id];
                    }
                });
            } else {
                if (obj && (ipArr.indexOf(obj.common.host) !== -1 || obj.common.host === hostname)) {
                    if (obj.common.enabled) startInstance(id);
                } else {
                    delete procs[id];
                }
            }

        } else {
            // unknown adapter
            if (ipArr.indexOf(obj.common.host) !== -1 || obj.common.host === hostname) {
                procs[id] = {config: obj};
                if (obj.common.enabled) startInstance(id);
            }
        }
    }

});

objects.subscribe('system.adapter.*');

function startAliveInterval() {
    reportStatus();
    setInterval(function () {
        reportStatus();
    }, 15000);
}

function reportStatus() {
    var id = 'system.host.' + hostname;
    states.setState(id + '.alive', {val: true, ack: true, expire: 30});
    states.setState(id + '.load', {val: parseFloat(os.loadavg()[0].toFixed(2)), ack: true});
    states.setState(id + '.mem', {val: parseFloat((100 * os.freemem() / os.totalmem()).toFixed(0)), ack: true});
}

function setMeta() {
    var id = 'system.host.' + hostname;

    var obj = {
        _id: id,
        type: 'host',
        common: {
            name:             id,
//            process:          process.title, // actually not required, because there is type now
            title:            ioPackage.common.title,
            installedVersion: version,
            platform:         ioPackage.common.platform,
            cmd:              process.argv[0] + ' ' + process.execArgv.join(' ') + ' ' + process.argv.slice(1).join(' '),
            hostname:         hostname,
            address:          ipArr,
            children:         [
                id + '.alive',
                id + '.load',
                id + '.mem'
            ],
            type:             ioPackage.common.name
        },
        native: {
            process: {
                title:      process.title,
                pid:        process.pid,
                versions:   process.versions,
                env:        process.env
            },
            os: {
                hostname:   hostname,
                type:       os.type(),
                platform:   os.platform(),
                arch:       os.arch(),
                release:    os.release(),
                uptime:     os.uptime(),
                endianness: os.endianness(),
                tmpdir:     os.tmpdir()
            },
            hardware: {
                cpus:       os.cpus(),
                totalmem:   os.totalmem(),
                networkInterfaces: os.networkInterfaces()
            }
        }
    };
    objects.extendObject(id, obj);
    var idMem = id + ".mem";
    obj = {
        _id: idMem,
        type: 'state',
        parent: id,
        common: {
            type: 'number',
            name: 'Memory usage',
            unit: '%',
            min: 0,
            max: 100
        },
        native: {}
    };
    objects.extendObject(idMem, obj);
    var idLoad = id + ".load";
    obj = {
        _id: idLoad,
        type: 'state',
        parent: id,
        common: {
            unit: '',
            type: 'number',
            name: 'Load Average 1min'
        },
        native: {}
    };
    objects.extendObject(idLoad, obj);
    var idAlive = id + ".alive";
    obj = {
        _id: idAlive,
        type: 'state',
        parent: id,
        common: {
            name: 'Host alive',
            type: 'boolean'
        },
        native: {}
    };
    objects.extendObject(idAlive, obj);
}

// Subscribe on message queue
function initMessageQueue() {
    states.subscribeMessage('system.host.' + hostname + '.messagebox');
}

// Send message to other adapter instance
function sendTo(objName, command, message, callback) {
    if (typeof message == 'undefined') {
        message = command;
        command = 'send';
    }
    var obj = {command: command, message: message, from: 'system.host.' + hostname};
    if (objName.substring(0, 'system.adapter.'.length) != 'system.adapter.' &&
        objName.substring(0, 'system.host.'.length)    != 'system.host.') objName = 'system.adapter.' + objName;

    if (callback) {
        if (typeof callback == "function") {
            obj.callback = {
                message: message,
                id:      callbackId++,
                ack:     false,
                time:    (new Date()).getTime()
            };
            if (callbackId > 0xFFFFFFFF) callbackId = 1;
            if (!callbacks) callbacks = {};
            callbacks['_' + obj.callback.id] = {cb: callback};
        } else {
            obj.callback     = callback;
            obj.callback.ack = true;
        }
    }

    states.pushMessage(objName + '.messagebox', obj);
};

// Process message to controller, like execute some script
function processMessage(msg) {
    switch (msg.command) {
        case 'cmdExec':
            var spawn = require('child_process').spawn;
            var args = [__dirname + '/iobroker.js'];
            var cmd = msg.message.data.split(' ');
            for (var i = 0; i < cmd.length; i++) {
                args.push(cmd[i]);
            }
            logger.info('iobroker ' + args.slice(1).join(' '));

            var child = spawn('node', args);
            child.stdout.on('data', function (data) {
                data = data.toString().replace('\n', '');
                logger.info('iobroker ' + data);
                sendTo(msg.from, 'cmdStdout', {id: msg.message.id, data: data});
            });
            child.stderr.on('data', function (data) {
                data = data.toString().replace('\n', '');
                logger.error('iobroker ' + data);
                sendTo(msg.from, 'cmdStderr', {id: msg.message.id, data: data});
            });
            child.on('exit', function (exitCode) {
                logger.info('iobroker exit ' + exitCode);
                sendTo(msg.from, 'cmdExit', {id: msg.message.id, data: exitCode});
            });
            break;

        case 'getRepository':
            tools.getRepositoryFile(msg.message, function (sources) {
                if (msg.callback) sendTo(msg.from, msg.command, sources, msg.callback);
            });
            break;

        case 'getInstalled':
            if (msg.callback) {
                // Get list of all hosts
                objects.getObjectView('system', 'host', {}, function (err, doc) {
                    var result = tools.getInstalledInfo();
                    result.hosts = {};
                    var infoCount = 0;
                    if (doc && doc.rows.length) {
                        // Read installed versions of all hosts
                        for (var i = 0; i < doc.rows.length; i++) {
                            infoCount++;
                            sendTo(doc.rows[i].id, 'getVersion', null, function (ioPack) {
                                infoCount--;
                                if (ioPack) {
                                    result.hosts[ioPack.host] = ioPack;
                                }
                                if (!infoCount) sendTo(msg.from, msg.command, result, msg.callback);
                            });
                        }
                    }
                    if (!infoCount) sendTo(msg.from, msg.command, result, msg.callback);
                });
            }
            break;

        case 'getVersion':
            if (msg.callback) {
                var ioPack = null;
                try {
                    ioPack = JSON.parse(fs.readFileSync(__dirname + '/io-package.json'));
                } catch (e) {
                    logger.error('iobroker cannot read and parse "' + __dirname + '/io-package.json"');
                }
                if (ioPack) {
                    ioPack.common.host = hostname;
                    sendTo(msg.from, msg.command, ioPack.common, msg.callback);
                } else {
                    sendTo(msg.from, msg.command, null, msg.callback);
                }
            }
            break;
    }

}

function getInstances() {

    objects.getObjectView('system', 'instance', {}, function (err, doc) {
        if (err && err.status_code === 404) {
            logger.error('controller _design/system missing - call node iobroker.js setup');
            process.exit(1);
            return;
        } else if (doc.rows.length === 0) {
            logger.info('controller no instances found');
        } else {
            logger.info('controller ' + doc.rows.length + ' instance' + (doc.rows.length === 1 ? '' : 's') + ' found');
            var count = 0;
            for (var i = 0; i < doc.rows.length; i++) {
                var instance = doc.rows[i].value;

                if (instance.common.mode === 'web' || instance.common.mode === 'none') continue;

                logger.debug('controller check instance "' + doc.rows[i].id  + '" for host "' + instance.common.host + '"');

                if (ipArr.indexOf(instance.common.host) !== -1 || instance.common.host === hostname) {
                    procs[instance._id] = {config: instance};
                    if (instance.common.enabled) count++;
                }
            }
            if (count > 0) {
                logger.info('controller starting ' + count + ' instance' + (count > 1 ? 's' : ''));
            } else {
                logger.warn('controller does not start any instances on this host');
            }

        }

        initInstances();
    });
}

function initInstances() {
    var c = 0;
    for (var id in procs) {
        if (procs[id].config.common.enabled) {

            setTimeout(function (_id) {
                startInstance(_id);
            }, 2000 * c++, id);

            c += 1;
        }
    }
}

function startInstance(id, wakeUp) {
    if (isStopping) return;

    var instance = procs[id].config;
    var name = id.split('.')[2];
    var mode = instance.common.mode;

    if (wakeUp) mode = 'daemon';

    if (instance.common.wakeup) {
        // TODO
    }

    if (instance.common.run) {
        // TODO
    }

    var fileName = instance.common.main || "main.js";
    if (!fs.existsSync(__dirname + '/adapter/' + name + '/' + fileName)) {
        fileName = name + '.js';
        if (!fs.existsSync(__dirname + '/adapter/' + name + '/' + fileName)) {
            logger.error('controller startInstance cannot find start file for adapter "' + name + '"');
            return;
        }
    }

    switch (mode) {
        case 'daemon':
            if (!procs[id].process) {
                allInstancesStopped = false;
                var args = [instance._id.split('.').pop(), instance.common.loglevel || 'info'];
                logger.debug('controller startInstance ' + name + '.' + args[0] + ' loglevel=' + args[1]);
                procs[id].process = cp.fork(__dirname + '/adapter/' + name + '/' + fileName, args);
                procs[id].process.on('exit', function (code, signal) {
                    states.setState(id + '.alive',     {val: false, ack: true});
                    states.setState(id + '.connected', {val: false, ack: true});
                    if (signal) {
                        logger.warn('controller instance ' + id + ' terminated due to ' + signal);
                    } else if (code === null) {
                        logger.error('controller instance ' + id + ' terminated abnormally');
                    } else {
                        if ((procs[id] && procs[id].stopping) || isStopping || wakeUp) {
                            logger.info('controller instance ' + id + ' terminated with code ' + code);
                            delete procs[id].stopping;
                            delete procs[id].process;
                            if (isStopping) {
                                for (var i in procs) {
                                    if (procs[i].process) {
                                        return;
                                    }
                                }
                                allInstancesStopped = true;
                            }
                            return;
                        } else {
                            logger.error('controller instance ' + id + ' terminated with code ' + code);
                        }
                    }
                    delete procs[id].process;
                    if (!wakeUp) {
                        setTimeout(function (_id) {
                            startInstance(_id);
                        }, 30000, id);
                    }
                });
                if (!wakeUp) logger.info('controller instance ' + instance._id + ' started with pid ' + procs[id].process.pid);
            } else {
                if (!wakeUp) logger.warn('controller instance ' + instance._id + ' already running with pid ' + procs[id].process.pid);
            }
            break;
        case 'schedule':
            if (!instance.common.schedule) {
                logger.error(instance._id + ' schedule attribute missing');
                break;
            }
            if (procs[id].schedule) {
                procs[id].schedule.cancel();
                logger.info('controller instance canceled schedule ' + instance._id);
            }
            procs[id].schedule = schedule.scheduleJob(instance.common.schedule, function () {

                var args = [instance._id.split('.').pop(), instance.common.loglevel || 'info'];
                procs[id].process = cp.fork(__dirname + '/adapter/' + name + '/' + fileName, args);
                logger.info('controller instance ' + instance._id + ' started with pid ' + procs[instance._id].process.pid);

                procs[id].process.on('exit', function (code, signal) {
                    states.setState(id + '.alive', {val: false, ack: true});
                    if (signal) {
                        logger.warn('controller instance ' + id + ' terminated due to ' + signal);
                    } else if (code === null) {
                        logger.error('controller instance ' + id + ' terminated abnormally');
                    } else {
                        if (code === 0 || code === '0') {
                            logger.info('controller instance ' + id + ' terminated with code ' + code);
                            return;
                        } else {
                            logger.error('controller instance ' + id + ' terminated with code ' + code);
                        }
                    }
                    delete procs[id].process;
                });

            });
            logger.info('controller instance scheduled ' + instance._id + ' ' + instance.common.schedule);

            break;
        case 'subscribe':
            procs[id].subscribe = instance.common.subscribe || instance._id + ".wakeup";
            var parts = instance._id.split('.');
            var instanceId = parts[parts.length - 1];
            procs[id].subscribe = procs[id].subscribe.replace("<INSTANCE>", instanceId);

            if (subscribe[procs[id].subscribe] && subscribe[procs[id].subscribe].indexOf(id) == -1) {
                subscribe[procs[id].subscribe].push(procs[id].subscribe);
            } else {
                subscribe[procs[id].subscribe] = [id];
            }

            // Subscribe on changes
            if (procs[id].subscribe == instance._id + ".messagebox") {
                states.subscribeMessage(procs[id].subscribe);
            } else {
                states.subscribe(procs[id].subscribe);
            }

            break;

        default:
            logger.error(instance._id + ' invalid mode');

    }
}

function stopInstance(id, callback) {
    logger.info('stopInstance ' + id);
    var instance = procs[id].config;
    switch (instance.common.mode) {
        case 'daemon':
            if (!procs[id].process) {
                logger.warn('controller stopInstance ' + instance._id + ' not running');
                if (typeof callback === 'function') callback();
            } else {
                logger.info('controller stopInstance ' + instance._id + ' killing pid ' + procs[id].process.pid);
                procs[id].stopping = true;
                procs[id].process.kill();
                delete(procs[id].process);
                if (typeof callback === 'function') callback();
            }
            break;

        case 'schedule':
            if (!procs[id].schedule) {
                logger.warn('controller stopInstance ' + instance._id + ' not scheduled');
            } else {
                procs[id].schedule.cancel();
                delete procs[id].schedule;
                logger.info('controller stopInstance canceled schedule ' + instance._id);
            }
            if (typeof callback === 'function') callback();
            break;

        case 'subscribe':
            // Remove this id from subsribed on this message
            if (subscribe[procs[id].subscribe] && subscribe[procs[id].subscribe].indexOf(id) != -1) {
                subscribe[procs[id].subscribe].splice(subscribe[procs[id].subscribe].indexOf(id), 1);

                // If no one subscribed
                if (!subscribe[procs[id].subscribe].length) {
                    // Delete item
                    delete subscribe[procs[id].subscribe];

                    // Unsubscribe
                    if (procs[id].subscribe == instance._id + ".messagebox") {
                        states.unsubscribeMessage(procs[id].subscribe);
                    } else {
                        states.unsubscribe(procs[id].subscribe);
                    }
                }
            }


            if (!procs[id].process) {
                if (typeof callback === 'function') callback();
            } else {
                logger.info('controller stopInstance ' + instance._id + ' killing pid ' + procs[id].process.pid);
                procs[id].stopping = true;
                procs[id].process.kill();
                delete(procs[id].process);
                if (typeof callback === 'function') callback();
            }
            break;

        default:
    }
}


var isStopping = false;
var allInstancesStopped = true;

function stop() {
    logger.debug('stop isStopping=' + isStopping + ' isDaemon=' + isDaemon + ' allInstancesStopped=' + allInstancesStopped);
    if (isStopping) {
        states.setState('system.host.' + hostname + '.alive', {val: false, ack: true}, function () {
            logger.info('controller force terminating');
            process.exit(1);
            return;
        });
    } else {
        isStopping = true;
    }

    if (isDaemon) {
        // send instances SIGTERM, only needed if running in backround (isDaemon)
        for (var id in procs) {
            stopInstance(id);
        }
    }

    function waitForInstances() {
        if (!allInstancesStopped) {
            setTimeout(waitForInstances, 100);
        } else {
            states.setState('system.host.' + hostname + '.alive', {val: false, ack: true}, function () {
                logger.info('controller terminated');
                process.exit(0);
            });

        }
    }

    waitForInstances();

    // force after 10s
    setTimeout(function () {
        states.setState('system.host.' + hostname + '.alive', {val: false, ack: true}, function () {
            logger.info('controller force terminated after 10s');
            process.exit(1);
        });
    }, 10000);
}

process.on('SIGINT', function () {
    logger.info('controller received SIGINT');
    stop();
});
process.on('SIGTERM', function () {
    logger.info('controller received SIGTERM');
    stop();
});<|MERGE_RESOLUTION|>--- conflicted
+++ resolved
@@ -7,13 +7,9 @@
  */
 
 // Change version in io-package.json and start grunt task to modify the version
-<<<<<<< HEAD
-var version = '0.0.16';
-=======
 var version = '0.0.18';
 var title = 'io.js-controller';
 process.title = title;
->>>>>>> c610f0be
 
 var schedule =     require('node-schedule');
 var os =           require('os');
@@ -25,19 +21,6 @@
 var tools =        require(__dirname + '/lib/tools.js');
 
 
-<<<<<<< HEAD
-var schedule =     require('node-schedule');
-var os =           require('os');
-var fs =           require('fs');
-var cp =           require('child_process');
-var ObjectsCouch = require(__dirname + '/lib/couch.js');
-var StatesRedis =  require(__dirname + '/lib/redis.js');
-var ioPackage =    require(__dirname + '/io-package.json');
-var tools =        require(__dirname + '/lib/tools.js');
-
-process.title = ioPackage.common.name;
-=======
->>>>>>> c610f0be
 
 var logger;
 var isDaemon;
