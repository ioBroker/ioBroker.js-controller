--- conflicted
+++ resolved
@@ -24,13 +24,8 @@
         "decache": "^4.6.0",
         "deep-clone": "^3.0.3",
         "event-stream": "^4.0.1",
-<<<<<<< HEAD
-        "fs-extra": "^9.0.0",
         "iobroker.objects-redis": "^4.0.3",
-=======
         "fs-extra": "^9.0.1",
-        "iobroker.objects-redis": "^4.0.2",
->>>>>>> 7f9fcbb8
         "ioredis": "^4.17.3",
         "jsonwebtoken": "^8.5.1",
         "jszip": "^3.4.0",
