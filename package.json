{
  "name": "iobroker.js-controller",
<<<<<<< HEAD
  "version": "1.5.7",
=======
  "version": "2.0.0",
>>>>>>> daafe701
  "engines": {
    "node": ">=6.0.0"
  },
  "optionalDependencies": {
    "diskusage": "^1.0.0",
    "greenlock": "^2.4.2",
    "le-challenge-fs": "^2.0.8",
    "le-sni-auto": "^2.1.5",
    "le-acme-core": "^2.1.4",
<<<<<<< HEAD
    "winston-syslog": "^1.2.6",
    "diskusage": "^0.2.4"
=======
    "redis": "^2.8.0",
    "winston-syslog": "^2.0.0"
>>>>>>> daafe701
  },
  "bin": {
    "iobroker": "./iobroker.js"
  },
  "dependencies": {
    "bluebird": "^3.5.3",
    "chokidar": "^2.1.1",
    "daemonize2": "^0.4.2",
    "event-stream": "^4.0.1",
    "iobroker.objects-redis": "^0.2.7",
    "jsonwebtoken": "^8.4.0",
    "jszip": "^3.1.5",
    "loadavg-windows": "^1.0.2",
    "mime": "^2.4.0",
    "mkdirp": "^0.5.1",
    "ncp": "^2.0.0",
    "node-schedule": "^1.3.1",
    "node.extend": "^2.0.2",
    "pidusage": "^2.0.17",
    "prompt": "^1.0.0",
    "pyconf": "^1.1.6",
    "request": "^2.88.0",
    "safe-replace": "^1.1.0",
    "semver": "^5.6.0",
    "socket.io": "2.1.1",
    "socket.io-client": "2.1.1",
    "tar": "^4.4.8",
    "winston": "^3.2.1",
    "winston-daily-rotate-file": "^3.7.0",
    "yargs": "^13.1.0"
  },
  "devDependencies": {
    "@types/chokidar": "^1.7.5",
    "@types/event-stream": "^3.3.34",
    "@types/mocha": "^5.2.5",
    "@types/node": "^6.0.109",
    "@types/yargs": "^12.0.8",
    "chai": "^4.2.0",
    "chai-as-promised": "^7.1.1",
    "eslint": "^5.10.0",
    "gulp": "^4.0.0",
    "gulp-jsdoc3": "^2.0.0",
    "gulp-replace": "^1.0.0",
    "istanbul": "^0.4.5",
    "mocha": "^5.2.0"
  },
  "homepage": "http://www.iobroker.com",
  "description": "Updated by reinstall.js on 2018-06-11T15:19:56.688Z",
  "keywords": [
    "ioBroker",
    "Smarthome",
    "Home Automation",
    "Smart Metering",
    "Homematic",
    "Hue",
    "KNX",
    "Z-Wave",
    "ZigBee",
    "Bidcos",
    "TV",
    "Sonos",
    "AV Receiver"
  ],
  "bugs": {
    "url": "https://github.com/ioBroker/ioBroker.js-controller/issues"
  },
  "licenses": [
    {
      "type": "MIT",
      "url": "https://github.com/ioBroker/ioBroker.js-controller/blob/master/LICENSE"
    }
  ],
  "author": "bluefox <dogafox@gmail.com>",
  "contributors": [
    "bluefox <dogafox@gmail.com>",
    "hobbyquaker <hq@ccu.io>"
  ],
  "repository": {
    "type": "git",
    "url": "https://github.com/ioBroker/ioBroker.js-controller"
  },
  "scripts": {
    "preinstall": "node lib/preinstallCheck.js",
    "install": "node iobroker.js setup first",
    "start": "node iobroker.js start",
    "stop": "node iobroker.js stop",
    "restart": "node iobroker.js restart",
    "prepublish": "node lib/scripts/scripts.js --prepublish",
    "test": "node node_modules/mocha/bin/mocha test --exit",
    "test-redis-socket": "node node_modules/mocha/bin/mocha test/redis-socket/ --exit",
    "coverage": "node node_modules/istanbul/lib/cli.js cover --config istanbul.yml node_modules/mocha/bin/_mocha ./test -- --ui bdd -R spec"
  },
  "main": "main.js",
  "license": "MIT"
}<|MERGE_RESOLUTION|>--- conflicted
+++ resolved
@@ -1,10 +1,6 @@
 {
   "name": "iobroker.js-controller",
-<<<<<<< HEAD
-  "version": "1.5.7",
-=======
   "version": "2.0.0",
->>>>>>> daafe701
   "engines": {
     "node": ">=6.0.0"
   },
@@ -14,13 +10,8 @@
     "le-challenge-fs": "^2.0.8",
     "le-sni-auto": "^2.1.5",
     "le-acme-core": "^2.1.4",
-<<<<<<< HEAD
-    "winston-syslog": "^1.2.6",
-    "diskusage": "^0.2.4"
-=======
     "redis": "^2.8.0",
     "winston-syslog": "^2.0.0"
->>>>>>> daafe701
   },
   "bin": {
     "iobroker": "./iobroker.js"
