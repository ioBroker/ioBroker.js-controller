{
  "name": "iobroker.js-controller",
  "version": "2.0.29",
  "engines": {
    "node": ">=8.0.0"
  },
  "optionalDependencies": {
    "diskusage": "^1.1.3",
    "greenlock": "^2.4.2",
    "le-challenge-fs": "^2.0.9",
    "le-sni-auto": "^2.1.9",
    "le-acme-core": "^2.1.4",
    "winston-syslog": "^2.2.0"
  },
  "bin": {
    "iobroker": "./iobroker.js"
  },
  "dependencies": {
    "bluebird": "^3.7.0",
    "chokidar": "^3.2.1",
    "daemonize2": "^0.4.2",
    "debug": "^4.1.1",
    "event-stream": "^4.0.1",
    "iobroker.objects-redis": "^1.1.35",
    "ioredis": "^4.14.1",
    "jsonwebtoken": "^8.5.1",
    "jszip": "^3.2.2",
    "loadavg-windows": "^1.1.1",
    "mime": "^2.4.4",
    "mkdirp": "^0.5.1",
    "ncp": "^2.0.0",
    "node-forge": "^0.9.1",
    "node-schedule": "^1.3.2",
    "node.extend": "^2.0.2",
    "pidusage": "^2.0.17",
    "prompt": "^1.0.0",
    "pyconf": "^1.1.7",
    "readline-sync": "^1.4.10",
    "request": "^2.88.0",
    "respjs": "^4.2.0",
    "safe-replace": "^1.1.0",
    "semver": "^6.3.0",
    "socket.io": "2.3.0",
    "socket.io-client": "2.3.0",
    "tar": "^5.0.5",
    "vm2": "^3.8.4",
    "winston": "^3.2.1",
    "winston-daily-rotate-file": "^4.2.1",
    "yargs": "^14.2.0"
  },
  "devDependencies": {
    "@types/chokidar": "^2.1.3",
    "@types/event-stream": "^3.3.34",
    "@types/mocha": "^5.2.7",
    "@types/node": "^12.7.11",
    "@types/yargs": "^13.0.3",
    "chai": "^4.2.0",
    "chai-as-promised": "^7.1.1",
    "eslint": "^6.5.1",
    "gulp": "^4.0.2",
    "gulp-jsdoc3": "^2.0.0",
    "gulp-replace": "^1.0.0",
    "istanbul": "^0.4.5",
<<<<<<< HEAD
    "mocha": "^6.2.0",
    "typescript": "^3.6.3"
=======
    "mocha": "^6.2.1"
>>>>>>> 07ec05c2
  },
  "homepage": "http://www.iobroker.com",
  "description": "Updated by reinstall.js on 2018-06-11T15:19:56.688Z",
  "keywords": [
    "ioBroker",
    "Smarthome",
    "Home Automation",
    "Smart Metering",
    "Homematic",
    "Hue",
    "KNX",
    "Z-Wave",
    "ZigBee",
    "Bidcos",
    "TV",
    "Sonos",
    "AV Receiver"
  ],
  "bugs": {
    "url": "https://github.com/ioBroker/ioBroker.js-controller/issues"
  },
  "licenses": [
    {
      "type": "MIT",
      "url": "https://github.com/ioBroker/ioBroker.js-controller/blob/master/LICENSE"
    }
  ],
  "author": "bluefox <dogafox@gmail.com>",
  "contributors": [
    "bluefox <dogafox@gmail.com>",
    "hobbyquaker <hq@ccu.io>"
  ],
  "repository": {
    "type": "git",
    "url": "https://github.com/ioBroker/ioBroker.js-controller"
  },
  "scripts": {
    "preinstall": "node assets/preinstallCheck.js",
    "install": "node iobroker.js setup first",
    "start": "node iobroker.js start",
    "stop": "node iobroker.js stop",
    "restart": "node iobroker.js restart",
    "prepublishOnly": "node lib/scripts/scripts.js --prepublish",
    "test": "node node_modules/mocha/bin/mocha test --exit",
    "test-redis-socket": "node node_modules/mocha/bin/mocha test/redis-socket/ --exit",
    "test-redis-sentinel": "node node_modules/mocha/bin/mocha test/redis-sentinel/ --exit",
    "coverage": "node node_modules/istanbul/lib/cli.js cover --config istanbul.yml node_modules/mocha/bin/_mocha ./test -- --ui bdd -R spec",
    "tsc": "tsc"
  },
  "main": "main.js",
  "license": "MIT"
}<|MERGE_RESOLUTION|>--- conflicted
+++ resolved
@@ -61,12 +61,8 @@
     "gulp-jsdoc3": "^2.0.0",
     "gulp-replace": "^1.0.0",
     "istanbul": "^0.4.5",
-<<<<<<< HEAD
-    "mocha": "^6.2.0",
+    "mocha": "^6.2.1",
     "typescript": "^3.6.3"
-=======
-    "mocha": "^6.2.1"
->>>>>>> 07ec05c2
   },
   "homepage": "http://www.iobroker.com",
   "description": "Updated by reinstall.js on 2018-06-11T15:19:56.688Z",
