--- conflicted
+++ resolved
@@ -5,22 +5,12 @@
     "node": ">=4.8.7"
   },
   "optionalDependencies": {
-<<<<<<< HEAD
-    "redis": "^2.8.0",
+    "diskusage": "^0.2.4",
     "greenlock": "^2.4.2",
     "le-challenge-fs": "^2.0.8",
     "le-sni-auto": "^2.1.5",
-    "winston-syslog": "^2.0.0",
-    "diskusage": "^0.2.4"
-=======
-    "diskusage": "^0.2.4",
-    "greenlock": "^2.2.7",
-    "iobroker.objects-redis": "^0.1.0",
-    "le-challenge-fs": "^2.0.8",
-    "le-sni-auto": "^2.1.5",
     "redis": "^2.8.0",
-    "winston-syslog": "^1.2.6"
->>>>>>> dc218840
+    "winston-syslog": "^2.0.0"
   },
   "bin": {
     "iobroker": "./iobroker.js"
