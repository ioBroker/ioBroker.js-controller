--- conflicted
+++ resolved
@@ -1455,13 +1455,9 @@
         message = command;
         command = 'send';
     }
-<<<<<<< HEAD
-    const obj = {command: command, message: message, from: hostObjectPrefix};
-=======
-
-    const obj = {command, message, from: 'system.host.' + hostname};
-
->>>>>>> 2ff261bc
+
+    const obj = {command, message, from: hostObjectPrefix};
+
     if (!objName.startsWith('system.adapter.') && !objName.startsWith('system.host.')) {
         objName = 'system.adapter.' + objName;
     }
@@ -1590,26 +1586,16 @@
                 if (child.stdout) {
                     child.stdout.on('data', data => {
                         data = data.toString().replace(/\n/g, '');
-<<<<<<< HEAD
                         logger.info(hostLogPrefix + ' ' + tools.appName + ' ' + data);
-                        if (msg.from) sendTo(msg.from, 'cmdStdout', {id: msg.message.id, data: data});
-=======
-                        logger.info('host.' + hostname + ' ' + tools.appName + ' ' + data);
                         msg.from && sendTo(msg.from, 'cmdStdout', {id: msg.message.id, data: data});
->>>>>>> 2ff261bc
                     });
                 }
 
                 if (child.stderr) {
                     child.stderr.on('data', data => {
                         data = data.toString().replace(/\n/g, '');
-<<<<<<< HEAD
                         logger.error(hostLogPrefix + ' ' + tools.appName + ' ' + data);
-                        if (msg.from) sendTo(msg.from, 'cmdStderr', {id: msg.message.id, data: data});
-=======
-                        logger.error('host.' + hostname + ' ' + tools.appName + ' ' + data);
                         msg.from && sendTo(msg.from, 'cmdStderr', {id: msg.message.id, data: data});
->>>>>>> 2ff261bc
                     });
                 }
 
