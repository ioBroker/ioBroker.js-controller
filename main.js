--- conflicted
+++ resolved
@@ -2491,7 +2491,6 @@
             break;
         }
 
-<<<<<<< HEAD
         case 'addNotification':
             await notificationHandler.addMessage(msg.message.scope, msg.message.category, msg.message.message, msg.message.instance);
             if (msg.callback && msg.from) {
@@ -2512,8 +2511,8 @@
                 sendTo(msg.from, msg.command, {result: notificationsObj}, msg.callback);
             }
             break;
-=======
-        case 'certsUpdated': {
+
+      case 'certsUpdated': {
             // restart all instances that depends on lets encrypt, except the issuer
             const instances = [];
             Object.keys(procs).forEach(id => {
@@ -2547,7 +2546,6 @@
             startInstance(id);
             setTimeout(() => restartInstances(instances, cb), 3000);
         });
->>>>>>> 5bfa4c67
     }
 }
 
