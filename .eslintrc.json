{
    "env": {
        "es6": true,
        "node": true
    },
    "extends": "eslint:recommended",
    "rules": {
        "indent": [
            "error",
            4,
            {
                "SwitchCase": 1
            }
        ],
        "curly": "error",
        "brace-style": "error",
        "arrow-parens": ["error", "as-needed"],
        "no-console": "off",
        "no-unused-vars": ["error", { "argsIgnorePattern": "^_" }],
        "no-useless-escape": "warn",
        "no-constant-condition": "off",
        "no-multiple-empty-lines": ["error", { "max": 1, "maxEOF": 1 }],
        "no-var": "error",
        "prefer-const": "error",
        "no-throw-literal": "error",
        "prefer-promise-reject-errors": "error",
<<<<<<< HEAD
        "require-await": "error",
=======
        "eqeqeq": ["error", "always"],
>>>>>>> 6fab9c71
        "quotes": [
            "error",
            "single",
            {
                "avoidEscape": true,
                "allowTemplateLiterals": true
            }
        ],
        "semi": [
            "error",
            "always"
        ],
        "comma-dangle": ["error", {
            "arrays": "never",
            "objects": "never",
            "imports": "never",
            "exports": "never",
            "functions": "ignore"
        }],
        "no-trailing-spaces": "error"
    },
    "parserOptions": {
        "ecmaVersion": 2019
    }
}<|MERGE_RESOLUTION|>--- conflicted
+++ resolved
@@ -24,11 +24,8 @@
         "prefer-const": "error",
         "no-throw-literal": "error",
         "prefer-promise-reject-errors": "error",
-<<<<<<< HEAD
         "require-await": "error",
-=======
         "eqeqeq": ["error", "always"],
->>>>>>> 6fab9c71
         "quotes": [
             "error",
             "single",
