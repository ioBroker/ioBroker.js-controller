# Glossar

### js-controller
<<<<<<< HEAD
Hauptprogramm, das zuerst eine Datenbank startet (falls erforderlich) und danach alle Adapter startet und beobachtet , ob diese noch laufen.

### Adapter
Ein Modul oder Treiber für ein Gerät oder Service. ioBroker ist sehr modular aufgebaut. 
Bei ioBroker ist alles ein Adapter: Admin-Oberfläche, Visualisierung, Scripting, ... einfach alles.
=======
Hauptprogramm, das erst eine Datenbank startet (falls erforderlich) und danach alle Adapter startet und beobachtet sie noch Leben.

### Adapter
Ein Modul oder Treiber für ein Gerät oder Service. ioBroker ist sehr modular aufgebaut 
und bei ioBroker ist alles ein Adapter: Admin-Oberfläche, Visualisierung, Scripting, ... einfach alles.
>>>>>>> bc6de552

### Instanz
Jeder Adapter hat mindestens eine Instanz, es können aber auch mehrere sein. Es gibt Unterschiedliche Gründe warum mehrere Instanzen verwendet werden. Zum Beispiel kann man mit einer zweiten Instanz vom JavaScript Adapter Testen ohne das Risiko einen Ausfall von Wichtigen Scripten zu haben. Da im Fehlerfall nur die Test Instanz abstürzt.

Die meisten Adapter können mehrfach installiert werden, um die Möglichkeit zu haben, mehrere Geräte gleichen Typs, bzw. mit gleichem Protokoll, ansprechen zu können. Um die Prozesse klar zuordnen zu können, gibt es so genannte Instanzen.
Beispiel: 2 Hue-Bridges sollen in ioBroker eingebunden werden. Da pro Adapter aber nur eine Bridge konfiguriert werden kann, wird einfach eine 1. und eine 2.Instanz des Hue-Adapters installiert und jede Bridge, in der entsprechenden Instanz des Adapters konfiguriert.
Durch die Instanzierung lassen sich die Datenpunkte auch einfach auseinanderhalten, da der Objektstruktur der Instanzname voransteht (z.B. hue.0 und hue.1).

### Redis
Eine No-SQL Datenbank. Wird optional benutzt um die Performance zu steigern. Diese Option muss extra eingeschaltete werden.

### Objekt
<<<<<<< HEAD
Ein Objekt in der Datenbank. Es gibt verschiedene Objekte die 
unterschiedliche Dinge beschreiben: Adapter, Host, Instanz, Aufzählung, Zustand(State), Kanal oder Gerät.
=======
Ein Objekt in der Datenbank. Es ist vergleichbar mit so gennanten Datenpunkten in anderen Umgebungen. Es gibt verschiedene Objekte die unterschiedliche Sachen beschreiben: Adapter, Host, Instanz, Aufzählung, Zustand(State), Kanal oder Gerät.
>>>>>>> bc6de552

Das ist eine so genannte Meta-Information. 

### Zustand oder State
Das ist der eigentliche Wert oder Zustand eines Objekts. Folgende Arten von Zuständen/States gibt es: boolean, string, number,field, object, mixed. 

Ist im einfachsten Falle ein Wert, der den Zustand bzw. Status eines Gerätes beschreibt. Ein einfaches Beispiel: Eine Lampe ist aus, somit hat sie den State: false. Ist die Lampe eingeschaltet hat sie den State true. Statt true/false kann der State auch 1/0 oder on/off sein. Ein State kann aber auch Zahlen, Zeichen oder Zeichenketten (Strings) enthalten. 

### Kanal

### Gerät

### Host
Der Host ist der Computer/Server auf dem ioBroker ausgeführt wird.

In dem Falle, der Rechner auf dem ioBroker läuft.

### Aufzählung

### Admin

### vis

Weboberfläche mit der eigene Visualisierungen erstellt werden können (mittels anpassbarer Widgets, eigenem HTML-Code, CSS).

### Widget

Ein Steuerelement in Vis. Widgets dienen dazu, Zustände anzuzeigen oder zu Steuern. Zum Beispiel eine Lampe ein -und ausschalten über einen Button, der abhängig vom Schaltzustand sein Aussehen verändert.

### HTML

Hypertext Markup Language. Eine Seitenbeschreibungssprache (Grundlage des WWW), die dazu dient in Webbrowsern Inhalte (Text, Links, Grafiken, Videos usw.) darzustellen.

### CSS

Cascading Style Sheets. Eine Programmiersprache um die Darstellung von Webseiten unhabhängig vom Inhalt zu beschreiben. Kann als Ergänzung zu HTML angesehen werden. 

### CCU
Die CCU ist die Zentrale des Homematic Systems.

Ist die Smarthome-Zentrale des Herstellers EQ-3. Es gibt 2 Versionen, die CCU1 und das aktuelle Modell CCU2.
Mit der CCU2 können alle Homematic -und HomematicIP-Geräte gesteuert werden. Die CCU1 kann nur mit Homematic-Geräten umgehen.
Homematic-Geräte gibts es in Funk(BidCos) -und auch in Wired-Ausführungen (drahtgebundener Bus).

### Homematic
Homematic ist ein von eQ3 hergestelltes und von elv vertriebenes Smart Home System.

siehe CCU

### Raspberry PI

Kreditkartengrosser Einplatinencomputer (entwickelt von der Raspberry PI Foundation). Auf der Platine befinden sich alle Bauteile, die für den Betrieb eines Rechners erforderlich sind (CPU, GPU,RAM etc.). Vorteil gegenüber herkömmlichen Rechnern, ist die minimale Leistungsaufname und die Baugröße. Nachteil: CPU, RAM usw. können nicht getauscht oder aufgerüstet werden. 

### Odroid

Einplatinencomputer ähnlich einem Raspberry PI. Es gibt mehrere Versionen mit unterschiedlicher Hardwareausstattung.

### Cubietruck

Einplatinencomputer ähnlich wie Raspberry PI/Odroid.

### Javascript

### Node-Red

### Parser<|MERGE_RESOLUTION|>--- conflicted
+++ resolved
@@ -1,19 +1,11 @@
 # Glossar
 
 ### js-controller
-<<<<<<< HEAD
 Hauptprogramm, das zuerst eine Datenbank startet (falls erforderlich) und danach alle Adapter startet und beobachtet , ob diese noch laufen.
 
 ### Adapter
 Ein Modul oder Treiber für ein Gerät oder Service. ioBroker ist sehr modular aufgebaut. 
 Bei ioBroker ist alles ein Adapter: Admin-Oberfläche, Visualisierung, Scripting, ... einfach alles.
-=======
-Hauptprogramm, das erst eine Datenbank startet (falls erforderlich) und danach alle Adapter startet und beobachtet sie noch Leben.
-
-### Adapter
-Ein Modul oder Treiber für ein Gerät oder Service. ioBroker ist sehr modular aufgebaut 
-und bei ioBroker ist alles ein Adapter: Admin-Oberfläche, Visualisierung, Scripting, ... einfach alles.
->>>>>>> bc6de552
 
 ### Instanz
 Jeder Adapter hat mindestens eine Instanz, es können aber auch mehrere sein. Es gibt Unterschiedliche Gründe warum mehrere Instanzen verwendet werden. Zum Beispiel kann man mit einer zweiten Instanz vom JavaScript Adapter Testen ohne das Risiko einen Ausfall von Wichtigen Scripten zu haben. Da im Fehlerfall nur die Test Instanz abstürzt.
@@ -26,12 +18,10 @@
 Eine No-SQL Datenbank. Wird optional benutzt um die Performance zu steigern. Diese Option muss extra eingeschaltete werden.
 
 ### Objekt
-<<<<<<< HEAD
-Ein Objekt in der Datenbank. Es gibt verschiedene Objekte die 
-unterschiedliche Dinge beschreiben: Adapter, Host, Instanz, Aufzählung, Zustand(State), Kanal oder Gerät.
-=======
-Ein Objekt in der Datenbank. Es ist vergleichbar mit so gennanten Datenpunkten in anderen Umgebungen. Es gibt verschiedene Objekte die unterschiedliche Sachen beschreiben: Adapter, Host, Instanz, Aufzählung, Zustand(State), Kanal oder Gerät.
->>>>>>> bc6de552
+unterschiedliche Sachen beschreiben: Adapter, Host, Instanz, Aufzählung, Zustand(State), Kanal oder Gerät.
+
+Ein Objekt in der Datenbank. Es ist vergleichbar mit so gennanten Datenpunkten in anderen Umgebungen. 
+Es gibt verschiedene Objekte die unterschiedliche Sachen beschreiben: Adapter, Host, Instanz, Aufzählung, Zustand(State), Kanal oder Gerät.
 
 Das ist eine so genannte Meta-Information. 
 
