--- conflicted
+++ resolved
@@ -5,11 +5,8 @@
 -->
 
 ## __WORK IN PROGRESS__ - Lucy
-<<<<<<< HEAD
 * (@foxriver76) fixed crash case on database migration
-=======
 * (@foxriver76) fixed edge case crash cases if notifications are processed nearly simultaneously
->>>>>>> ecac4b44
 
 ## 7.0.0 (2024-10-06) - Lucy
 **Breaking changes**
