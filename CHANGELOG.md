--- conflicted
+++ resolved
@@ -5,11 +5,8 @@
 -->
 
 ## __WORK IN PROGRESS__
-<<<<<<< HEAD
 * (@copilot) Fixed adminUI, adminTab, and adminColumns configurations being incorrectly preserved during adapter uploads
-=======
 * (@foxriver76) Added objects warn limit per instance
->>>>>>> 620ac861
 * (@Apollon77) Allows only numbers for `ts` and `lc` fields in state when provided for setState
 * (@GermanBluefox) Added typing for `visIconSets` in `io-package.json`(for vis-2 SVG icon sets)
 * (@GermanBluefox) Added typing for `smartName` in the enum objects
