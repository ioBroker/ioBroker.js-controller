--- conflicted
+++ resolved
@@ -1,12 +1,6 @@
 # Changelog
 
 ## 2.0.25 (2019-10-09) Release Bella
-<<<<<<< HEAD
-* (Apollon77) Also allow states/objects with capital letters as first letter
-* (Apollon77) fix adapter/instance deletion
-* (AlCalzone) fix CLI get state getvalue
-* (Apollon77) increas LUA script timeout
-=======
 **This is the First version which is released into Latest Repository.** 
 
 **[Discussion Thread in Forum](https://forum.iobroker.net/topic/25692/js-controller-2-0-ab-sofort-im-latest-repo)**
@@ -14,7 +8,6 @@
 * (Apollon77) fix adapter/instance deletion
 * (AlCalzone) fix CLI get state getvalue
 * (Apollon77) increase LUA script timeout
->>>>>>> 490e5148
 * (Apollon77) update in objects lib, also update other dependencies
 * (bluefox) small logging optimization
 
