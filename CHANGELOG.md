--- conflicted
+++ resolved
@@ -4,14 +4,12 @@
 	## __WORK IN PROGRESS__
 -->
 
-<<<<<<< HEAD
 ## __WORK IN PROGRESS__
 * (@foxriver76) fixed `iob validate` command and `setup custom` migration
-=======
+
 ## 7.0.1 (2024-10-21) - Lucy
 * (@foxriver76) fixed crash case on database migration
 * (@foxriver76) fixed edge case crash cases if notifications are processed nearly simultaneously
->>>>>>> 1ee989df
 
 ## 7.0.0 (2024-10-06) - Lucy
 **Breaking changes**
