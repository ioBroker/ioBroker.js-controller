--- conflicted
+++ resolved
@@ -13,16 +13,13 @@
 * (@GermanBluefox) Added typing for `visIconSets` in `io-package.json`(for vis-2 SVG icon sets)
 * (@GermanBluefox) Added typing for `smartName` in the enum objects
 * (@GermanBluefox) Added typing for `supportsLoadingMessage` in the instance objects
-<<<<<<< HEAD
 * (@GermanBluefox) Added creation of JavaScript password to encrypt vendor scripts
-=======
 * (@GermanBluefox) Added typing for `findForeignObject`
 * (@GermanBluefox) Enhanced typing for vis and vis 2 widgets
 * (@GermanBluefox) Added typing for `json` in adminUI.tab in `io-package.json`
 * (@GermanBluefox) Added typing for `docker-api`
 * (@foxriver76) Added external authentication to types for UserCommon
 * (@Apollon77) Updated Plugin and Sentry packages
->>>>>>> 8cfdcd24
 
 ## 7.0.7 (2025-04-17) - Lucy
 * (@foxriver76) fixed the edge-case problem on Windows (if adapter calls `readDir` on single file)
