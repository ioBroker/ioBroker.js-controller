--- conflicted
+++ resolved
@@ -1,7 +1,6 @@
 {
-<<<<<<< HEAD
   "useWorkspaces": true,
-  "version": "4.1.0-alpha.0-20221022-c4a73b71",
+  "version": "5.0.0-alpha.0-20221202-deec19ee",
   "//": "Set up some command options",
   "command": {
     "//": "Running a script should show the output while it is generated",
@@ -18,22 +17,6 @@
         "*.md"
       ],
       "exact": true
-=======
-    "useWorkspaces": true,
-    "version": "5.0.0-alpha.0-20221202-deec19ee",
-    "//": "Set up some command options",
-    "command": {
-        "//": "Running a script should show the output while it is generated",
-        "run": {
-            "stream": true
-        },
-        "version": {
-            "//": "This is required for the release-script",
-            "allowBranch": ["master", "*.x"],
-            "ignoreChanges": ["*.md"],
-            "exact": true
-        }
->>>>>>> 536612b6
     }
   }
 }