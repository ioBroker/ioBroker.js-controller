--- conflicted
+++ resolved
@@ -323,9 +323,6 @@
                 | 'fileToJsonl';
             [other: string]: string;
         }
-<<<<<<< HEAD
-        // eslint-disable-next-line @typescript-eslint/no-empty-object-type
-=======
 
         /** Additional context for the notification which can be used by notification processing adapters */
         interface NotificationContextData {
@@ -333,7 +330,7 @@
             [adapterNameOrAdapterType: string]: unknown;
         }
 
->>>>>>> 10b99737
+        // eslint-disable-next-line @typescript-eslint/no-empty-object-type
         interface AdapterConfig {
             // This is a stub to be augmented in every adapter
         }
