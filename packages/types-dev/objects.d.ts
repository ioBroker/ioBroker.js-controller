--- conflicted
+++ resolved
@@ -1055,15 +1055,6 @@
             common?: Partial<InstanceCommon>;
         }
 
-<<<<<<< HEAD
-        type NotificationCategory = {
-            category: string;
-            name: Translated;
-            description: Translated;
-            /** `info` will only be shown by admin, while `notify` might also be used by messaging adapters, `alert` ensures both */
-            severity: 'info' | 'notify' | 'alert';
-            regex: string[];
-=======
         // it is defined in notificationHandler.ts
         type NotificationCategory = {
             /** The unique category identifier */
@@ -1094,16 +1085,11 @@
             /** If a regex is specified, the js-controller will check error messages on adapter crashes against this regex and will generate a notification of this category */
             regex: string[];
             /** Deletes older messages if more than the specified amount is present for this category */
->>>>>>> dbd1caae
             limit: number;
         };
 
         interface Notification {
-<<<<<<< HEAD
-            /** e.g. system */
-=======
-            /** Each adapter can define its own "scopes" for own notifications with its own categories which then will be available in the system. Adapters should only register one scope which matches the name of the adapter. */
->>>>>>> dbd1caae
+            /** e.g., `system`. Each adapter can define its own "scopes" for own notifications with its own categories which then will be available in the system. Adapters should only register one scope which matches the name of the adapter. */
             scope: string;
             /** The human-readable name of this scope */
             name: Translated;
