--- conflicted
+++ resolved
@@ -682,14 +682,10 @@
             unsafePerm?: true;
             /** The available version in the ioBroker repo. */
             version: string;
-<<<<<<< HEAD
             /** The vis widget does not support the listed major versions of vis */
             visWidgets?: Record<string, VisWidget> | { ignoreInVersions?: number[] };
             /** If `true`, the adapter will be started if any value is written into `system.adapter.<name>.<instance>.wakeup. Normally, the adapter should stop after processing the event. */
             wakeup?: boolean;
-=======
-            visWidgets?: Record<string, VisWidget>;
->>>>>>> 6120ed57
             /** Include the adapter version in the URL of the web adapter, e.g. `http://ip:port/1.2.3/material` instead of `http://ip:port/material` */
             webByVersion?: boolean;
             /** Whether the web server in this adapter can be extended with plugin/extensions */
