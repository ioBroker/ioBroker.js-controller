--- conflicted
+++ resolved
@@ -1500,42 +1500,6 @@
         if (visFound) {
             const { calcProjects } = await import('./lib/vis/states');
             try {
-<<<<<<< HEAD
-                return new Promise(resolve => {
-                    visUtils(objects, null, 0, null, async (err: any, points: any) => {
-                        let total = null;
-                        diag.numberVisProjects = 0;
-
-                        const tasks = [];
-                        if (points?.length) {
-                            for (const point of points) {
-                                if (point.id === 'vis.0.datapoints.total') {
-                                    total = point.val;
-                                } else {
-                                    diag.numberVisProjects++;
-                                }
-
-                                tasks.push({
-                                    _id: point.id,
-                                    type: 'state',
-                                    native: {},
-                                    common: {
-                                        name: 'Datapoints count',
-                                        role: 'state',
-                                        type: 'number',
-                                        read: true,
-                                        write: false
-                                    },
-                                    state: {
-                                        val: point.val,
-                                        ack: true
-                                    }
-                                });
-                            }
-                        }
-                        if (total !== null) {
-                            diag.vis = total;
-=======
                 const points = await calcProjects(objects!, 0);
                 let total = null;
                 const tasks = [];
@@ -1544,7 +1508,6 @@
                     for (const point of points) {
                         if (point.id === 'vis.0.datapoints.total') {
                             total = point.val;
->>>>>>> a4904b41
                         }
 
                         tasks.push({
