--- conflicted
+++ resolved
@@ -3946,27 +3946,14 @@
                 `${hostLogPrefix} startInstance ${name}.${instanceNo}: required Node.js version ${proc.engine}, actual version ${process.version}`
             );
             // disable instance
-<<<<<<< HEAD
-            objects.getObject(id, (err, obj) => {
-                if (obj && obj.common && obj.common.enabled) {
-                    obj.common.enabled = false;
-                    objects!.setObject(obj._id, obj, _err =>
-                        logger.warn(
-                            `${hostLogPrefix} startInstance ${name}.${instanceNo}: instance disabled because of Node.js version mismatch`
-                        )
-                    );
-                }
-            });
-=======
-            const obj = await objects!.getObject(id);
+            const obj = await objects.getObject(id);
             if (obj?.common?.enabled) {
                 obj.common.enabled = false;
-                await objects!.setObject(obj._id, obj);
+                await objects.setObject(obj._id, obj);
                 logger.warn(
                     `${hostLogPrefix} startInstance ${name}.${instanceNo}: instance disabled because of Node.js version mismatch`
                 );
             }
->>>>>>> 10b99737
             return;
         }
     }
@@ -4324,7 +4311,7 @@
                                 stdio: ['ignore', 'ignore', 'pipe', 'ipc'],
                                 // @ts-expect-error missing from types, but we already tested it is needed
                                 windowsHide: true,
-                                cwd: adapterDir!
+                                cwd: adapterDir
                             });
                         } catch (err) {
                             logger.error(`${hostLogPrefix} instance ${instance._id} could not be started: ${err}`);
@@ -4778,7 +4765,7 @@
                         execArgv: [...tools.getDefaultNodeArgs(adapterMainFile), ...execArgv],
                         // @ts-expect-error missing from types, but we already tested it is necessary
                         windowsHide: true,
-                        cwd: adapterDir!
+                        cwd: adapterDir
                     });
                 } catch (e) {
                     logger.info(`${hostLogPrefix} instance ${instance._id} could not be started: ${e.message}`);
@@ -4935,7 +4922,7 @@
                         logger.info(
                             `${hostLogPrefix} stopInstance self ${instance._id} killing pid ${
                                 proc.process ? proc.process.pid : 'undefined'
-                            }${result ? `: ${result as any}` : ''}`
+                            }${result ? `: ${result}` : ''}`
                         );
                         if (proc.process && !proc.startedAsCompactGroup) {
                             proc.stopping = true;
