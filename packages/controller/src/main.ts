--- conflicted
+++ resolved
@@ -31,16 +31,8 @@
 import decache from 'decache';
 import cronParser from 'cron-parser';
 import type { PluginHandlerSettings } from '@iobroker/plugin-base/types';
-<<<<<<< HEAD
-import { AdapterAutoUpgradeManager } from '@/lib/adapterAutoUpgradeManager';
 import type { GetDiskInfoResponse } from '@iobroker/js-controller-common/tools';
-import { getDefaultNodeArgs, type HostInfo, type RepositoryFile } from '@iobroker/js-controller-common/tools';
-import type { UpgradeArguments } from '@/lib/upgradeManager';
-import { AdapterUpgradeManager } from '@/lib/adapterUpgradeManager';
-import { setTimeout as wait } from 'node:timers/promises';
-import { getHostObjects } from '@/lib/objects';
-import { DEFAULT_DISK_WARNING_LEVEL, getDiskWarningLevel } from '@/lib/utils';
-=======
+import { DEFAULT_DISK_WARNING_LEVEL, getDiskWarningLevel } from '@/lib/utils.js';
 import { AdapterAutoUpgradeManager } from '@/lib/adapterAutoUpgradeManager.js';
 import {
     getHostObject,
@@ -59,7 +51,6 @@
 const thisDir = url.fileURLToPath(new URL('.', import.meta.url || 'file://' + __filename));
 // eslint-disable-next-line unicorn/prefer-module
 const require = createRequire(import.meta.url || 'file://' + __filename);
->>>>>>> 4020943e
 
 type DiagInfoType = 'extended' | 'normal' | 'no-city' | 'none';
 type Dependencies = string[] | Record<string, string>[] | string | Record<string, string>;
