/**
 *      application.controller
 *
 *      Controls Adapter-Processes
 *
 *      Copyright 2013-2023 bluefox <dogafox@gmail.com>,
 *                2013-2014 hobbyquaker <hq@ccu.io>
 *      MIT License
 *
 */

import schedule from 'node-schedule';
import os from 'node:os';
import fs from 'fs-extra';
import path from 'node:path';
import cp, { spawn, exec } from 'node:child_process';
import semver from 'semver';
import restart from '@/lib/restart.js';
import { tools as dbTools } from '@iobroker/js-controller-common-db';
import pidUsage from 'pidusage';
import deepClone from 'deep-clone';
import { isDeepStrictEqual, inspect } from 'node:util';
import { tools, EXIT_CODES, logger as toolsLogger } from '@iobroker/js-controller-common';
import { SYSTEM_ADAPTER_PREFIX } from '@iobroker/js-controller-common/constants';
import { PluginHandler } from '@iobroker/plugin-base';
import { NotificationHandler, getObjectsConstructor, getStatesConstructor } from '@iobroker/js-controller-common-db';
import * as zipFiles from '@/lib/zipFiles.js';
import type { Client as ObjectsClient } from '@iobroker/db-objects-redis';
import type { Client as StatesClient } from '@iobroker/db-states-redis';
import { Upload, PacketManager, type UpgradePacket } from '@iobroker/js-controller-cli';
import decache from 'decache';
import cronParser from 'cron-parser';
import type { PluginHandlerSettings } from '@iobroker/plugin-base/types';
<<<<<<< HEAD
import { AdapterAutoUpgradeManager } from '@/lib/adapterAutoUpgradeManager';
import {
    getDefaultNodeArgs,
    getHostObject,
    type HostInfo,
    type RepositoryFile
} from '@iobroker/js-controller-common/tools';
import type { UpgradeArguments } from '@/lib/upgradeManager';
import { AdapterUpgradeManager } from '@/lib/adapterUpgradeManager';
=======
import { AdapterAutoUpgradeManager } from '@/lib/adapterAutoUpgradeManager.js';
import {
    getDefaultNodeArgs,
    type HostInfo,
    isAdapterEsmModule,
    type RepositoryFile
} from '@iobroker/js-controller-common/tools';
import type { UpgradeArguments } from '@/lib/upgradeManager.js';
import { AdapterUpgradeManager } from '@/lib/adapterUpgradeManager.js';
>>>>>>> 773de582
import { setTimeout as wait } from 'node:timers/promises';
import { getHostObjects } from '@/lib/objects.js';
import * as url from 'node:url';
import { createRequire } from 'node:module';
// eslint-disable-next-line unicorn/prefer-module
const thisDir = url.fileURLToPath(new URL('.', import.meta.url || 'file://' + __filename));
// eslint-disable-next-line unicorn/prefer-module
const require = createRequire(import.meta.url || 'file://' + __filename);

type DiagInfoType = 'extended' | 'normal' | 'no-city' | 'none';
type Dependencies = string[] | Record<string, string>[] | string | Record<string, string>;

interface GetLogFilesResult {
    list: { fileName: string; size: number }[];
}
interface UploadTask {
    adapter: string;
    msg: ioBroker.SendableMessage;
}

interface RebuildArgs {
    module: string;
    path: string;
    version: string;
}

interface InstallQueueEntry {
    id: ioBroker.ObjectIDs.Instance;
    rebuild?: boolean;
    disabled?: boolean;
    version?: string;
    installedFrom?: string;
    wakeUp?: boolean;
    rebuildArgs?: RebuildArgs;
    inProgress?: boolean;
}

interface Process {
    /** the process itself */
    process?: cp.ChildProcess;
    /** the config of the instance (mainly io-pack attributes) */
    config: ioBroker.InstanceObject;
    restartTimer?: NodeJS.Timeout;
    restartExpected?: boolean;
    downloadRetry?: number;
    startedInCompactMode?: boolean;
    needsRebuild?: boolean;
    errors?: { ts: number; text: string }[];
    rebuildCounter?: number;
    rebuildArgs?: RebuildArgs;
    startedAsCompactGroup?: boolean;
    engine?: string;
    lastCleanErrors?: number;
    lastStart?: number;
    /** Name of variable, that is subscribed automatically */
    subscribe?: string;
    stopping?: boolean;
    crashCount?: number;
    crashResetTimer?: NodeJS.Timeout;
    schedule?: schedule.Job;
}

interface CompactProcess extends Process {
    /** instances in this compact group */
    instances: ioBroker.ObjectIDs.Instance[];
    /** the process itself */
    process?: cp.ChildProcess;
}

interface StopTimeoutObject {
    timeout: NodeJS.Timeout | null;
    callback?: (() => void) | null;
}

interface RepoRequester {
    /** requesting instance */
    from: string;
    callback: ioBroker.MessageCallbackInfo;
}

const VIS_ADAPTERS = ['vis', 'vis-2'] as const;
const ioPackage = fs.readJSONSync(path.join(tools.getControllerDir(), 'io-package.json'));
const version = ioPackage.common.version;
/** controller versions of multihost environments */
const controllerVersions: Record<string, string> = {};

let pluginHandler: InstanceType<typeof PluginHandler>;
let notificationHandler: NotificationHandler;
let autoUpgradeManager: AdapterAutoUpgradeManager;
/** array of instances which have requested repo update */
let requestedRepoUpdates: RepoRequester[] = [];

let upload: InstanceType<typeof Upload>; // will be used only once by upload of adapter

/* Use require('loadavg-windows') to enjoy os.loadavg() on Windows OS.
   Currently, Node.js on a Windows platform does not implement os.loadavg() functionality - it returns [0,0,0]
   Expect first results after 1 min from application start (before 1 min runtime it will return [0,0,0])
   Requiring it on other operating systems has NO influence.*/
if (os.platform() === 'win32') {
    require('loadavg-windows');
}

tools.ensureDNSOrder();

let title = `${tools.appName}.js-controller`;

let Objects: typeof ObjectsClient;
let States: typeof StatesClient;

let logger: ReturnType<typeof toolsLogger>;
let isDaemon = false;
let callbackId = 1;
const callbacks: Record<string, { time: number; cb: (message: ioBroker.MessagePayload) => void }> = {};
const hostname = tools.getHostName();
const controllerDir = tools.getControllerDir();
let hostObjectPrefix: ioBroker.ObjectIDs.Host = `system.host.${hostname}`;
let hostLogPrefix = `host.${hostname}`;
const compactGroupObjectPrefix = '.compactgroup';
const logList: string[] = [];
let detectIpsCount = 0;
let objectsDisconnectTimeout: null | NodeJS.Timeout = null;
let statesDisconnectTimeout: null | NodeJS.Timeout = null;
let connected: null | boolean = null; // not false, because want to detect first connection
let lastDiskSizeCheck = 0;
let restartTimeout: null | NodeJS.Timeout = null;
let connectTimeout: null | NodeJS.Timeout = null;
let reportInterval: null | NodeJS.Timeout = null;
let primaryHostInterval: null | NodeJS.Timeout = null;
let isPrimary = false;
const PRIMARY_HOST_LOCK_TIME = 60_000;
const VENDOR_BOOTSTRAP_FILE = '/opt/iobroker/iob-vendor-secret.json';
const VENDOR_FILE = '/etc/iob-vendor.json';

const procs: Record<string, Process> = {};
// TODO type is probably InstanceCommon
const hostAdapter: Record<string, any> = {};
const subscribe: Record<string, ioBroker.ObjectIDs.Instance[]> = {};
const stopTimeouts: Record<string, StopTimeoutObject> = {};
let states: StatesClient | null = null;
let objects: ObjectsClient | null = null;
let storeTimer: NodeJS.Timeout | null = null;
let mhTimer: NodeJS.Timeout | null = null;
let isStopping: null | number = null;
let allInstancesStopped = true;
let stopTimeout = 10_000;
let uncaughtExceptionCount = 0;
let installQueue: InstallQueueEntry[] = [];
let started = false;
let inputCount = 0;
let outputCount = 0;
let eventLoopLags: number[] = [];
let mhService: any = null; // multihost service
const uptimeStart = Date.now();
let compactGroupController = false;
let compactGroup: null | number = null;
const compactProcs: Record<string, CompactProcess> = {};
const scheduledInstances: Record<string, any> = {};

let updateIPsTimer: NodeJS.Timeout | null = null;
let lastDiagSend: null | number = null;

const uploadTasks: UploadTask[] = [];

const config = getConfig();

/**
 *
 * @param code
 */
function getErrorText(code: number): string {
    return EXIT_CODES[code];
}

/**
 * Get the config directly from fs - never cached
 */
function getConfig(): ioBroker.IoBrokerJson | never {
    const configFile = tools.getConfigFileName();
    if (!fs.existsSync(configFile)) {
        if (process.argv.indexOf('start') !== -1) {
            isDaemon = true;
            logger = toolsLogger('info', [tools.appName], true);
        } else {
            logger = toolsLogger('info', [tools.appName]);
        }
        logger.error(
            `${hostLogPrefix} conf/${tools.appName.toLowerCase()}.json missing - call node ${tools.appName.toLowerCase()}.js setup`
        );
        process.exit(EXIT_CODES.MISSING_CONFIG_JSON);
    } else {
        // TODO: adjust return type as soon as #2120 merged and we have the type
        const _config = fs.readJSONSync(configFile);
        if (!_config.states) {
            _config.states = { type: 'jsonl' };
        }
        if (!_config.objects) {
            _config.objects = { type: 'jsonl' };
        }
        if (!_config.system) {
            _config.system = {};
        }
        return _config;
    }
}

/**
 *
 * @param _config
 * @param secret
 */
async function _startMultihost(_config: Record<string, any>, secret: string | false): Promise<void> {
    const MHService = await import('./lib/multihostServer.js');
    const cpus = os.cpus();
    mhService = new MHService.MHServer(
        hostname,
        logger,
        _config,
        {
            node: process.version,
            arch: os.arch(),
            model: cpus && cpus[0] && cpus[0].model ? cpus[0].model : 'unknown',
            cpus: cpus ? cpus.length : 1,
            mem: os.totalmem(),
            ostype: os.type()
        },
        tools.findIPs(),
        secret
    );
}

/**
 * Starts or stops the multihost discovery server, depending on the config and temp information
 *
 * @param __config - the iobroker config object
 */
async function startMultihost(__config?: Record<string, any>): Promise<boolean | void> {
    if (compactGroupController) {
        return;
    }

    if (mhTimer) {
        clearTimeout(mhTimer);
        mhTimer = null;
    }

    const _config = __config || getConfig();
    if (_config.multihostService?.enabled) {
        if (mhService) {
            try {
                mhService.close(() => {
                    mhService = null;
                    setImmediate(() => startMultihost(_config));
                });
                return;
            } catch (e) {
                logger.warn(`${hostLogPrefix} Cannot stop multihost discovery server: ${e.message}`);
            }
        }

        const hasLocalObjectsServer = await dbTools.isLocalObjectsDbServer(
            _config.objects.type,
            _config.objects.host,
            true
        );
        const hasLocalStatesServer = await dbTools.isLocalStatesDbServer(
            _config.states.type,
            _config.states.host,
            true
        );

        if (!_config.objects.host || hasLocalObjectsServer) {
            logger.warn(
                `${hostLogPrefix} Multihost Master on this system is not possible, because IP address for objects is ${_config.objects.host}. Please allow remote connections to the server by adjusting the IP.`
            );
            return false;
        } else if (!_config.states.host || hasLocalStatesServer) {
            logger.warn(
                `${hostLogPrefix} Multihost Master on this system is not possible, because IP address for states is ${_config.states.host}. Please allow remote connections to the server by adjusting the IP.`
            );
            return false;
        }

        if (_config.multihostService.secure) {
            if (typeof _config.multihostService.password === 'string' && _config.multihostService.password.length) {
                let obj: ioBroker.SystemConfigObject | null | undefined;
                let errText;
                try {
                    obj = await objects!.getObjectAsync('system.config');
                } catch (e) {
                    // will log error below
                    errText = e.message;
                }

                if (obj?.native?.secret) {
                    if (!_config.multihostService.password.startsWith(`$/aes-192-cbc:`)) {
                        // if old encryption was used, we need to decrypt in old fashion
                        tools.decryptPhrase(obj.native.secret, _config.multihostService.password, secret =>
                            _startMultihost(_config, secret!)
                        );
                    } else {
                        try {
                            // it can throw in edge cases #1474, we need further investigation
                            const secret = tools.decrypt(obj.native.secret, _config.multihostService.password);
                            _startMultihost(_config, secret);
                        } catch (e) {
                            logger.error(
                                `${hostLogPrefix} Cannot decrypt password for multihost discovery server: ${e.message}`
                            );
                        }
                    }
                } else {
                    logger.error(
                        `${hostLogPrefix} Cannot start multihost discovery server: no system.config found (err: ${errText})`
                    );
                }
            } else {
                logger.error(
                    `${hostLogPrefix} Cannot start multihost discovery server: secure mode was configured, but no secret was set. Please check the configuration!`
                );
            }
        } else {
            _startMultihost(_config, false);
        }

        if (!_config.multihostService.persist) {
            mhTimer = setTimeout(async () => {
                if (mhService) {
                    try {
                        mhService.close();
                        mhService = null;
                        logger.info(
                            `${hostLogPrefix} Multihost discovery server stopped after 15 minutes, because only temporarily activated`
                        );
                        _config.multihostService.persist = false;
                        _config.multihostService.enabled = false;
                        const configFile = tools.getConfigFileName();
                        await fs.writeFile(configFile, JSON.stringify(_config, null, 2));
                    } catch (e) {
                        logger.warn(`${hostLogPrefix} Cannot stop multihost discovery: ${e.message}`);
                    }
                }
                mhTimer = null;
            }, 15 * 60000);
        }

        return true;
    } else if (mhService) {
        try {
            mhService.close();
            mhService = null;
        } catch (e) {
            logger.warn(`${hostLogPrefix} Cannot stop multihost discovery: ${e.message}`);
        }
        return false;
    }
}

/**
 * Starts cyclic update of IP interfaces.
 * At start every 30 seconds and after 5 minutes, every hour.
 * Because DHCP could change the IPs.
 */
function startUpdateIPs(): void {
    if (!updateIPsTimer) {
        updateIPsTimer = setInterval(() => {
            if (Date.now() - uptimeStart > 5 * 60_000) {
                // 5 minutes at start check every 30 seconds because of DHCP
                clearInterval(updateIPsTimer!);

                updateIPsTimer = setInterval(() => setIPs(), 3_600_000); // update IPs every hour
            }
            setIPs();
        }, 30_000);
    }
}

// subscribe or unsubscribe loggers
/**
 *
 * @param isActive
 * @param id
 * @param reason
 */
function logRedirect(isActive: boolean, id: string, reason: string): void {
    console.log(`================================== > LOG REDIRECT ${id} => ${isActive} [${reason}]`);
    if (isActive) {
        if (!logList.includes(id)) {
            logList.push(id);
        }
    } else {
        const pos = logList.indexOf(id);
        if (pos !== -1) {
            logList.splice(pos, 1);
        }
    }
}

function handleDisconnect(): void {
    if (!connected || restartTimeout || isStopping) {
        return;
    }
    if (statesDisconnectTimeout) {
        clearTimeout(statesDisconnectTimeout);
        statesDisconnectTimeout = null;
    }
    if (objectsDisconnectTimeout) {
        clearTimeout(objectsDisconnectTimeout);
        objectsDisconnectTimeout = null;
    }

    connected = false;
    logger.warn(`${hostLogPrefix} Slave controller detected disconnection. Stop all instances.`);
    if (compactGroupController) {
        stop(true);
    } else {
        stop(true, () => {
            restartTimeout = setTimeout(() => {
                processMessage({ command: 'cmdExec', message: { data: '_restart' }, from: hostObjectPrefix });
                setTimeout(() => process.exit(EXIT_CODES.JS_CONTROLLER_STOPPED), 1_000);
            }, 10_000);
        });
    }
}

/**
 *
 * @param onConnect
 */
function createStates(onConnect: () => void): void {
    states = new States({
        namespace: hostLogPrefix,
        connection: config.states,
        logger: logger,
        hostname: hostname,
        change: (id, stateOrMessage) => {
            inputCount++;
            if (!id) {
                return logger.error(`${hostLogPrefix} change event with no ID: ${JSON.stringify(stateOrMessage)}`);
            }
            // If some log transporter activated or deactivated
            if (id.startsWith(SYSTEM_ADAPTER_PREFIX) && id.endsWith('.logging')) {
                const state = stateOrMessage as ioBroker.State;
                logRedirect(state ? (state.val as boolean) : false, id.substring(0, id.length - '.logging'.length), id);
            } else if (!compactGroupController && id === `messagebox.${hostObjectPrefix}`) {
                // If this is messagebox, only the main controller is handling the host messages
                const obj = stateOrMessage as ioBroker.Message;
                if (obj) {
                    // If callback stored for this request
                    if (obj.callback && obj.callback.ack && obj.callback.id && callbacks[`_${obj.callback.id}`]) {
                        callbacks[`_${obj.callback.id}`].cb(obj.message);
                        delete callbacks[`_${obj.callback.id}`];

                        // delete too old callbacks IDs
                        const now = Date.now();
                        for (const _id of Object.keys(callbacks)) {
                            if (now - callbacks[_id].time > 3_600_000) {
                                delete callbacks[_id];
                            }
                        }
                    } else {
                        processMessage(obj);
                    }
                }
            } else if (!compactGroupController && id.match(/^system.adapter.[^.]+\.\d+\.alive$/)) {
                const state = stateOrMessage as ioBroker.State;
                // If this system.adapter.NAME.0.alive, only main controller is handling this
                if (state && !state.ack) {
                    const enabled = state.val;
                    objects!.getObject(id.substring(0, id.length - 6 /*'.alive'.length*/), (err, obj) => {
                        if (err) {
                            logger.error(`${hostLogPrefix} Cannot read object: ${err.message}`);
                        }
                        if (obj?.common) {
                            // IF adapter enabled => disable it
                            if ((obj.common.enabled && !enabled) || (!obj.common.enabled && enabled)) {
                                obj.common.enabled = !!enabled;
                                logger.info(
                                    `${hostLogPrefix} instance "${obj._id}" ${
                                        obj.common.enabled ? 'enabled' : 'disabled'
                                    } via .alive`
                                );
                                obj.from = hostObjectPrefix;
                                obj.ts = Date.now();
                                objects!.setObject(
                                    obj._id,
                                    obj,
                                    err => err && logger.error(`${hostLogPrefix} Cannot set object: ${err.message}`)
                                );
                            }
                        }
                    });
                }
            } else if (subscribe[id]) {
                const state = stateOrMessage as ioBroker.State;

                for (const sub of subscribe[id]) {
                    // wake up adapter
                    if (procs[sub]) {
                        console.log(`Wake up ${id} ${JSON.stringify(state)}`);
                        startInstance(sub, true);
                    } else {
                        logger.warn(`${hostLogPrefix} controller Adapter subscribed on ${id} does not exist!`);
                    }
                }
            } else if (id === `${hostObjectPrefix}.logLevel`) {
                const state = stateOrMessage as ioBroker.State;

                if (!config || !config.log || !state || state.ack) {
                    return;
                }
                let currentLevel = config.log.level;
                if (
                    typeof state.val === 'string' &&
                    state.val !== currentLevel &&
                    ['silly', 'debug', 'info', 'warn', 'error'].includes(state.val as string)
                ) {
                    config.log.level = state.val;
                    for (const transport in logger.transports) {
                        if (
                            logger.transports[transport].level === currentLevel &&
                            // @ts-expect-error it's our custom property
                            !logger.transports[transport]._defaultConfigLoglevel
                        ) {
                            logger.transports[transport].level = state.val as string;
                        }
                    }
                    logger.info(`${hostLogPrefix} Loglevel changed from "${currentLevel}" to "${state.val}"`);
                    currentLevel = state.val;
                } else if (state.val && state.val !== currentLevel) {
                    logger.info(`${hostLogPrefix} Got invalid loglevel "${state.val}", ignoring`);
                }
                states!.setState(`${hostObjectPrefix}.logLevel`, {
                    val: currentLevel,
                    ack: true,
                    from: hostObjectPrefix
                });
            } else if (id.startsWith(`${hostObjectPrefix}.plugins.`) && id.endsWith('.enabled')) {
                const state = stateOrMessage as ioBroker.State;

                if (!config || !config.log || !state || state.ack) {
                    return;
                }
                const pluginStatesIndex = `${hostObjectPrefix}.plugins.`.length;
                let nameEndIndex: number | undefined = id.indexOf('.', pluginStatesIndex + 1);
                if (nameEndIndex === -1) {
                    nameEndIndex = undefined;
                }
                const pluginName = id.substring(pluginStatesIndex, nameEndIndex);
                if (!pluginHandler.pluginExists(pluginName)) {
                    return;
                }
                if (pluginHandler.isPluginActive(pluginName) !== state.val) {
                    if (state.val) {
                        if (!pluginHandler.isPluginInstanciated(pluginName)) {
                            pluginHandler.instanciatePlugin(
                                pluginName,
                                pluginHandler.getPluginConfig(pluginName)!,
                                controllerDir
                            );
                            pluginHandler.setDatabaseForPlugin(pluginName, objects, states);
                            pluginHandler.initPlugin(pluginName, ioPackage);
                        }
                    } else {
                        if (!pluginHandler.destroy(pluginName)) {
                            logger.info(
                                `${hostLogPrefix} Plugin ${pluginName} could not be disabled. Please restart ioBroker to disable it.`
                            );
                        }
                    }
                }
            }
        },
        connected: () => {
            if (statesDisconnectTimeout) {
                clearTimeout(statesDisconnectTimeout);
                statesDisconnectTimeout = null;
            }

            initMessageQueue();
            startAliveInterval();

            initializeController();
            onConnect && onConnect();
        },
        disconnected: () => {
            if (restartTimeout) {
                return;
            }

            statesDisconnectTimeout && clearTimeout(statesDisconnectTimeout);

            statesDisconnectTimeout = setTimeout(
                () => {
                    statesDisconnectTimeout = null;
                    handleDisconnect();
                },
                (config.states.connectTimeout || 2000) + (!compactGroupController ? 500 : 0)
            );
        }
    });
}

async function initializeController(): Promise<void> {
    if (!states || !objects || connected) {
        return;
    }

    logger.info(`${hostLogPrefix} connected to Objects and States`);

    // initialize notificationHandler
    const notificationSettings = {
        states: states,
        objects: objects,
        log: logger,
        logPrefix: hostLogPrefix,
        host: hostname
    };

    notificationHandler = new NotificationHandler(notificationSettings);

    if (ioPackage.notifications) {
        try {
            await notificationHandler.addConfig(ioPackage.notifications);
            logger.info(`${hostLogPrefix} added notifications configuration of host`);
            // load setup of all adapters to class, to remember messages even of non-running hosts
            await notificationHandler.getSetupOfAllAdaptersFromHost();
        } catch (e) {
            logger.error(`${hostLogPrefix} Could not add notifications config of this host: ${e.message}`);
        }
    }

    autoUpgradeManager = new AdapterAutoUpgradeManager({ objects, states, logger, logPrefix: hostLogPrefix });

    checkSystemLocaleSupported();

    if (connected === null) {
        connected = true;
        if (!isStopping) {
            pluginHandler.setDatabaseForPlugins(objects, states);
            pluginHandler.initPlugins(ioPackage, async () => {
                states!.subscribe(`${hostObjectPrefix}.plugins.*`);

                // Do not start if we're still stopping the instances
                await checkHost();
                startMultihost(config);
                setMeta();
                started = true;
                getInstances();
            });
        }
    } else {
        connected = true;
        started = true;

        // Do not start if we're still stopping the instances
        if (!isStopping) {
            getInstances();
        }
    }
}

// create "objects" object
/**
 *
 * @param onConnect
 */
function createObjects(onConnect: () => void): void {
    objects = new Objects({
        namespace: hostLogPrefix,
        connection: config.objects,
        controller: true,
        logger: logger,
        hostname: hostname,
        connected: async () => {
            // stop disconnect timeout
            if (objectsDisconnectTimeout) {
                clearTimeout(objectsDisconnectTimeout);
                objectsDisconnectTimeout = null;
            }

            // subscribe to primary host expiration
            try {
                await objects!.subscribePrimaryHost();
            } catch (e) {
                logger.error(`${hostLogPrefix} Cannot subscribe to primary host expiration: ${e.message}`);
            }

            if (!primaryHostInterval && !compactGroupController) {
                primaryHostInterval = setInterval(checkPrimaryHost, PRIMARY_HOST_LOCK_TIME / 2);
            }

            // first execution now
            checkPrimaryHost();

            initializeController();
            onConnect && onConnect();
        },
        disconnected: (/*error*/) => {
            if (restartTimeout) {
                return;
            }
            // on reconnection this will be determined anew
            isPrimary = false;
            objectsDisconnectTimeout && clearTimeout(objectsDisconnectTimeout);
            objectsDisconnectTimeout = setTimeout(
                () => {
                    objectsDisconnectTimeout = null;
                    handleDisconnect();
                },
                (config.objects.connectTimeout || 2000) + (!compactGroupController ? 500 : 0)
            );
            // give the main controller a bit longer, so that adapter and compact processes can exit before
        },
        change: async (_id, _obj) => {
            if (!started || !_id.match(/^system\.adapter\.[a-zA-Z0-9-_]+\.[0-9]+$/)) {
                return;
            }

            const obj = _obj as ioBroker.InstanceObject | null;
            const id = _id as ioBroker.ObjectIDs.Instance;

            try {
                logger.debug(`${hostLogPrefix} object change ${id} (from: ${obj ? obj.from : null})`);
                // known adapter
                const proc = procs[id];

                if (proc) {
                    // if adapter deleted
                    if (!obj) {
                        // deleted: also remove from an instance list of compactGroup
                        if (
                            !compactGroupController &&
                            proc.config.common.compactGroup &&
                            compactProcs[proc.config.common.compactGroup]?.instances?.includes(id as any)
                        ) {
                            compactProcs[proc.config.common.compactGroup].instances.splice(
                                compactProcs[proc.config.common.compactGroup].instances.indexOf(id as any),
                                1
                            );
                        }

                        // instance removed -> remove all notifications
                        await notificationHandler.clearNotifications(null, null, id as any);
                        proc.config.common.enabled = false;
                        // @ts-expect-error check if we can handle it different
                        proc.config.common.host = null;
                        // @ts-expect-error it is only used in checkAndAddInstance, find a way without modifying the InstanceObject
                        proc.config.deleted = true;
                        delete hostAdapter[id];
                        logger.info(`${hostLogPrefix} object deleted ${id}`);
                    } else {
                        if (proc.config.common.enabled && !obj.common.enabled) {
                            logger.info(`${hostLogPrefix} "${id}" disabled`);
                        }
                        if (!proc.config.common.enabled && obj.common.enabled) {
                            logger.info(`${hostLogPrefix} "${id}" enabled`);
                            proc.downloadRetry = 0;
                        }

                        // Check if compactgroup or compact mode changed
                        if (
                            !compactGroupController &&
                            proc.config.common.compactGroup &&
                            (proc.config.common.compactGroup !== obj.common.compactGroup ||
                                proc.config.common.runAsCompactMode !== obj.common.runAsCompactMode) &&
                            compactProcs[proc.config.common.compactGroup]?.instances?.includes(id as any)
                        ) {
                            compactProcs[proc.config.common.compactGroup].instances.splice(
                                compactProcs[proc.config.common.compactGroup].instances.indexOf(id as any),
                                1
                            );
                        }
                        proc.config = obj;
                        hostAdapter[id] = hostAdapter[id] || {};
                        hostAdapter[id].config = obj;
                    }
                    if (proc.process || proc.config.common.mode === 'schedule') {
                        proc.restartExpected = true;
                        await stopInstance(id, false);
                        if (!procs[id]) {
                            return;
                        }
                        const _ipArr = tools.findIPs();

                        if (checkAndAddInstance(proc.config as any, _ipArr)) {
                            if (
                                proc.config.common.enabled &&
                                (proc.config.common.mode !== 'extension' || !proc.config.native.webInstance)
                            ) {
                                if (proc.restartTimer) {
                                    clearTimeout(proc.restartTimer);
                                }
                                const restartTimeout = (proc.config.common.stopTimeout || 500) + 2_500;
                                proc.restartTimer = setTimeout(_id => startInstance(_id), restartTimeout, id);
                            }
                        } else {
                            // moved: also remove from an instance list of compactGroup
                            if (
                                !compactGroupController &&
                                proc.config.common.compactGroup &&
                                compactProcs[proc.config.common.compactGroup]?.instances?.includes(id as any)
                            ) {
                                compactProcs[proc.config.common.compactGroup].instances.splice(
                                    compactProcs[proc.config.common.compactGroup].instances.indexOf(id as any),
                                    1
                                );
                            }
                            if (proc.restartTimer) {
                                clearTimeout(proc.restartTimer);
                                delete proc.restartTimer;
                            }

                            // instance moved -> remove all notifications, new host has to take care
                            await notificationHandler.clearNotifications(null, null, id);

                            delete procs[id];
                            delete hostAdapter[id];
                        }
                    } else if (installQueue.find(obj => obj.id === id)) {
                        // ignore object changes when still in the installation queue
                        logger.debug(
                            `${hostLogPrefix} ignore object change because the adapter is still in installation/rebuild queue`
                        );
                    } else {
                        const _ipArr = tools.findIPs();
                        if (proc.config && checkAndAddInstance(proc.config as any, _ipArr)) {
                            if (
                                proc.config.common.enabled &&
                                (proc.config.common.mode !== 'extension' || !proc.config.native.webInstance)
                            ) {
                                startInstance(id);
                            }
                        } else {
                            // moved: also remove from an instance list of compactGroup
                            if (
                                !compactGroupController &&
                                proc.config.common.compactGroup &&
                                compactProcs[proc.config.common.compactGroup]?.instances?.includes(id as any)
                            ) {
                                compactProcs[proc.config.common.compactGroup].instances.splice(
                                    compactProcs[proc.config.common.compactGroup].instances.indexOf(id as any),
                                    1
                                );
                            }
                            if (proc.restartTimer) {
                                clearTimeout(proc.restartTimer);
                                delete proc.restartTimer;
                            }

                            delete procs[id];
                            delete hostAdapter[id];
                        }
                    }
                } else if (obj?.common) {
                    const _ipArr = tools.findIPs();
                    // new adapter
                    if (!checkAndAddInstance(obj, _ipArr)) {
                        return;
                    }

                    const proc = procs[id];
                    if (
                        proc.config.common.enabled &&
                        (proc.config.common.mode !== 'extension' || !proc.config.native.webInstance)
                    ) {
                        // We should give a slight delay to allow a potentially former existing process on another host to exit
                        const restartTimeout = (proc.config.common.stopTimeout || 500) + 2_500;
                        proc.restartTimer = setTimeout(_id => startInstance(_id), restartTimeout, id);
                    }
                }
            } catch (err) {
                if (
                    !compactGroupController ||
                    (obj?.common?.runAsCompactMode && obj.common.compactGroup === compactGroup)
                ) {
                    logger.error(`${hostLogPrefix} cannot process: ${id}: ${err} / ${err.stack}`);
                }
            }
        },
        primaryHostLost: () => {
            if (!isStopping) {
                isPrimary = false;
                logger.info('The primary host is no longer active. Checking responsibilities.');
                checkPrimaryHost();
            }
        }
    });
}

function startAliveInterval(): void {
    config.system = config.system || {};
    config.system.statisticsInterval = Math.round(config.system.statisticsInterval) || 15_000;
    config.system.checkDiskInterval =
        config.system.checkDiskInterval !== 0 ? Math.round(config.system.checkDiskInterval) || 300_000 : 0;
    if (!compactGroupController) {
        // Provide info to see for each host if compact is enabled or not and be able to use in Admin or such
        states!.setState(`${hostObjectPrefix}.compactModeEnabled`, {
            ack: true,
            from: hostObjectPrefix,
            val: config.system.compact || false
        });
    }
    reportInterval = setInterval(reportStatus, config.system.statisticsInterval);

    reportStatus();
    tools.measureEventLoopLag(1_000, lag => eventLoopLags.push(lag!));
}

/**
 * Check if the current redis Locale is supported, else register notification
 */
async function checkSystemLocaleSupported(): Promise<void> {
    if (!objects) {
        throw new Error('Objects database not connected');
    }

    const isSupported = await objects.isSystemLocaleSupported();

    if (!isSupported) {
        await notificationHandler.addMessage(
            'system',
            'databaseErrors',
            'Your redis server is using an unsupported locale. This can lead to unexpected behavior of your ioBroker installation as well as data loss. ' +
                'Please configure your Redis Server according to https://forum.iobroker.net/topic/52976/wichtiger-hinweis-f%C3%BCr-redis-installationen?_=1678099836122',
            `system.host.${hostname}`
        );
    }
}

/**
 * Ensures that we take over primary host if no other is doing the job
 */
async function checkPrimaryHost(): Promise<void> {
    // we cannot interact with db now because currently reconnecting
    if (objectsDisconnectTimeout || compactGroupController) {
        return;
    }

    // let our host value live PRIMARY_HOST_LOCK_TIME seconds, while it should be renewed lock time / 2
    try {
        if (!isPrimary) {
            isPrimary = !!(await objects!.setPrimaryHost(PRIMARY_HOST_LOCK_TIME));
        } else {
            const lockExtended = !!(await objects!.extendPrimaryHostLock(PRIMARY_HOST_LOCK_TIME));
            if (!lockExtended) {
                // if we are host, a lock extension should always work, fallback to acquire lock
                isPrimary = !!(await objects!.setPrimaryHost(PRIMARY_HOST_LOCK_TIME));
            }
        }
    } catch (e) {
        logger.error(`${hostLogPrefix} Could not execute primary host determination: ${e.message}`);
    }
}

function reportStatus(): void {
    if (!states) {
        return;
    }
    const id = hostObjectPrefix;
    outputCount += 10;
    states.setState(`${id}.alive`, {
        val: true,
        ack: true,
        expire: Math.floor(config.system.statisticsInterval / 1_000) + 10,
        from: id
    });

    // provide infos about current process

    // pidUsage([pid,pid,...], function (err, stats) {
    // => {
    //   cpu: 10.0,            // percentage (from 0 to 100*vcore)
    //   memory: 357306368,    // bytes
    //   ppid: 312,            // PPID
    //   pid: 727,             // PID
    //   ctime: 867000,        // ms user + system time
    //   elapsed: 6650000,     // ms since the start of the process
    //   timestamp: 864000000  // ms since epoch
    // }
    try {
        pidUsage(process.pid, (err, stats) => {
            // controller.s might be stopped, but this is still running
            if (!err && states && states.setState && stats) {
                states.setState(`${id}.cpu`, {
                    ack: true,
                    from: id,
                    val: Math.round(100 * stats.cpu) / 100
                });
                states.setState(`${id}.cputime`, { ack: true, from: id, val: stats.ctime / 1_000 });
                outputCount += 2;
            }
        });
    } catch (e) {
        logger.error(`${hostLogPrefix} Cannot read pidUsage data : ${e.message}`);
    }

    try {
        const mem = process.memoryUsage();
        states.setState(`${id}.memRss`, {
            val: Math.round(mem.rss / 10485.76 /* 1MB / 100 */) / 100,
            ack: true,
            from: id
        });
        states.setState(`${id}.memHeapTotal`, {
            val: Math.round(mem.heapTotal / 10485.76 /* 1MB / 100 */) / 100,
            ack: true,
            from: id
        });
        states.setState(`${id}.memHeapUsed`, {
            val: Math.round(mem.heapUsed / 10485.76 /* 1MB / 100 */) / 100,
            ack: true,
            from: id
        });
    } catch (e) {
        logger.error(`${hostLogPrefix} Cannot read memoryUsage data: ${e.message}`);
    }

    // provide machine infos
    states.setState(`${id}.load`, { val: Math.round(os.loadavg()[0] * 100) / 100, ack: true, from: id });
    states.setState(`${id}.uptime`, { val: Math.round(process.uptime()), ack: true, from: id });
    states.setState(`${id}.mem`, { val: Math.round(100 - (os.freemem() / os.totalmem()) * 100), ack: true, from: id });
    states.setState(`${id}.freemem`, { val: Math.round(os.freemem() / 1_048_576 /* 1MB */), ack: true, from: id });

    if (fs.existsSync('/proc/meminfo')) {
        try {
            const text = fs.readFileSync('/proc/meminfo', 'utf8');
            const m = text && text.match(/MemAvailable:\s*(\d+)/);
            if (m && m[1]) {
                states.setState(`${id}.memAvailable`, {
                    val: Math.round(parseInt(m[1], 10) * 0.001024),
                    ack: true,
                    from: id
                });
                outputCount++;
            }
        } catch (e) {
            logger.error(`${hostLogPrefix} Cannot read /proc/meminfo: ${e.message}`);
        }
    }

    if (config.system.checkDiskInterval && Date.now() - lastDiskSizeCheck >= config.system.checkDiskInterval) {
        lastDiskSizeCheck = Date.now();
        tools.getDiskInfo(os.platform(), (err, info) => {
            if (err) {
                logger.error(`${hostLogPrefix} Cannot read disk size: ${err.message}`);
            }
            try {
                if (info) {
                    states!.setState(`${id}.diskSize`, {
                        val: Math.round((info['Disk size'] || 0) / (1024 * 1024)),
                        ack: true,
                        from: id
                    });
                    states!.setState(`${id}.diskFree`, {
                        val: Math.round((info['Disk free'] || 0) / (1024 * 1024)),
                        ack: true,
                        from: id
                    });
                    outputCount += 2;
                }
            } catch (e) {
                logger.error(`${hostLogPrefix} Cannot read disk information: ${e.message}`);
            }
        });
    }

    // some statistics
    states.setState(`${id}.inputCount`, { val: inputCount, ack: true, from: id });
    states.setState(`${id}.outputCount`, { val: outputCount, ack: true, from: id });

    if (eventLoopLags.length) {
        const eventLoopLag = Math.ceil(eventLoopLags.reduce((a, b) => a + b) / eventLoopLags.length);
        states.setState(`${id}.eventLoopLag`, { val: eventLoopLag, ack: true, from: id }); // average of measured values
        eventLoopLags = [];
    }

    states.setState(`${id}.compactgroupProcesses`, { val: Object.keys(compactProcs).length, ack: true, from: id });
    let realProcesses = 0;
    let compactProcesses = 0;
    Object.values(procs).forEach(proc => {
        if (proc.process) {
            if (proc.startedInCompactMode) {
                compactProcesses++;
            } else {
                realProcesses++;
            }
        }
    });
    states.setState(`${id}.instancesAsProcess`, { val: realProcesses, ack: true, from: id });
    states.setState(`${id}.instancesAsCompact`, { val: compactProcesses, ack: true, from: id });

    inputCount = 0;
    outputCount = 0;
    if (!isStopping && compactGroupController && started && compactProcesses === 0 && realProcesses === 0) {
        logger.info(`${hostLogPrefix} Compact group controller ${compactGroup} does not own any processes, stop`);
        stop(false);
    }
}

/**
 *
 * @param objs
 * @param oldHostname
 * @param newHostname
 */
async function changeHost(
    objs: ioBroker.GetObjectViewItem<ioBroker.InstanceObject>[],
    oldHostname: string,
    newHostname: string
): Promise<void> {
    for (const row of objs) {
        if (row?.value?.common.host === oldHostname) {
            const obj = row.value;
            obj.common.host = newHostname;
            logger.info(
                `${hostLogPrefix} Reassign instance ${obj._id.substring(
                    SYSTEM_ADAPTER_PREFIX.length
                )} from ${oldHostname} to ${newHostname}`
            );
            obj.from = `system.host.${tools.getHostName()}`;
            obj.ts = Date.now();

            try {
                await objects!.setObject(obj._id, obj);
            } catch (e) {
                logger.error(`Error changing host of ${obj._id}: ${e.message}`);
            }
        }
    }
}

/**
 * Clean a single auto subscribe
 *
 * @param instance instance id without `system.adapter.` prefix
 * @param autoInstance instance id
 * @param callback
 */
function cleanAutoSubscribe(instance: string, autoInstance: ioBroker.ObjectIDs.Instance, callback: () => void): void {
    inputCount++;
    states!.getState(`${autoInstance}.subscribes`, async (err, state) => {
        if (!state || !state.val) {
            return setImmediate(() => callback());
        }
        let subs;
        try {
            subs = JSON.parse(state.val as string);
        } catch {
            logger.error(`${hostLogPrefix} Cannot parse subscribes: ${state.val}`);
            return setImmediate(() => callback());
        }
        let modified = false;
        // look for all subscribes from this instance
        for (const pattern of Object.keys(subs)) {
            for (const id of Object.keys(subs[pattern])) {
                if (id === instance) {
                    modified = true;
                    delete subs[pattern][id];
                }
            }

            // check if the array is now empty
            if (!Object.keys(subs[pattern]).length) {
                modified = true;
                delete subs[pattern];
            }
        }

        if (modified) {
            outputCount++;
            await states!.setState(`${autoInstance}.subscribes`, subs);
        }

        setImmediate(() => callback());
    });
}

/**
 *
 * @param instanceID
 * @param callback
 */
function cleanAutoSubscribes(instanceID: ioBroker.ObjectIDs.Instance, callback: () => void): void {
    const instance = instanceID.substring(15); // get name.0

    // read all instances
    objects!.getObjectView(
        'system',
        'instance',
        { startkey: SYSTEM_ADAPTER_PREFIX, endkey: `${SYSTEM_ADAPTER_PREFIX}\u9999` },
        (err, res) => {
            let count = 0;
            if (res) {
                for (const row of res.rows) {
                    // remove this instance from autoSubscribe
                    if (row.value?.common.subscribable) {
                        count++;
                        // @ts-expect-error https://github.com/ioBroker/ioBroker.js-controller/issues/2089
                        cleanAutoSubscribe(instance, row.id, () => !--count && callback && callback());
                    }
                }
            }
            !count && callback && callback();
        }
    );
}

/**
 *
 * @param objs
 */
async function delObjects(objs: ioBroker.GetObjectViewItem<ioBroker.AnyObject>[]): Promise<void> {
    for (const row of objs) {
        if (row?.id) {
            logger.info(`${hostLogPrefix} Delete state "${row.id}"`);
            try {
                if (row.value && row.value.type === 'state') {
                    await states!.delState(row.id);
                    await objects!.delObject(row.id);
                } else {
                    await objects!.delObject(row.id);
                }
            } catch {
                // ignore
            }
        }
    }
}

/**
 * try to check host in objects
 * <p>
 * This function tries to find all hosts in the objects and if
 * only one host found and it is not actual host, change the
 * host name to new one.
 * <p>
 *
 */
async function checkHost(): Promise<void> {
    const objectData = objects!.getStatus();
    // only file master host controller needs to check/fix the host assignments from the instances
    // for redis it is currently not possible to detect a single host system with a changed hostname for sure!
    if (compactGroupController || !objectData.server) {
        return;
    }

    let hostDoc;

    try {
        hostDoc = await objects!.getObjectViewAsync('system', 'host', {
            startkey: 'system.host.',
            endkey: 'system.host.\u9999'
        });
    } catch {
        // ignore
    }

    if (hostDoc?.rows.length === 1 && hostDoc?.rows[0].value.common.name !== hostname) {
        const oldHostname = hostDoc.rows[0].value.common.name;
        const oldId = hostDoc.rows[0].value._id;

        let instanceDoc;

        try {
            // find out all instances and rewrite it to actual hostname
            instanceDoc = await objects!.getObjectViewAsync('system', 'instance', {
                startkey: SYSTEM_ADAPTER_PREFIX,
                endkey: `${SYSTEM_ADAPTER_PREFIX}\u9999`
            });
        } catch (e) {
            if (e.message.startsWith('Cannot find ')) {
                return;
            }
        }

        if (!instanceDoc?.rows || instanceDoc.rows.length === 0) {
            logger.info(`${hostLogPrefix} no instances found`);
            // no instances found
            return;
        } else {
            // reassign all instances
            await changeHost(instanceDoc.rows, oldHostname, hostname);
            logger.info(`${hostLogPrefix} Delete host ${oldId}`);

            try {
                // delete host object
                await objects!.delObjectAsync(oldId);
            } catch {
                // ignore
            }

            try {
                // delete all hosts states
                const newHostDoc = await objects!.getObjectViewAsync('system', 'state', {
                    startkey: `system.host.${oldHostname}.`,
                    endkey: `system.host.${oldHostname}.\u9999`,
                    include_docs: true
                });

                await delObjects(newHostDoc.rows);
                return;
            } catch {
                // ignore
            }
        }
    }
}

/**
 * Collects the dialog information, e.g., used by Admin "System Settings"
 *
 * @param type - type of required information
 */
async function collectDiagInfo(type: DiagInfoType): Promise<void | Record<string, any> | null> {
    if (type !== 'extended' && type !== 'normal' && type !== 'no-city') {
        return null;
    } else {
        let systemConfig;
        let err;

        try {
            systemConfig = await objects!.getObjectAsync('system.config');
        } catch (e) {
            err = e;
        }

        if (err || !systemConfig?.common) {
            logger.warn(
                `System config object is corrupt, please run "${tools.appNameLowerCase} setup first". Error: ${err.message}`
            );
            systemConfig = systemConfig || { common: {} };
            systemConfig.common = systemConfig.common || {};
        }

        let obj;
        try {
            obj = await objects!.getObjectAsync('system.meta.uuid');
        } catch {
            // ignore obj is undefined
        }

        // create uuid
        if (!obj) {
            obj = { native: { uuid: 'not found' } };
        }

        let doc;
        err = null;

        try {
            doc = await objects!.getObjectViewAsync('system', 'host', {
                startkey: 'system.host.',
                endkey: 'system.host.\u9999'
            });
        } catch (e) {
            err = e;
        }

        const { noCompactInstances, noInstances } = await _getNumberOfInstances();

        // we need to show city and country at the beginning, so include it now and delete it later if not allowed.
        const diag: Record<string, any> = {
            uuid: obj.native.uuid,
            language: systemConfig.common.language,
            country: '',
            city: '',
            hosts: [],
            node: process.version,
            arch: os.arch(),
            docker: tools.isDocker(),
            adapters: {},
            statesType: config.states.type, // redis or file
            objectsType: config.objects.type, // redis or file
            noInstances,
            compactMode: config.system.compact,
            noCompactInstances
        };

        if (type === 'extended' || type === 'no-city') {
            const cpus = os.cpus();
            diag.country = 'country' in systemConfig.common ? systemConfig.common.country : 'unknown';
            diag.model = cpus && cpus[0] && cpus[0].model ? cpus[0].model : 'unknown';
            diag.cpus = cpus ? cpus.length : 1;
            diag.mem = os.totalmem();
            diag.ostype = os.type();
            delete diag.city;
        }
        if (type === 'extended') {
            diag.city = 'city' in systemConfig.common ? systemConfig.common.city : 'unknown';
        } else if (type === 'normal') {
            delete diag.city;
            delete diag.country;
        }

        if (!err && doc?.rows.length) {
            doc.rows.sort((a, b) => {
                try {
                    return semver.lt(
                        a?.value?.common?.installedVersion ?? '0.0.0',
                        b?.value?.common?.installedVersion ?? '0.0.0'
                    )
                        ? 1
                        : 0;
                } catch {
                    logger.error(
                        `${hostLogPrefix} Invalid versions: ${a?.value?.common?.installedVersion ?? '0.0.0'}[${
                            a?.value?.common?.name ?? 'unknown'
                        }] or ${b?.value?.common?.installedVersion ?? '0.0.0'}[${b?.value?.common?.name ?? 'unknown'}]`
                    );
                    return 0;
                }
            });

            // Read installed versions of all hosts
            for (const row of doc.rows) {
                diag.hosts.push({
                    version: row.value!.common.installedVersion,
                    platform: row.value!.common.platform,
                    type: row.value!.native.os.platform
                });
            }
        }

        doc = null;
        err = null;

        try {
            doc = await objects!.getObjectViewAsync('system', 'adapter', {
                startkey: SYSTEM_ADAPTER_PREFIX,
                endkey: `${SYSTEM_ADAPTER_PREFIX}\u9999`
            });
        } catch (e) {
            err = e;
        }

        const foundVisAdapters = new Set<(typeof VIS_ADAPTERS)[number]>();

        if (!err && doc?.rows.length) {
            // Read installed versions of all adapters
            for (const row of doc.rows) {
                diag.adapters[row.value!.common.name] = {
                    version: row.value!.common.version,
                    platform: row.value!.common.platform
                };

                if (VIS_ADAPTERS.includes(row.value.common.name as (typeof VIS_ADAPTERS)[number])) {
                    foundVisAdapters.add(row.value.common.name as (typeof VIS_ADAPTERS)[number]);
                }
            }
        }
        // read the number of vis data points
        for (const visAdapter of foundVisAdapters) {
            const { calcProjects } = await import('./lib/vis/states.js');

            try {
                const points = await calcProjects({ objects: objects!, instance: 0, visAdapter });
                let total = null;
                const tasks = [];

                if (points?.length) {
                    for (const point of points) {
                        if (point.id === `${visAdapter}.0.datapoints.total`) {
                            total = point.val;
                        }

                        tasks.push({
                            _id: point.id,
                            type: 'state',
                            native: {},
                            common: {
                                name: 'Datapoints count',
                                role: 'state',
                                type: 'number',
                                read: true,
                                write: false
                            },
                            state: {
                                val: point.val,
                                ack: true
                            }
                        });
                    }
                }

                if (total !== null) {
                    diag[visAdapter] = total;
                }

                await extendObjects(tasks);
            } catch (e) {
                logger.error(`${hostLogPrefix} cannot call visUtils: ${e.message}`);
            }
        }

        return diag;
    }
}

// check if some IPv4 address found. If not try in 30 seconds one more time (max 10 times)
/**
 *
 * @param ipList
 */
function setIPs(ipList?: string[]): void {
    if (isStopping) {
        return;
    }
    const _ipList = ipList || tools.findIPs();

    // check if IPs detected (because of DHCP delay)
    let found = false;
    for (const entry of _ipList) {
        if (entry === '127.0.0.1' || entry === '::1/128') {
            continue;
        }
        found = true;
        break;
    }
    // IPv4 address still not found, try again in 30 seconds
    if (!found && detectIpsCount < 10) {
        detectIpsCount++;
        setTimeout(() => setIPs(), 30_000);
    } else if (found) {
        // IPv4 found => write to object
        objects!.getObject(`system.host.${hostname}`, (err, oldObj) => {
            const networkInterfaces = os.networkInterfaces();

            if (
                !err &&
                oldObj &&
                oldObj.common &&
                oldObj.native &&
                oldObj.native.hardware &&
                (!isDeepStrictEqual(oldObj.native.hardware.networkInterfaces, networkInterfaces) ||
                    !isDeepStrictEqual(oldObj.common.address, _ipList))
            ) {
                oldObj.common.address = _ipList;
                oldObj.native.hardware.networkInterfaces = networkInterfaces;
                oldObj.from = hostObjectPrefix;
                oldObj.ts = Date.now();
                objects!.setObject(
                    oldObj._id,
                    oldObj,
                    err => err && logger.error(`${hostLogPrefix} Cannot write host object: ${err.message}`)
                );
            }

            // update IP list periodically
            startUpdateIPs();
        });
    } else {
        logger.info(`${hostLogPrefix} No IPv4 address found after 5 minutes.`);
    }
}

/**
 * Extends objects, optionally you can provide a state at each task (does not throw)
 *
 * @param tasks
 */
async function extendObjects(tasks: Record<string, any>[]): Promise<void> {
    for (const task of tasks) {
        const state = task.state;
        if (state !== undefined) {
            delete task.state;
        }

        try {
            await objects!.extendObjectAsync(task._id, task);
            // if extend throws we don't want to set corresponding state
            if (state) {
                await states!.setState(task._id, state);
            }
        } catch {
            // ignore
        }
    }
}

/**
 * Create the host meta data like host objects and states
 */
async function setMeta(): Promise<void> {
    const id = hostObjectPrefix;

    const oldObj = await objects!.getObject(id);
    let newObj: ioBroker.HostObject | ioBroker.FolderObject;
    if (compactGroupController) {
        newObj = {
            _id: id,
            type: 'folder',
            common: {
                name: hostname + compactGroupObjectPrefix + compactGroup,
                cmd: `${process.argv[0]} ${`${process.execArgv.join(' ')} `.replace(
                    /--inspect-brk=\d+ /,
                    ''
                )}${process.argv.slice(1).join(' ')}`,
                hostname: hostname,
                address: tools.findIPs()
            },
            native: {}
        };
    } else {
        newObj = getHostObject(oldObj);
    }

    if (oldObj) {
        // @ts-expect-error todo: can be removed?
        delete oldObj.cmd;
        delete oldObj.from;
        delete oldObj.ts;
        delete oldObj.acl;
    }

    if (!oldObj || !isDeepStrictEqual(newObj, oldObj)) {
        newObj.from = hostObjectPrefix;
        newObj.ts = Date.now();
        try {
            // @ts-expect-error TODO: for compact controller we are setting a folder object to a system.host.XY id
            await objects!.setObject(id, newObj);
            setIPs(newObj.common.address);
        } catch (e) {
            logger.error(`${hostLogPrefix} Cannot write host object: ${e.message}`);
        }
    } else {
        setIPs(newObj.common.address);
    }

    config.system.checkDiskInterval =
        config.system.checkDiskInterval !== 0 ? Math.round(config.system.checkDiskInterval) || 300_000 : 0;

    const tasks = getHostObjects({
        id,
        hostname,
        config,
        isCompactGroupController: compactGroupController
    });

    // delete obsolete states and create new ones
    objects!.getObjectView(
        'system',
        'state',
        { startkey: `${hostObjectPrefix}.`, endkey: `${hostObjectPrefix}.\u9999`, include_docs: true },
        async (err, doc) => {
            if (err) {
                logger &&
                    logger.error(
                        `${hostLogPrefix} Could not collect ${hostObjectPrefix} states to check for obsolete states: ${err.message}`
                    );
            } else if (doc?.rows) {
                // identify existing states for deletion, because they are not in the new tasks-list
                let thishostStates = doc.rows;
                if (!compactGroupController) {
                    thishostStates = doc.rows.filter(
                        out1 => !out1.id.includes(hostObjectPrefix + compactGroupObjectPrefix)
                    );
                }
                const pluginStatesIndex = `${hostObjectPrefix}.plugins.`.length;
                const notificationStatesIndex = `${hostObjectPrefix}.notifications.`.length;
                const toDelete = thishostStates.filter(out1 => {
                    const found = tasks.find(out2 => out1.id === out2._id);
                    if (found === undefined) {
                        if (out1.id.startsWith(`${hostObjectPrefix}.plugins.`)) {
                            let nameEndIndex: number | undefined = out1.id.indexOf('.', pluginStatesIndex + 1);
                            if (nameEndIndex === -1) {
                                nameEndIndex = undefined;
                            }
                            return !pluginHandler.pluginExists(out1.id.substring(pluginStatesIndex, nameEndIndex));
                        } else if (out1.id.startsWith(`${hostObjectPrefix}.notifications.`)) {
                            // notification states are allowed to exist if their scope still exists
                            return !notificationHandler.scopeExists(out1.id.substring(notificationStatesIndex));
                        }
                    }

                    return found === undefined;
                });

                if (toDelete && toDelete.length > 0) {
                    await delObjects(toDelete);
                    logger && logger.info(`${hostLogPrefix} Some obsolete host states deleted.`);
                }
            }
            await extendObjects(tasks);
            // create UUID if not exist
            if (!compactGroupController) {
                const uuid = await tools.createUuid(objects);
                uuid && logger && logger.info(`${hostLogPrefix} Created UUID: ${uuid}`);

                if (fs.existsSync(VENDOR_BOOTSTRAP_FILE)) {
                    logger &&
                        logger.info(`${hostLogPrefix} Detected vendor file: ${fs.existsSync(VENDOR_BOOTSTRAP_FILE)}`);
                    try {
                        const startScript = fs.readJSONSync(VENDOR_BOOTSTRAP_FILE);

                        if (startScript.password) {
                            const { Vendor } = await import('@iobroker/js-controller-cli');
                            const vendor = new Vendor({ objects: objects! });

                            logger && logger.info(`${hostLogPrefix} Apply vendor file: ${VENDOR_FILE}`);
                            try {
                                await vendor.checkVendor(VENDOR_FILE, startScript.password, logger);
                                logger && logger.info(`${hostLogPrefix} Vendor information synchronised.`);
                                try {
                                    if (fs.existsSync(VENDOR_BOOTSTRAP_FILE)) {
                                        fs.unlinkSync(VENDOR_BOOTSTRAP_FILE);
                                    }
                                } catch (e) {
                                    logger &&
                                        logger.error(
                                            `${hostLogPrefix} Cannot delete file ${VENDOR_BOOTSTRAP_FILE}: ${e.message}`
                                        );
                                }
                            } catch (e) {
                                logger &&
                                    logger.error(`${hostLogPrefix} Cannot update vendor information: ${e.message}`);
                                try {
                                    fs.existsSync(VENDOR_BOOTSTRAP_FILE) && fs.unlinkSync(VENDOR_BOOTSTRAP_FILE);
                                } catch (e) {
                                    logger &&
                                        logger.error(
                                            `${hostLogPrefix} Cannot delete file ${VENDOR_BOOTSTRAP_FILE}: ${e.message}`
                                        );
                                }
                            }
                        }
                    } catch (e) {
                        logger && logger.error(`${hostLogPrefix} Cannot parse ${VENDOR_BOOTSTRAP_FILE}: ${e.message}`);
                        try {
                            fs.existsSync(VENDOR_BOOTSTRAP_FILE) && fs.unlinkSync(VENDOR_BOOTSTRAP_FILE);
                        } catch (e) {
                            logger &&
                                logger.error(
                                    `${hostLogPrefix} Cannot delete file ${VENDOR_BOOTSTRAP_FILE}: ${e.message}`
                                );
                        }
                    }
                }
            }
        }
    );
}

// Subscribe on message queue
function initMessageQueue(): void {
    states!.subscribeMessage(hostObjectPrefix);
}

/**
 * Send a message to other adapter instance
 *
 * @param objName - adapter name (hm-rpc) or id like system.host.rpi/system.adapter,hm-rpc
 * @param command
 * @param message
 * @param callback
 */
async function sendTo(
    objName: string,
    command: string,
    message: ioBroker.MessagePayload,
    callback?: ioBroker.ErrorCallback | ioBroker.MessageCallbackInfo
): Promise<void> {
    if (message === undefined) {
        message = command;
        command = 'send';
    }

    const obj: ioBroker.SendableMessage = { command, message, from: hostObjectPrefix };

    if (!objName.startsWith(SYSTEM_ADAPTER_PREFIX) && !objName.startsWith('system.host.')) {
        objName = `${SYSTEM_ADAPTER_PREFIX}${objName}`;
    }

    if (callback) {
        if (typeof callback === 'function') {
            obj.callback = {
                message: message,
                id: callbackId++,
                ack: false,
                time: Date.now()
            };
            if (callbackId > 0xffffffff) {
                callbackId = 1;
            }

            callbacks[`_${obj.callback.id}`] = { cb: callback, time: Date.now() };
        } else {
            obj.callback = callback;
            obj.callback.ack = true;
        }
    }
    try {
        await states!.pushMessage(objName, obj);
    } catch (e) {
        // do not stringify the object, we had the issue with the invalid string length on serialization
        logger.error(
            `${hostLogPrefix} [sendTo] Could not push message "${inspect(obj)}" to "${objName}": ${e.message}`
        );
        if (obj.callback && obj.callback.id) {
            if (typeof callback === 'function') {
                callback(e);
            }
            delete callbacks[`_${obj.callback.id}`];
        }
    }
}

/**
 *
 * @param hostId
 */
async function getVersionFromHost(hostId: ioBroker.ObjectIDs.Host): Promise<Record<string, any> | null | undefined> {
    const state = await states!.getState(`${hostId}.alive`);
    if (state?.val) {
        return new Promise(resolve => {
            let timeout: NodeJS.Timeout | null = setTimeout(() => {
                timeout = null;
                logger.warn(`${hostLogPrefix} too delayed answer for ${hostId}`);
                resolve(null);
            }, 5_000);

            sendTo(hostId, 'getVersion', null, ioPack => {
                if (timeout) {
                    clearTimeout(timeout);
                    timeout = null;
                    resolve(ioPack);
                }
            });
        });
    } else {
        logger.warn(`${hostLogPrefix} "${hostId}" is offline`);
        return null;
    }
}

async function startAdapterUpload(): Promise<void> {
    if (!uploadTasks.length) {
        return;
    }

    if (!upload) {
        upload = new Upload({
            states: states!,
            objects: objects!
        });
    }

    const msg = uploadTasks[0].msg;

    const logger = msg.from
        ? {
              log: (text: string) =>
                  // @ts-expect-error formally text is not allowed in Message, why not wrapped in message payload property?
                  states!.pushMessage(msg.from, { command: 'log', text, from: `system.host.${hostname}` }),
              warn: (text: string) =>
                  // @ts-expect-error formally text is not allowed in Message, why not wrapped in message payload property?
                  states!.pushMessage(msg.from, { command: 'warn', text, from: `system.host.${hostname}` }),
              error: (text: string) =>
                  // @ts-expect-error formally text is not allowed in Message, why not wrapped in message payload property?
                  states!.pushMessage(msg.from, { command: 'error', text, from: `system.host.${hostname}` })
          }
        : undefined;

    // @ts-expect-error yes the logger is missing some levels
    await upload.uploadAdapter(uploadTasks[0].adapter, true, true, '', logger);
    // @ts-expect-error the logger is missing some levels
    await upload.upgradeAdapterObjects(uploadTasks[0].adapter, undefined, logger);
    // @ts-expect-error yes the logger is missing some levels
    await upload.uploadAdapter(uploadTasks[0].adapter, false, true, '', logger);
    // send response to requester
    msg.callback && msg.from && sendTo(msg.from, msg.command, { result: 'done' }, msg.callback);

    uploadTasks.shift();

    setImmediate(startAdapterUpload);
}

/**
 * Process message to controller, like execute some script
 *
 * @param msg
 */
async function processMessage(msg: ioBroker.SendableMessage): Promise<null | void> {
    // important: Do not forget to update the list of protected commands in iobroker.admin/lib/socket.js for "socket.on('sendToHost'"
    // and iobroker.socketio/lib/socket.js

    if (isStopping) {
        logger.debug(`${hostLogPrefix} Ignoring incoming Host message because controller is stopping ${msg.command}`);
        return;
    }

    logger.debug(`${hostLogPrefix} Incoming Host message ${msg.command}`);
    switch (msg.command) {
        case 'shell':
            if (config.system?.allowShellCommands) {
                logger.info(`${hostLogPrefix} ${tools.appName} execute shell command: ${msg.message}`);
                exec(msg.message, { windowsHide: true }, (err, stdout, stderr) => {
                    if (err) {
                        return logger.error(`${hostLogPrefix} error: ${err.message}`);
                    }

                    logger.info(`${hostLogPrefix} stdout: ${stdout}`);
                    logger.error(`${hostLogPrefix} stderr: ${stderr}`);
                });
            } else {
                logger.warn(
                    `${hostLogPrefix} ${tools.appName} cannot execute shell command "${
                        msg.message
                    }" because not enabled in ${tools.appName.toLowerCase()}.json file`
                );
            }

            break;

        case 'cmdExec': {
            const mainFile = path.join(thisDir, '..', `${tools.appName.toLowerCase()}.js`);
            const args = [...getDefaultNodeArgs(mainFile), mainFile];
            if (!msg.message.data || typeof msg.message.data !== 'string') {
                logger.warn(
                    `${hostLogPrefix} ${
                        tools.appName
                    } Invalid cmdExec object. Expected key "data" with the command as string. Got as "data": ${JSON.stringify(
                        msg.message.data
                    )}`
                );
            } else {
                const extraArgs = msg.message.data.split(' ');
                args.push(...extraArgs);
                logger.info(`${hostLogPrefix} ${tools.appName.toLowerCase()} ${extraArgs.join(' ')}`);

                try {
                    const child = spawn(process.execPath, args, { windowsHide: true });
                    if (child.stdout) {
                        child.stdout.on('data', data => {
                            data = data.toString().replace(/\n/g, '');
                            logger.info(`${hostLogPrefix} ${tools.appName} ${data}`);
                            msg.from && sendTo(msg.from, 'cmdStdout', { id: msg.message.id, data: data });
                        });
                    }

                    if (child.stderr) {
                        child.stderr.on('data', data => {
                            data = data.toString().replace(/\n/g, '');
                            logger.error(`${hostLogPrefix} ${tools.appName} ${data}`);
                            msg.from && sendTo(msg.from, 'cmdStderr', { id: msg.message.id, data: data });
                        });
                    }

                    child.on('exit', exitCode => {
                        logger.info(`${hostLogPrefix} ${tools.appName} exit ${exitCode}`);
                        if (msg.from) {
                            sendTo(msg.from, 'cmdExit', { id: msg.message.id, data: exitCode });
                            // Sometimes finished command is lost, recent it
                            setTimeout(
                                () => sendTo(msg.from, 'cmdExit', { id: msg.message.id, data: exitCode }),
                                1_000
                            );
                        }
                    });
                } catch (e) {
                    logger.error(`${hostLogPrefix} ${tools.appName} ${e.message}`);
                    msg.from && sendTo(msg.from, 'cmdStderr', { id: msg.message.id, data: e.message });
                }
            }

            break;
        }

        case 'getRepository':
            if (msg.callback && msg.from) {
                requestedRepoUpdates.push({ from: msg.from, callback: msg.callback });
                if (requestedRepoUpdates.length > 1) {
                    // someone has requested repo previous to us
                    logger.debug(
                        `${hostLogPrefix} Repository update already running, registered instance "${msg.from}"`
                    );
                    return;
                }

                let systemConfig: ioBroker.SystemConfigObject | null | undefined;
                try {
                    systemConfig = await objects!.getObject('system.config');
                } catch {
                    // ignore
                }

                // Collect statistics (only if license has been confirmed - user agreed)
                if (
                    systemConfig?.common &&
                    systemConfig.common.diag &&
                    systemConfig.common.licenseConfirmed &&
                    (!lastDiagSend || Date.now() - lastDiagSend > 30_000) // prevent sending of diagnostics by multiple admin instances
                ) {
                    lastDiagSend = Date.now();
                    try {
                        const obj = await collectDiagInfo(systemConfig.common.diag);
                        // if the user selected 'none', we will have null here and do not want to send it
                        if (obj) {
                            // Ignore the response here and do not wait for a result to decrease the repo fetching as it used in admin GUI
                            tools.sendDiagInfo(obj);
                        }
                    } catch (e) {
                        logger.error(`${hostLogPrefix} cannot collect diagnostics: ${e.message}`);
                    }
                }

                const globalRepo = {};

                const systemRepos = await objects!.getObjectAsync('system.repositories');
                let changed = false;

                // Check if repositories exist
                if (systemRepos?.native?.repositories) {
                    let updateRepo = false;
                    if (tools.isObject(msg.message)) {
                        updateRepo = msg.message.update;
                        msg.message = msg.message.repo;
                    }

                    // @ts-expect-error todo it can be undefined handle the case
                    let active = msg.message || systemConfig.common.activeRepo;

                    if (!Array.isArray(active)) {
                        active = [active];
                    }

                    for (const repoUrl of active) {
                        const repo = systemRepos.native.repositories[repoUrl];
                        if (repo) {
                            if (typeof repo === 'string') {
                                systemRepos.native.repositories[repoUrl] = {
                                    link: repo,
                                    json: null
                                };
                                changed = true;
                            }

                            const currentRepo = systemRepos.native.repositories[repoUrl];

                            // If repo is not yet loaded
                            if (!currentRepo.json || updateRepo) {
                                logger.info(
                                    `${hostLogPrefix} Updating repository "${repoUrl}" under "${currentRepo.link}"`
                                );
                                try {
                                    let result: ioBroker.RepositoryInformation | RepositoryFile;
                                    // prevent the request of repos by multiple admin adapters at start
                                    if (
                                        currentRepo.json &&
                                        currentRepo.time &&
                                        currentRepo.hash &&
                                        Date.now() - new Date(currentRepo.time).getTime() < 30_000
                                    ) {
                                        result = currentRepo;
                                    } else {
                                        result = await tools.getRepositoryFileAsync(
                                            currentRepo.link,
                                            currentRepo.hash,
                                            updateRepo,
                                            currentRepo.json
                                        );

                                        changed = result.json && result.changed;
                                    }

                                    // If repo was really changed
                                    if (changed) {
                                        currentRepo.json = result.json;
                                        currentRepo.hash = result.hash || '';
                                        currentRepo.time = new Date().toISOString();
                                    }

                                    // Make sure, that time is stored too to prevent the frequent access to repo server
                                    if (!currentRepo.time) {
                                        currentRepo.time = new Date().toISOString();
                                        changed = true;
                                    }
                                } catch (e) {
                                    logger.error(
                                        `${hostLogPrefix} Error by updating repository "${repoUrl}" under "${systemRepos.native.repositories[repoUrl].link}": ${e.message}`
                                    );
                                }
                            }

                            if (currentRepo.json) {
                                Object.assign(globalRepo, currentRepo.json);
                            }
                        } else {
                            logger.warn(`${hostLogPrefix} Requested repository "${repoUrl}" does not exist in config.`);
                        }
                    }

                    if (changed) {
                        try {
                            await objects!.setObjectAsync('system.repositories', systemRepos);
                        } catch (e) {
                            logger.warn(`${hostLogPrefix} Repository object could not be updated: ${e.message}`);
                        }
                    }
                }

                for (const requester of requestedRepoUpdates) {
                    sendTo(requester.from, msg.command, globalRepo, requester.callback);
                }

                requestedRepoUpdates = [];

                try {
                    await listUpdatableOsPackages();
                } catch (e) {
                    logger.warn(`${hostLogPrefix} Could not check for new OS updates: ${e.message}`);
                }

                if (changed) {
                    await autoUpgradeAdapters();
                }
            } else {
                logger.error(
                    `${hostLogPrefix} Invalid request ${
                        msg.command
                    }. "callback"(${!!msg.callback}) or "from"(${!!msg.from}) is null`
                );
            }
            break;

        case 'getInstalled':
            if (msg.callback && msg.from) {
                // Get a list of all hosts
                objects!.getObjectView(
                    'system',
                    'host',
                    {
                        startkey: 'system.host.',
                        endkey: 'system.host.\u9999'
                    },
                    async (err, doc) => {
                        const result: Record<string, any> = tools.getInstalledInfo(version);
                        result.hosts = {};
                        if (doc?.rows.length) {
                            // Read installed versions of all hosts
                            for (const row of doc.rows) {
                                // If desired a local version, do not ask it, just answer
                                if (row.id === hostObjectPrefix) {
                                    const ioPackCommon = deepClone(ioPackage.common);

                                    ioPackCommon.host = hostname;
                                    ioPackCommon.runningVersion = version;
                                    result.hosts[hostname] = ioPackCommon;
                                } else {
                                    // @ts-expect-error https://github.com/ioBroker/ioBroker.js-controller/issues/2089
                                    const ioPack = await getVersionFromHost(row.id);
                                    if (ioPack) {
                                        result.hosts[ioPack.host] = ioPack;
                                        result.hosts[ioPack.host].controller = true;
                                    }
                                }
                            }
                        }

                        sendTo(msg.from, msg.command, result, msg.callback);
                    }
                );
            } else {
                logger.error(`${hostLogPrefix} Invalid request ${msg.command}. "callback" or "from" is null`);
            }
            break;

        case 'getInstalledAdapter':
            if (msg.callback && msg.from && msg.message) {
                // read adapter file
                const dir = tools.getAdapterDir(msg.message);
                let _result = null;
                if (fs.existsSync(`${dir}/io-package.json`)) {
                    try {
                        _result = fs.readJSONSync(`${dir}/io-package.json`);
                    } catch {
                        logger.error(`${hostLogPrefix} cannot read and parse "${dir}/io-package.json"`);
                    }
                }
                sendTo(msg.from, msg.command, _result, msg.callback);
            } else {
                logger.error(`${hostLogPrefix} Invalid request ${msg.command}. "callback" or "from" is null`);
            }
            break;

        case 'getVersion':
            if (msg.callback && msg.from) {
                const ioPackCommon = deepClone(ioPackage.common);
                ioPackCommon.host = hostname;
                ioPackCommon.runningVersion = version;
                sendTo(msg.from, msg.command, ioPackCommon, msg.callback);
            } else {
                logger.error(`${hostLogPrefix} Invalid request ${msg.command}. "callback" or "from" is null`);
            }
            break;

        case 'getDiagData':
            if (msg.callback && msg.from) {
                if (msg.message) {
                    try {
                        const obj = await collectDiagInfo(msg.message);
                        sendTo(msg.from, msg.command, obj, msg.callback);
                    } catch {
                        sendTo(msg.from, msg.command, null, msg.callback);
                    }
                } else {
                    sendTo(msg.from, msg.command, null, msg.callback);
                }
            } else {
                logger.error(`${hostLogPrefix} Invalid request ${msg.command}. "callback" or "from" is null`);
            }
            break;

        case 'getLocationOnDisk':
            if (msg.callback && msg.from) {
                sendTo(msg.from, msg.command, { path: controllerDir, platform: os.platform() }, msg.callback);
            } else {
                logger.error(`${hostLogPrefix} Invalid request ${msg.command}. "callback" or "from" is null`);
            }
            break;

        case 'getDevList':
            if (msg.callback && msg.from) {
                if (os.platform() === 'linux') {
                    const _args = ['/dev'];
                    logger.info(`${hostLogPrefix} ls /dev`);
                    const _child = spawn('ls', _args, { windowsHide: true });
                    let result = '';
                    if (_child.stdout) {
                        _child.stdout.on('data', data => (result += data.toString()));
                    }
                    if (_child.stderr) {
                        _child.stderr.on('data', data => logger.error(`${hostLogPrefix} ls ${data}`));
                    }

                    _child.on('exit', (/*exitCode*/) => {
                        result = result.replace(/(\r\n|\n|\r|\t)/gm, ' ');
                        const parts = result.split(' ');
                        const resList = [];
                        for (let t = 0; t < parts.length; t++) {
                            parts[t] = parts[t].trim();
                            if (parts[t]) {
                                resList.push(parts[t]);
                            }
                        }

                        sendTo(msg.from, msg.command, resList, msg.callback);
                    });
                    break;
                } else {
                    sendTo(msg.from, msg.command, null, msg.callback);
                }
            } else {
                logger.error(`${hostLogPrefix} Invalid request ${msg.command}. "callback" or "from" is null`);
            }
            break;

        case 'getLogs':
            if (msg.callback && msg.from) {
                const lines = msg.message || 200;
                let text = '';
                // @ts-expect-error types not know this one
                let logFile_ = logger.getFileName();

                if (!fs.existsSync(logFile_)) {
                    logFile_ = `${controllerDir}/../../log/${tools.appName}.log`;
                }

                if (fs.existsSync(logFile_)) {
                    const stats = fs.statSync(logFile_);
                    const start = stats.size > 150 * lines ? stats.size - 150 * lines : 0;

                    fs.createReadStream(logFile_, {
                        start,
                        end: stats.size
                    })
                        .on('data', chunk => (text += chunk.toString()))
                        .on('end', () => {
                            // done
                            const lines = text.split('\n');
                            if (start) {
                                lines.shift(); // remove first line of the file as it could be not full if starts not from 0
                            }
                            lines.push(stats.size.toString()); // place as last line the current size of log
                            sendTo(msg.from, msg.command, lines, msg.callback);
                        })
                        .on('error', () =>
                            // done
                            sendTo(msg.from, msg.command, [stats.size], msg.callback)
                        );
                } else {
                    sendTo(msg.from, msg.command, [0], msg.callback);
                }
            } else {
                logger.error(`${hostLogPrefix} Invalid request ${msg.command}. "callback" or "from" is null`);
            }
            break;

        case 'getLogFile':
            if (msg.callback && msg.from && msg.message) {
                const config = getConfig();
                if (config && config.log && config.log.transport && config.log.transport[msg.message.transport]) {
                    let filename = config.log.transport[msg.message.transport].filename || 'log/';
                    const parts = filename.replace(/\\/g, '/').split('/');
                    parts.pop();
                    filename = parts.join('/');

                    if (filename[0] !== '/' && !filename.match(/^\W:/)) {
                        const parts = ['..', '..', '..', '..'];
                        do {
                            parts.pop();
                            const _filename = path.normalize(`${controllerDir}/${parts.join('/')}/`) + filename;
                            if (fs.existsSync(_filename)) {
                                filename = _filename;
                                break;
                            }
                        } while (parts.length);
                    }

                    if (fs.existsSync(filename)) {
                        try {
                            const file = path.join(filename, msg.message.filename);
                            const stat = fs.lstatSync(file);

                            const data = fs.readFileSync(file);
                            sendTo(
                                msg.from,
                                msg.command,
                                { data, gz: msg.message.filename.toLowerCase().endsWith('.gz'), size: stat.size },
                                msg.callback
                            );
                        } catch (e) {
                            sendTo(msg.from, msg.command, { error: `Cannot read file: ${e}` }, msg.callback);
                        }
                    } else {
                        sendTo(msg.from, msg.command, { error: 'Cannot find file' }, msg.callback);
                    }
                } else {
                    sendTo(msg.from, msg.command, { error: 'invalid config' }, msg.callback);
                }
            } else {
                logger.error(`${hostLogPrefix} Invalid request ${msg.command}. "callback" or "from" is null`);
            }
            break;

        case 'getLogFiles':
            if (msg.callback && msg.from) {
                const config = getConfig();
                const result: GetLogFilesResult = { list: [] };
                // detect file log
                if (config && config.log && config.log.transport) {
                    for (const transport in config.log.transport) {
                        if (config.log.transport[transport] && config.log.transport[transport].type === 'file') {
                            let filename = config.log.transport[transport].filename || 'log/';
                            const parts = filename.replace(/\\/g, '/').split('/');
                            parts.pop();
                            filename = parts.join('/');

                            if (filename[0] !== '/' && !filename.match(/^\W:/)) {
                                const parts = ['..', '..', '..', '..'];
                                do {
                                    parts.pop();
                                    const _filename = path.normalize(`${controllerDir}/${parts.join('/')}/`) + filename;
                                    if (fs.existsSync(_filename)) {
                                        filename = _filename;
                                        break;
                                    }
                                } while (parts.length);
                            }

                            try {
                                if (fs.existsSync(filename)) {
                                    const files = fs.readdirSync(filename);

                                    for (const file of files) {
                                        try {
                                            if (!file.endsWith('-audit.json')) {
                                                const stat = fs.lstatSync(path.join(filename, file));
                                                if (!stat.isDirectory()) {
                                                    result.list.push({
                                                        fileName: `log/${hostname}/${transport}/${file}`,
                                                        size: stat.size
                                                    });
                                                }
                                            }
                                        } catch (e) {
                                            logger.error(
                                                `${hostLogPrefix} cannot check file: ${path.join(filename, file)} - ${
                                                    e.message
                                                }`
                                            );
                                        }
                                    }
                                }
                            } catch (e) {
                                logger.error(`${hostLogPrefix} cannot check files: ${filename} - ${e.message}`);
                            }
                        }
                    }
                }

                sendTo(msg.from, msg.command, result, msg.callback);
            } else {
                logger.error(`${hostLogPrefix} Invalid request ${msg.command}. "callback" or "from" is null`);
            }
            break;

        case 'getHostInfo':
            if (msg.callback && msg.from) {
                // installed adapters
                // available adapters
                // node.js --version
                // npm --version
                // uptime
                let hostInfo: HostInfo;
                try {
                    hostInfo = await tools.getHostInfo(objects);
                } catch (e) {
                    logger.error(`${hostLogPrefix} cannot get getHostInfo: ${e.message}`);
                    return null;
                }

                // add information about running instances
                let count = 0;
                for (const proc of Object.values(procs)) {
                    if (proc.process) {
                        count++;
                    }
                }

                let location = path.normalize(`${controllerDir}/../`);
                if (path.basename(location) === 'node_modules') {
                    location = path.normalize(`${controllerDir}/../../`);
                }

                const enrichedHostInfo = {
                    ...hostInfo,
                    'Active instances': count,
                    location,
                    Uptime: Math.round((Date.now() - uptimeStart) / 1_000)
                };

                sendTo(msg.from, msg.command, enrichedHostInfo, msg.callback);
            } else {
                logger.error(`${hostLogPrefix} Invalid request ${msg.command}. "callback" or "from" is null`);
            }
            break;

        case 'getHostInfoShort':
            if (msg.callback && msg.from) {
                // same as getHostInfo, but faster because delivers less information
                // node.js --version
                // uptime
                let location = path.normalize(`${controllerDir}/../`);
                if (path.basename(location) === 'node_modules') {
                    location = path.normalize(`${controllerDir}/../../`);
                }

                const cpus = os.cpus();
                const dateObj = new Date();

                const data: Record<string, any> = {
                    Platform: os.platform(),
                    os: process.platform,
                    Architecture: os.arch(),
                    CPUs: cpus.length,
                    Speed: tools.isObject(cpus[0]) ? cpus[0].speed : undefined,
                    Model: tools.isObject(cpus[0]) ? cpus[0].model : undefined,
                    RAM: os.totalmem(),
                    'System uptime': Math.round(os.uptime()),
                    'Node.js': process.version,
                    location,
                    time: dateObj.getTime(), // give infos to compare the local times
                    timeOffset: dateObj.getTimezoneOffset()
                };

                if (data.Platform === 'win32') {
                    data.Platform = 'Windows';
                } else if (data.Platform === 'darwin') {
                    data.Platform = 'OSX';
                }

                sendTo(msg.from, msg.command, data, msg.callback);
            } else {
                logger.error(`${hostLogPrefix} Invalid request ${msg.command}. "callback" or "from" is null`);
            }
            break;

        case 'delLogs': {
            // @ts-expect-error types not know this one
            const logFile = logger.getFileName(); //controllerDir + '/log/' + tools.appName + '.log';
            fs.existsSync(`${controllerDir}/log/${tools.appName}.log`) &&
                fs.writeFileSync(`${controllerDir}/log/${tools.appName}.log`, '');
            fs.existsSync(`${controllerDir}/../../log/${tools.appName}.log`) &&
                fs.writeFileSync(`${controllerDir}/../../log/${tools.appName}.log`, '');
            fs.existsSync(logFile) && fs.writeFileSync(logFile, '');

            msg.callback && msg.from && sendTo(msg.from, msg.command, null, msg.callback);
            break;
        }

        case 'readDirAsZip':
            if (msg.callback && msg.from) {
                zipFiles.readDirAsZip(
                    objects!,
                    msg.message.id,
                    msg.message.name,
                    msg.message.options,
                    (err, base64) => {
                        if (base64) {
                            sendTo(msg.from, msg.command, { error: err, data: base64 }, msg.callback);
                        } else {
                            sendTo(msg.from, msg.command, { error: err }, msg.callback);
                        }
                    }
                );
            } else {
                logger.error(`${hostLogPrefix} Invalid request ${msg.command}. "callback" or "from" is null`);
            }
            break;

        case 'writeDirAsZip':
            try {
                await zipFiles.writeDirAsZip(
                    objects!,
                    msg.message.id,
                    msg.message.name,
                    Buffer.from(msg.message.data, 'base64'),
                    msg.message.options
                );

                msg.callback && msg.from && sendTo(msg.from, msg.command, {}, msg.callback);
            } catch (e) {
                logger.error(`${hostLogPrefix} Cannot write zip file as folder: ${e.message}`);
                msg.callback && msg.from && sendTo(msg.from, msg.command, { error: e.message }, msg.callback);
            }
            break;

        case 'readObjectsAsZip':
            if (msg.callback && msg.from) {
                let base64: string;
                try {
                    base64 = await zipFiles.readObjectsAsZip(
                        objects!,
                        msg.message.id,
                        msg.message.adapter,
                        msg.message.options
                    );
                } catch (e) {
                    sendTo(msg.from, msg.command, { error: e.message }, msg.callback);
                    return;
                }

                // If client supports file via link
                if (msg.message.link) {
                    const buff = Buffer.from(base64, 'base64');
                    if (msg.message.fileStorageNamespace) {
                        try {
                            await objects!.writeFileAsync(
                                msg.message.fileStorageNamespace,
                                `zip/${msg.message.link}`,
                                buff
                            );
                        } catch (e) {
                            sendTo(msg.from, msg.command, { error: e.message }, msg.callback);
                            return;
                        }

                        sendTo(
                            msg.from,
                            msg.command,
                            `${msg.message.fileStorageNamespace}/zip/${msg.message.link}`,
                            msg.callback
                        );
                    } else {
                        sendTo(
                            msg.from,
                            msg.command,
                            {
                                error: `Missing attribute "fileStorageNamespace" use e.g. "admin.0" to save ZIP in file as "zip/${msg.message.link}"`
                            },
                            msg.callback
                        );
                    }
                } else {
                    sendTo(msg.from, msg.command, { data: base64 }, msg.callback);
                }
            } else {
                logger.error(`${hostLogPrefix} Invalid request ${msg.command}. "callback" or "from" is null`);
            }
            break;

        case 'writeObjectsAsZip':
            zipFiles.writeObjectsAsZip(
                objects!,
                msg.message.id,
                msg.message.adapter,
                Buffer.from(msg.message.data || '', 'base64'),
                msg.message.options,
                err => msg.callback && msg.from && sendTo(msg.from, msg.command, { error: err?.message }, msg.callback)
            );
            break;

        case 'checkLogging':
            (function () {
                // TODO: temporary enough to remove now?
                // this is temporary function to check the logging functionality
                // Print all information into log
                let logs: string[] = [];

                // LogList
                logs.push(`Actual Loglist - ${JSON.stringify(logList)}`);

                // Read the current state of all log subscribers
                states!.getKeys(`${SYSTEM_ADAPTER_PREFIX}*.logging`, (err, keys) => {
                    if (keys?.length) {
                        states!.getStates(keys, (err, objs) => {
                            if (objs) {
                                for (let i = 0; i < keys.length; i++) {
                                    const obj = objs[i];
                                    if (obj) {
                                        const id = keys[i]
                                            .substring(0, keys[i].length - '.logging'.length)
                                            .replace(/^io\./, '');

                                        if (obj.val === true) {
                                            logs.push(`Subscriber - ${id} ENABLED`);
                                        } else {
                                            logs.push(`Subscriber - ${id} (disabled)`);
                                        }
                                    }
                                }
                            }
                            setTimeout(() => {
                                for (const log of logs) {
                                    logger.error(`${hostLogPrefix} LOGINFO: ${log}`);
                                }
                                logs = [];
                            }, 3_000);
                        });
                    }
                });

                // Get a list of all active adapters and send them a message with command checkLogging
                for (const _id of Object.keys(procs)) {
                    if (procs[_id].process) {
                        outputCount++;
                        states!.setState(`${_id}.checkLogging`, { val: true, ack: false, from: hostObjectPrefix });
                    }
                }
            })();
            break;

        case 'updateMultihost': {
            const result = startMultihost();
            if (msg.callback) {
                sendTo(msg.from, msg.command, { result: result }, msg.callback);
            }
            break;
        }

        case 'upgradeController': {
            if (!tools.isControllerUiUpgradeSupported()) {
                if (msg.callback) {
                    sendTo(msg.from, msg.command, { result: false }, msg.callback);
                }
                break;
            }

            const { version, adminInstance } = msg.message;

            logger.info(`${hostLogPrefix} Controller will upgrade itself to version ${version}`);
            await startUpgradeManager({ version, adminInstance });

            if (msg.callback) {
                sendTo(msg.from, msg.command, { result: true }, msg.callback);
            }
            break;
        }

        case 'upgradeAdapterWithWebserver': {
            const { version, adapterName, useHttps, port, certPrivateName, certPublicName } = msg.message;

            const upgradeManager = new AdapterUpgradeManager({
                logger,
                adapterName,
                version,
                useHttps,
                objects: objects!,
                states: states!,
                port,
                certPrivateName,
                certPublicName
            });

            if (msg.callback) {
                sendTo(msg.from, msg.command, { result: true }, msg.callback);
            }

            await upgradeManager.stopAdapter();
            await upgradeManager.startWebServer();
            await upgradeManager.performUpgrade();

            break;
        }

        case 'getInterfaces':
            if (msg.callback && msg.from) {
                sendTo(msg.from, msg.command, { result: os.networkInterfaces() }, msg.callback);
            } else {
                logger.error(`${hostLogPrefix} Invalid request ${msg.command}. "callback" or "from" is null`);
            }
            break;

        case 'upload': {
            if (msg.message) {
                uploadTasks.push({ adapter: msg.message, msg });
                // start upload if no tasks running
                uploadTasks.length === 1 && startAdapterUpload();
            } else {
                logger.error(`${hostLogPrefix} No adapter name is specified for upload command from  ${msg.from}`);
            }
            break;
        }

        case 'rebuildAdapter':
            if (!msg.message.id) {
                if (msg.callback && msg.from) {
                    sendTo(msg.from, msg.command, { error: 'Adapter to rebuild not provided.' }, msg.callback);
                }
            } else if (!installQueue.some(entry => entry.id === msg.message.id)) {
                logger.info(
                    `${hostLogPrefix} ${msg.message.id} will be rebuilt${
                        msg.message.rebuildArgs ? ` (Args: ${JSON.stringify(msg.message.rebuildArgs)})` : ''
                    }`
                );
                const installObj: InstallQueueEntry = { id: msg.message.id, rebuild: true };
                if (msg.message.rebuildArgs) {
                    installObj.rebuildArgs = msg.message.rebuildArgs;
                }

                installQueue.push(installObj);
                // start install queue if not started
                installQueue.length === 1 && installAdapters();

                if (msg.callback && msg.from) {
                    sendTo(msg.from, msg.command, { result: 'ok' }, msg.callback);
                }
            } else {
                logger.info(
                    `${hostLogPrefix} ${msg.message.id} still in installQueue, rebuild will be done with install`
                );
                if (msg.callback && msg.from) {
                    sendTo(msg.from, msg.command, { result: 'pending' }, msg.callback);
                }
            }
            break;

        case 'readBaseSettings':
            if (msg.callback && msg.from) {
                const configFile = tools.getConfigFileName();
                if (fs.existsSync(configFile)) {
                    try {
                        let config = fs.readFileSync(configFile).toString('utf8');
                        const stat = fs.lstatSync(configFile);
                        config = JSON.parse(config);
                        sendTo(msg.from, msg.command, { config, isActive: uptimeStart > stat.mtimeMs }, msg.callback);
                    } catch {
                        const error = `Cannot parse file ${configFile}`;
                        logger.error(`${hostLogPrefix} ${error}`);
                        sendTo(msg.from, msg.command, { error }, msg.callback);
                    }
                } else {
                    const error = `Cannot find file ${configFile}`;
                    logger.error(`${hostLogPrefix} ${error}`);
                    sendTo(msg.from, msg.command, { error }, msg.callback);
                }
            } else {
                logger.error(
                    `${hostLogPrefix} No adapter name is specified for readBaseSettings command from  ${msg.from}`
                );
            }
            break;

        case 'writeBaseSettings': {
            let error;
            if (msg.message) {
                const configFile = tools.getConfigFileName();
                if (fs.existsSync(configFile)) {
                    let config;
                    if (typeof msg.message === 'string') {
                        try {
                            config = JSON.parse(msg.message);
                        } catch {
                            error = `Cannot parse data ${msg.message}`;
                        }
                    } else {
                        config = msg.message;
                    }

                    if (!error) {
                        // todo validate structure, because very important
                        if (!config.system) {
                            error = 'Cannot find "system" in data';
                        } else if (!config.objects) {
                            error = 'Cannot find "objects" in data';
                        } else if (!config.states) {
                            error = 'Cannot find "states" in data';
                        } else if (!config.log) {
                            error = 'Cannot find "log" in data';
                        }
                    }

                    if (!error) {
                        try {
                            fs.writeFileSync(configFile, JSON.stringify(config, null, 2));
                        } catch {
                            error = `Cannot write file ${configFile}`;
                        }
                    }
                }
            } else {
                error = `No data found for writeBaseSettings ${msg.from}`;
            }

            if (error) {
                logger.error(`${hostLogPrefix} ${error}`);
                if (msg.callback && msg.from) {
                    sendTo(msg.from, msg.command, { error }, msg.callback);
                }
            } else {
                msg.callback && msg.from && sendTo(msg.from, msg.command, { result: 'ok' }, msg.callback);
            }

            break;
        }

        case 'addNotification':
            await notificationHandler.addMessage(
                msg.message.scope,
                msg.message.category,
                msg.message.message,
                msg.message.instance
            );
            if (msg.callback && msg.from) {
                sendTo(msg.from, msg.command, { result: 'ok' }, msg.callback);
            }
            break;

        case 'clearNotifications':
            await notificationHandler.clearNotifications(msg.message.scope, msg.message.category, msg.message.instance);
            if (msg.callback && msg.from) {
                sendTo(msg.from, msg.command, { result: 'ok' }, msg.callback);
            }
            break;

        case 'getNotifications':
            if (msg.callback && msg.from) {
                const notificationsObj = notificationHandler.getFilteredInformation(
                    msg.message.scope,
                    msg.message.category,
                    msg.message.instance
                );
                sendTo(msg.from, msg.command, { result: notificationsObj }, msg.callback);
            }
            break;

        // read licenses from iobroker.net
        case 'updateLicenses': {
            try {
                const licenses = await tools.updateLicenses(
                    objects,
                    msg.message && msg.message.login,
                    msg.message && msg.message.password
                );
                logger.info(
                    `${hostLogPrefix} Received ${licenses.length} licenses: "${licenses
                        .map(l => l.product)
                        .join(', ')}"`
                );
                msg.callback && msg.from && sendTo(msg.from, msg.command, { result: licenses }, msg.callback);
            } catch (e) {
                logger.error(`${hostLogPrefix} Cannot read licenses: ${e.message}`);

                msg.callback &&
                    msg.from &&
                    sendTo(msg.from, msg.command, { result: [], error: e.message }, msg.callback);
            }
            break;
        }

        case 'upgradeOsPackages': {
            const { packages, restart } = msg.message;

            try {
                await upgradeOsPackages(packages);
                sendTo(msg.from, msg.command, { success: true }, msg.callback);
            } catch (e) {
                sendTo(msg.from, msg.command, { error: e.message, success: false }, msg.callback);
            }

            try {
                await listUpdatableOsPackages();
            } catch (e) {
                logger.warn(`${hostLogPrefix} Could not check for new OS updates after upgrade: ${e.message}`);
            }

            if (restart) {
                await wait(200);
                restart(() => !isStopping && stop(false));
            }
            break;
        }

        case 'restartController': {
            msg.callback && sendTo(msg.from, msg.command, '', msg.callback);
            // let the answer be sent
            await wait(200);
            restart(() => !isStopping && stop(false));
            break;
        }
    }
}

async function getInstances(): Promise<void> {
    const instances = await tools.getInstancesOrderedByStartPrio(objects, logger, hostLogPrefix);

    if (instances.length === 0) {
        logger.info(`${hostLogPrefix} no instances found`);
    } else {
        const _ipArr = tools.findIPs();
        if (!compactGroupController) {
            logger.info(`${hostLogPrefix} ${instances.length} instance${instances.length === 1 ? '' : 's'} found`);
        }
        let count = 0;

        // first mark all instances as disabled to detect disabled once
        for (const proc of Object.values(procs)) {
            if (proc.config?.common?.enabled) {
                proc.config.common.enabled = false;
            }
        }

        for (const instance of instances) {
            // register all common fields that may not be deleted, like "mobile" or "history"
            if (instance.common.preserveSettings) {
                objects!.addPreserveSettings(instance.common.preserveSettings);
            }

            // @ts-expect-error is mode web valid, it is not in schema
            if (instance.common.mode === 'web' || instance.common.mode === 'none') {
                if (instance.common.host === hostname) {
                    const name = instance._id.split('.')[2];
                    const adapterDir = tools.getAdapterDir(name);
                    if (!fs.existsSync(adapterDir!)) {
                        // @ts-expect-error check if we already need to add the config here
                        procs[instance._id] = { downloadRetry: 0, config: { common: { enabled: false } } };
                        installQueue.push({
                            id: instance._id,
                            disabled: true,
                            version: instance.common.installedVersion || instance.common.version,
                            installedFrom: instance.common.installedFrom
                        });
                        // start install queue if not started
                        installQueue.length === 1 && installAdapters();
                    }
                }
                continue;
            }

            logger.debug(`${hostLogPrefix} check instance "${instance._id}" for host "${instance.common.host}"`);
            console.log(`${hostLogPrefix} check instance "${instance._id}" for host "${instance.common.host}"`);

            if (
                checkAndAddInstance(instance, _ipArr) &&
                instance.common.enabled &&
                (instance.common.mode !== 'extension' || !instance.native.webInstance)
            ) {
                count++;
            }
        }

        if (count > 0) {
            logger.info(`${hostLogPrefix} starting ${count} instance${count > 1 ? 's' : ''}`);
        } else {
            logger.warn(`${hostLogPrefix} does not start any instances on this host`);
        }
    }

    initInstances();
}

/**
 * Checks if an instance is relevant for this host to be considered or not
 *
 * @param instance Object of the instance
 * @param _ipArr IP-Array from this host
 * @returns true if instance needs to be handled by this host else false
 */
function instanceRelevantForThisController(instance: ioBroker.InstanceObject, _ipArr: string[]): boolean {
    // Normalize Compact group configuration
    if (config.system.compact && instance.common.compact) {
        if (instance.common.runAsCompactMode === undefined) {
            instance.common.runAsCompactMode = false;
        } // TODO repo logic!! -> someone can further specify this comment?
        if (instance.common.compactGroup === undefined) {
            instance.common.compactGroup = 1;
        } // run in controller by default
    }

    if (compactGroupController) {
        if (!config.system.compact || !instance.common.compact || !instance.common.runAsCompactMode) {
            return false;
        }
        if (instance.common.runAsCompactMode && instance.common.compactGroup !== compactGroup) {
            return false;
        }
    }
    return true;
}

/**
 * Check if an instance is handled by this host process and initialize internal data structures
 *
 * @param instance instance object
 * @param ipArr IP-Array from this host
 * @returns true if instance needs to be handled by this host (true) or not
 */
function checkAndAddInstance(instance: ioBroker.InstanceObject, ipArr: string[]): boolean {
    if (!ipArr.includes(instance.common.host) && instance.common.host && instance.common.host !== hostname) {
        return false;
    }
    // @ts-expect-error todo who does this? legacy or still needed?
    if (instance.deleted) {
        return false;
    }

    // update host name to current host if host name is empty
    if (!instance.common.host) {
        instance.common.host = hostname;
        objects!.setObject(instance._id, instance, err =>
            err
                ? logger.error(`${hostLogPrefix} Cannot update hostname for ${instance._id}: ${err.message}`)
                : logger.info(`${hostLogPrefix} Set hostname ${hostname} for ${instance._id}`)
        );
    }

    hostAdapter[instance._id] = hostAdapter[instance._id] || {};
    if (!hostAdapter[instance._id].config) {
        hostAdapter[instance._id].config = deepClone(instance);
    }

    if (!instanceRelevantForThisController(instance, ipArr)) {
        return false;
    }

    if (config.system.compact && instance.common.compact) {
        if (instance.common.runAsCompactMode) {
            // @ts-expect-error we need types if this can exist
            compactProcs[instance.common.compactGroup] = compactProcs[instance.common.compactGroup] || {
                instances: []
            };
        }
    }

    if (compactGroupController) {
        logger.debug(`${hostLogPrefix} instance ${instance._id} is managed by this controller`);
    }
    procs[instance._id] = procs[instance._id] || {};
    if (!procs[instance._id].config) {
        procs[instance._id].config = deepClone(instance);
    }
    return true;
}

function initInstances(): void {
    let seconds = 0;
    const interval = (config.system && config.system.instanceStartInterval) || 2_000;

    // Start first admin
    for (const [id, proc] of Object.entries(procs)) {
        if (
            proc.config.common.enabled &&
            (proc.config.common.mode !== 'extension' || !proc.config.native.webInstance)
        ) {
            if (id.startsWith(`${SYSTEM_ADAPTER_PREFIX}admin`)) {
                // do not process if still running. It will be started when old one will be finished
                if (proc.process) {
                    logger.info(`${hostLogPrefix} instance "${id}" was not started, because running.`);
                    continue;
                }
                if (!installQueue.find(obj => obj.id === id)) {
                    if (proc.restartTimer) {
                        clearTimeout(proc.restartTimer);
                    }
                    // @ts-expect-error tell ts it is an instance id
                    proc.restartTimer = setTimeout(_id => startInstance(_id), interval * seconds, id);

                    seconds += 2; // 4-seconds pause between starts
                }
            }
        } else if (procs[id].process) {
            // stop instance if disabled
            stopInstance(id, false);
        }
    }

    for (const [id, proc] of Object.entries(procs)) {
        if (
            proc.config.common.enabled &&
            (proc.config.common.mode !== 'extension' || !proc.config.native.webInstance)
        ) {
            if (!id.startsWith(`${SYSTEM_ADAPTER_PREFIX}admin`)) {
                // Do not process if still running. It will be started when the old one is finished
                if (proc.process) {
                    logger.info(`${hostLogPrefix} instance "${id}" was not started, because already running.`);
                    continue;
                }

                if (!installQueue.find(obj => obj.id === id)) {
                    if (proc.restartTimer) {
                        clearTimeout(proc.restartTimer);
                    }
                    // @ts-expect-error tell ts it is an instance id
                    proc.restartTimer = setTimeout(_id => startInstance(_id), interval * seconds, id);

                    if (!proc.config.common.onlyWWW) {
                        seconds += 2; // 4 seconds pause between starts if not only www files
                    }
                }
            }
        } else {
            const name = id.split('.')[2];
            const adapterDir = tools.getAdapterDir(name);
            if (!fs.existsSync(adapterDir!)) {
                proc.downloadRetry = proc.downloadRetry || 0;
                installQueue.push({
                    // @ts-expect-error ts not knows that these are instance ids
                    id: id,
                    disabled: true,
                    version: proc.config.common.installedVersion || proc.config.common.version,
                    installedFrom: proc.config.common.installedFrom
                });
                // start install queue if not started
                installQueue.length === 1 && installAdapters();
            }
        }
    }
}

/**
 * Checks if at least one of the instances of given name satisfies the version
 *
 * @param name - name of the dependency
 * @param version - version requirement, e.g. ">=3.3.0"
 * @param instances - object of instances and their corresponding instance objects
 * @throws
 */
function checkVersion(name: string, version: string, instances: Record<string, ioBroker.InstanceObject>): void {
    let isFound = false;

    if (name === 'js-controller') {
        // Check only a version
        if (version) {
            if (!semver.satisfies(ioPackage.common.version, version, { includePrerelease: true })) {
                throw new Error(
                    `Invalid version of "${name}". Installed "${ioPackage.common.version}", required "${version}"`
                );
            } else {
                isFound = true;
            }
        } else {
            isFound = true;
        }
    }

    if (!isFound) {
        // get all instances of this adapter
        const filteredInst = Object.keys(instances).filter(
            p => instances[p] && instances[p].common && instances[p].common.name === name
        );
        for (const inst of filteredInst) {
            if (version && !semver.satisfies(instances[inst].common.version, version, { includePrerelease: true })) {
                throw new Error(
                    `required adapter "${name}" has wrong version. Installed "${instances[inst].common.version}", required "${version}"!`
                );
            }
            isFound = true;
        }
    }

    if (!isFound) {
        throw new Error(`required adapter "${name}" not found!`);
    }
}

/**
 * Checks if all dependencies of an adapter are satisfied
 *
 * @param id - instance id of the requiring instance (only used for logging)
 * @param deps - same host dependencies as defined in io-pack
 * @param globalDeps - global dependencies, as defined in io-pack
 */
async function checkVersions(id: string, deps?: Dependencies, globalDeps?: Dependencies): Promise<void> {
    const res = await objects!.getObjectViewAsync('system', 'instance', {
        startkey: SYSTEM_ADAPTER_PREFIX,
        endkey: `${SYSTEM_ADAPTER_PREFIX}\u9999`
    });
    const instances: Record<string, ioBroker.InstanceObject> = {};
    const globInstances: Record<string, ioBroker.InstanceObject> = {};

    res.rows.forEach(item => {
        if (!item.value._id) {
            return;
        }
        globInstances[item.value._id] = item.value;
    });

    Object.keys(globInstances).forEach(id => {
        if (globInstances[id]?.common && globInstances[id].common.host === hostname) {
            instances[id] = globInstances[id];
        }
    });

    // this ensures we have a real object with correct structure
    deps = tools.parseDependencies(deps);
    globalDeps = tools.parseDependencies(globalDeps);

    // check local dependencies: required adapter must be installed on the same host
    try {
        for (const dep of Object.keys(deps)) {
            checkVersion(dep, deps[dep], instances);
        }
    } catch (e) {
        logger.debug(`${hostLogPrefix} ${id} [sameHostDependency]: ${JSON.stringify(deps)}`);
        throw new Error(`Adapter dependency not fulfilled on "${hostname}": ${e.message}`);
    }

    // check global dependencies: required adapter must be NOT installed on the same host
    try {
        for (const gDep of Object.keys(globalDeps)) {
            checkVersion(gDep, globalDeps[gDep], globInstances);
        }
    } catch (e) {
        logger.debug(`${hostLogPrefix} ${id} [globalDependency]: ${JSON.stringify(globalDeps)}`);
        throw new Error(`Adapter dependency not fulfilled on any host: ${e.message}`);
    }
}

/**
 * Store process IDS to make possible kill them all by restart
 */
function storePids(): void {
    if (!storeTimer) {
        storeTimer = setTimeout(() => {
            storeTimer = null;
            const pids = [];
            for (const id of Object.keys(procs)) {
                const proc = procs[id];

                if (proc.process?.pid && !proc.startedAsCompactGroup) {
                    pids.push(proc.process.pid);
                }
            }
            for (const id of Object.keys(compactProcs)) {
                const compactProc = compactProcs[id];

                if (compactProc.process?.pid) {
                    pids.push(compactProc.process.pid);
                }
            }
            pids.push(process.pid);
            try {
                fs.writeFileSync(`${controllerDir}/pids.txt`, JSON.stringify(pids));
            } catch (err) {
                logger.error(
                    `${hostLogPrefix} could not store process id list in ${controllerDir}/pids.txt! Please check permissions and user ownership of this file. Was ioBroker started as a different user? Please also check left over processes when stopping ioBroker!\n${err}`
                );
                logger.error(`${hostLogPrefix} Please consider running the installation fixer when on Linux.`);
            }
        }, 1_000);
    }
}

function installAdapters(): void {
    if (!installQueue.length) {
        return;
    }

    const task = installQueue[0];
    if (task.inProgress) {
        return;
    }
    let name = task.id.split('.')[2];
    if (task.version && !task.rebuild) {
        name += `@${task.version}`;
    }

    const commandScope = task.rebuild ? 'rebuild' : 'install';
    if (compactGroupController && !task.rebuild) {
        logger.info(
            `${hostLogPrefix} adapter ${name} is not installed, installation will be handled by main controller ... waiting `
        );
        setImmediate(() => {
            installQueue.shift();
            installAdapters();
        });
        return;
    }

    const proc = procs[task.id];
    proc.downloadRetry = proc.downloadRetry ?? 0;

    if (proc?.downloadRetry < 4) {
        proc.downloadRetry++;

        if (task.rebuild) {
            logger.warn(
                `${hostLogPrefix} adapter "${name}" seems to be installed for a different version of Node.js. Trying to rebuild it... ${
                    procs[task.id].rebuildCounter
                } attempt`
            );
        } else {
            logger.warn(
                `${hostLogPrefix} startInstance cannot find adapter "${name}". Try to install it... ${proc.downloadRetry} attempt`
            );
        }

        const mainFile = path.join(thisDir, '..', `${tools.appName.toLowerCase()}.js`);
        const installArgs = [];
        const installOptions = { windowsHide: true };
        if (!task.rebuild && task.installedFrom && proc.downloadRetry < 3) {
            // two tries with installed location, afterward we try the normal npm version install
            if (tools.isShortGithubUrl(task.installedFrom) || task.installedFrom.includes('://')) {
                // Installing from URL supports raw http(s) and file URLs as well as the short GitHub URL format
                installArgs.push('url');
                installArgs.push(task.installedFrom);
                installArgs.push(task.id.split('.')[2]); // adapter name
            } else {
                installArgs.push('install');
                let installedFrom = task.installedFrom;
                if (installedFrom.startsWith(`${tools.appName}.`)) {
                    installedFrom = installedFrom.substring(tools.appName.length + 1);
                }
                installArgs.push(installedFrom);
            }
        } else {
            installArgs.push(commandScope);
            if (!task.rebuild) {
                installArgs.push(name);
            } else if (task.rebuildArgs) {
                installArgs.push(`${task.rebuildArgs.module}@${task.rebuildArgs.version}`);
                if (task.rebuildArgs.path) {
                    installArgs.push('--path');
                    installArgs.push(task.rebuildArgs.path);
                }
            }
        }
        logger.info(
            `${hostLogPrefix} ${tools.appName.toLowerCase()} ${installArgs.join(' ')}${
                task.rebuild
                    ? ''
                    : ` using ${proc.downloadRetry < 3 && task.installedFrom ? 'installedFrom' : 'installedVersion'}`
            }`
        );

        installArgs.unshift(...getDefaultNodeArgs(mainFile), mainFile);

        try {
            task.inProgress = true;
            const child = spawn(process.execPath, installArgs, installOptions);
            if (child.stdout) {
                child.stdout.on('data', data => {
                    data = data.toString().replace(/\n/g, '');
                    logger.info(`${hostLogPrefix} ${tools.appName} npm-${commandScope}: ${data}`);
                });
            }
            if (child.stderr) {
                child.stderr.on('data', data => {
                    data = data.toString().replace(/\n/g, '');
                    logger.error(`${hostLogPrefix} ${tools.appName} npm-${commandScope}: ${data}`);
                });
            }

            child.on('exit', exitCode => {
                logger.info(`${hostLogPrefix} ${tools.appName} npm-${commandScope}: exit ${exitCode}`);
                if (exitCode === EXIT_CODES.CANNOT_INSTALL_NPM_PACKET) {
                    task.inProgress = false;
                    // Move task to the end of the queue to try again (up to 3 times)
                    installQueue.shift();
                    installQueue.push(task);
                } else {
                    const finishTask = (task: InstallQueueEntry): void => {
                        if (procs[task.id]) {
                            procs[task.id].needsRebuild = false;
                            if (!task.disabled) {
                                if (!procs[task.id].config.common.enabled) {
                                    logger.info(
                                        `${hostLogPrefix} startInstance ${task.id}: instance is disabled but should be started, re-enabling it`
                                    );
                                    states!.setState(`${task.id}.alive`, {
                                        val: true,
                                        ack: false,
                                        from: hostObjectPrefix
                                    });
                                } else if (task.rebuild) {
                                    // on rebuild, we send a restart signal via object change to also reach compact group processes
                                    objects!.extendObject(task.id, {});
                                } else {
                                    startInstance(task.id, task.wakeUp);
                                }
                            } else {
                                logger.debug(
                                    `${hostLogPrefix} ${tools.appName} ${commandScope} successful but the instance is disabled`
                                );
                            }
                        }
                    };
                    if (task.rebuild) {
                        // This was a rebuild - find all tasks that required a rebuild and "finish" them (including the current one)
                        // Since we rebuild globally now, they should all be done too.
                        const rebuildTasks = installQueue.filter(t => t.rebuild);
                        // Remove all rebuild tasks from the queue
                        installQueue = installQueue.filter(t => !t.rebuild);
                        rebuildTasks.forEach(t => finishTask(t));
                    } else {
                        installQueue.shift();
                        finishTask(task);
                    }
                }

                setTimeout(() => installAdapters(), 1_000);
            });
            child.on('error', err => {
                logger.error(
                    `${hostLogPrefix} Cannot execute "${thisDir}/${tools.appName.toLowerCase()}.js ${commandScope} ${name}: ${
                        err.message
                    }`
                );
                setTimeout(() => {
                    installQueue.shift();
                    installAdapters();
                }, 1_000);
            });
        } catch (err) {
            logger.error(
                `${hostLogPrefix} Cannot execute "${thisDir}/${tools.appName.toLowerCase()}.js ${commandScope} ${name}: ${err}`
            );
            setTimeout(() => {
                installQueue.shift();
                installAdapters();
            }, 1_000);
        }
    } else {
        if (task.rebuild) {
            logger.error(
                `${hostLogPrefix} Cannot rebuild adapter "${name}". To retry it disable/enable the adapter or restart host. Also check the error messages in the log or execute "npm install --production" in adapter directory manually!`
            );
        } else {
            logger.error(
                `${hostLogPrefix} Cannot download and install adapter "${name}". To retry it disable/enable the adapter or restart host. Also check the error messages in the log!`
            );
        }
        setTimeout(() => {
            installQueue.shift();
            installAdapters();
        }, 500);
    }
}

/**
 *
 * @param procObj
 * @param now
 * @param doOutput
 */
function cleanErrors(procObj: Process, now: number | null, doOutput?: boolean): void {
    if (!procObj || !procObj.errors || !procObj.errors.length || procObj.startedAsCompactGroup) {
        return;
    }

    now = now || Date.now();

    if (!doOutput && procObj.lastCleanErrors && now - procObj.lastCleanErrors < 1_000) {
        return;
    }

    procObj.lastCleanErrors = now;

    // output of errors into log
    if (doOutput) {
        for (let i = 0; i < procObj.errors.length; i++) {
            if (procObj.errors[i] && now - procObj.errors[i].ts < 30000 && procObj.errors[i].text) {
                const lines = procObj.errors[i].text
                    .replace('\x1B[31merror\x1B[39m:', '')
                    .replace('\x1B[34mdebug\x1B[39m:', 'debug:')
                    .split('\n');
                for (let k = 0; k < lines.length; k++) {
                    if (lines[k]) {
                        logger.error(`${hostLogPrefix} Caught by controller[${i}]: ${lines[k]}`);
                    }
                }
            }
        }
        procObj.errors = [];
    } else {
        // delete to old errors
        for (let e = procObj.errors.length - 1; e >= 0; e--) {
            if (now - procObj.errors[e].ts > 30000) {
                procObj.errors.splice(0, e);
                break;
            }
        }
    }
}

/**
 *
 * @param callback
 */
async function startScheduledInstance(callback?: () => void): Promise<void> {
    const idsToStart = Object.keys(scheduledInstances);
    if (!idsToStart.length) {
        callback && callback();
        return;
    }
    let skipped = false;
    const id = idsToStart[0];
    const { adapterDir, fileNameFull, wakeUp } = scheduledInstances[idsToStart[0]];

    const processNextScheduledInstance = (): void => {
        let delay = (config.system && config.system.instanceStartInterval) || 2_000;
        delay = skipped ? 0 : delay + 2_000;
        setTimeout(() => {
            delete scheduledInstances[id];
            startScheduledInstance(callback);
        }, delay); // 4 seconds pause
    };

    const proc = procs[id];

    if (!proc) {
        logger.error(`${hostLogPrefix} scheduleJob: Task deleted (${id})`);
        skipped = true;
        processNextScheduledInstance();
        return;
    }

    const instance = proc.config;

    // After sleep of PC all scheduled runs come together. There is no need to run it X times in one second. Just the last.
    if (!proc.lastStart || Date.now() - proc.lastStart >= 2_000) {
        // Remember the last run
        proc.lastStart = Date.now();
        if (!proc.process) {
            // reset sigKill to 0 if it was set to another value from "once run"
            await states!.setState(`${instance._id}.sigKill`, { val: 0, ack: false, from: hostObjectPrefix });
            const args = [instance._id.split('.').pop() || '0', instance.common.loglevel || 'info'];
            try {
                proc.process = cp.fork(fileNameFull, args, {
                    execArgv: tools.getDefaultNodeArgs(fileNameFull),
                    // @ts-expect-error missing from types, but we already tested it is needed
                    windowsHide: true,
                    cwd: adapterDir
                });
            } catch (err) {
                logger.error(`${hostLogPrefix} instance ${id} could not be started: ${err.message}`);
                delete proc.process;
            }
            if (proc.process) {
                storePids();
                const { pid } = proc.process;

                logger.info(`${hostLogPrefix} instance ${instance._id} started with pid ${proc.process.pid}`);

                proc.process.on('exit', (code, signal) => {
                    outputCount++;
                    states!.setState(`${id}.alive`, { val: false, ack: true, from: hostObjectPrefix });
                    if (signal) {
                        logger.warn(`${hostLogPrefix} instance ${id} terminated due to ${signal}`);
                    } else if (code === null) {
                        logger.error(`${hostLogPrefix} instance ${id} terminated abnormally`);
                    } else {
                        const text = `${hostLogPrefix} instance ${id} having pid ${pid} terminated with code ${code} (${
                            getErrorText(code) || ''
                        })`;
                        if (
                            !code ||
                            code === EXIT_CODES.ADAPTER_REQUESTED_TERMINATION ||
                            code === EXIT_CODES.NO_ERROR
                        ) {
                            logger.info(text);
                        } else {
                            logger.error(text);
                        }
                    }

                    if (proc.process) {
                        delete proc.process;
                    }
                    storePids();
                });
            }

            processNextScheduledInstance();
            return;
        } else {
            !wakeUp &&
                logger.warn(`${hostLogPrefix} instance ${instance._id} already running with pid ${proc.process.pid}`);
            skipped = true;
        }
    } else {
        logger.warn(
            `${hostLogPrefix} instance ${instance._id} not started, because start has already been initialized less than 2 seconds ago`
        );
        skipped = true;
    }

    processNextScheduledInstance();
}

/**
 * Start given instance
 *
 * @param id - id of instance, like 'system.adapter.hm-rpc.0'
 * @param wakeUp
 */
async function startInstance(id: ioBroker.ObjectIDs.Instance, wakeUp = false): Promise<void> {
    if (isStopping || !connected) {
        return;
    }

    const proc = procs[id];

    if (!proc) {
        logger.error(`${hostLogPrefix} startInstance ${id}: object not found!`);
        return;
    }

    const instance = proc.config;
    const name = id.split('.')[2];
    let mode = instance.common.mode;

    if (proc.restartTimer) {
        clearTimeout(proc.restartTimer);
        delete proc.restartTimer;
    }

    proc.restartExpected = false;

    if (wakeUp) {
        mode = 'daemon';
    }

    // Check if all required adapters installed and have a valid version
    if (instance.common.dependencies || instance.common.globalDependencies) {
        try {
            await checkVersions(id, instance.common.dependencies, instance.common.globalDependencies);
        } catch (e) {
            logger.error(`${hostLogPrefix} startInstance ${id} ${e.message}`);
            // Do not start this instance
            return;
        }
    }

    const adapterDir = tools.getAdapterDir(name);
    if (!fs.existsSync(adapterDir!)) {
        proc.downloadRetry = proc.downloadRetry || 0;
        logger.debug(`${hostLogPrefix} startInstance Queue ${id} for installation`);
        installQueue.push({
            id,
            version: instance.common.installedVersion || instance.common.version,
            installedFrom: instance.common.installedFrom,
            wakeUp
        });
        // start install queue if not started
        if (installQueue.length === 1) {
            installAdapters();
        }
        return;
    }

    /** Args passed to the actual adapter code */
    const args =
        instance?._id && instance.common
            ? [instance._id.split('.').pop() || '0', instance.common.loglevel || 'info']
            : ['0', 'info'];

    /** Args passed to Node.js */
    const execArgv: string[] = [];

    // define memory limit for adapter
    if (instance.common.memoryLimitMB && Math.round(instance.common.memoryLimitMB)) {
        execArgv.push(`--max-old-space-size=${Math.round(instance.common.memoryLimitMB)}`);
    }

    if (Array.isArray(instance.common.nodeProcessParams) && instance.common.nodeProcessParams.length) {
        execArgv.push(...instance.common.nodeProcessParams);

        if (instance.common.compact) {
            instance.common.compact = false;
            logger.warn(
                `${hostLogPrefix} Adapter ${instance.common.name} has "compact=true" as well as "nodeProcessParams" specified, this is not supported, please report to developer`
            );
        }
    }

    // workaround for old vis
    if (instance.common.onlyWWW && name === 'vis') {
        instance.common.onlyWWW = false;
    }

    // www-only adapters have no start file
    if (instance.common.onlyWWW) {
        logger.debug(`${hostLogPrefix} startInstance ${name}.${args[0]} only WWW files. Nothing to start`);
        return;
    }

    let adapterMainFile: string;
    // Web extensions have a separate field for the main file. We don't need to search it in that case
    if (instance.common.mode !== 'extension') {
        try {
            adapterMainFile = await tools.resolveAdapterMainFile(name);
        } catch {
            logger.error(`${hostLogPrefix} startInstance ${name}.${args[0]}: cannot find start file!`);
            return;
        }
    }

    proc.downloadRetry = 0;

    // read node.js engine requirements
    try {
        // read directly from disk and not via require to allow "on the fly" updates of adapters.
        const packJSON = fs.readJSONSync(`${adapterDir}/package.json`);
        proc.engine = packJSON?.engines?.node;
    } catch {
        logger.error(
            `${hostLogPrefix} startInstance ${name}.${args[0]}: Cannot read and parse "${adapterDir}/package.json"`
        );
    }

    // check node.js version if defined in package.json
    if (proc.engine) {
        if (!semver.satisfies(process.version.replace(/^v/, ''), proc.engine)) {
            logger.warn(
                `${hostLogPrefix} startInstance ${name}.${args[0]}: required Node.js version ${proc.engine}, actual version ${process.version}`
            );
            // disable instance
            objects!.getObject(id, (err, obj) => {
                if (obj && obj.common && obj.common.enabled) {
                    obj.common.enabled = false;
                    objects!.setObject(obj._id, obj, _err =>
                        logger.warn(
                            `${hostLogPrefix} startInstance ${name}.${args[0]}: instance disabled because of Node.js version mismatch`
                        )
                    );
                }
            });
            return;
        }
    }

    // check how much memory is left and log a warning error/if its critical
    let availableMemMB;

    if (fs.existsSync('/proc/meminfo')) {
        // on linux we read mem available
        try {
            const text = fs.readFileSync('/proc/meminfo', 'utf8');
            const m = text && text.match(/MemAvailable:\s*(\d+)/);
            if (m && m[1]) {
                availableMemMB = Math.round(parseInt(m[1], 10) * 0.001024); // convert to MB
            }
        } catch (err) {
            logger.warn(`${hostLogPrefix} Cannot read /proc/meminfo: ${err}`);
        }
    } else {
        // else just use freemem
        availableMemMB = Math.round(os.freemem() / 1048576); // convert to MB
    }

    // default: if less than 100 MB log warning, less than 50 MB log error, but check config first
    if (
        availableMemMB !== undefined &&
        availableMemMB < (typeof config.system.memLimitWarn === 'number' ? config.system.memLimitWarn : 100)
    ) {
        if (availableMemMB < (typeof config.system.memLimitError === 'number' ? config.system.memLimitError : 50)) {
            logger.error(
                `${hostLogPrefix} Your system has only ${availableMemMB} MB RAM left available and an additional adapter process is started. Please check your system, settings and active instances to prevent swapping and Out-Of-Memory situations!`
            );
            logger.error(`${hostLogPrefix} In future versions, the adapter might not be started!`);
        } else {
            logger.warn(
                `${hostLogPrefix} Your system has only ${availableMemMB} MB RAM left available and an additional adapter process is started. Please check your system, settings and active instances to prevent swapping and Out-Of-Memory situations!`
            );
        }

        // add it to notifications for popup
        try {
            await notificationHandler.addMessage(
                'system',
                'memIssues',
                `Your system has only ${availableMemMB} MB RAM left available and an additional adapter process is started. Please check your system, settings and active instances to prevent swapping and Out-Of-Memory situations!`,
                `system.host.${hostname}`
            );
        } catch (e) {
            logger.warn(`${hostLogPrefix} Could not add OOM notification: ${e.message}`);
        }
    }

    proc.startedInCompactMode = false;
    proc.startedAsCompactGroup = false;

    if (proc.config?.notifications) {
        try {
            await notificationHandler.addConfig(proc.config.notifications);
            logger.debug(`${hostLogPrefix} added notifications configuration of ${id}`);
        } catch (e) {
            logger.error(`${hostLogPrefix} Could not add notifications config of ${id}: ${e.message}`);
        }
    }

    switch (mode) {
        case 'once':
        case 'daemon':
            if (proc && !proc.process) {
                allInstancesStopped = false;
                if (proc.stopping) {
                    delete proc.stopping;
                }

                logger.debug(
                    `${hostLogPrefix} startInstance ${name}.${args[0]} loglevel=${args[1]}, compact=${
                        instance.common.compact && instance.common.runAsCompactMode
                            ? `true (${instance.common.compactGroup})`
                            : 'false'
                    }`
                );
                // Exit Handler for normal Adapters started as own processes
                const exitHandler = (code: number, signal: string): void => {
                    setInstanceOfflineStates(id);

                    // if we have waiting kill timeouts from stopInstance clear them
                    // and call callback because process ended now
                    const stopTimeout = stopTimeouts[id];
                    if (stopTimeout?.timeout) {
                        clearTimeout(stopTimeout.timeout);
                        stopTimeout.timeout = null;
                        if (stopTimeout.callback && typeof stopTimeout.callback === 'function') {
                            stopTimeout.callback();
                            stopTimeout.callback = null;
                        }
                    }

                    cleanAutoSubscribes(id, async () => {
                        const proc = procs[id];
                        if (proc?.config?.common.logTransporter) {
                            outputCount++;
                            console.log(
                                `================================== > LOG REDIRECT ${id} => false [Process stopped]`
                            );
                            states!.setState(`${id}.logging`, { val: false, ack: true, from: hostObjectPrefix });
                        }

                        // show stored errors
                        cleanErrors(
                            proc,
                            null,
                            code !== EXIT_CODES.START_IMMEDIATELY_AFTER_STOP &&
                                code !== EXIT_CODES.ADAPTER_REQUESTED_TERMINATION
                        );

                        if (mode !== 'once') {
                            if (signal) {
                                logger.warn(`${hostLogPrefix} instance ${id} terminated due to ${signal}`);
                            } else if (code === null) {
                                logger.error(`${hostLogPrefix} instance ${id} terminated abnormally`);
                            }

                            if (proc?.stopping || isStopping || wakeUp) {
                                logger.info(
                                    `${hostLogPrefix} instance ${id} terminated with code ${code} (${
                                        getErrorText(code) || ''
                                    })`
                                );

                                if (proc) {
                                    if (proc.stopping !== undefined) {
                                        delete proc.stopping;
                                    }

                                    if (proc.process) {
                                        delete proc.process;
                                    }
                                }

                                if (isStopping) {
                                    logger.silly(`${hostLogPrefix} Check Stopping ${id}`);
                                    for (const proc of Object.values(procs)) {
                                        if (proc.process) {
                                            logger.silly(`${hostLogPrefix} ${proc.config.common.name} still running`);
                                            return;
                                        }
                                    }
                                    for (const [i, compactProc] of Object.entries(compactProcs)) {
                                        if (compactProc.process) {
                                            logger.silly(`${hostLogPrefix} Compact group ${i} still running`);
                                            return;
                                        }
                                    }
                                    logger.info(`${hostLogPrefix} All instances are stopped.`);
                                    allInstancesStopped = true;
                                }
                                storePids();
                                return;
                            } else {
                                if (code === EXIT_CODES.ADAPTER_REQUESTED_TERMINATION && proc?.restartExpected) {
                                    logger.info(`${hostLogPrefix} instance ${id} terminated for restart.`);
                                } else if (code === EXIT_CODES.ADAPTER_REQUESTED_TERMINATION) {
                                    logger.info(
                                        `${hostLogPrefix} instance ${id} terminated by request of the instance itself and will not be restarted, before user restarts it.`
                                    );
                                } else if (
                                    code === EXIT_CODES.START_IMMEDIATELY_AFTER_STOP &&
                                    proc?.config?.common.restartSchedule
                                ) {
                                    logger.info(
                                        `${hostLogPrefix} instance ${id} scheduled normal terminated and will be restarted on schedule.`
                                    );
                                } else if (code === EXIT_CODES.ADAPTER_REQUESTED_REBUILD && proc) {
                                    logger.info(
                                        `${hostLogPrefix} instance ${id} requested a rebuild of its dependencies and will be restarted after that is done.`
                                    );
                                    proc.needsRebuild = true;
                                } else {
                                    const text = `${hostLogPrefix} instance ${id} terminated with code ${code} (${
                                        getErrorText(code) || ''
                                    })`;
                                    if (
                                        !code ||
                                        code === EXIT_CODES.ADAPTER_REQUESTED_TERMINATION ||
                                        code === EXIT_CODES.NO_ERROR ||
                                        code === EXIT_CODES.START_IMMEDIATELY_AFTER_STOP
                                    ) {
                                        logger.info(text);
                                    } else {
                                        logger.error(text);
                                    }
                                }
                            }
                        }

                        if (proc?.process) {
                            delete proc.process;
                        }

                        if (proc?.needsRebuild) {
                            proc.rebuildCounter = proc.rebuildCounter ?? 0;
                            proc.rebuildCounter++;
                            if (proc.rebuildCounter < 4) {
                                logger.info(
                                    `${hostLogPrefix} Adapter ${id} needs rebuild ${
                                        proc.rebuildArgs ? `of ${proc.rebuildArgs.module} ` : ''
                                    }and will be restarted afterwards.`
                                );
                                const msg: Record<string, any> = {
                                    command: 'rebuildAdapter',
                                    message: { id: instance._id }
                                };

                                // if rebuild args are given, send them
                                if (proc.rebuildArgs) {
                                    msg.message.rebuildArgs = proc.rebuildArgs;
                                    delete proc.rebuildArgs;
                                }

                                if (!compactGroupController) {
                                    // execute directly
                                    processMessage(msg as any);
                                } else {
                                    // send to the main controller to make sure only one npm process runs at a time
                                    sendTo(`system.host.${hostname}`, 'rebuildAdapter', msg);
                                }
                            } else {
                                logger.info(
                                    `${hostLogPrefix} Rebuild for adapter ${id} not successful in 3 tries. Adapter will not be restarted again. Please execute "npm install --production" in adapter directory manually.`
                                );
                            }
                        } else {
                            if (proc) {
                                proc.rebuildCounter = 0;
                            }
                            if (
                                code !== EXIT_CODES.ADAPTER_REQUESTED_TERMINATION &&
                                !wakeUp &&
                                connected &&
                                !isStopping &&
                                proc?.config?.common.enabled &&
                                !proc.config.native.webInstance &&
                                mode !== 'once'
                            ) {
                                if (code === EXIT_CODES.UNCAUGHT_EXCEPTION) {
                                    // if it's an uncaught exception, detect restart loop
                                    proc.crashCount = proc.crashCount ?? 0;
                                    proc.crashCount++;
                                    logger.debug(`${hostLogPrefix} Crash count of ${id}: ${proc.crashCount}`);

                                    if (proc.crashResetTimer) {
                                        logger.debug(
                                            `${hostLogPrefix} Reset crash timer of ${id}, to be initialized anew`
                                        );
                                        clearTimeout(proc.crashResetTimer);
                                    }

                                    // after 10 minutes without a crash, we reset the counter
                                    logger.debug(`${hostLogPrefix} Initialize crash timer of ${id}`);
                                    proc.crashResetTimer = setTimeout(() => {
                                        logger.debug(
                                            `${hostLogPrefix} Cleared crash counter of ${id}, because 10 minutes no crash`
                                        );
                                        // check that process id still exists - could be moved to another host
                                        if (proc) {
                                            proc.crashCount = 0;
                                        }
                                    }, 1_000 * 600);
                                } else {
                                    // reset crash count and timer because non-crash exit
                                    logger.debug(`${hostLogPrefix} Reset crash count of ${id}, because non-crash exit`);
                                    proc.crashCount = 0;
                                    if (proc.crashResetTimer) {
                                        logger.debug(
                                            `${hostLogPrefix} Cleared crash timer of ${id}, because non-crash exit`
                                        );
                                        clearTimeout(proc.crashResetTimer);
                                        delete proc.crashResetTimer;
                                    }
                                }

                                logger.info(`${hostLogPrefix} Restart adapter ${id} because enabled`);

                                const restartTimerExisting = !!proc.restartTimer;
                                if (proc.restartTimer) {
                                    clearTimeout(proc.restartTimer);
                                }

                                if (!proc.crashCount || proc.crashCount < 3) {
                                    /** @ts-expect error if needed add it to types */
                                    proc.restartTimer = setTimeout(
                                        _id => startInstance(_id),
                                        code === EXIT_CODES.START_IMMEDIATELY_AFTER_STOP
                                            ? 1_000
                                            : proc.config.common.restartSchedule || restartTimerExisting
                                            ? 1_000
                                            : 30_000,
                                        id
                                    );
                                    // 156 is special code that adapter wants itself to be restarted immediately
                                } else {
                                    // 3 crashes - do not restart anymore
                                    logger.warn(
                                        `${hostLogPrefix} Do not restart adapter ${id} because restart loop detected`
                                    );
                                    await notificationHandler.addMessage(
                                        'system',
                                        'restartLoop',
                                        'Restart loop detected',
                                        id
                                    );
                                    proc.crashCount = 0;
                                    if (proc.crashResetTimer) {
                                        logger.debug(
                                            `${hostLogPrefix} Cleared crash timer of ${id}, because adapter stopped`
                                        );
                                        clearTimeout(proc.crashResetTimer);
                                        delete proc.crashResetTimer;
                                    }
                                }
                            } else {
                                if (code === EXIT_CODES.ADAPTER_REQUESTED_TERMINATION && proc && proc.restartExpected) {
                                    logger.info(`${hostLogPrefix} Adapter ${id} will be restarted automatically`);
                                } else if (code === EXIT_CODES.ADAPTER_REQUESTED_TERMINATION) {
                                    logger.info(
                                        `${hostLogPrefix} Do not restart adapter ${id} because desired by instance`
                                    );
                                } else if (mode !== 'once') {
                                    logger.info(
                                        `${hostLogPrefix} Do not restart adapter ${id} because disabled or deleted`
                                    );
                                } else {
                                    logger.info(
                                        `${hostLogPrefix} instance ${id} terminated while should be started once`
                                    );
                                }
                            }
                        }

                        storePids();
                    });
                };

                // Some parts of the Adapter start logic are async, so "the finalization" is put into this method
                const handleAdapterProcessStart = (): void => {
                    const proc = procs[id];

                    if (!proc) {
                        return;
                    }

                    if (!proc.process) {
                        // We were not able or should not start as compact mode
                        try {
                            proc.process = cp.fork(adapterMainFile, args, {
                                execArgv: [...tools.getDefaultNodeArgs(adapterMainFile), ...execArgv],
                                stdio: ['ignore', 'ignore', 'pipe', 'ipc'],
                                // @ts-expect-error missing from types, but we already tested it is needed
                                windowsHide: true,
                                cwd: adapterDir!
                            });
                        } catch (err) {
                            logger.error(`${hostLogPrefix} instance ${instance._id} could not be started: ${err}`);
                        }
                    }

                    if (!proc.startedInCompactMode && !proc.startedAsCompactGroup && proc.process) {
                        states!.setState(`${id}.sigKill`, {
                            val: proc.process.pid,
                            ack: true,
                            from: hostObjectPrefix
                        });
                    }

                    // catch error output
                    if (!proc.startedInCompactMode && !proc.startedAsCompactGroup && proc.process?.stderr) {
                        proc.process.stderr.on('data', data => {
                            const proc = procs[id];

                            if (!data || !proc || !tools.isObject(proc)) {
                                return;
                            }
                            const text = data.toString();

                            // show for debug
                            console.error(text);
                            if (
                                text.includes('NODE_MODULE_VERSION') ||
                                text.includes('npm rebuild') ||
                                text.includes("Error: The module '") ||
                                text.includes('Could not locate the bindings file.') ||
                                text.includes('Cannot find module')
                            ) {
                                // only try this at second rebuild
                                if (proc.rebuildCounter === 1) {
                                    proc.rebuildArgs = _determineRebuildArgsFromLog(text);
                                }
                                proc.needsRebuild = true;
                            }
                            proc.errors = proc.errors || [];
                            const now = Date.now();
                            proc.errors.push({ ts: now, text: text });
                            // limit output to 300 messages
                            if (proc.errors.length > 300) {
                                proc.errors.splice(proc.errors.length - 300);
                            }
                            cleanErrors(proc, now);
                        });
                    }

                    storePids();

                    if (!proc.startedInCompactMode && !proc.startedAsCompactGroup && proc.process) {
                        proc.process.on('exit', exitHandler);
                    }

                    if (
                        !wakeUp &&
                        proc?.process &&
                        proc.config.common?.enabled &&
                        (proc.config.common.mode !== 'extension' || !proc.config.native.webInstance) &&
                        mode !== 'once'
                    ) {
                        if (proc.startedInCompactMode) {
                            logger.info(`${hostLogPrefix} instance ${instance._id} started in COMPACT mode`);
                        } else if (proc.startedAsCompactGroup) {
                            logger.info(
                                `${hostLogPrefix} instance ${instance._id} is handled by compact group controller pid ${proc.process.pid}`
                            );
                        } else {
                            logger.info(
                                `${hostLogPrefix} instance ${instance._id} started with pid ${proc.process.pid}`
                            );
                        }
                    }
                };

                // If system has compact mode enabled and adapter supports it and instance has it enabled
                if (config.system.compact && instance.common.compact && instance.common.runAsCompactMode) {
                    // compact group = 0 is executed by main js.controller, all others as own processes
                    if (
                        (!compactGroupController && instance.common.compactGroup === 0) ||
                        (compactGroupController && instance.common.compactGroup !== 0)
                    ) {
                        try {
                            // set to 0 to stop any pot. already running instances, especially broken compactModes
                            await states!.setState(`${id}.sigKill`, { val: 0, ack: false, from: hostObjectPrefix });
                        } catch {
                            // ignore
                        }

                        const proc = procs[id];
                        const _instance = instance?._id && instance.common ? instance._id.split('.').pop() || 0 : 0;
                        const logLevel = instance?._id && instance.common ? instance.common.loglevel || 'info' : 'info';

                        if (adapterMainFile!) {
                            try {
                                // @ts-expect-error commonjs module TODO: validate
                                decache(adapterMainFile);

                                // Prior to requiring the main file, make sure that the esbuild require hook was loaded
                                // if this is a TypeScript adapter
                                if (adapterMainFile.endsWith('.ts')) {
                                    require('@alcalzone/esbuild-register');
                                }

                                const module = (await isAdapterEsmModule(name))
                                    ? (await import(`${adapterMainFile}?update=${Date.now()}`)).default
                                    : require(adapterMainFile);

                                proc.process = {
                                    // @ts-expect-error TODO type compact processes too
                                    logic: module({
                                        logLevel,
                                        compactInstance: _instance,
                                        compact: true
                                    })
                                };

                                // @ts-expect-error todo add types for compact adapter procs
                                proc.process.logic.on('exit', exitHandler);

                                proc.startedInCompactMode = true;
                            } catch (e) {
                                logger.error(
                                    `${hostLogPrefix} Cannot start ${name}.${_instance} in compact mode. Fallback to normal start: ${e.message}`
                                );
                                logger.error(e.stackTrace);
                                if (proc.process) {
                                    delete proc.process;
                                }

                                // if started, let it end itself
                                await states!.setState(`${id}.sigKill`, {
                                    val: -1,
                                    ack: false,
                                    from: hostObjectPrefix
                                });
                            }
                        } else {
                            logger.warn(
                                `${hostLogPrefix} Cannot start ${name}.${_instance} in compact mode: Filename invalid`
                            );
                        }

                        if (proc.process && !proc.process.kill) {
                            proc.process.kill = () => {
                                states!.setState(`${id}.sigKill`, {
                                    val: -1,
                                    ack: false,
                                    from: hostObjectPrefix
                                });

                                return true;
                            };
                        }

                        handleAdapterProcessStart();
                    } else {
                        const compactGroup = instance.common.compactGroup!;

                        // a group controller for this group is not yet started, execute one
                        compactProcs[compactGroup] = compactProcs[compactGroup] || {
                            instances: []
                        };

                        const compactProc = compactProcs[compactGroup];
                        if (!compactProc.process) {
                            /** Args passed to the actual adapter */
                            const compactControllerArgs = [compactGroup.toString()];
                            /** Args passed to Node.js */
                            const execArgv: string[] = [];

                            if (instance.common.memoryLimitMB && Math.round(instance.common.memoryLimitMB)) {
                                execArgv.push(`--max-old-space-size=${Math.round(instance.common.memoryLimitMB)}`);
                            }

                            logger.info(
                                `${hostLogPrefix} start controller for compactgroup ${instance.common.compactGroup}`
                            );

                            try {
                                compactProc.process = cp.fork(
                                    path.join(thisDir, 'compactgroupController.js'),
                                    compactControllerArgs,
                                    {
                                        execArgv,
                                        stdio: ['ignore', 'ignore', 'pipe', 'ipc'],
                                        // @ts-expect-error missing from types, but we already tested it is needed
                                        windowsHide: true
                                    }
                                );
                            } catch (err) {
                                delete compactProc.process;
                                logger.info(
                                    `${hostLogPrefix} controller for compactgroup ${instance.common.compactGroup} could not be started: ${err}`
                                );
                            }

                            if (compactProc.process) {
                                if (compactProc.process.stderr) {
                                    compactProc.process.stderr.on('data', data => {
                                        const compactProc = compactProcs[compactGroup];
                                        if (!data || !compactProc || typeof compactProc !== 'object') {
                                            return;
                                        }
                                        const text = data.toString();
                                        // show for debug
                                        console.error(text);
                                        compactProc.errors = compactProc.errors || [];
                                        const now = Date.now();
                                        compactProc.errors.push({ ts: now, text: text });
                                        // limit output to 300 messages
                                        if (compactProc.errors.length > 300) {
                                            compactProc.errors.splice(compactProc.errors.length - 300);
                                        }
                                        cleanErrors(compactProc, now);
                                    });
                                }

                                const currentCompactGroup = instance.common.compactGroup!;
                                // Exit handler for compact groups
                                const groupExitHandler = (code: number, signal: string): void => {
                                    if (signal) {
                                        logger.warn(
                                            `${hostLogPrefix} compactgroup controller ${currentCompactGroup} terminated due to ${signal}`
                                        );
                                    } else if (code !== null) {
                                        logger.info(
                                            `${hostLogPrefix} compactgroup controller ${currentCompactGroup} terminated with code ${code} (${
                                                getErrorText(code) || ''
                                            })`
                                        );
                                    } else {
                                        logger.info(
                                            `${hostLogPrefix} compactgroup controller ${currentCompactGroup} terminated`
                                        );
                                    }

                                    if (
                                        compactProcs[currentCompactGroup] &&
                                        compactProcs[currentCompactGroup].process
                                    ) {
                                        delete compactProcs[currentCompactGroup].process;
                                    }

                                    /**
                                     *
                                     * @param instances
                                     * @param callback
                                     */
                                    function markCompactInstancesAsStopped(
                                        instances: ioBroker.ObjectIDs.Instance[],
                                        callback: () => void
                                    ): void {
                                        if (!instances.length) {
                                            callback && callback();
                                            return;
                                        }

                                        const id = instances.shift()!;
                                        outputCount += 2;
                                        states!.setState(`${id}.alive`, {
                                            val: false,
                                            ack: true,
                                            from: hostObjectPrefix
                                        });
                                        states!.setState(`${id}.connected`, {
                                            val: false,
                                            ack: true,
                                            from: hostObjectPrefix
                                        });

                                        cleanAutoSubscribes(id, () => {
                                            const proc = procs[id];

                                            if (proc?.stopping || isStopping) {
                                                if (proc?.stopping !== undefined) {
                                                    delete proc.stopping;
                                                }
                                            }

                                            if (proc?.process) {
                                                delete proc.process;
                                            }

                                            markCompactInstancesAsStopped(instances, callback);
                                        });
                                    }

                                    // mark all instances that should be handled by this controller also as not running.
                                    const killedInstances: ioBroker.ObjectIDs.Instance[] = [];
                                    compactProcs[currentCompactGroup].instances.forEach(el => killedInstances.push(el));
                                    markCompactInstancesAsStopped(killedInstances, () => {
                                        // show stored errors
                                        cleanErrors(compactProcs[currentCompactGroup], null, true);

                                        if (isStopping) {
                                            logger.silly(
                                                `${hostLogPrefix} Check after group exit ${currentCompactGroup}`
                                            );
                                            for (const proc of Object.values(procs)) {
                                                if (proc.process) {
                                                    logger.silly(
                                                        `${hostLogPrefix} ${proc.config.common.name} still running`
                                                    );
                                                    return;
                                                }
                                            }
                                            for (const [i, compactProc] of Object.entries(compactProcs)) {
                                                if (compactProc.process) {
                                                    logger.silly(
                                                        `${hostLogPrefix} Compact group ${i} still running (compact)`
                                                    );
                                                    return;
                                                }
                                            }
                                            logger.info(`${hostLogPrefix} All instances are stopped.`);
                                            allInstancesStopped = true;

                                            storePids();
                                            return;
                                        }

                                        // Restart group controller because still instances assigned to him, done via startInstance
                                        if (connected && compactProcs[currentCompactGroup].instances.length) {
                                            logger.info(
                                                `${hostLogPrefix} Restart compact group controller ${currentCompactGroup}`
                                            );
                                            logger.debug(
                                                `${hostLogPrefix} Instances: ${JSON.stringify(
                                                    compactProcs[currentCompactGroup].instances
                                                )}`
                                            );

                                            compactProcs[currentCompactGroup].instances.forEach(id => {
                                                if (proc.restartTimer) {
                                                    clearTimeout(proc.restartTimer);
                                                }

                                                // START_IMMEDIATELY_AFTER_STOP is a special code that adapter wants itself to be restarted immediately
                                                proc.restartTimer = setTimeout(
                                                    _id => startInstance(_id),
                                                    code === EXIT_CODES.START_IMMEDIATELY_AFTER_STOP
                                                        ? 1_000
                                                        : procs[id].config.common.restartSchedule
                                                        ? 1_000
                                                        : 30_000,
                                                    id
                                                );
                                            });
                                        } else {
                                            logger.info(
                                                `${hostLogPrefix} Do not restart compact group controller ${currentCompactGroup} because no instances assigned to him`
                                            );
                                        }
                                        storePids();
                                    });
                                };

                                compactProcs[compactGroup].process!.on('exit', groupExitHandler);
                            }
                        }
                        if (compactProcs[compactGroup].process) {
                            if (!compactProcs[compactGroup].instances.includes(id)) {
                                compactProcs[compactGroup].instances.push(id);
                            }

                            proc.process = compactProcs[compactGroup].process;
                            proc.startedAsCompactGroup = true;
                        }
                        handleAdapterProcessStart();
                    }
                } else {
                    try {
                        // set to 0 to stop any pot. already running instances, especially broken compactModes
                        await states!.setState(`${id}.sigKill`, {
                            val: 0,
                            ack: false,
                            from: hostObjectPrefix
                        });
                    } catch {
                        // ignore
                    }
                    handleAdapterProcessStart();
                }
            } else {
                if (!wakeUp && proc) {
                    logger.warn(
                        `${hostLogPrefix} instance ${instance._id} ${
                            proc.stopping ? 'still' : 'already'
                        } running with pid ${proc.process!.pid}`
                    );
                }
                if (proc.stopping) {
                    delete proc.stopping;
                }
            }
            break;

        case 'schedule': {
            if (compactGroupController) {
                logger.debug(`${hostLogPrefix} ${instance._id} schedule is not started by compact group controller`);
                break;
            }
            if (!instance.common.schedule) {
                logger.error(`${hostLogPrefix} ${instance._id} schedule attribute missing`);
                break;
            }

            // cancel current schedule
            if (proc.schedule) {
                proc.schedule.cancel();
                logger.info(`${hostLogPrefix} instance canceled schedule ${instance._id}`);
            }

            try {
                cronParser.parseExpression(instance.common.schedule);
            } catch (e) {
                logger.error(`${hostLogPrefix} Cannot schedule start of instance ${instance._id}: ${e.message}`);
                break;
            }

            proc.schedule = schedule.scheduleJob(instance.common.schedule, () => {
                // queue up, but only if not already queued
                scheduledInstances[id] = {
                    fileNameFull: adapterMainFile,
                    adapterDir,
                    wakeUp
                };
                Object.keys(scheduledInstances).length === 1 && startScheduledInstance();
            });
            logger.info(`${hostLogPrefix} instance scheduled ${instance._id} ${instance.common.schedule}`);
            // Start one time adapter by start or if configuration changed
            if (instance.common.allowInit) {
                try {
                    // @ts-expect-error if mode !== extension we have ensured it exists
                    proc.process = cp.fork(adapterMainFile, args, {
                        // @ts-expect-error if mode !== extension we have ensured it exists
                        execArgv: [...tools.getDefaultNodeArgs(adapterMainFile), ...execArgv],
                        // @ts-expect-error missing from types, but we already tested it is needed
                        windowsHide: true,
                        cwd: adapterDir!
                    });
                } catch (err) {
                    logger.info(`${hostLogPrefix} instance ${instance._id} could not be started: ${err}`);
                }
                if (proc.process) {
                    storePids();
                    logger.info(`${hostLogPrefix} instance ${instance._id} started with pid ${proc.process.pid}`);

                    proc.process.on('exit', (code, signal) => {
                        cleanAutoSubscribes(id, () => {
                            const proc = procs[id];

                            outputCount++;
                            states!.setState(`${id}.alive`, { val: false, ack: true, from: hostObjectPrefix });
                            if (signal) {
                                logger.warn(`${hostLogPrefix} instance ${id} terminated due to ${signal}`);
                            } else if (code === null) {
                                logger.error(`${hostLogPrefix} instance ${id} terminated abnormally`);
                            } else {
                                const text = `${hostLogPrefix} instance ${id} terminated with code ${code} (${
                                    getErrorText(code) || ''
                                })`;
                                if (
                                    !code ||
                                    code === EXIT_CODES.ADAPTER_REQUESTED_TERMINATION ||
                                    code === EXIT_CODES.NO_ERROR
                                ) {
                                    logger.info(text);
                                } else {
                                    logger.error(text);
                                }
                            }
                            if (proc) {
                                delete proc.process;
                            }

                            storePids();
                        });
                    });
                }
            }

            break;
        }
        case 'extension':
            break;

        default:
            logger.error(`${hostLogPrefix} ${instance._id} has the invalid mode "${mode}"`);
    }
}

/**
 * Sends kill signal via sigKill state or a kill after timeouts or if forced
 *
 * @param id instance id
 * @param force if forced we will kill the pid
 */
async function stopInstance(id: string, force: boolean): Promise<void> {
    const proc = procs[id];

    if (!proc) {
        logger.warn(`${hostLogPrefix} stopInstance unknown instance ${id}`);
        return;
    }

    logger.info(
        `${hostLogPrefix} stopInstance ${id} (force=${force}, process=${procs[id].process ? 'true' : 'false'})`
    );

    const instance = proc.config;
    if (!instance?.common?.mode) {
        if (proc.process) {
            proc.stopping = true;
            if (!proc.startedAsCompactGroup) {
                try {
                    proc.process.kill(); // call stop directly in adapter.js or call kill of a process
                } catch (e) {
                    logger.error(`${hostLogPrefix} Cannot stop ${id}: ${JSON.stringify(e)}`);
                }
            }
            delete proc.process;
        }

        if (proc.schedule) {
            proc.schedule.cancel();
            delete proc.schedule;
        }

        if (proc.subscribe) {
            // Remove this id from subscribed on this message
            if (subscribe[proc.subscribe] && subscribe[proc.subscribe].includes(id as any)) {
                subscribe[proc.subscribe].splice(subscribe[proc.subscribe].indexOf(id as any), 1);

                // If no one subscribed
                if (!subscribe[proc.subscribe].length) {
                    // Delete item
                    delete subscribe[proc.subscribe];

                    // Unsubscribe
                    if (proc.subscribe.startsWith('messagebox.')) {
                        states!.unsubscribeMessage(proc.subscribe.substring('messagebox.'.length));
                    } else {
                        states!.unsubscribe(proc.subscribe);
                    }
                }
            }
        }
        return;
    }

    const stopTimeout = stopTimeouts[id] || {};
    stopTimeouts[id] = stopTimeout;
    if (stopTimeout.timeout) {
        clearTimeout(stopTimeout.timeout);
        stopTimeout.timeout = null;
    }

    switch (instance.common.mode) {
        case 'daemon':
            if (!proc.process) {
                if (proc.config?.common.enabled && !proc.startedAsCompactGroup) {
                    !isStopping && logger.warn(`${hostLogPrefix} stopInstance ${instance._id} not running`);
                }
                return;
            } else {
                if (force && !proc.startedAsCompactGroup) {
                    logger.info(`${hostLogPrefix} stopInstance forced ${instance._id} killing pid ${proc.process.pid}`);
                    proc.stopping = true;
                    try {
                        proc.process.kill('SIGKILL'); // call stop directly in adapter.js or call kill of a process
                    } catch (e) {
                        logger.error(`${hostLogPrefix} Cannot stop ${id}: ${JSON.stringify(e)}`);
                    }
                    delete proc.process;
                } else if (
                    (instance.common.messagebox && instance.common.supportStopInstance) ||
                    instance.common.supportedMessages?.stopInstance
                ) {
                    // Send to adapter signal "stopInstance" because on some systems SIGTERM does not work
                    sendTo(instance._id, 'stopInstance', null, result => {
                        const stopTimeout = stopTimeouts[id];
                        if (stopTimeout?.timeout) {
                            clearTimeout(stopTimeout.timeout);
                            stopTimeout.timeout = null;
                        }
                        logger.info(
                            `${hostLogPrefix} stopInstance self ${instance._id} killing pid ${
                                proc.process ? proc.process.pid : 'undefined'
                            }${result ? ': ' + result : ''}`
                        );
                        if (proc.process && !proc.startedAsCompactGroup) {
                            proc.stopping = true;
                            try {
                                proc.process.kill('SIGKILL'); // call stop directly in adapter.js or call kill of a process
                            } catch (e) {
                                logger.error(`${hostLogPrefix} Cannot stop ${id}: ${JSON.stringify(e)}`);
                            }
                            delete proc.process;
                        }

                        if (typeof stopTimeout?.callback === 'function') {
                            stopTimeout.callback();
                            stopTimeout.callback = null;
                        }
                    });

                    const supportStopInstanceVal: boolean | number | undefined =
                        instance.common.supportStopInstance || instance.common.supportedMessages?.stopInstance;

                    const timeoutDuration = supportStopInstanceVal === true ? 1_000 : supportStopInstanceVal || 1_000;
                    return new Promise(resolve => {
                        // If no response from adapter, kill it in 1 second
                        stopTimeout.callback = resolve;
                        stopTimeout.timeout = setTimeout(() => {
                            const stopTimeout = stopTimeouts[id];
                            const proc = procs[id];

                            if (stopTimeout) {
                                stopTimeout.timeout = null;
                            }
                            if (proc?.process && !proc.startedAsCompactGroup) {
                                logger.info(
                                    `${hostLogPrefix} stopInstance timeout ${timeoutDuration} ${instance._id} killing pid ${proc.process.pid}`
                                );
                                proc.stopping = true;
                                try {
                                    proc.process.kill('SIGKILL'); // call stop directly in adapter.js or call kill of a process
                                } catch (e) {
                                    logger.error(`${hostLogPrefix} Cannot stop ${id}: ${JSON.stringify(e)}`);
                                }
                                delete proc.process;
                            } else if (!compactGroupController && proc?.process) {
                                // was compact mode in another group
                                delete proc.process; // we consider that the other group controller managed to stop it
                            }
                            if (stopTimeout && typeof stopTimeout.callback === 'function') {
                                stopTimeout.callback();
                                stopTimeout.callback = null;
                            }
                        }, timeoutDuration);
                    });
                } else if (!proc.startedAsCompactGroup) {
                    let err;
                    try {
                        // if started, let it end itself as first try
                        await states!.setState(`${id}.sigKill`, { val: -1, ack: false, from: hostObjectPrefix });
                    } catch (e) {
                        err = e;
                    }
                    // send kill signal
                    logger.info(`${hostLogPrefix} stopInstance ${instance._id} send kill signal`);
                    const proc = procs[id];
                    const stopTimeout = stopTimeouts[id];

                    if (!err) {
                        if (proc) {
                            proc.stopping = true;
                        }
                    }
                    const timeoutDuration = instance.common.stopTimeout || 1_000;

                    return new Promise(resolve => {
                        // If no response from adapter, kill it in 1 second
                        stopTimeout.callback = resolve;
                        stopTimeout.timeout = setTimeout(() => {
                            const proc = procs[id];
                            const stopTimeout = stopTimeouts[id];

                            if (stopTimeout) {
                                stopTimeout.timeout = null;
                            }

                            if (proc?.process && !proc.startedAsCompactGroup) {
                                logger.info(
                                    `${hostLogPrefix} stopInstance timeout ${instance._id} killing pid ${proc.process.pid}`
                                );
                                proc.stopping = true;
                                try {
                                    proc.process.kill('SIGKILL');
                                } catch (e) {
                                    logger.error(`${hostLogPrefix} Cannot stop ${id}: ${JSON.stringify(e)}`);
                                }
                                delete proc.process;
                            }
                            if (stopTimeout && typeof stopTimeout.callback === 'function') {
                                stopTimeout.callback();
                                stopTimeout.callback = null;
                            }
                        }, timeoutDuration);
                    });
                } else {
                    if (proc) {
                        delete proc.process;
                    }
                }
            }
            break;

        case 'schedule':
            if (!proc.schedule) {
                !isStopping && logger.debug(`${hostLogPrefix} stopInstance ${instance._id} not scheduled`);
            } else {
                proc.schedule.cancel();
                delete proc.schedule;
                if (scheduledInstances[id]) {
                    delete scheduledInstances[id];
                }
                logger.info(`${hostLogPrefix} stopInstance canceled schedule ${instance._id}`);
            }
            break;

        default:
    }
}

/**
 *
 * @param forceStop
 * @param callback
 */
function stopInstances(forceStop: boolean, callback?: ((wasForced?: boolean) => void) | null): void {
    let maxTimeout: NodeJS.Timeout | null | undefined;
    let waitTimeout: NodeJS.Timeout | null | undefined;

    function waitForInstances(): void {
        waitTimeout = null;
        if (!allInstancesStopped) {
            waitTimeout = setTimeout(waitForInstances, 200);
        } else {
            if (maxTimeout) {
                clearTimeout(maxTimeout);
            }
            typeof callback === 'function' && callback();
            callback = null;
        }
    }

    try {
        isStopping = isStopping || Date.now(); // Sometimes a process receives SIGTERM twice
        const elapsed = Date.now() - isStopping;
        logger.debug(
            `${hostLogPrefix} stop isStopping=${elapsed} isDaemon=${isDaemon} allInstancesStopped=${allInstancesStopped}`
        );
        if (elapsed >= stopTimeout) {
            if (maxTimeout) {
                clearTimeout(maxTimeout);
            }
            typeof callback === 'function' && callback(true);
            callback = null;
        }

        for (const id of Object.keys(procs)) {
            stopInstance(id, forceStop);
        }
        if (forceStop || isDaemon) {
            // send instances SIGTERM, only needed if running in a background (isDaemon)
            // or slave lost connection to master
            for (const id of Object.keys(compactProcs)) {
                const proc = compactProcs[id];

                if (proc.process) {
                    proc.process.kill();
                }
            }
            if (forceStop) {
                allInstancesStopped = true;
            }
        }

        waitForInstances();
    } catch (e) {
        logger.error(`${hostLogPrefix} ${e.message}`);
        if (maxTimeout) {
            clearTimeout(maxTimeout);
        }
        if (waitTimeout) {
            clearTimeout(waitTimeout);
        }
        typeof callback === 'function' && callback();
        callback = null;
    }

    // force after Xs
    maxTimeout = setTimeout(() => {
        maxTimeout = null;
        if (waitTimeout) {
            clearTimeout(waitTimeout);
        }
        typeof callback === 'function' && callback(true);
        callback = null;
    }, stopTimeout);
}

/**
 * Stops the js-controller and all running adapter instances, if no cb provided pids.txt is deleted and process exit will be called
 *
 * @param force kills instances under all circumstances
 * @param callback callback function
 */
function stop(force?: boolean, callback?: () => void): void {
    if (force === undefined) {
        force = false;
    }
    if (mhService) {
        mhService.close();
        mhService = null;
    }

    if (primaryHostInterval) {
        clearInterval(primaryHostInterval);
        primaryHostInterval = null;
    }

    if (updateIPsTimer) {
        clearInterval(updateIPsTimer);
        updateIPsTimer = null;
    }

    if (reportInterval) {
        clearInterval(reportInterval);
        reportInterval = null;
    }

    if (isStopping) {
        return;
    }

    stopInstances(force, async wasForced => {
        pluginHandler.destroyAll();
        notificationHandler && notificationHandler.storeNotifications();

        try {
            // if we are the host, we should now let someone else take over
            if (isPrimary) {
                await objects!.releasePrimaryHost();
                isPrimary = false;
            }
        } catch {
            // ignore
        }

        if (objects && objects.destroy) {
            await objects.destroy();
        }

        if (!states || force) {
            logger.info(
                `${hostLogPrefix} ${
                    wasForced ? 'force terminating' : 'terminated'
                }. Could not reset alive status for instances`
            );
            if (typeof callback === 'function') {
                return void callback();
            } else {
                setTimeout(() => process.exit(EXIT_CODES.JS_CONTROLLER_STOPPED), 1_000);
            }
            return;
        }
        outputCount++;
        try {
            await states.setState(`${hostObjectPrefix}.alive`, { val: false, ack: true, from: hostObjectPrefix });
            await states.setState(`${hostObjectPrefix}.pid`, { val: null, ack: true, from: hostObjectPrefix });
        } catch {
            // ignore
        }
        logger.info(`${hostLogPrefix} ${wasForced ? 'force terminating' : 'terminated'}`);
        if (wasForced) {
            for (const i of Object.keys(procs)) {
                if (procs[i].process) {
                    if (procs[i].config && procs[i].config.common && procs[i].config.common.name) {
                        logger.info(`${hostLogPrefix} Adapter ${procs[i].config.common.name} still running`);
                    }
                }
            }
            for (const i of Object.keys(compactProcs)) {
                if (compactProcs[i].process) {
                    logger.info(`${hostLogPrefix} Compact group controller ${i} still running`);
                }
            }
        }

        if (states?.destroy) {
            await states.destroy();
        }

        if (typeof callback === 'function') {
            return void callback();
        } else {
            setTimeout(() => {
                try {
                    // avoid pids been written after deletion
                    if (storeTimer) {
                        clearTimeout(storeTimer);
                    }
                    // delete pids.txt
                    fs.unlinkSync(path.join(controllerDir, 'pids.txt'));
                } catch (e) {
                    if (e.code !== 'ENOENT') {
                        logger.error(`${hostLogPrefix} Could not delete ${path.join(controllerDir, 'pids.txt')}: ${e}`);
                    }
                }
                process.exit(EXIT_CODES.JS_CONTROLLER_STOPPED);
            }, 1_000);
        }
    });
}

/**
 * Initialize the controller
 *
 * @param compactGroupId the id of the compact group
 */
export async function init(compactGroupId?: number): Promise<void> {
    if (compactGroupId) {
        compactGroupController = true;
        compactGroup = compactGroupId;

        hostObjectPrefix += compactGroupObjectPrefix + compactGroup;
        hostLogPrefix += compactGroupObjectPrefix + compactGroup;
        title += compactGroupObjectPrefix + compactGroup;

        isDaemon = true;
    } else {
        stopTimeout += 5_000;
    }

    // If bootstrap file detected, it must be deleted, but give time for a bootstrap process to use this file
    if (fs.existsSync(VENDOR_BOOTSTRAP_FILE)) {
        setTimeout(() => {
            try {
                if (fs.existsSync(VENDOR_BOOTSTRAP_FILE)) {
                    fs.unlinkSync(VENDOR_BOOTSTRAP_FILE);
                    logger && logger.info(`${hostLogPrefix} Deleted ${VENDOR_BOOTSTRAP_FILE}`);
                }
            } catch (e) {
                logger && logger.error(`${hostLogPrefix} Cannot delete ${VENDOR_BOOTSTRAP_FILE}: ${e.message}`);
            }
        }, 30_000);
    }

    process.title = title;

    // Get "objects" object
    // If "file" and on the local machine
    const hasLocalObjectsServer = await dbTools.isLocalObjectsDbServer(config.objects.type, config.objects.host);
    if (hasLocalObjectsServer && !compactGroupController) {
        Objects = (await import(`@iobroker/db-objects-${config.objects.type}`)).Server;
    } else {
        Objects = await getObjectsConstructor();
    }

    const hasLocalStatesServer = await dbTools.isLocalStatesDbServer(config.states.type, config.states.host);
    // Get "states" object
    if (hasLocalStatesServer && !compactGroupController) {
        States = (await import(`@iobroker/db-states-${config.states.type}`)).Server;
    } else {
        States = await getStatesConstructor();
    }

    // Detect if outputs to console are forced. By default, they are disabled and redirected to log file
    if (
        config.log.noStdout &&
        process.argv &&
        (process.argv.indexOf('--console') !== -1 || process.argv.indexOf('--logs') !== -1)
    ) {
        config.log.noStdout = false;
    }

    // Detect if controller runs as a linux-daemon
    if (process.argv.indexOf('start') !== -1 && !compactGroupController) {
        isDaemon = true;
        config.log.noStdout = true;
    }

    try {
        logger = toolsLogger(config.log);
    } catch (e) {
        if (e.code === 'EACCES_LOG') {
            // We could not access logging directory - e.g., because of restored backup
            console.error(`Could not access logging directory "${e.path}", fallback to default`);

            // read a fresh config to avoid overwriting e.g., noStdout
            const _config = getConfig();
            // persist the config to be fixed permanently
            const configFile = tools.getConfigFileName();
            const fixedLogPath = 'log/iobroker';
            _config.log.transport.file1.filename = fixedLogPath;
            fs.writeFileSync(configFile, JSON.stringify(_config, null, 2));

            // fix this run
            config.log.transport.file1.filename = fixedLogPath;
            // @ts-expect-error TODO: correct way to apply config?
            logger = toolsLogger.logger(config.log);

            logger.warn(
                `${hostLogPrefix} Your logging path "${e.path}" was invalid, it has been changed to "${fixedLogPath}"`
            );
        } else {
            // without logger multiple things will have undefined behavior, and probably more is wrong -> do not start
            console.error(`Error initializing logger: ${e.stack}`);
            process.exit(EXIT_CODES.UNKNOWN_ERROR);
        }
    }

    if (!compactGroupController) {
        // Delete all log files older than x days
        // @ts-expect-error we have augmented winston instance with this method
        logger.activateDateChecker(true, config.log.maxDays);
    }

    // find our notifier transport
    // @ts-expect-error types do not seem to be perfect here
    const ts = logger.transports.find(t => t.name === 'NT');
    ts!.on('logged', info => {
        info.from = hostLogPrefix;
        for (const log of logList) {
            states!.pushLog(log, info);
        }
    });

    if (!compactGroupController) {
        logger.info(
            `${hostLogPrefix} ${tools.appName}.js-controller version ${version} ${ioPackage.common.name} starting`
        );
        logger.info(`${hostLogPrefix} Copyright (c) 2014-2023 bluefox, 2014 hobbyquaker`);
        logger.info(`${hostLogPrefix} hostname: ${hostname}, node: ${process.version}`);
        logger.info(`${hostLogPrefix} ip addresses: ${tools.findIPs().join(' ')}`);

        // create package.json for npm >= 3.x if not exists
        const isInNodeModules = controllerDir
            .toLowerCase()
            .includes(`${path.sep}node_modules${path.sep}${title.toLowerCase()}`);

        if (isInNodeModules && !tools.isDevServerInstallation()) {
            try {
                if (!fs.existsSync(`${controllerDir}/../../package.json`)) {
                    fs.writeFileSync(
                        `${controllerDir}/../../package.json`,
                        JSON.stringify(
                            {
                                name: 'iobroker.core',
                                version: '1.0.0',
                                private: true
                            },
                            null,
                            2
                        )
                    );
                } else {
                    // npm3 requires version attribute
                    const p = fs.readJSONSync(`${controllerDir}/../../package.json`);
                    if (!p.version) {
                        fs.writeFileSync(
                            `${controllerDir}/../../package.json`,
                            JSON.stringify(
                                {
                                    name: 'iobroker.core',
                                    version: '1.0.0',
                                    private: true
                                },
                                null,
                                2
                            )
                        );
                    }
                }
            } catch (e) {
                console.error(`Cannot create "${controllerDir}/../../package.json": ${e}`);
            }
        }
    } else {
        logger.info(
            `${hostLogPrefix} ${tools.appName}.js-controller version ${version} ${ioPackage.common.name} starting`
        );
    }

    let packageJson;
    try {
        packageJson = fs.readJSONSync(`${controllerDir}/package.json`);
    } catch {
        logger.error(`${hostLogPrefix} Can not read js-controller package.json`);
    }

    if (packageJson?.engines?.node) {
        let invalidVersion;
        try {
            invalidVersion = !semver.satisfies(process.version, packageJson.engines.node);
        } catch {
            // semver could also not support the node version or something else ... failsafe
            invalidVersion = true;
        }

        if (invalidVersion) {
            logger.error(
                `${hostLogPrefix} ioBroker requires Node.js in version ${packageJson.engines.node}, you have ${process.version}`
            );
            logger.error(
                `${hostLogPrefix} Please upgrade your Node.js version. See https://forum.iobroker.net/topic/22867/how-to-node-js-f%C3%BCr-iobroker-richtig-updaten`
            );

            console.error(
                `ioBroker requires Node.js in version ${packageJson.engines.node}, you have ${process.version}`
            );
            console.error(
                'Please upgrade your Node.js version. See https://forum.iobroker.net/topic/22867/how-to-node-js-f%C3%BCr-iobroker-richtig-updaten'
            );

            process.exit(EXIT_CODES.INVALID_NODE_VERSION);
        }
    }

    const pluginSettings: PluginHandlerSettings = {
        scope: 'controller',
        namespace: hostObjectPrefix,
        logNamespace: hostLogPrefix,
        log: logger as any,
        iobrokerConfig: config,
        parentPackage: packageJson,
        controllerVersion: version
    };

    pluginHandler = new PluginHandler(pluginSettings);
    pluginHandler.addPlugins(ioPackage.common.plugins, controllerDir); // Plugins from io-package have priority over ...

    try {
        pluginHandler.addPlugins(config.plugins, controllerDir); // ... plugins from iobroker.json
    } catch (e) {
        logger.error(`${hostLogPrefix} Cannot load plugins ${JSON.stringify(config.plugins)}: ${e}`);
        console.error(`Cannot load plugins ${JSON.stringify(config.plugins)}: ${e}`);
    }

    createObjects(async () => {
        objects!.subscribe(`${SYSTEM_ADAPTER_PREFIX}*`);

        // get the current host versions
        try {
            const hostView = await objects!.getObjectViewAsync('system', 'host');
            if (hostView?.rows) {
                for (const row of hostView.rows) {
                    if (row.value?.common?.installedVersion) {
                        controllerVersions[row.id] = row.value.common.installedVersion;
                    }
                }
            }
        } catch {
            // ignore
        }

        // create the states object
        createStates(async () => {
            // Subscribe for connection state of all instances
            // Disabled in 1.5.x
            // states.subscribe('*.info.connection');

            if (connectTimeout) {
                clearTimeout(connectTimeout);
                connectTimeout = null;
            }
            // Subscribe for all logging objects
            states!.subscribe(`${SYSTEM_ADAPTER_PREFIX}*.logging`);

            // Subscribe for all logging objects
            states!.subscribe(`${SYSTEM_ADAPTER_PREFIX}*.alive`);

            // set current Loglevel and subscribe for changes
            states!.setState(`${hostObjectPrefix}.logLevel`, {
                val: config.log.level,
                ack: true,
                from: hostObjectPrefix
            });
            states!.subscribe(`${hostObjectPrefix}.logLevel`);

            if (!compactGroupController) {
                try {
                    const nodeVersion = process.version.replace(/^v/, '');
                    const prevNodeVersionState = await states!.getStateAsync(`${hostObjectPrefix}.nodeVersion`);

                    if (!prevNodeVersionState || prevNodeVersionState.val !== nodeVersion) {
                        // detected a change in the nodejs version (or state non existing - upgrade from below v4)
                        logger.info(
                            `${hostLogPrefix} Node.js version has changed from ${
                                prevNodeVersionState ? prevNodeVersionState.val : 'unknown'
                            } to ${nodeVersion}`
                        );
                        if (os.platform() === 'linux') {
                            // ensure capabilities are set
                            const capabilities = ['cap_net_admin', 'cap_net_bind_service', 'cap_net_raw'];
                            await tools.setExecutableCapabilities(process.execPath, capabilities, true, true, true);
                            logger.info(
                                `${hostLogPrefix} Successfully updated capabilities "${capabilities.join(', ')}" for ${
                                    process.execPath
                                }`
                            );
                        }
                    }

                    // set current node version
                    await states!.setState(`${hostObjectPrefix}.nodeVersion`, {
                        val: nodeVersion,
                        ack: true,
                        from: hostObjectPrefix
                    });
                } catch (e) {
                    logger.warn(
                        `${hostLogPrefix} Error while trying to update capabilities after detecting new Node.js version: ${e.message}`
                    );
                }
            }

            let keys: string[] | undefined;

            try {
                // Read the current state of all log subscribers
                keys = (await states!.getKeys(`${SYSTEM_ADAPTER_PREFIX}*.logging`))!;
            } catch {
                // ignore
            }

            if (keys?.length) {
                const oKeys = keys.map(id => id.replace(/\.logging$/, ''));
                let objs: ioBroker.AnyObject[];

                try {
                    objs = await objects!.getObjects(oKeys);
                } catch {
                    return;
                }

                const toDelete = keys!.filter((id, i) => !objs[i]);
                keys = keys!.filter((id, i) => objs[i]);

                let statesArr: (ioBroker.State | null)[] | undefined;

                try {
                    statesArr = (await states!.getStates(keys))!;
                } catch {
                    // ignore
                }

                if (statesArr) {
                    for (let i = 0; i < keys!.length; i++) {
                        const state = statesArr[i];
                        if (state?.val === true) {
                            logRedirect(
                                true,
                                keys![i].substring(0, keys![i].length - '.logging'.length).replace(/^io\./, ''),
                                'starting'
                            );
                        }
                    }
                }

                if (toDelete.length) {
                    toDelete.forEach(id => {
                        logger.warn(`${hostLogPrefix} logger ${id} was deleted`);
                        states!.delState(id);
                    });
                }
            }
        });
    });

    connectTimeout = setTimeout(() => {
        connectTimeout = null;
        logger.error(`${hostLogPrefix} No connection to databases possible, restart`);
        !compactGroupController &&
            processMessage({ command: 'cmdExec', message: { data: '_restart' }, from: hostObjectPrefix });
        setTimeout(() => process.exit(EXIT_CODES.JS_CONTROLLER_STOPPED), compactGroupController ? 0 : 1_000);
    }, 30_000);

    const exceptionHandler = (err: Error): void => {
        if (compactGroupController) {
            console.error(err.message);
            if (err.stack) {
                console.error(err.stack);
            }
            stop(false);
            return;
        }
        console.error(err.message);
        if (err.stack) {
            console.error(err.stack);
        }

        // If by terminating one more exception => stop immediately to break the circle
        if (uncaughtExceptionCount) {
            console.error(err.message);
            if (err.stack) {
                console.error(err.stack);
            }
            process.exit(EXIT_CODES.UNCAUGHT_EXCEPTION);
            return;
        }
        uncaughtExceptionCount++;
        if (typeof err === 'object') {
            // @ts-expect-error should be correct
            if (err.errno === 'EADDRINUSE') {
                logger.error(`${hostLogPrefix} Another instance is running or some application uses port!`);
                logger.error(`${hostLogPrefix} uncaught exception: ${err.message}`);
            } else {
                logger.error(`${hostLogPrefix} uncaught exception: ${err.message}`);
                logger.error(`${hostLogPrefix} ${err.stack}`);
            }
        } else {
            // eslint-disable-next-line @typescript-eslint/restrict-template-expressions
            logger.error(`${hostLogPrefix} uncaught exception: ${err}`);
            // @ts-expect-error todo: can this else clause even happen
            logger.error(`${hostLogPrefix} ${err.stack}`);
        }
        stop(false);
        // Restart itself
        processMessage({ command: 'cmdExec', message: { data: '_restart' }, from: hostObjectPrefix });
    };

    process.on('SIGINT', () => {
        logger.info(`${hostLogPrefix} received SIGINT`);
        stop(false);
    });

    process.on('SIGTERM', () => {
        logger.info(`${hostLogPrefix} received SIGTERM`);
        stop(false);
    });

    process.on('uncaughtException', exceptionHandler);
    process.on('unhandledRejection', exceptionHandler);
}

/**
 * Parses out the rebuild path, name and version from an error log
 *
 * @param text - log text
 */
function _determineRebuildArgsFromLog(text: string): RebuildArgs | undefined {
    let matches;
    // Try to get a path for this case after a →
    if (text.includes('Could not locate the bindings file.')) {
        matches = text.match(/→ (.+)$/gm);
        if (matches) {
            matches.shift(); // we need to remove the first element from match
        }
    }

    // else, extract a rebuild path the standard way - it is always
    // between the only two single quotes
    if (!matches) {
        matches = text.match(/'.+'/g);
    }

    if (matches) {
        // We only check the first path like entry
        // remove the quotes
        let rebuildPath = matches[0].replace(/'/g, '');
        if (path.isAbsolute(rebuildPath)) {
            // we have found a module which needs rebuild - we need to find the deepest pack.json
            rebuildPath = path.dirname(rebuildPath);
            const rootDir = path.parse(process.cwd()).root;

            while (rebuildPath !== rootDir) {
                const packPath = path.join(rebuildPath, 'package.json');
                if (fs.pathExistsSync(packPath)) {
                    try {
                        const packJson = fs.readJsonSync(packPath);
                        // step outside the module dir itself
                        rebuildPath = path.join(rebuildPath, '..');

                        return { path: rebuildPath, module: packJson.name, version: packJson.version };
                    } catch (e) {
                        logger.error(`${hostLogPrefix} Could not determine rebuild arguments: ${e.message}`);
                        return;
                    }
                } else {
                    rebuildPath = path.join(rebuildPath, '..');
                }
            }
        }
    }
}

/**
 * Returns number of instances and how many of them are compact instances if compact mode is enabled
 */
async function _getNumberOfInstances(): Promise<
    { noCompactInstances: null; noInstances: null } | { noCompactInstances: number; noInstances: number }
> {
    try {
        let noCompactInstances = 0;
        const instancesView = await objects!.getObjectViewAsync('system', 'instance', {
            startkey: SYSTEM_ADAPTER_PREFIX,
            endkey: `${SYSTEM_ADAPTER_PREFIX}\u9999`
        });

        const noInstances = instancesView!.rows.length;

        if (config.system.compact) {
            for (const row of instancesView!.rows) {
                const state = await states!.getStateAsync(`${row.id}.compactMode`);
                if (state?.val) {
                    noCompactInstances++;
                }
            }
        }

        return { noInstances, noCompactInstances };
    } catch {
        return { noInstances: null, noCompactInstances: null };
    }
}

/**
 * Mark given adapter instance as offline on state level
 *
 * @param id id of the instance
 */
async function setInstanceOfflineStates(id: ioBroker.ObjectIDs.Instance): Promise<void> {
    outputCount += 2;
    await states!.setState(`${id}.alive`, { val: false, ack: true, from: hostObjectPrefix });
    await states!.setState(`${id}.connected`, { val: false, ack: true, from: hostObjectPrefix });

    const adapterInstance = id.substring(SYSTEM_ADAPTER_PREFIX.length);

    const state = await states!.getState(`${adapterInstance}.info.connection`);

    if (state?.val === true) {
        outputCount++;
        await states!.setState(adapterInstance, { val: false, ack: true, from: hostObjectPrefix });
    }
}

/**
 * Check for updatable OS packages and register them as notification
 */
async function listUpdatableOsPackages(): Promise<void> {
    const packManager = new PacketManager();
    await packManager.ready();

    const packages = await packManager.listUpgradeablePackages();

    if (!packages.length) {
        return;
    }

    await notificationHandler.addMessage('system', 'packageUpdates', packages.join('\n'), `system.host.${hostname}`);
    await states!.setState(`${hostObjectPrefix}.osPackageUpdates`, { val: JSON.stringify(packages), ack: true });
}

/**
 * Upgrade given operating system packages
 *
 * @param packages package names and version information
 */
async function upgradeOsPackages(packages: UpgradePacket[]): Promise<void> {
    const packManager = new PacketManager();
    await packManager.ready();

    await packManager.upgrade(packages);
}

/**
 * Start a detached process of the upgrade manager
 * Handles Docker installation accordingly
 *
 * @param options Arguments passed to the UpgradeManager process
 */
async function startUpgradeManager(options: UpgradeArguments): Promise<void> {
    const { version, adminInstance } = options;
    const upgradeProcessPath = require.resolve('./lib/upgradeManager');
    let upgradeProcess: cp.ChildProcess;

    const isSystemd = await tools.isIoBrokerInstalledAsSystemd();

    if (isSystemd) {
        upgradeProcess = spawn(
            'sudo',
            [
                'systemd-run',
                '--no-ask-password',
                process.execPath,
                upgradeProcessPath,
                version,
                adminInstance.toString()
            ],
            {
                detached: true,
                stdio: 'ignore'
            }
        );
    } else {
        upgradeProcess = spawn(process.execPath, [upgradeProcessPath, version, adminInstance.toString()], {
            detached: true,
            stdio: 'ignore'
        });
    }

    upgradeProcess.unref();
}

/**
 * Upgrade all upgradeable adapters with respect to their auto upgrade policy
 */
async function autoUpgradeAdapters(): Promise<void> {
    try {
        if (!(await autoUpgradeManager.isAutoUpgradeEnabled())) {
            logger.debug(`${hostLogPrefix} Automatic adapter upgrades are disabled for the current repository`);
            return;
        }

        const { upgradedAdapters, failedAdapters } = await autoUpgradeManager.upgradeAdapters();

        if (upgradedAdapters.length) {
            await notificationHandler.addMessage(
                'system',
                'automaticAdapterUpgradeSuccessful',
                upgradedAdapters.map(entry => `${entry.name}: ${entry.oldVersion} -> ${entry.newVersion}`).join('\n'),
                `system.host.${hostname}`
            );
        }

        if (failedAdapters.length) {
            await notificationHandler.addMessage(
                'system',
                'automaticAdapterUpgradeFailed',
                failedAdapters.map(entry => `${entry.name}: ${entry.oldVersion} -> ${entry.newVersion}`).join('\n'),
                `system.host.${hostname}`
            );
        }
    } catch (e) {
        logger.error(`${hostLogPrefix} An error occurred while processing automatic adapter upgrades: ${e.message}`);
    }
}

// eslint-disable-next-line unicorn/prefer-module
const modulePath = url.fileURLToPath(import.meta.url || 'file://' + __filename);
if (process.argv[1] === modulePath) {
    init();
}<|MERGE_RESOLUTION|>--- conflicted
+++ resolved
@@ -31,19 +31,9 @@
 import decache from 'decache';
 import cronParser from 'cron-parser';
 import type { PluginHandlerSettings } from '@iobroker/plugin-base/types';
-<<<<<<< HEAD
-import { AdapterAutoUpgradeManager } from '@/lib/adapterAutoUpgradeManager';
-import {
-    getDefaultNodeArgs,
-    getHostObject,
-    type HostInfo,
-    type RepositoryFile
-} from '@iobroker/js-controller-common/tools';
-import type { UpgradeArguments } from '@/lib/upgradeManager';
-import { AdapterUpgradeManager } from '@/lib/adapterUpgradeManager';
-=======
 import { AdapterAutoUpgradeManager } from '@/lib/adapterAutoUpgradeManager.js';
 import {
+    getHostObject,
     getDefaultNodeArgs,
     type HostInfo,
     isAdapterEsmModule,
@@ -51,7 +41,6 @@
 } from '@iobroker/js-controller-common/tools';
 import type { UpgradeArguments } from '@/lib/upgradeManager.js';
 import { AdapterUpgradeManager } from '@/lib/adapterUpgradeManager.js';
->>>>>>> 773de582
 import { setTimeout as wait } from 'node:timers/promises';
 import { getHostObjects } from '@/lib/objects.js';
 import * as url from 'node:url';
