--- conflicted
+++ resolved
@@ -15,13 +15,8 @@
 import path from 'node:path';
 import cp, { spawn, exec } from 'node:child_process';
 import semver from 'semver';
-<<<<<<< HEAD
-import restart from '@/lib/restart';
-import { tools as dbTools, isLocalObjectsDbServer, isLocalStatesDbServer } from '@iobroker/js-controller-common-db';
-=======
 import restart from '@/lib/restart.js';
 import { tools as dbTools } from '@iobroker/js-controller-common-db';
->>>>>>> 22e91ec6
 import pidUsage from 'pidusage';
 import deepClone from 'deep-clone';
 import { isDeepStrictEqual, inspect } from 'node:util';
@@ -315,9 +310,6 @@
             }
         }
 
-<<<<<<< HEAD
-        if (!_config.objects.host || isLocalObjectsDbServer(_config.objects.type, _config.objects.host, true)) {
-=======
         const hasLocalObjectsServer = await dbTools.isLocalObjectsDbServer(
             _config.objects.type,
             _config.objects.host,
@@ -330,16 +322,11 @@
         );
 
         if (!_config.objects.host || hasLocalObjectsServer) {
->>>>>>> 22e91ec6
             logger.warn(
                 `${hostLogPrefix} Multihost Master on this system is not possible, because IP address for objects is ${_config.objects.host}. Please allow remote connections to the server by adjusting the IP.`
             );
             return false;
-<<<<<<< HEAD
-        } else if (!_config.states.host || isLocalObjectsDbServer(_config.states.type, _config.states.host, true)) {
-=======
         } else if (!_config.states.host || hasLocalStatesServer) {
->>>>>>> 22e91ec6
             logger.warn(
                 `${hostLogPrefix} Multihost Master on this system is not possible, because IP address for states is ${_config.states.host}. Please allow remote connections to the server by adjusting the IP.`
             );
@@ -5180,29 +5167,17 @@
 
     // Get "objects" object
     // If "file" and on the local machine
-<<<<<<< HEAD
-    if (isLocalObjectsDbServer(config.objects.type, config.objects.host) && !compactGroupController) {
-        // eslint-disable-next-line @typescript-eslint/no-var-requires
-        Objects = require(`@iobroker/db-objects-${config.objects.type}`).Server;
-=======
     const hasLocalObjectsServer = await dbTools.isLocalObjectsDbServer(config.objects.type, config.objects.host);
     if (hasLocalObjectsServer && !compactGroupController) {
         Objects = (await import(`@iobroker/db-objects-${config.objects.type}`)).Server;
->>>>>>> 22e91ec6
     } else {
         Objects = await getObjectsConstructor();
     }
 
     const hasLocalStatesServer = await dbTools.isLocalStatesDbServer(config.states.type, config.states.host);
     // Get "states" object
-<<<<<<< HEAD
-    if (isLocalStatesDbServer(config.states.type, config.states.host) && !compactGroupController) {
-        // eslint-disable-next-line @typescript-eslint/no-var-requires
-        States = require(`@iobroker/db-states-${config.states.type}`).Server;
-=======
     if (hasLocalStatesServer && !compactGroupController) {
         States = (await import(`@iobroker/db-states-${config.states.type}`)).Server;
->>>>>>> 22e91ec6
     } else {
         States = await getStatesConstructor();
     }
