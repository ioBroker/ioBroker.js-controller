--- conflicted
+++ resolved
@@ -1437,13 +1437,9 @@
                     version: row.value!.common.version,
                     platform: row.value!.common.platform
                 };
-<<<<<<< HEAD
-                if (row.value!.common.name === 'vis') {
-                    visFound = true;
-=======
+
                 if (VIS_ADAPTERS.includes(row.value.common.name as (typeof VIS_ADAPTERS)[number])) {
                     foundVisAdapters.add(row.value.common.name as (typeof VIS_ADAPTERS)[number]);
->>>>>>> c96de55d
                 }
             }
         }
