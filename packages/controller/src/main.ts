/**
 *      application.controller
 *
 *      Controls Adapter-Processes
 *
 *      Copyright 2013-2023 bluefox <dogafox@gmail.com>,
 *                2013-2014 hobbyquaker <hq@ccu.io>
 *      MIT License
 *
 */

import schedule from 'node-schedule';
import os from 'node:os';
import fs from 'fs-extra';
import path from 'node:path';
import cp, { spawn, exec } from 'node:child_process';
import semver from 'semver';
import restart from '@/lib/restart';
import { tools as dbTools } from '@iobroker/js-controller-common-db';
import pidUsage from 'pidusage';
import deepClone from 'deep-clone';
import { isDeepStrictEqual, inspect } from 'node:util';
import { tools, EXIT_CODES, logger as toolsLogger } from '@iobroker/js-controller-common';
import { SYSTEM_ADAPTER_PREFIX } from '@iobroker/js-controller-common/constants';
import { PluginHandler } from '@iobroker/plugin-base';
import { NotificationHandler } from '@iobroker/js-controller-common-db';
import * as zipFiles from '@/lib/zipFiles';
import type { Client as ObjectsClient } from '@iobroker/db-objects-redis';
import type { Client as StatesClient } from '@iobroker/db-states-redis';
import { Upload, PacketManager, type UpgradePacket } from '@iobroker/js-controller-cli';
import decache from 'decache';
import cronParser from 'cron-parser';
import type { PluginHandlerSettings } from '@iobroker/plugin-base/types';
import { AdapterAutoUpgradeManager } from '@/lib/adapterAutoUpgradeManager';
import { getDefaultNodeArgs, type HostInfo, type RepositoryFile } from '@iobroker/js-controller-common/tools';
import type { UpgradeArguments } from '@/lib/upgradeManager';
import { AdapterUpgradeManager } from '@/lib/adapterUpgradeManager';
import { setTimeout as wait } from 'node:timers/promises';
import { getHostObjects } from '@/lib/objects';

type DiagInfoType = 'extended' | 'normal' | 'no-city' | 'none';
type Dependencies = string[] | Record<string, string>[] | string | Record<string, string>;

interface GetLogFilesResult {
    list: { fileName: string; size: number }[];
}
interface UploadTask {
    adapter: string;
    msg: ioBroker.SendableMessage;
}

interface RebuildArgs {
    module: string;
    path: string;
    version: string;
}

interface InstallQueueEntry {
    id: ioBroker.ObjectIDs.Instance;
    rebuild?: boolean;
    disabled?: boolean;
    version?: string;
    installedFrom?: string;
    wakeUp?: boolean;
    rebuildArgs?: RebuildArgs;
    inProgress?: boolean;
}

interface Process {
    /** the process itself */
    process?: cp.ChildProcess;
    /** the config of the instance (mainly io-pack attributes) */
    config: ioBroker.InstanceObject;
    restartTimer?: NodeJS.Timeout;
    restartExpected?: boolean;
    downloadRetry?: number;
    startedInCompactMode?: boolean;
    needsRebuild?: boolean;
    errors?: { ts: number; text: string }[];
    rebuildCounter?: number;
    rebuildArgs?: RebuildArgs;
    startedAsCompactGroup?: boolean;
    engine?: string;
    lastCleanErrors?: number;
    lastStart?: number;
    /** Name of variable, that is subscribed automatically */
    subscribe?: string;
    stopping?: boolean;
    crashCount?: number;
    crashResetTimer?: NodeJS.Timeout;
    schedule?: schedule.Job;
}

interface CompactProcess extends Process {
    /** instances in this compact group */
    instances: ioBroker.ObjectIDs.Instance[];
    /** the process itself */
    process?: cp.ChildProcess;
}

interface StopTimeoutObject {
    timeout: NodeJS.Timeout | null;
    callback?: (() => void) | null;
}

interface RepoRequester {
    /** requesting instance */
    from: string;
    callback: ioBroker.MessageCallbackInfo;
}

const VIS_ADAPTERS = ['vis', 'vis-2'] as const;
const ioPackage = fs.readJSONSync(path.join(tools.getControllerDir(), 'io-package.json'));
const version = ioPackage.common.version;
/** controller versions of multihost environments */
const controllerVersions: Record<string, string> = {};

let pluginHandler: InstanceType<typeof PluginHandler>;
let notificationHandler: NotificationHandler;
let autoUpgradeManager: AdapterAutoUpgradeManager;
/** array of instances which have requested repo update */
let requestedRepoUpdates: RepoRequester[] = [];

let upload: InstanceType<typeof Upload>; // will be used only once by upload of adapter

/* Use require('loadavg-windows') to enjoy os.loadavg() on Windows OS.
   Currently, Node.js on a Windows platform does not implement os.loadavg() functionality - it returns [0,0,0]
   Expect first results after 1 min from application start (before 1 min runtime it will return [0,0,0])
   Requiring it on other operating systems has NO influence.*/
if (os.platform() === 'win32') {
    require('loadavg-windows');
}

tools.ensureDNSOrder();

let title = `${tools.appName}.js-controller`;

let Objects: typeof ObjectsClient;
let States: typeof StatesClient;

let logger: ReturnType<typeof toolsLogger>;
let isDaemon = false;
let callbackId = 1;
const callbacks: Record<string, { time: number; cb: (message: ioBroker.MessagePayload) => void }> = {};
const hostname = tools.getHostName();
const controllerDir = tools.getControllerDir();
let hostObjectPrefix = `system.host.${hostname}`;
let hostLogPrefix = `host.${hostname}`;
const compactGroupObjectPrefix = '.compactgroup';
const logList: string[] = [];
let detectIpsCount = 0;
let objectsDisconnectTimeout: null | NodeJS.Timeout = null;
let statesDisconnectTimeout: null | NodeJS.Timeout = null;
let connected: null | boolean = null; // not false, because want to detect first connection
let lastDiskSizeCheck = 0;
let restartTimeout: null | NodeJS.Timeout = null;
let connectTimeout: null | NodeJS.Timeout = null;
let reportInterval: null | NodeJS.Timeout = null;
let primaryHostInterval: null | NodeJS.Timeout = null;
let isPrimary = false;
const PRIMARY_HOST_LOCK_TIME = 60_000;
const VENDOR_BOOTSTRAP_FILE = '/opt/iobroker/iob-vendor-secret.json';
const VENDOR_FILE = '/etc/iob-vendor.json';

const procs: Record<string, Process> = {};
// TODO type is probably InstanceCommon
const hostAdapter: Record<string, any> = {};
const subscribe: Record<string, ioBroker.ObjectIDs.Instance[]> = {};
const stopTimeouts: Record<string, StopTimeoutObject> = {};
let states: StatesClient | null = null;
let objects: ObjectsClient | null = null;
let storeTimer: NodeJS.Timeout | null = null;
let mhTimer: NodeJS.Timeout | null = null;
let isStopping: null | number = null;
let allInstancesStopped = true;
let stopTimeout = 10_000;
let uncaughtExceptionCount = 0;
let installQueue: InstallQueueEntry[] = [];
let started = false;
let inputCount = 0;
let outputCount = 0;
let eventLoopLags: number[] = [];
let mhService: any = null; // multihost service
const uptimeStart = Date.now();
let compactGroupController = false;
let compactGroup: null | number = null;
const compactProcs: Record<string, CompactProcess> = {};
const scheduledInstances: Record<string, any> = {};

let updateIPsTimer: NodeJS.Timeout | null = null;
let lastDiagSend: null | number = null;

const uploadTasks: UploadTask[] = [];

const config = getConfig();

function getErrorText(code: number): string {
    return EXIT_CODES[code];
}

/**
 * Get the config directly from fs - never cached
 */
function getConfig(): ioBroker.IoBrokerJson | never {
    const configFile = tools.getConfigFileName();
    if (!fs.existsSync(configFile)) {
        if (process.argv.indexOf('start') !== -1) {
            isDaemon = true;
            logger = toolsLogger('info', [tools.appName], true);
        } else {
            logger = toolsLogger('info', [tools.appName]);
        }
        logger.error(
            `${hostLogPrefix} conf/${tools.appName.toLowerCase()}.json missing - call node ${tools.appName.toLowerCase()}.js setup`
        );
        process.exit(EXIT_CODES.MISSING_CONFIG_JSON);
    } else {
        // TODO: adjust return type as soon as #2120 merged and we have the type
        const _config = fs.readJSONSync(configFile);
        if (!_config.states) {
            _config.states = { type: 'jsonl' };
        }
        if (!_config.objects) {
            _config.objects = { type: 'jsonl' };
        }
        if (!_config.system) {
            _config.system = {};
        }
        return _config;
    }
}

function _startMultihost(_config: Record<string, any>, secret: string | false): void {
    // eslint-disable-next-line @typescript-eslint/no-var-requires
    const MHService = require('./lib/multihostServer.js');
    const cpus = os.cpus();
    mhService = new MHService(
        hostname,
        logger,
        _config,
        {
            node: process.version,
            arch: os.arch(),
            model: cpus && cpus[0] && cpus[0].model ? cpus[0].model : 'unknown',
            cpus: cpus ? cpus.length : 1,
            mem: os.totalmem(),
            ostype: os.type()
        },
        tools.findIPs(),
        secret
    );
}

/**
 * Starts or stops the multihost discovery server, depending on the config and temp information
 *
 * @param __config - the iobroker config object
 */
async function startMultihost(__config?: Record<string, any>): Promise<boolean | void> {
    if (compactGroupController) {
        return;
    }

    if (mhTimer) {
        clearTimeout(mhTimer);
        mhTimer = null;
    }

    const _config = __config || getConfig();
    if (_config.multihostService?.enabled) {
        if (mhService) {
            try {
                mhService.close(() => {
                    mhService = null;
                    setImmediate(() => startMultihost(_config));
                });
                return;
            } catch (e) {
                logger.warn(`${hostLogPrefix} Cannot stop multihost discovery server: ${e.message}`);
            }
        }

        if (!_config.objects.host || dbTools.isLocalObjectsDbServer(_config.objects.type, _config.objects.host, true)) {
            logger.warn(
                `${hostLogPrefix} Multihost Master on this system is not possible, because IP address for objects is ${_config.objects.host}. Please allow remote connections to the server by adjusting the IP.`
            );
            return false;
        } else if (
            !_config.states.host ||
            dbTools.isLocalObjectsDbServer(_config.states.type, _config.states.host, true)
        ) {
            logger.warn(
                `${hostLogPrefix} Multihost Master on this system is not possible, because IP address for states is ${_config.states.host}. Please allow remote connections to the server by adjusting the IP.`
            );
            return false;
        }

        if (_config.multihostService.secure) {
            if (typeof _config.multihostService.password === 'string' && _config.multihostService.password.length) {
                let obj: ioBroker.SystemConfigObject | null | undefined;
                let errText;
                try {
                    obj = await objects!.getObjectAsync('system.config');
                } catch (e) {
                    // will log error below
                    errText = e.message;
                }

                if (obj?.native?.secret) {
                    if (!_config.multihostService.password.startsWith(`$/aes-192-cbc:`)) {
                        // if old encryption was used, we need to decrypt in old fashion
                        tools.decryptPhrase(obj.native.secret, _config.multihostService.password, secret =>
                            _startMultihost(_config, secret!)
                        );
                    } else {
                        try {
                            // it can throw in edge cases #1474, we need further investigation
                            const secret = tools.decrypt(obj.native.secret, _config.multihostService.password);
                            _startMultihost(_config, secret);
                        } catch (e) {
                            logger.error(
                                `${hostLogPrefix} Cannot decrypt password for multihost discovery server: ${e.message}`
                            );
                        }
                    }
                } else {
                    logger.error(
                        `${hostLogPrefix} Cannot start multihost discovery server: no system.config found (err: ${errText})`
                    );
                }
            } else {
                logger.error(
                    `${hostLogPrefix} Cannot start multihost discovery server: secure mode was configured, but no secret was set. Please check the configuration!`
                );
            }
        } else {
            _startMultihost(_config, false);
        }

        if (!_config.multihostService.persist) {
            mhTimer = setTimeout(async () => {
                if (mhService) {
                    try {
                        mhService.close();
                        mhService = null;
                        logger.info(
                            `${hostLogPrefix} Multihost discovery server stopped after 15 minutes, because only temporarily activated`
                        );
                        _config.multihostService.persist = false;
                        _config.multihostService.enabled = false;
                        const configFile = tools.getConfigFileName();
                        await fs.writeFile(configFile, JSON.stringify(_config, null, 2));
                    } catch (e) {
                        logger.warn(`${hostLogPrefix} Cannot stop multihost discovery: ${e.message}`);
                    }
                }
                mhTimer = null;
            }, 15 * 60000);
        }

        return true;
    } else if (mhService) {
        try {
            mhService.close();
            mhService = null;
        } catch (e) {
            logger.warn(`${hostLogPrefix} Cannot stop multihost discovery: ${e.message}`);
        }
        return false;
    }
}

/**
 * Starts cyclic update of IP interfaces.
 * At start every 30 seconds and after 5 minutes, every hour.
 * Because DHCP could change the IPs.
 */
function startUpdateIPs(): void {
    if (!updateIPsTimer) {
        updateIPsTimer = setInterval(() => {
            if (Date.now() - uptimeStart > 5 * 60_000) {
                // 5 minutes at start check every 30 seconds because of DHCP
                clearInterval(updateIPsTimer!);

                updateIPsTimer = setInterval(() => setIPs(), 3_600_000); // update IPs every hour
            }
            setIPs();
        }, 30_000);
    }
}

// subscribe or unsubscribe loggers
function logRedirect(isActive: boolean, id: string, reason: string): void {
    console.log(`================================== > LOG REDIRECT ${id} => ${isActive} [${reason}]`);
    if (isActive) {
        if (!logList.includes(id)) {
            logList.push(id);
        }
    } else {
        const pos = logList.indexOf(id);
        if (pos !== -1) {
            logList.splice(pos, 1);
        }
    }
}

function handleDisconnect(): void {
    if (!connected || restartTimeout || isStopping) {
        return;
    }
    if (statesDisconnectTimeout) {
        clearTimeout(statesDisconnectTimeout);
        statesDisconnectTimeout = null;
    }
    if (objectsDisconnectTimeout) {
        clearTimeout(objectsDisconnectTimeout);
        objectsDisconnectTimeout = null;
    }

    connected = false;
    logger.warn(`${hostLogPrefix} Slave controller detected disconnection. Stop all instances.`);
    if (compactGroupController) {
        stop(true);
    } else {
        stop(true, () => {
            restartTimeout = setTimeout(() => {
                processMessage({ command: 'cmdExec', message: { data: '_restart' }, from: hostObjectPrefix });
                setTimeout(() => process.exit(EXIT_CODES.JS_CONTROLLER_STOPPED), 1_000);
            }, 10_000);
        });
    }
}

function createStates(onConnect: () => void): void {
    states = new States({
        namespace: hostLogPrefix,
        connection: config.states,
        logger: logger,
        hostname: hostname,
        change: (id, stateOrMessage) => {
            inputCount++;
            if (!id) {
                return logger.error(`${hostLogPrefix} change event with no ID: ${JSON.stringify(stateOrMessage)}`);
            }
            // If some log transporter activated or deactivated
            if (id.startsWith(SYSTEM_ADAPTER_PREFIX) && id.endsWith('.logging')) {
                const state = stateOrMessage as ioBroker.State;
                logRedirect(state ? (state.val as boolean) : false, id.substring(0, id.length - '.logging'.length), id);
            } else if (!compactGroupController && id === `messagebox.${hostObjectPrefix}`) {
                // If this is messagebox, only the main controller is handling the host messages
                const obj = stateOrMessage as ioBroker.Message;
                if (obj) {
                    // If callback stored for this request
                    if (obj.callback && obj.callback.ack && obj.callback.id && callbacks[`_${obj.callback.id}`]) {
                        callbacks[`_${obj.callback.id}`].cb(obj.message);
                        delete callbacks[`_${obj.callback.id}`];

                        // delete too old callbacks IDs
                        const now = Date.now();
                        for (const _id of Object.keys(callbacks)) {
                            if (now - callbacks[_id].time > 3_600_000) {
                                delete callbacks[_id];
                            }
                        }
                    } else {
                        processMessage(obj);
                    }
                }
            } else if (!compactGroupController && id.match(/^system.adapter.[^.]+\.\d+\.alive$/)) {
                const state = stateOrMessage as ioBroker.State;
                // If this system.adapter.NAME.0.alive, only main controller is handling this
                if (state && !state.ack) {
                    const enabled = state.val;
                    objects!.getObject(id.substring(0, id.length - 6 /*'.alive'.length*/), (err, obj) => {
                        if (err) {
                            logger.error(`${hostLogPrefix} Cannot read object: ${err.message}`);
                        }
                        if (obj?.common) {
                            // IF adapter enabled => disable it
                            if ((obj.common.enabled && !enabled) || (!obj.common.enabled && enabled)) {
                                obj.common.enabled = !!enabled;
                                logger.info(
                                    `${hostLogPrefix} instance "${obj._id}" ${
                                        obj.common.enabled ? 'enabled' : 'disabled'
                                    } via .alive`
                                );
                                obj.from = hostObjectPrefix;
                                obj.ts = Date.now();
                                objects!.setObject(
                                    obj._id,
                                    obj,
                                    err => err && logger.error(`${hostLogPrefix} Cannot set object: ${err.message}`)
                                );
                            }
                        }
                    });
                }
            } else if (subscribe[id]) {
                const state = stateOrMessage as ioBroker.State;

                for (const sub of subscribe[id]) {
                    // wake up adapter
                    if (procs[sub]) {
                        console.log(`Wake up ${id} ${JSON.stringify(state)}`);
                        startInstance(sub, true);
                    } else {
                        logger.warn(`${hostLogPrefix} controller Adapter subscribed on ${id} does not exist!`);
                    }
                }
            } else if (id === `${hostObjectPrefix}.logLevel`) {
                const state = stateOrMessage as ioBroker.State;

                if (!config || !config.log || !state || state.ack) {
                    return;
                }
                let currentLevel = config.log.level;
                if (
                    typeof state.val === 'string' &&
                    state.val !== currentLevel &&
                    ['silly', 'debug', 'info', 'warn', 'error'].includes(state.val as string)
                ) {
                    config.log.level = state.val;
                    for (const transport in logger.transports) {
                        if (
                            logger.transports[transport].level === currentLevel &&
                            // @ts-expect-error it's our custom property
                            !logger.transports[transport]._defaultConfigLoglevel
                        ) {
                            logger.transports[transport].level = state.val as string;
                        }
                    }
                    logger.info(`${hostLogPrefix} Loglevel changed from "${currentLevel}" to "${state.val}"`);
                    currentLevel = state.val;
                } else if (state.val && state.val !== currentLevel) {
                    logger.info(`${hostLogPrefix} Got invalid loglevel "${state.val}", ignoring`);
                }
                states!.setState(`${hostObjectPrefix}.logLevel`, {
                    val: currentLevel,
                    ack: true,
                    from: hostObjectPrefix
                });
            } else if (id.startsWith(`${hostObjectPrefix}.plugins.`) && id.endsWith('.enabled')) {
                const state = stateOrMessage as ioBroker.State;

                if (!config || !config.log || !state || state.ack) {
                    return;
                }
                const pluginStatesIndex = `${hostObjectPrefix}.plugins.`.length;
                let nameEndIndex: number | undefined = id.indexOf('.', pluginStatesIndex + 1);
                if (nameEndIndex === -1) {
                    nameEndIndex = undefined;
                }
                const pluginName = id.substring(pluginStatesIndex, nameEndIndex);
                if (!pluginHandler.pluginExists(pluginName)) {
                    return;
                }
                if (pluginHandler.isPluginActive(pluginName) !== state.val) {
                    if (state.val) {
                        if (!pluginHandler.isPluginInstanciated(pluginName)) {
                            pluginHandler.instanciatePlugin(
                                pluginName,
                                pluginHandler.getPluginConfig(pluginName)!,
                                controllerDir
                            );
                            pluginHandler.setDatabaseForPlugin(pluginName, objects, states);
                            pluginHandler.initPlugin(pluginName, ioPackage);
                        }
                    } else {
                        if (!pluginHandler.destroy(pluginName)) {
                            logger.info(
                                `${hostLogPrefix} Plugin ${pluginName} could not be disabled. Please restart ioBroker to disable it.`
                            );
                        }
                    }
                }
            }
        },
        connected: () => {
            if (statesDisconnectTimeout) {
                clearTimeout(statesDisconnectTimeout);
                statesDisconnectTimeout = null;
            }
            // logs and cleanups are only handled by the main controller process
            if (!compactGroupController) {
                deleteAllZipPackages();
            }
            initMessageQueue();
            startAliveInterval();

            initializeController();
            onConnect && onConnect();
        },
        disconnected: () => {
            if (restartTimeout) {
                return;
            }

            statesDisconnectTimeout && clearTimeout(statesDisconnectTimeout);

            statesDisconnectTimeout = setTimeout(
                () => {
                    statesDisconnectTimeout = null;
                    handleDisconnect();
                },
                (config.states.connectTimeout || 2000) + (!compactGroupController ? 500 : 0)
            );
        }
    });
}

async function initializeController(): Promise<void> {
    if (!states || !objects || connected) {
        return;
    }

    logger.info(`${hostLogPrefix} connected to Objects and States`);

    // initialize notificationHandler
    const notificationSettings = {
        states: states,
        objects: objects,
        log: logger,
        logPrefix: hostLogPrefix,
        host: hostname
    };

    notificationHandler = new NotificationHandler(notificationSettings);

    if (ioPackage.notifications) {
        try {
            await notificationHandler.addConfig(ioPackage.notifications);
            logger.info(`${hostLogPrefix} added notifications configuration of host`);
            // load setup of all adapters to class, to remember messages even of non-running hosts
            await notificationHandler.getSetupOfAllAdaptersFromHost();
        } catch (e) {
            logger.error(`${hostLogPrefix} Could not add notifications config of this host: ${e.message}`);
        }
    }

    autoUpgradeManager = new AdapterAutoUpgradeManager({ objects, states, logger, logPrefix: hostLogPrefix });

    checkSystemLocaleSupported();

    if (connected === null) {
        connected = true;
        if (!isStopping) {
            pluginHandler.setDatabaseForPlugins(objects, states);
            pluginHandler.initPlugins(ioPackage, async () => {
                states!.subscribe(`${hostObjectPrefix}.plugins.*`);

                // Do not start if we're still stopping the instances
                await checkHost();
                startMultihost(config);
                setMeta();
                started = true;
                getInstances();
            });
        }
    } else {
        connected = true;
        started = true;

        // Do not start if we're still stopping the instances
        if (!isStopping) {
            getInstances();
        }
    }
}

// create "objects" object
function createObjects(onConnect: () => void): void {
    objects = new Objects({
        namespace: hostLogPrefix,
        connection: config.objects,
        controller: true,
        logger: logger,
        hostname: hostname,
        connected: async () => {
            // stop disconnect timeout
            if (objectsDisconnectTimeout) {
                clearTimeout(objectsDisconnectTimeout);
                objectsDisconnectTimeout = null;
            }

            // subscribe to primary host expiration
            try {
                await objects!.subscribePrimaryHost();
            } catch (e) {
                logger.error(`${hostLogPrefix} Cannot subscribe to primary host expiration: ${e.message}`);
            }

            if (!primaryHostInterval && !compactGroupController) {
                primaryHostInterval = setInterval(checkPrimaryHost, PRIMARY_HOST_LOCK_TIME / 2);
            }

            // first execution now
            checkPrimaryHost();

            initializeController();
            onConnect && onConnect();
        },
        disconnected: (/*error*/) => {
            if (restartTimeout) {
                return;
            }
            // on reconnection this will be determined anew
            isPrimary = false;
            objectsDisconnectTimeout && clearTimeout(objectsDisconnectTimeout);
            objectsDisconnectTimeout = setTimeout(
                () => {
                    objectsDisconnectTimeout = null;
                    handleDisconnect();
                },
                (config.objects.connectTimeout || 2000) + (!compactGroupController ? 500 : 0)
            );
            // give the main controller a bit longer, so that adapter and compact processes can exit before
        },
        change: async (id, _obj) => {
            if (!started || !id.match(/^system\.adapter\.[a-zA-Z0-9-_]+\.[0-9]+$/)) {
                return;
            }

            const obj = _obj as ioBroker.InstanceObject | null;

            try {
                logger.debug(`${hostLogPrefix} object change ${id} (from: ${obj ? obj.from : null})`);
                // known adapter
                const proc = procs[id];

                if (proc) {
                    // if adapter deleted
                    if (!obj) {
                        // deleted: also remove from an instance list of compactGroup
                        if (
                            !compactGroupController &&
                            proc.config.common.compactGroup &&
                            compactProcs[proc.config.common.compactGroup]?.instances?.includes(id as any)
                        ) {
                            compactProcs[proc.config.common.compactGroup].instances.splice(
                                compactProcs[proc.config.common.compactGroup].instances.indexOf(id as any),
                                1
                            );
                        }

                        // instance removed -> remove all notifications
                        await notificationHandler.clearNotifications(null, null, id as any);
                        proc.config.common.enabled = false;
                        // @ts-expect-error check if we can handle it different
                        proc.config.common.host = null;
                        // @ts-expect-error it is only used in checkAndAddInstance, find a way without modifying the InstanceObject
                        proc.config.deleted = true;
                        delete hostAdapter[id];
                        logger.info(`${hostLogPrefix} object deleted ${id}`);
                    } else {
                        if (proc.config.common.enabled && !obj.common.enabled) {
                            logger.info(`${hostLogPrefix} "${id}" disabled`);
                        }
                        if (!proc.config.common.enabled && obj.common.enabled) {
                            logger.info(`${hostLogPrefix} "${id}" enabled`);
                            proc.downloadRetry = 0;
                        }

                        // Check if compactgroup or compact mode changed
                        if (
                            !compactGroupController &&
                            proc.config.common.compactGroup &&
                            (proc.config.common.compactGroup !== obj.common.compactGroup ||
                                proc.config.common.runAsCompactMode !== obj.common.runAsCompactMode) &&
                            compactProcs[proc.config.common.compactGroup]?.instances?.includes(id as any)
                        ) {
                            compactProcs[proc.config.common.compactGroup].instances.splice(
                                compactProcs[proc.config.common.compactGroup].instances.indexOf(id as any),
                                1
                            );
                        }
                        proc.config = obj;
                        hostAdapter[id] = hostAdapter[id] || {};
                        hostAdapter[id].config = obj;
                    }
                    if (
                        proc.process ||
                        proc.config.common.mode === 'schedule' ||
                        proc.config.common.mode === 'subscribe'
                    ) {
                        proc.restartExpected = true;
                        await stopInstance(id, false);
                        if (!procs[id]) {
                            return;
                        }
                        const _ipArr = tools.findIPs();

                        if (checkAndAddInstance(proc.config as any, _ipArr)) {
                            if (
                                proc.config.common.enabled &&
                                (proc.config.common.mode !== 'extension' || !proc.config.native.webInstance)
                            ) {
                                if (proc.restartTimer) {
                                    clearTimeout(proc.restartTimer);
                                }
                                const restartTimeout = (proc.config.common.stopTimeout || 500) + 2_500;
                                // @ts-expect-error tell ts it is an instance id
                                proc.restartTimer = setTimeout(_id => startInstance(_id), restartTimeout, id);
                            }
                        } else {
                            // moved: also remove from an instance list of compactGroup
                            if (
                                !compactGroupController &&
                                proc.config.common.compactGroup &&
                                compactProcs[proc.config.common.compactGroup]?.instances?.includes(id as any)
                            ) {
                                compactProcs[proc.config.common.compactGroup].instances.splice(
                                    compactProcs[proc.config.common.compactGroup].instances.indexOf(id as any),
                                    1
                                );
                            }
                            if (proc.restartTimer) {
                                clearTimeout(proc.restartTimer);
                                delete proc.restartTimer;
                            }

                            // instance moved -> remove all notifications, new host has to take care
                            await notificationHandler.clearNotifications(null, null, id);

                            delete procs[id];
                            delete hostAdapter[id];
                        }
                    } else if (installQueue.find(obj => obj.id === id)) {
                        // ignore object changes when still in the installation queue
                        logger.debug(
                            `${hostLogPrefix} ignore object change because the adapter is still in installation/rebuild queue`
                        );
                    } else {
                        const _ipArr = tools.findIPs();
                        if (proc.config && checkAndAddInstance(proc.config as any, _ipArr)) {
                            if (
                                proc.config.common.enabled &&
                                (proc.config.common.mode !== 'extension' || !proc.config.native.webInstance)
                            ) {
                                // @ts-expect-error ts not able to infer instance id here
                                startInstance(id);
                            }
                        } else {
                            // moved: also remove from an instance list of compactGroup
                            if (
                                !compactGroupController &&
                                proc.config.common.compactGroup &&
                                compactProcs[proc.config.common.compactGroup]?.instances?.includes(id as any)
                            ) {
                                compactProcs[proc.config.common.compactGroup].instances.splice(
                                    compactProcs[proc.config.common.compactGroup].instances.indexOf(id as any),
                                    1
                                );
                            }
                            if (proc.restartTimer) {
                                clearTimeout(proc.restartTimer);
                                delete proc.restartTimer;
                            }

                            delete procs[id];
                            delete hostAdapter[id];
                        }
                    }
                } else if (obj?.common) {
                    const _ipArr = tools.findIPs();
                    // new adapter
                    if (!checkAndAddInstance(obj, _ipArr)) {
                        return;
                    }

                    const proc = procs[id];
                    if (
                        proc.config.common.enabled &&
                        (proc.config.common.mode !== 'extension' || !proc.config.native.webInstance)
                    ) {
                        // We should give a slight delay to allow a potentially former existing process on another host to exit
                        const restartTimeout = (proc.config.common.stopTimeout || 500) + 2_500;
                        // @ts-expect-error tell ts it is an instance id
                        proc.restartTimer = setTimeout(_id => startInstance(_id), restartTimeout, id);
                    }
                }
            } catch (err) {
                if (
                    !compactGroupController ||
                    (obj?.common?.runAsCompactMode && obj.common.compactGroup === compactGroup)
                ) {
                    logger.error(`${hostLogPrefix} cannot process: ${id}: ${err} / ${err.stack}`);
                }
            }
        },
        primaryHostLost: () => {
            if (!isStopping) {
                isPrimary = false;
                logger.info('The primary host is no longer active. Checking responsibilities.');
                checkPrimaryHost();
            }
        }
    });
}

function startAliveInterval(): void {
    config.system = config.system || {};
    config.system.statisticsInterval = Math.round(config.system.statisticsInterval) || 15_000;
    config.system.checkDiskInterval =
        config.system.checkDiskInterval !== 0 ? Math.round(config.system.checkDiskInterval) || 300_000 : 0;
    if (!compactGroupController) {
        // Provide info to see for each host if compact is enabled or not and be able to use in Admin or such
        states!.setState(`${hostObjectPrefix}.compactModeEnabled`, {
            ack: true,
            from: hostObjectPrefix,
            val: config.system.compact || false
        });
    }
    reportInterval = setInterval(reportStatus, config.system.statisticsInterval);

    reportStatus();
    tools.measureEventLoopLag(1_000, lag => eventLoopLags.push(lag!));
}

/**
 * Check if the current redis Locale is supported, else register notification
 */
async function checkSystemLocaleSupported(): Promise<void> {
    if (!objects) {
        throw new Error('Objects database not connected');
    }

    const isSupported = await objects.isSystemLocaleSupported();

    if (!isSupported) {
        await notificationHandler.addMessage(
            'system',
            'databaseErrors',
            'Your redis server is using an unsupported locale. This can lead to unexpected behavior of your ioBroker installation as well as data loss. ' +
                'Please configure your Redis Server according to https://forum.iobroker.net/topic/52976/wichtiger-hinweis-f%C3%BCr-redis-installationen?_=1678099836122',
            `system.host.${hostname}`
        );
    }
}

/**
 * Ensures that we take over primary host if no other is doing the job
 */
async function checkPrimaryHost(): Promise<void> {
    // we cannot interact with db now because currently reconnecting
    if (objectsDisconnectTimeout || compactGroupController) {
        return;
    }

    // let our host value live PRIMARY_HOST_LOCK_TIME seconds, while it should be renewed lock time / 2
    try {
        if (!isPrimary) {
            isPrimary = !!(await objects!.setPrimaryHost(PRIMARY_HOST_LOCK_TIME));
        } else {
            const lockExtended = !!(await objects!.extendPrimaryHostLock(PRIMARY_HOST_LOCK_TIME));
            if (!lockExtended) {
                // if we are host, a lock extension should always work, fallback to acquire lock
                isPrimary = !!(await objects!.setPrimaryHost(PRIMARY_HOST_LOCK_TIME));
            }
        }
    } catch (e) {
        logger.error(`${hostLogPrefix} Could not execute primary host determination: ${e.message}`);
    }
}

function reportStatus(): void {
    if (!states) {
        return;
    }
    const id = hostObjectPrefix;
    outputCount += 10;
    states.setState(`${id}.alive`, {
        val: true,
        ack: true,
        expire: Math.floor(config.system.statisticsInterval / 1_000) + 10,
        from: id
    });

    // provide infos about current process

    // pidUsage([pid,pid,...], function (err, stats) {
    // => {
    //   cpu: 10.0,            // percentage (from 0 to 100*vcore)
    //   memory: 357306368,    // bytes
    //   ppid: 312,            // PPID
    //   pid: 727,             // PID
    //   ctime: 867000,        // ms user + system time
    //   elapsed: 6650000,     // ms since the start of the process
    //   timestamp: 864000000  // ms since epoch
    // }
    try {
        pidUsage(process.pid, (err, stats) => {
            // controller.s might be stopped, but this is still running
            if (!err && states && states.setState && stats) {
                states.setState(`${id}.cpu`, {
                    ack: true,
                    from: id,
                    val: Math.round(100 * stats.cpu) / 100
                });
                states.setState(`${id}.cputime`, { ack: true, from: id, val: stats.ctime / 1_000 });
                outputCount += 2;
            }
        });
    } catch (e) {
        logger.error(`${hostLogPrefix} Cannot read pidUsage data : ${e.message}`);
    }

    try {
        const mem = process.memoryUsage();
        states.setState(`${id}.memRss`, {
            val: Math.round(mem.rss / 10485.76 /* 1MB / 100 */) / 100,
            ack: true,
            from: id
        });
        states.setState(`${id}.memHeapTotal`, {
            val: Math.round(mem.heapTotal / 10485.76 /* 1MB / 100 */) / 100,
            ack: true,
            from: id
        });
        states.setState(`${id}.memHeapUsed`, {
            val: Math.round(mem.heapUsed / 10485.76 /* 1MB / 100 */) / 100,
            ack: true,
            from: id
        });
    } catch (e) {
        logger.error(`${hostLogPrefix} Cannot read memoryUsage data: ${e.message}`);
    }

    // provide machine infos
    states.setState(`${id}.load`, { val: Math.round(os.loadavg()[0] * 100) / 100, ack: true, from: id });
    states.setState(`${id}.uptime`, { val: Math.round(process.uptime()), ack: true, from: id });
    states.setState(`${id}.mem`, { val: Math.round(100 - (os.freemem() / os.totalmem()) * 100), ack: true, from: id });
    states.setState(`${id}.freemem`, { val: Math.round(os.freemem() / 1_048_576 /* 1MB */), ack: true, from: id });

    if (fs.existsSync('/proc/meminfo')) {
        try {
            const text = fs.readFileSync('/proc/meminfo', 'utf8');
            const m = text && text.match(/MemAvailable:\s*(\d+)/);
            if (m && m[1]) {
                states.setState(`${id}.memAvailable`, {
                    val: Math.round(parseInt(m[1], 10) * 0.001024),
                    ack: true,
                    from: id
                });
                outputCount++;
            }
        } catch (e) {
            logger.error(`${hostLogPrefix} Cannot read /proc/meminfo: ${e.message}`);
        }
    }

    if (config.system.checkDiskInterval && Date.now() - lastDiskSizeCheck >= config.system.checkDiskInterval) {
        lastDiskSizeCheck = Date.now();
        tools.getDiskInfo(os.platform(), (err, info) => {
            if (err) {
                logger.error(`${hostLogPrefix} Cannot read disk size: ${err.message}`);
            }
            try {
                if (info) {
                    states!.setState(`${id}.diskSize`, {
                        val: Math.round((info['Disk size'] || 0) / (1024 * 1024)),
                        ack: true,
                        from: id
                    });
                    states!.setState(`${id}.diskFree`, {
                        val: Math.round((info['Disk free'] || 0) / (1024 * 1024)),
                        ack: true,
                        from: id
                    });
                    outputCount += 2;
                }
            } catch (e) {
                logger.error(`${hostLogPrefix} Cannot read disk information: ${e.message}`);
            }
        });
    }

    // some statistics
    states.setState(`${id}.inputCount`, { val: inputCount, ack: true, from: id });
    states.setState(`${id}.outputCount`, { val: outputCount, ack: true, from: id });

    if (eventLoopLags.length) {
        const eventLoopLag = Math.ceil(eventLoopLags.reduce((a, b) => a + b) / eventLoopLags.length);
        states.setState(`${id}.eventLoopLag`, { val: eventLoopLag, ack: true, from: id }); // average of measured values
        eventLoopLags = [];
    }

    states.setState(`${id}.compactgroupProcesses`, { val: Object.keys(compactProcs).length, ack: true, from: id });
    let realProcesses = 0;
    let compactProcesses = 0;
    Object.values(procs).forEach(proc => {
        if (proc.process) {
            if (proc.startedInCompactMode) {
                compactProcesses++;
            } else {
                realProcesses++;
            }
        }
    });
    states.setState(`${id}.instancesAsProcess`, { val: realProcesses, ack: true, from: id });
    states.setState(`${id}.instancesAsCompact`, { val: compactProcesses, ack: true, from: id });

    inputCount = 0;
    outputCount = 0;
    if (!isStopping && compactGroupController && started && compactProcesses === 0 && realProcesses === 0) {
        logger.info(`${hostLogPrefix} Compact group controller ${compactGroup} does not own any processes, stop`);
        stop(false);
    }
}

async function changeHost(
    objs: ioBroker.GetObjectViewItem<ioBroker.InstanceObject>[],
    oldHostname: string,
    newHostname: string
): Promise<void> {
    for (const row of objs) {
        if (row?.value?.common.host === oldHostname) {
            const obj = row.value;
            obj.common.host = newHostname;
            logger.info(
                `${hostLogPrefix} Reassign instance ${obj._id.substring(
                    SYSTEM_ADAPTER_PREFIX.length
                )} from ${oldHostname} to ${newHostname}`
            );
            obj.from = `system.host.${tools.getHostName()}`;
            obj.ts = Date.now();

            try {
                await objects!.setObject(obj._id, obj);
            } catch (e) {
                logger.error(`Error changing host of ${obj._id}: ${e.message}`);
            }
        }
    }
}

/**
 * Clean a single auto subscribe
 *
 * @param instance instance id without `system.adapter.` prefix
 * @param autoInstance instance id
 * @param callback
 */
function cleanAutoSubscribe(instance: string, autoInstance: ioBroker.ObjectIDs.Instance, callback: () => void): void {
    inputCount++;
    states!.getState(`${autoInstance}.subscribes`, async (err, state) => {
        if (!state || !state.val) {
            return setImmediate(() => callback());
        }
        let subs;
        try {
            subs = JSON.parse(state.val as string);
        } catch {
            logger.error(`${hostLogPrefix} Cannot parse subscribes: ${state.val}`);
            return setImmediate(() => callback());
        }
        let modified = false;
        // look for all subscribes from this instance
        for (const pattern of Object.keys(subs)) {
            for (const id of Object.keys(subs[pattern])) {
                if (id === instance) {
                    modified = true;
                    delete subs[pattern][id];
                }
            }

            // check if the array is now empty
            if (!Object.keys(subs[pattern]).length) {
                modified = true;
                delete subs[pattern];
            }
        }

        if (modified) {
            outputCount++;
            await states!.setState(`${autoInstance}.subscribes`, subs);
        }

        setImmediate(() => callback());
    });
}

function cleanAutoSubscribes(instanceID: ioBroker.ObjectIDs.Instance, callback: () => void): void {
    const instance = instanceID.substring(15); // get name.0

    // read all instances
    objects!.getObjectView(
        'system',
        'instance',
        { startkey: SYSTEM_ADAPTER_PREFIX, endkey: `${SYSTEM_ADAPTER_PREFIX}\u9999` },
        (err, res) => {
            let count = 0;
            if (res) {
                for (const row of res.rows) {
                    // remove this instance from autoSubscribe
                    if (row.value?.common.subscribable) {
                        count++;
                        // @ts-expect-error https://github.com/ioBroker/ioBroker.js-controller/issues/2089
                        cleanAutoSubscribe(instance, row.id, () => !--count && callback && callback());
                    }
                }
            }
            !count && callback && callback();
        }
    );
}

async function delObjects(objs: ioBroker.GetObjectViewItem<ioBroker.AnyObject>[]): Promise<void> {
    for (const row of objs) {
        if (row?.id) {
            logger.info(`${hostLogPrefix} Delete state "${row.id}"`);
            try {
                if (row.value && row.value.type === 'state') {
                    await states!.delState(row.id);
                    await objects!.delObject(row.id);
                } else {
                    await objects!.delObject(row.id);
                }
            } catch {
                // ignore
            }
        }
    }
}

/**
 * try to check host in objects
 * <p>
 * This function tries to find all hosts in the objects and if
 * only one host found and it is not actual host, change the
 * host name to new one.
 * <p>
 *
 */
async function checkHost(): Promise<void> {
    const objectData = objects!.getStatus();
    // only file master host controller needs to check/fix the host assignments from the instances
    // for redis it is currently not possible to detect a single host system with a changed hostname for sure!
    if (compactGroupController || !objectData.server) {
        return;
    }

    let hostDoc;

    try {
        hostDoc = await objects!.getObjectViewAsync('system', 'host', {
            startkey: 'system.host.',
            endkey: 'system.host.\u9999'
        });
    } catch {
        // ignore
    }

    if (hostDoc?.rows.length === 1 && hostDoc?.rows[0].value.common.name !== hostname) {
        const oldHostname = hostDoc.rows[0].value.common.name;
        const oldId = hostDoc.rows[0].value._id;

        let instanceDoc;

        try {
            // find out all instances and rewrite it to actual hostname
            instanceDoc = await objects!.getObjectViewAsync('system', 'instance', {
                startkey: SYSTEM_ADAPTER_PREFIX,
                endkey: `${SYSTEM_ADAPTER_PREFIX}\u9999`
            });
        } catch (e) {
            if (e.message.startsWith('Cannot find ')) {
                return;
            }
        }

        if (!instanceDoc?.rows || instanceDoc.rows.length === 0) {
            logger.info(`${hostLogPrefix} no instances found`);
            // no instances found
            return;
        } else {
            // reassign all instances
            await changeHost(instanceDoc.rows, oldHostname, hostname);
            logger.info(`${hostLogPrefix} Delete host ${oldId}`);

            try {
                // delete host object
                await objects!.delObjectAsync(oldId);
            } catch {
                // ignore
            }

            try {
                // delete all hosts states
                const newHostDoc = await objects!.getObjectViewAsync('system', 'state', {
                    startkey: `system.host.${oldHostname}.`,
                    endkey: `system.host.${oldHostname}.\u9999`,
                    include_docs: true
                });

                await delObjects(newHostDoc.rows);
                return;
            } catch {
                // ignore
            }
        }
    }
}

/**
 * Collects the dialog information, e.g., used by Admin "System Settings"
 *
 * @param type - type of required information
 */
async function collectDiagInfo(type: DiagInfoType): Promise<void | Record<string, any> | null> {
    if (type !== 'extended' && type !== 'normal' && type !== 'no-city') {
        return null;
    } else {
        let systemConfig;
        let err;

        try {
            systemConfig = await objects!.getObjectAsync('system.config');
        } catch (e) {
            err = e;
        }

        if (err || !systemConfig?.common) {
            logger.warn(
                `System config object is corrupt, please run "${tools.appNameLowerCase} setup first". Error: ${err.message}`
            );
            systemConfig = systemConfig || { common: {} };
            systemConfig.common = systemConfig.common || {};
        }

        let obj;
        try {
            obj = await objects!.getObjectAsync('system.meta.uuid');
        } catch {
            // ignore obj is undefined
        }

        // create uuid
        if (!obj) {
            obj = { native: { uuid: 'not found' } };
        }

        let doc;
        err = null;

        try {
            doc = await objects!.getObjectViewAsync('system', 'host', {
                startkey: 'system.host.',
                endkey: 'system.host.\u9999'
            });
        } catch (e) {
            err = e;
        }

        const { noCompactInstances, noInstances } = await _getNumberOfInstances();

        // we need to show city and country at the beginning, so include it now and delete it later if not allowed.
        const diag: Record<string, any> = {
            uuid: obj.native.uuid,
            language: systemConfig.common.language,
            country: '',
            city: '',
            hosts: [],
            node: process.version,
            arch: os.arch(),
            docker: tools.isDocker(),
            adapters: {},
            statesType: config.states.type, // redis or file
            objectsType: config.objects.type, // redis or file
            noInstances,
            compactMode: config.system.compact,
            noCompactInstances
        };

        if (type === 'extended' || type === 'no-city') {
            const cpus = os.cpus();
            diag.country = 'country' in systemConfig.common ? systemConfig.common.country : 'unknown';
            diag.model = cpus && cpus[0] && cpus[0].model ? cpus[0].model : 'unknown';
            diag.cpus = cpus ? cpus.length : 1;
            diag.mem = os.totalmem();
            diag.ostype = os.type();
            delete diag.city;
        }
        if (type === 'extended') {
            diag.city = 'city' in systemConfig.common ? systemConfig.common.city : 'unknown';
        } else if (type === 'normal') {
            delete diag.city;
            delete diag.country;
        }

        if (!err && doc?.rows.length) {
            doc.rows.sort((a, b) => {
                try {
                    return semver.lt(
                        a?.value?.common?.installedVersion ?? '0.0.0',
                        b?.value?.common?.installedVersion ?? '0.0.0'
                    )
                        ? 1
                        : 0;
                } catch {
                    logger.error(
                        `${hostLogPrefix} Invalid versions: ${a?.value?.common?.installedVersion ?? '0.0.0'}[${
                            a?.value?.common?.name ?? 'unknown'
                        }] or ${b?.value?.common?.installedVersion ?? '0.0.0'}[${b?.value?.common?.name ?? 'unknown'}]`
                    );
                    return 0;
                }
            });

            // Read installed versions of all hosts
            for (const row of doc.rows) {
                diag.hosts.push({
                    version: row.value!.common.installedVersion,
                    platform: row.value!.common.platform,
                    type: row.value!.native.os.platform
                });
            }
        }

        doc = null;
        err = null;

        try {
            doc = await objects!.getObjectViewAsync('system', 'adapter', {
                startkey: SYSTEM_ADAPTER_PREFIX,
                endkey: `${SYSTEM_ADAPTER_PREFIX}\u9999`
            });
        } catch (e) {
            err = e;
        }

        const foundVisAdapters = new Set<(typeof VIS_ADAPTERS)[number]>();

        if (!err && doc?.rows.length) {
            // Read installed versions of all adapters
            for (const row of doc.rows) {
                diag.adapters[row.value!.common.name] = {
                    version: row.value!.common.version,
                    platform: row.value!.common.platform
                };

                if (VIS_ADAPTERS.includes(row.value.common.name as (typeof VIS_ADAPTERS)[number])) {
                    foundVisAdapters.add(row.value.common.name as (typeof VIS_ADAPTERS)[number]);
                }
            }
        }
        // read the number of vis data points
        for (const visAdapter of foundVisAdapters) {
            const { calcProjects } = await import('./lib/vis/states.js');

            try {
                const points = await calcProjects({ objects: objects!, instance: 0, visAdapter });
                let total = null;
                const tasks = [];

                if (points?.length) {
                    for (const point of points) {
                        if (point.id === `${visAdapter}.0.datapoints.total`) {
                            total = point.val;
                        }

                        tasks.push({
                            _id: point.id,
                            type: 'state',
                            native: {},
                            common: {
                                name: 'Datapoints count',
                                role: 'state',
                                type: 'number',
                                read: true,
                                write: false
                            },
                            state: {
                                val: point.val,
                                ack: true
                            }
                        });
                    }
                }

                if (total !== null) {
                    diag[visAdapter] = total;
                }

                await extendObjects(tasks);
            } catch (e) {
                logger.error(`${hostLogPrefix} cannot call visUtils: ${e.message}`);
            }
        }

        return diag;
    }
}

// check if some IPv4 address found. If not try in 30 seconds one more time (max 10 times)
function setIPs(ipList?: string[]): void {
    if (isStopping) {
        return;
    }
    const _ipList = ipList || tools.findIPs();

    // check if IPs detected (because of DHCP delay)
    let found = false;
    for (const entry of _ipList) {
        if (entry === '127.0.0.1' || entry === '::1/128') {
            continue;
        }
        found = true;
        break;
    }
    // IPv4 address still not found, try again in 30 seconds
    if (!found && detectIpsCount < 10) {
        detectIpsCount++;
        setTimeout(() => setIPs(), 30_000);
    } else if (found) {
        // IPv4 found => write to object
        objects!.getObject(`system.host.${hostname}`, (err, oldObj) => {
            const networkInterfaces = os.networkInterfaces();

            if (
                !err &&
                oldObj &&
                oldObj.common &&
                oldObj.native &&
                oldObj.native.hardware &&
                (!isDeepStrictEqual(oldObj.native.hardware.networkInterfaces, networkInterfaces) ||
                    !isDeepStrictEqual(oldObj.common.address, _ipList))
            ) {
                oldObj.common.address = _ipList;
                oldObj.native.hardware.networkInterfaces = networkInterfaces;
                oldObj.from = hostObjectPrefix;
                oldObj.ts = Date.now();
                objects!.setObject(
                    oldObj._id,
                    oldObj,
                    err => err && logger.error(`${hostLogPrefix} Cannot write host object: ${err.message}`)
                );
            }

            // update IP list periodically
            startUpdateIPs();
        });
    } else {
        logger.info(`${hostLogPrefix} No IPv4 address found after 5 minutes.`);
    }
}

/**
 * Extends objects, optionally you can provide a state at each task (does not throw)
 * @param tasks
 */
async function extendObjects(tasks: Record<string, any>[]): Promise<void> {
    for (const task of tasks) {
        const state = task.state;
        if (state !== undefined) {
            delete task.state;
        }

        try {
            await objects!.extendObjectAsync(task._id, task);
            // if extend throws we don't want to set corresponding state
            if (state) {
                await states!.setState(task._id, state);
            }
        } catch {
            // ignore
        }
    }
}

function setMeta(): void {
    const id = hostObjectPrefix;

    objects!.getObject(id, (err, oldObj) => {
        let newObj: ioBroker.HostObject | ioBroker.FolderObject;
        if (compactGroupController) {
            newObj = {
                _id: id,
                type: 'folder',
                common: {
                    name: hostname + compactGroupObjectPrefix + compactGroup,
                    cmd:
                        process.argv[0] +
                        ' ' +
                        `${process.execArgv.join(' ')} `.replace(/--inspect-brk=\d+ /, '') +
                        process.argv.slice(1).join(' '),
                    hostname: hostname,
                    address: tools.findIPs()
                },
                native: {}
            };
        } else {
            // @ts-expect-error todo fix later
            newObj = {
                _id: id,
                type: 'host',
                common: {
                    name: hostname,
                    title:
                        oldObj && oldObj.common && oldObj.common.title ? oldObj.common.title : ioPackage.common.title,
                    installedVersion: version,
                    platform: ioPackage.common.platform,
                    cmd:
                        process.argv[0] +
                        ' ' +
                        `${process.execArgv.join(' ')} `.replace(/--inspect-brk=\d+ /, '') +
                        process.argv.slice(1).join(' '),
                    hostname: hostname,
                    address: tools.findIPs(),
                    type: ioPackage.common.name
                },
                native: {
                    process: {
                        title: process.title,
                        versions: process.versions,
                        env: process.env
                    },
                    os: {
                        hostname: hostname,
                        type: os.type(),
                        platform: os.platform(),
                        arch: os.arch(),
                        release: os.release(),
                        endianness: os.endianness(),
                        tmpdir: os.tmpdir()
                    },
                    hardware: {
                        cpus: os.cpus(),
                        totalmem: os.totalmem(),
                        networkInterfaces: {}
                    }
                }
            };

            if (oldObj?.common?.icon) {
                newObj.common.icon = oldObj.common.icon;
            }
            if (oldObj?.common?.color) {
                newObj.common.color = oldObj.common.color;
            }
            // remove dynamic information
            if (newObj.native?.hardware?.cpus) {
                for (const cpu of newObj.native.hardware.cpus) {
                    if (cpu.times) {
                        delete cpu.times;
                    }
                }
            }
            if (oldObj?.native.hardware?.networkInterfaces) {
                newObj.native.hardware.networkInterfaces = oldObj.native.hardware.networkInterfaces;
            }
        }

        if (oldObj) {
            // @ts-expect-error todo: can be removed?
            delete oldObj.cmd;
            delete oldObj.from;
            delete oldObj.ts;
            delete oldObj.acl;
        }

        if (!oldObj || !isDeepStrictEqual(newObj, oldObj)) {
            newObj.from = hostObjectPrefix;
            newObj.ts = Date.now();
            objects!.setObject(id, newObj, err => {
                if (err) {
                    logger.error(`${hostLogPrefix} Cannot write host object: ${err.message}`);
                } else {
                    setIPs(newObj.common.address);
                }
            });
        } else {
            setIPs(newObj.common.address);
        }
    });

    config.system.checkDiskInterval =
        config.system.checkDiskInterval !== 0 ? Math.round(config.system.checkDiskInterval) || 300_000 : 0;

    const tasks = getHostObjects({
        id,
        hostname,
        config,
        isCompactGroupController: compactGroupController
    });

    // delete obsolete states and create new ones
    objects!.getObjectView(
        'system',
        'state',
        { startkey: `${hostObjectPrefix}.`, endkey: `${hostObjectPrefix}.\u9999`, include_docs: true },
        async (err, doc) => {
            if (err) {
                logger &&
                    logger.error(
                        `${hostLogPrefix} Could not collect ${hostObjectPrefix} states to check for obsolete states: ${err.message}`
                    );
            } else if (doc?.rows) {
                // identify existing states for deletion, because they are not in the new tasks-list
                let thishostStates = doc.rows;
                if (!compactGroupController) {
                    thishostStates = doc.rows.filter(
                        out1 => !out1.id.includes(hostObjectPrefix + compactGroupObjectPrefix)
                    );
                }
                const pluginStatesIndex = `${hostObjectPrefix}.plugins.`.length;
                const notificationStatesIndex = `${hostObjectPrefix}.notifications.`.length;
                const toDelete = thishostStates.filter(out1 => {
                    const found = tasks.find(out2 => out1.id === out2._id);
                    if (found === undefined) {
                        if (out1.id.startsWith(`${hostObjectPrefix}.plugins.`)) {
                            let nameEndIndex: number | undefined = out1.id.indexOf('.', pluginStatesIndex + 1);
                            if (nameEndIndex === -1) {
                                nameEndIndex = undefined;
                            }
                            return !pluginHandler.pluginExists(out1.id.substring(pluginStatesIndex, nameEndIndex));
                        } else if (out1.id.startsWith(`${hostObjectPrefix}.notifications.`)) {
                            // notification states are allowed to exist if their scope still exists
                            return !notificationHandler.scopeExists(out1.id.substring(notificationStatesIndex));
                        }
                    }

                    return found === undefined;
                });

                if (toDelete && toDelete.length > 0) {
                    await delObjects(toDelete);
                    logger && logger.info(`${hostLogPrefix} Some obsolete host states deleted.`);
                }
            }
            await extendObjects(tasks);
            // create UUID if not exist
            if (!compactGroupController) {
                const uuid = await tools.createUuid(objects);
                uuid && logger && logger.info(`${hostLogPrefix} Created UUID: ${uuid}`);

                if (fs.existsSync(VENDOR_BOOTSTRAP_FILE)) {
                    logger &&
                        logger.info(`${hostLogPrefix} Detected vendor file: ${fs.existsSync(VENDOR_BOOTSTRAP_FILE)}`);
                    try {
                        const startScript = fs.readJSONSync(VENDOR_BOOTSTRAP_FILE);

                        if (startScript.password) {
                            const { Vendor } = await import('@iobroker/js-controller-cli');
                            const vendor = new Vendor({ objects: objects! });

                            logger && logger.info(`${hostLogPrefix} Apply vendor file: ${VENDOR_FILE}`);
                            try {
                                await vendor.checkVendor(VENDOR_FILE, startScript.password, logger);
                                logger && logger.info(`${hostLogPrefix} Vendor information synchronised.`);
                                try {
                                    if (fs.existsSync(VENDOR_BOOTSTRAP_FILE)) {
                                        fs.unlinkSync(VENDOR_BOOTSTRAP_FILE);
                                    }
                                } catch (e) {
                                    logger &&
                                        logger.error(
                                            `${hostLogPrefix} Cannot delete file ${VENDOR_BOOTSTRAP_FILE}: ${e.message}`
                                        );
                                }
                            } catch (e) {
                                logger &&
                                    logger.error(`${hostLogPrefix} Cannot update vendor information: ${e.message}`);
                                try {
                                    fs.existsSync(VENDOR_BOOTSTRAP_FILE) && fs.unlinkSync(VENDOR_BOOTSTRAP_FILE);
                                } catch (e) {
                                    logger &&
                                        logger.error(
                                            `${hostLogPrefix} Cannot delete file ${VENDOR_BOOTSTRAP_FILE}: ${e.message}`
                                        );
                                }
                            }
                        }
                    } catch (e) {
                        logger && logger.error(`${hostLogPrefix} Cannot parse ${VENDOR_BOOTSTRAP_FILE}: ${e.message}`);
                        try {
                            fs.existsSync(VENDOR_BOOTSTRAP_FILE) && fs.unlinkSync(VENDOR_BOOTSTRAP_FILE);
                        } catch (e) {
                            logger &&
                                logger.error(
                                    `${hostLogPrefix} Cannot delete file ${VENDOR_BOOTSTRAP_FILE}: ${e.message}`
                                );
                        }
                    }
                }
            }
        }
    );
}

// Subscribe on message queue
function initMessageQueue(): void {
    states!.subscribeMessage(hostObjectPrefix);
}

/**
 * Send a message to other adapter instance
 *
 * @param objName - adapter name (hm-rpc) or id like system.host.rpi/system.adapter,hm-rpc
 * @param command
 * @param message
 * @param callback
 */
async function sendTo(
    objName: string,
    command: string,
    message: ioBroker.MessagePayload,
    callback?: ioBroker.ErrorCallback | ioBroker.MessageCallbackInfo
): Promise<void> {
    if (message === undefined) {
        message = command;
        command = 'send';
    }

    const obj: ioBroker.SendableMessage = { command, message, from: hostObjectPrefix };

    if (!objName.startsWith(SYSTEM_ADAPTER_PREFIX) && !objName.startsWith('system.host.')) {
        objName = `${SYSTEM_ADAPTER_PREFIX}${objName}`;
    }

    if (callback) {
        if (typeof callback === 'function') {
            obj.callback = {
                message: message,
                id: callbackId++,
                ack: false,
                time: Date.now()
            };
            if (callbackId > 0xffffffff) {
                callbackId = 1;
            }

            callbacks[`_${obj.callback.id}`] = { cb: callback, time: Date.now() };
        } else {
            obj.callback = callback;
            obj.callback.ack = true;
        }
    }
    try {
        await states!.pushMessage(objName, obj);
    } catch (e) {
        // do not stringify the object, we had the issue with the invalid string length on serialization
        logger.error(
            `${hostLogPrefix} [sendTo] Could not push message "${inspect(obj)}" to "${objName}": ${e.message}`
        );
        if (obj.callback && obj.callback.id) {
            if (typeof callback === 'function') {
                callback(e);
            }
            delete callbacks[`_${obj.callback.id}`];
        }
    }
}

async function getVersionFromHost(hostId: ioBroker.ObjectIDs.Host): Promise<Record<string, any> | null | undefined> {
    const state = await states!.getState(`${hostId}.alive`);
    if (state?.val) {
        return new Promise(resolve => {
            let timeout: NodeJS.Timeout | null = setTimeout(() => {
                timeout = null;
                logger.warn(`${hostLogPrefix} too delayed answer for ${hostId}`);
                resolve(null);
            }, 5_000);

            sendTo(hostId, 'getVersion', null, ioPack => {
                if (timeout) {
                    clearTimeout(timeout);
                    timeout = null;
                    resolve(ioPack);
                }
            });
        });
    } else {
        logger.warn(`${hostLogPrefix} "${hostId}" is offline`);
        return null;
    }
}

/**
 Helper function that serialize deletion of states
 @param list array with states
 */
async function _deleteAllZipPackages(list: string[]): Promise<void> {
    for (const id of list) {
        try {
            await states!.delBinaryState(id);
        } catch {
            //ignore
        }
    }
}

/**
 * This function deletes all ZIP packages that were not downloaded.
 * ZIP Package is a temporary file that should be deleted straight after it is downloaded and if it still exists, so clear it
 */
async function deleteAllZipPackages(): Promise<void> {
    const list = await states!.getKeys(`${hostObjectPrefix}.zip.*`);
    await _deleteAllZipPackages(list!);
}

async function startAdapterUpload(): Promise<void> {
    if (!uploadTasks.length) {
        return;
    }

    if (!upload) {
        upload = new Upload({
            states: states!,
            objects: objects!
        });
    }

    const msg = uploadTasks[0].msg;

    const logger = msg.from
        ? {
              log: (text: string) =>
                  // @ts-expect-error formally text is not allowed in Message, why not wrapped in message payload property?
                  states!.pushMessage(msg.from, { command: 'log', text, from: `system.host.${hostname}` }),
              warn: (text: string) =>
                  // @ts-expect-error formally text is not allowed in Message, why not wrapped in message payload property?
                  states!.pushMessage(msg.from, { command: 'warn', text, from: `system.host.${hostname}` }),
              error: (text: string) =>
                  // @ts-expect-error formally text is not allowed in Message, why not wrapped in message payload property?
                  states!.pushMessage(msg.from, { command: 'error', text, from: `system.host.${hostname}` })
          }
        : undefined;

    // @ts-expect-error yes the logger is missing some levels
    await upload.uploadAdapter(uploadTasks[0].adapter, true, true, '', logger);
    // @ts-expect-error the logger is missing some levels
    await upload.upgradeAdapterObjects(uploadTasks[0].adapter, undefined, logger);
    // @ts-expect-error yes the logger is missing some levels
    await upload.uploadAdapter(uploadTasks[0].adapter, false, true, '', logger);
    // send response to requester
    msg.callback && msg.from && sendTo(msg.from, msg.command, { result: 'done' }, msg.callback);

    uploadTasks.shift();

    setImmediate(startAdapterUpload);
}

/**
 * Process message to controller, like execute some script
 *
 * @param msg
 */
async function processMessage(msg: ioBroker.SendableMessage): Promise<null | void> {
    // important: Do not forget to update the list of protected commands in iobroker.admin/lib/socket.js for "socket.on('sendToHost'"
    // and iobroker.socketio/lib/socket.js

    if (isStopping) {
        logger.debug(`${hostLogPrefix} Ignoring incoming Host message because controller is stopping ${msg.command}`);
        return;
    }

    logger.debug(`${hostLogPrefix} Incoming Host message ${msg.command}`);
    switch (msg.command) {
        case 'shell':
            if (config.system?.allowShellCommands) {
                logger.info(`${hostLogPrefix} ${tools.appName} execute shell command: ${msg.message}`);
                exec(msg.message, { windowsHide: true }, (err, stdout, stderr) => {
                    if (err) {
                        return logger.error(`${hostLogPrefix} error: ${err.message}`);
                    }

                    logger.info(`${hostLogPrefix} stdout: ${stdout}`);
                    logger.error(`${hostLogPrefix} stderr: ${stderr}`);
                });
            } else {
                logger.warn(
                    `${hostLogPrefix} ${tools.appName} cannot execute shell command "${
                        msg.message
                    }" because not enabled in ${tools.appName.toLowerCase()}.json file`
                );
            }

            break;

        case 'cmdExec': {
            const mainFile = path.join(__dirname, '..', `${tools.appName.toLowerCase()}.js`);
            const args = [...getDefaultNodeArgs(mainFile), mainFile];
            if (!msg.message.data || typeof msg.message.data !== 'string') {
                logger.warn(
                    `${hostLogPrefix} ${
                        tools.appName
                    } Invalid cmdExec object. Expected key "data" with the command as string. Got as "data": ${JSON.stringify(
                        msg.message.data
                    )}`
                );
            } else {
                const extraArgs = msg.message.data.split(' ');
                args.push(...extraArgs);
                logger.info(`${hostLogPrefix} ${tools.appName.toLowerCase()} ${extraArgs.join(' ')}`);

                try {
                    const child = spawn(process.execPath, args, { windowsHide: true });
                    if (child.stdout) {
                        child.stdout.on('data', data => {
                            data = data.toString().replace(/\n/g, '');
                            logger.info(`${hostLogPrefix} ${tools.appName} ${data}`);
                            msg.from && sendTo(msg.from, 'cmdStdout', { id: msg.message.id, data: data });
                        });
                    }

                    if (child.stderr) {
                        child.stderr.on('data', data => {
                            data = data.toString().replace(/\n/g, '');
                            logger.error(`${hostLogPrefix} ${tools.appName} ${data}`);
                            msg.from && sendTo(msg.from, 'cmdStderr', { id: msg.message.id, data: data });
                        });
                    }

                    child.on('exit', exitCode => {
                        logger.info(`${hostLogPrefix} ${tools.appName} exit ${exitCode}`);
                        if (msg.from) {
                            sendTo(msg.from, 'cmdExit', { id: msg.message.id, data: exitCode });
                            // Sometimes finished command is lost, recent it
                            setTimeout(
                                () => sendTo(msg.from, 'cmdExit', { id: msg.message.id, data: exitCode }),
                                1_000
                            );
                        }
                    });
                } catch (e) {
                    logger.error(`${hostLogPrefix} ${tools.appName} ${e.message}`);
                    msg.from && sendTo(msg.from, 'cmdStderr', { id: msg.message.id, data: e.message });
                }
            }

            break;
        }

        case 'getRepository':
            if (msg.callback && msg.from) {
                requestedRepoUpdates.push({ from: msg.from, callback: msg.callback });
                if (requestedRepoUpdates.length > 1) {
                    // someone has requested repo previous to us
                    logger.debug(
                        `${hostLogPrefix} Repository update already running, registered instance "${msg.from}"`
                    );
                    return;
                }

                let systemConfig: ioBroker.SystemConfigObject | null | undefined;
                try {
                    systemConfig = await objects!.getObject('system.config');
                } catch {
                    // ignore
                }

                // Collect statistics (only if license has been confirmed - user agreed)
                if (
                    systemConfig?.common &&
                    systemConfig.common.diag &&
                    systemConfig.common.licenseConfirmed &&
                    (!lastDiagSend || Date.now() - lastDiagSend > 30_000) // prevent sending of diagnostics by multiple admin instances
                ) {
                    lastDiagSend = Date.now();
                    try {
                        const obj = await collectDiagInfo(systemConfig.common.diag);
                        // if the user selected 'none', we will have null here and do not want to send it
                        if (obj) {
                            // Ignore the response here and do not wait for a result to decrease the repo fetching as it used in admin GUI
                            tools.sendDiagInfo(obj);
                        }
                    } catch (e) {
                        logger.error(`${hostLogPrefix} cannot collect diagnostics: ${e.message}`);
                    }
                }

                const globalRepo = {};

                const systemRepos = await objects!.getObjectAsync('system.repositories');
                let changed = false;

                // Check if repositories exist
                if (systemRepos?.native?.repositories) {
                    let updateRepo = false;
                    if (tools.isObject(msg.message)) {
                        updateRepo = msg.message.update;
                        msg.message = msg.message.repo;
                    }

                    // @ts-expect-error todo it can be undefined handle the case
                    let active = msg.message || systemConfig.common.activeRepo;

                    if (!Array.isArray(active)) {
                        active = [active];
                    }

                    for (const repoUrl of active) {
                        const repo = systemRepos.native.repositories[repoUrl];
                        if (repo) {
                            if (typeof repo === 'string') {
                                systemRepos.native.repositories[repoUrl] = {
                                    link: repo,
                                    json: null
                                };
                                changed = true;
                            }

                            const currentRepo = systemRepos.native.repositories[repoUrl];

                            // If repo is not yet loaded
                            if (!currentRepo.json || updateRepo) {
                                logger.info(
                                    `${hostLogPrefix} Updating repository "${repoUrl}" under "${currentRepo.link}"`
                                );
                                try {
                                    let result: ioBroker.RepositoryInformation | RepositoryFile;
                                    // prevent the request of repos by multiple admin adapters at start
                                    if (
                                        currentRepo.json &&
                                        currentRepo.time &&
                                        currentRepo.hash &&
                                        Date.now() - new Date(currentRepo.time).getTime() < 30_000
                                    ) {
                                        result = currentRepo;
                                    } else {
                                        result = await tools.getRepositoryFileAsync(
                                            currentRepo.link,
                                            currentRepo.hash,
                                            updateRepo,
                                            currentRepo.json
                                        );

                                        changed = result.json && result.changed;
                                    }

                                    // If repo was really changed
                                    if (changed) {
                                        currentRepo.json = result.json;
                                        currentRepo.hash = result.hash || '';
                                        currentRepo.time = new Date().toISOString();
                                    }

                                    // Make sure, that time is stored too to prevent the frequent access to repo server
                                    if (!currentRepo.time) {
                                        currentRepo.time = new Date().toISOString();
                                        changed = true;
                                    }
                                } catch (e) {
                                    logger.error(
                                        `${hostLogPrefix} Error by updating repository "${repoUrl}" under "${systemRepos.native.repositories[repoUrl].link}": ${e.message}`
                                    );
                                }
                            }

                            if (currentRepo.json) {
                                Object.assign(globalRepo, currentRepo.json);
                            }
                        } else {
                            logger.warn(`${hostLogPrefix} Requested repository "${repoUrl}" does not exist in config.`);
                        }
                    }

                    if (changed) {
                        try {
                            await objects!.setObjectAsync('system.repositories', systemRepos);
                        } catch (e) {
                            logger.warn(`${hostLogPrefix} Repository object could not be updated: ${e.message}`);
                        }
                    }
                }

                for (const requester of requestedRepoUpdates) {
                    sendTo(requester.from, msg.command, globalRepo, requester.callback);
                }

                requestedRepoUpdates = [];

                try {
                    await listUpdatableOsPackages();
                } catch (e) {
                    logger.warn(`${hostLogPrefix} Could not check for new OS updates: ${e.message}`);
                }

                if (changed) {
                    await autoUpgradeAdapters();
                }
            } else {
                logger.error(
                    `${hostLogPrefix} Invalid request ${
                        msg.command
                    }. "callback"(${!!msg.callback}) or "from"(${!!msg.from}) is null`
                );
            }
            break;

        case 'getInstalled':
            if (msg.callback && msg.from) {
                // Get a list of all hosts
                objects!.getObjectView(
                    'system',
                    'host',
                    {
                        startkey: 'system.host.',
                        endkey: 'system.host.\u9999'
                    },
                    async (err, doc) => {
                        const result: Record<string, any> = tools.getInstalledInfo(version);
                        result.hosts = {};
                        if (doc?.rows.length) {
                            // Read installed versions of all hosts
                            for (const row of doc.rows) {
                                // If desired a local version, do not ask it, just answer
                                if (row.id === hostObjectPrefix) {
                                    const ioPackCommon = deepClone(ioPackage.common);

                                    ioPackCommon.host = hostname;
                                    ioPackCommon.runningVersion = version;
                                    result.hosts[hostname] = ioPackCommon;
                                } else {
                                    // @ts-expect-error https://github.com/ioBroker/ioBroker.js-controller/issues/2089
                                    const ioPack = await getVersionFromHost(row.id);
                                    if (ioPack) {
                                        result.hosts[ioPack.host] = ioPack;
                                        result.hosts[ioPack.host].controller = true;
                                    }
                                }
                            }
                        }

                        sendTo(msg.from, msg.command, result, msg.callback);
                    }
                );
            } else {
                logger.error(`${hostLogPrefix} Invalid request ${msg.command}. "callback" or "from" is null`);
            }
            break;

        case 'getInstalledAdapter':
            if (msg.callback && msg.from && msg.message) {
                // read adapter file
                const dir = tools.getAdapterDir(msg.message);
                let _result = null;
                if (fs.existsSync(`${dir}/io-package.json`)) {
                    try {
                        _result = fs.readJSONSync(`${dir}/io-package.json`);
                    } catch {
                        logger.error(`${hostLogPrefix} cannot read and parse "${dir}/io-package.json"`);
                    }
                }
                sendTo(msg.from, msg.command, _result, msg.callback);
            } else {
                logger.error(`${hostLogPrefix} Invalid request ${msg.command}. "callback" or "from" is null`);
            }
            break;

        case 'getVersion':
            if (msg.callback && msg.from) {
                const ioPackCommon = deepClone(ioPackage.common);
                ioPackCommon.host = hostname;
                ioPackCommon.runningVersion = version;
                sendTo(msg.from, msg.command, ioPackCommon, msg.callback);
            } else {
                logger.error(`${hostLogPrefix} Invalid request ${msg.command}. "callback" or "from" is null`);
            }
            break;

        case 'getDiagData':
            if (msg.callback && msg.from) {
                if (msg.message) {
                    try {
                        const obj = await collectDiagInfo(msg.message);
                        sendTo(msg.from, msg.command, obj, msg.callback);
                    } catch {
                        sendTo(msg.from, msg.command, null, msg.callback);
                    }
                } else {
                    sendTo(msg.from, msg.command, null, msg.callback);
                }
            } else {
                logger.error(`${hostLogPrefix} Invalid request ${msg.command}. "callback" or "from" is null`);
            }
            break;

        case 'getLocationOnDisk':
            if (msg.callback && msg.from) {
                sendTo(msg.from, msg.command, { path: controllerDir, platform: os.platform() }, msg.callback);
            } else {
                logger.error(`${hostLogPrefix} Invalid request ${msg.command}. "callback" or "from" is null`);
            }
            break;

        case 'getDevList':
            if (msg.callback && msg.from) {
                if (os.platform() === 'linux') {
                    const _args = ['/dev'];
                    logger.info(`${hostLogPrefix} ls /dev`);
                    const _child = spawn('ls', _args, { windowsHide: true });
                    let result = '';
                    if (_child.stdout) {
                        _child.stdout.on('data', data => (result += data.toString()));
                    }
                    if (_child.stderr) {
                        _child.stderr.on('data', data => logger.error(`${hostLogPrefix} ls ${data}`));
                    }

                    _child.on('exit', (/*exitCode*/) => {
                        result = result.replace(/(\r\n|\n|\r|\t)/gm, ' ');
                        const parts = result.split(' ');
                        const resList = [];
                        for (let t = 0; t < parts.length; t++) {
                            parts[t] = parts[t].trim();
                            if (parts[t]) {
                                resList.push(parts[t]);
                            }
                        }

                        sendTo(msg.from, msg.command, resList, msg.callback);
                    });
                    break;
                } else {
                    sendTo(msg.from, msg.command, null, msg.callback);
                }
            } else {
                logger.error(`${hostLogPrefix} Invalid request ${msg.command}. "callback" or "from" is null`);
            }
            break;

        case 'getLogs':
            if (msg.callback && msg.from) {
                const lines = msg.message || 200;
                let text = '';
                // @ts-expect-error types not know this one
                let logFile_ = logger.getFileName(); //__dirname + '/log/' + tools.appName + '.log';

                if (!fs.existsSync(logFile_)) {
                    logFile_ = `${controllerDir}/../../log/${tools.appName}.log`;
                }

                if (fs.existsSync(logFile_)) {
                    const stats = fs.statSync(logFile_);
                    const start = stats.size > 150 * lines ? stats.size - 150 * lines : 0;

                    fs.createReadStream(logFile_, {
                        start,
                        end: stats.size
                    })
                        .on('data', chunk => (text += chunk.toString()))
                        .on('end', () => {
                            // done
                            const lines = text.split('\n');
                            if (start) {
                                lines.shift(); // remove first line of the file as it could be not full if starts not from 0
                            }
                            lines.push(stats.size.toString()); // place as last line the current size of log
                            sendTo(msg.from, msg.command, lines, msg.callback);
                        })
                        .on('error', () =>
                            // done
                            sendTo(msg.from, msg.command, [stats.size], msg.callback)
                        );
                } else {
                    sendTo(msg.from, msg.command, [0], msg.callback);
                }
            } else {
                logger.error(`${hostLogPrefix} Invalid request ${msg.command}. "callback" or "from" is null`);
            }
            break;

        case 'getLogFile':
            if (msg.callback && msg.from && msg.message) {
                const config = getConfig();
                if (config && config.log && config.log.transport && config.log.transport[msg.message.transport]) {
                    let filename = config.log.transport[msg.message.transport].filename || 'log/';
                    const parts = filename.replace(/\\/g, '/').split('/');
                    parts.pop();
                    filename = parts.join('/');

                    if (filename[0] !== '/' && !filename.match(/^\W:/)) {
                        const parts = ['..', '..', '..', '..'];
                        do {
                            parts.pop();
                            const _filename = path.normalize(`${controllerDir}/${parts.join('/')}/`) + filename;
                            if (fs.existsSync(_filename)) {
                                filename = _filename;
                                break;
                            }
                        } while (parts.length);
                    }

                    if (fs.existsSync(filename)) {
                        try {
                            const file = path.join(filename, msg.message.filename);
                            const stat = fs.lstatSync(file);

                            const data = fs.readFileSync(file);
                            sendTo(
                                msg.from,
                                msg.command,
                                { data, gz: msg.message.filename.toLowerCase().endsWith('.gz'), size: stat.size },
                                msg.callback
                            );
                        } catch (e) {
                            sendTo(msg.from, msg.command, { error: `Cannot read file: ${e}` }, msg.callback);
                        }
                    } else {
                        sendTo(msg.from, msg.command, { error: 'Cannot find file' }, msg.callback);
                    }
                } else {
                    sendTo(msg.from, msg.command, { error: 'invalid config' }, msg.callback);
                }
            } else {
                logger.error(`${hostLogPrefix} Invalid request ${msg.command}. "callback" or "from" is null`);
            }
            break;

        case 'getLogFiles':
            if (msg.callback && msg.from) {
                const config = getConfig();
                const result: GetLogFilesResult = { list: [] };
                // detect file log
                if (config && config.log && config.log.transport) {
                    for (const transport in config.log.transport) {
                        if (config.log.transport[transport] && config.log.transport[transport].type === 'file') {
                            let filename = config.log.transport[transport].filename || 'log/';
                            const parts = filename.replace(/\\/g, '/').split('/');
                            parts.pop();
                            filename = parts.join('/');

                            if (filename[0] !== '/' && !filename.match(/^\W:/)) {
                                const parts = ['..', '..', '..', '..'];
                                do {
                                    parts.pop();
                                    const _filename = path.normalize(`${controllerDir}/${parts.join('/')}/`) + filename;
                                    if (fs.existsSync(_filename)) {
                                        filename = _filename;
                                        break;
                                    }
                                } while (parts.length);
                            }

                            try {
                                if (fs.existsSync(filename)) {
                                    const files = fs.readdirSync(filename);

                                    for (const file of files) {
                                        try {
                                            if (!file.endsWith('-audit.json')) {
                                                const stat = fs.lstatSync(path.join(filename, file));
                                                if (!stat.isDirectory()) {
                                                    result.list.push({
                                                        fileName: `log/${hostname}/${transport}/${file}`,
                                                        size: stat.size
                                                    });
                                                }
                                            }
                                        } catch (e) {
                                            logger.error(
                                                `${hostLogPrefix} cannot check file: ${path.join(filename, file)} - ${
                                                    e.message
                                                }`
                                            );
                                        }
                                    }
                                }
                            } catch (e) {
                                logger.error(`${hostLogPrefix} cannot check files: ${filename} - ${e.message}`);
                            }
                        }
                    }
                }

                sendTo(msg.from, msg.command, result, msg.callback);
            } else {
                logger.error(`${hostLogPrefix} Invalid request ${msg.command}. "callback" or "from" is null`);
            }
            break;

        case 'getHostInfo':
            if (msg.callback && msg.from) {
                // installed adapters
                // available adapters
                // node.js --version
                // npm --version
                // uptime
                let hostInfo: HostInfo;
                try {
                    hostInfo = await tools.getHostInfo(objects);
                } catch (e) {
                    logger.error(`${hostLogPrefix} cannot get getHostInfo: ${e.message}`);
                    return null;
                }

                // add information about running instances
                let count = 0;
                for (const proc of Object.values(procs)) {
                    if (proc.process) {
                        count++;
                    }
                }

                let location = path.normalize(`${controllerDir}/../`);
                if (path.basename(location) === 'node_modules') {
                    location = path.normalize(`${controllerDir}/../../`);
                }

                const enrichedHostInfo = {
                    ...hostInfo,
                    'Active instances': count,
                    location,
                    Uptime: Math.round((Date.now() - uptimeStart) / 1_000)
                };

                sendTo(msg.from, msg.command, enrichedHostInfo, msg.callback);
            } else {
                logger.error(`${hostLogPrefix} Invalid request ${msg.command}. "callback" or "from" is null`);
            }
            break;

        case 'getHostInfoShort':
            if (msg.callback && msg.from) {
                // same as getHostInfo, but faster because delivers less information
                // node.js --version
                // uptime
                let location = path.normalize(`${controllerDir}/../`);
                if (path.basename(location) === 'node_modules') {
                    location = path.normalize(`${controllerDir}/../../`);
                }

                const cpus = os.cpus();
                const dateObj = new Date();

                const data: Record<string, any> = {
                    Platform: os.platform(),
                    os: process.platform,
                    Architecture: os.arch(),
                    CPUs: cpus.length,
                    Speed: tools.isObject(cpus[0]) ? cpus[0].speed : undefined,
                    Model: tools.isObject(cpus[0]) ? cpus[0].model : undefined,
                    RAM: os.totalmem(),
                    'System uptime': Math.round(os.uptime()),
                    'Node.js': process.version,
                    location,
                    time: dateObj.getTime(), // give infos to compare the local times
                    timeOffset: dateObj.getTimezoneOffset()
                };

                if (data.Platform === 'win32') {
                    data.Platform = 'Windows';
                } else if (data.Platform === 'darwin') {
                    data.Platform = 'OSX';
                }

                sendTo(msg.from, msg.command, data, msg.callback);
            } else {
                logger.error(`${hostLogPrefix} Invalid request ${msg.command}. "callback" or "from" is null`);
            }
            break;

        case 'delLogs': {
            // @ts-expect-error types not know this one
            const logFile = logger.getFileName(); //controllerDir + '/log/' + tools.appName + '.log';
            fs.existsSync(`${controllerDir}/log/${tools.appName}.log`) &&
                fs.writeFileSync(`${controllerDir}/log/${tools.appName}.log`, '');
            fs.existsSync(`${controllerDir}/../../log/${tools.appName}.log`) &&
                fs.writeFileSync(`${controllerDir}/../../log/${tools.appName}.log`, '');
            fs.existsSync(logFile) && fs.writeFileSync(logFile, '');

            msg.callback && msg.from && sendTo(msg.from, msg.command, null, msg.callback);
            break;
        }

        case 'readDirAsZip':
            if (msg.callback && msg.from) {
                zipFiles.readDirAsZip(
                    objects!,
                    msg.message.id,
                    msg.message.name,
                    msg.message.options,
                    (err, base64) => {
                        if (base64) {
                            sendTo(msg.from, msg.command, { error: err, data: base64 }, msg.callback);
                        } else {
                            sendTo(msg.from, msg.command, { error: err }, msg.callback);
                        }
                    }
                );
            } else {
                logger.error(`${hostLogPrefix} Invalid request ${msg.command}. "callback" or "from" is null`);
            }
            break;

        case 'writeDirAsZip':
            try {
                await zipFiles.writeDirAsZip(
                    objects!,
                    msg.message.id,
                    msg.message.name,
                    Buffer.from(msg.message.data, 'base64'),
                    msg.message.options
                );

                msg.callback && msg.from && sendTo(msg.from, msg.command, {}, msg.callback);
            } catch (e) {
                logger.error(`${hostLogPrefix} Cannot write zip file as folder: ${e.message}`);
                msg.callback && msg.from && sendTo(msg.from, msg.command, { error: e.message }, msg.callback);
            }
            break;

        case 'readObjectsAsZip':
            if (msg.callback && msg.from) {
                let base64: string;
                try {
                    base64 = await zipFiles.readObjectsAsZip(
                        objects!,
                        msg.message.id,
                        msg.message.adapter,
                        msg.message.options
                    );
                } catch (e) {
                    sendTo(msg.from, msg.command, { error: e.message }, msg.callback);
                    return;
                }

                // If client supports file via link
                if (msg.message.link) {
                    const buff = Buffer.from(base64, 'base64');
                    if (msg.message.fileStorageNamespace) {
                        try {
                            await objects!.writeFileAsync(
                                msg.message.fileStorageNamespace,
                                `zip/${msg.message.link}`,
                                buff
                            );
                        } catch (e) {
                            sendTo(msg.from, msg.command, { error: e.message }, msg.callback);
                            return;
                        }

                        sendTo(
                            msg.from,
                            msg.command,
                            `${msg.message.fileStorageNamespace}/zip/${msg.message.link}`,
                            msg.callback
                        );
                    } else {
                        logger.warn(
                            `${hostLogPrefix} Saving in binary state "${hostObjectPrefix}.zip.${msg.message.link}" is deprecated. ` +
                                'Please add the "fileStorageNamespace" attribute to request (with e.g. "admin.0" value)' +
                                ` to save ZIP in file as "zip/${msg.message.link}"`
                        );

                        states!.setBinaryState(`${hostObjectPrefix}.zip.${msg.message.link}`, buff, err => {
                            if (err) {
                                sendTo(msg.from, msg.command, { error: err.message }, msg.callback);
                            } else {
                                sendTo(
                                    msg.from,
                                    msg.command,
                                    `${hostObjectPrefix}.zip.${msg.message.link}`,
                                    msg.callback
                                );
                            }
                        });
                    }
                } else {
                    sendTo(msg.from, msg.command, { data: base64 }, msg.callback);
                }
            } else {
                logger.error(`${hostLogPrefix} Invalid request ${msg.command}. "callback" or "from" is null`);
            }
            break;

        case 'writeObjectsAsZip':
            zipFiles.writeObjectsAsZip(
                objects!,
                msg.message.id,
                msg.message.adapter,
                Buffer.from(msg.message.data || '', 'base64'),
                msg.message.options,
                err => msg.callback && msg.from && sendTo(msg.from, msg.command, { error: err?.message }, msg.callback)
            );
            break;

        case 'checkLogging':
            (function () {
                // TODO: temporary enough to remove now?
                // this is temporary function to check the logging functionality
                // Print all information into log
                let logs: string[] = [];

                // LogList
                logs.push(`Actual Loglist - ${JSON.stringify(logList)}`);

                // Read the current state of all log subscribers
                states!.getKeys(`${SYSTEM_ADAPTER_PREFIX}*.logging`, (err, keys) => {
                    if (keys?.length) {
                        states!.getStates(keys, (err, objs) => {
                            if (objs) {
                                for (let i = 0; i < keys.length; i++) {
                                    const obj = objs[i];
                                    if (obj) {
                                        const id = keys[i]
                                            .substring(0, keys[i].length - '.logging'.length)
                                            .replace(/^io\./, '');

                                        if (obj.val === true) {
                                            logs.push(`Subscriber - ${id} ENABLED`);
                                        } else {
                                            logs.push(`Subscriber - ${id} (disabled)`);
                                        }
                                    }
                                }
                            }
                            setTimeout(() => {
                                for (const log of logs) {
                                    logger.error(`${hostLogPrefix} LOGINFO: ${log}`);
                                }
                                logs = [];
                            }, 3_000);
                        });
                    }
                });

                // Get a list of all active adapters and send them a message with command checkLogging
                for (const _id of Object.keys(procs)) {
                    if (procs[_id].process) {
                        outputCount++;
                        states!.setState(`${_id}.checkLogging`, { val: true, ack: false, from: hostObjectPrefix });
                    }
                }
            })();
            break;

        case 'updateMultihost': {
            const result = startMultihost();
            if (msg.callback) {
                sendTo(msg.from, msg.command, { result: result }, msg.callback);
            }
            break;
        }

        case 'upgradeController': {
            if (!tools.isControllerUiUpgradeSupported()) {
                if (msg.callback) {
                    sendTo(msg.from, msg.command, { result: false }, msg.callback);
                }
                break;
            }

            const { version, adminInstance } = msg.message;

            logger.info(`${hostLogPrefix} Controller will upgrade itself to version ${version}`);
            await startUpgradeManager({ version, adminInstance });

            if (msg.callback) {
                sendTo(msg.from, msg.command, { result: true }, msg.callback);
            }
            break;
        }

        case 'upgradeAdapterWithWebserver': {
            const { version, adapterName, useHttps, port, certPrivateName, certPublicName } = msg.message;

            const upgradeManager = new AdapterUpgradeManager({
                logger,
                adapterName,
                version,
                useHttps,
                objects: objects!,
                states: states!,
                port,
                certPrivateName,
                certPublicName
            });

            if (msg.callback) {
                sendTo(msg.from, msg.command, { result: true }, msg.callback);
            }

            await upgradeManager.stopAdapter();
            await upgradeManager.startWebServer();
            await upgradeManager.performUpgrade();

            break;
        }

        case 'getInterfaces':
            if (msg.callback && msg.from) {
                sendTo(msg.from, msg.command, { result: os.networkInterfaces() }, msg.callback);
            } else {
                logger.error(`${hostLogPrefix} Invalid request ${msg.command}. "callback" or "from" is null`);
            }
            break;

        case 'upload': {
            if (msg.message) {
                uploadTasks.push({ adapter: msg.message, msg });
                // start upload if no tasks running
                uploadTasks.length === 1 && startAdapterUpload();
            } else {
                logger.error(`${hostLogPrefix} No adapter name is specified for upload command from  ${msg.from}`);
            }
            break;
        }

        case 'rebuildAdapter':
            if (!msg.message.id) {
                if (msg.callback && msg.from) {
                    sendTo(msg.from, msg.command, { error: 'Adapter to rebuild not provided.' }, msg.callback);
                }
            } else if (!installQueue.some(entry => entry.id === msg.message.id)) {
                logger.info(
                    `${hostLogPrefix} ${msg.message.id} will be rebuilt${
                        msg.message.rebuildArgs ? ` (Args: ${JSON.stringify(msg.message.rebuildArgs)})` : ''
                    }`
                );
                const installObj: InstallQueueEntry = { id: msg.message.id, rebuild: true };
                if (msg.message.rebuildArgs) {
                    installObj.rebuildArgs = msg.message.rebuildArgs;
                }

                installQueue.push(installObj);
                // start install queue if not started
                installQueue.length === 1 && installAdapters();

                if (msg.callback && msg.from) {
                    sendTo(msg.from, msg.command, { result: 'ok' }, msg.callback);
                }
            } else {
                logger.info(
                    `${hostLogPrefix} ${msg.message.id} still in installQueue, rebuild will be done with install`
                );
                if (msg.callback && msg.from) {
                    sendTo(msg.from, msg.command, { result: 'pending' }, msg.callback);
                }
            }
            break;

        case 'readBaseSettings':
            if (msg.callback && msg.from) {
                const configFile = tools.getConfigFileName();
                if (fs.existsSync(configFile)) {
                    try {
                        let config = fs.readFileSync(configFile).toString('utf8');
                        const stat = fs.lstatSync(configFile);
                        config = JSON.parse(config);
                        sendTo(msg.from, msg.command, { config, isActive: uptimeStart > stat.mtimeMs }, msg.callback);
                    } catch {
                        const error = `Cannot parse file ${configFile}`;
                        logger.error(`${hostLogPrefix} ${error}`);
                        sendTo(msg.from, msg.command, { error }, msg.callback);
                    }
                } else {
                    const error = `Cannot find file ${configFile}`;
                    logger.error(`${hostLogPrefix} ${error}`);
                    sendTo(msg.from, msg.command, { error }, msg.callback);
                }
            } else {
                logger.error(
                    `${hostLogPrefix} No adapter name is specified for readBaseSettings command from  ${msg.from}`
                );
            }
            break;

        case 'writeBaseSettings': {
            let error;
            if (msg.message) {
                const configFile = tools.getConfigFileName();
                if (fs.existsSync(configFile)) {
                    let config;
                    if (typeof msg.message === 'string') {
                        try {
                            config = JSON.parse(msg.message);
                        } catch {
                            error = `Cannot parse data ${msg.message}`;
                        }
                    } else {
                        config = msg.message;
                    }

                    if (!error) {
                        // todo validate structure, because very important
                        if (!config.system) {
                            error = 'Cannot find "system" in data';
                        } else if (!config.objects) {
                            error = 'Cannot find "objects" in data';
                        } else if (!config.states) {
                            error = 'Cannot find "states" in data';
                        } else if (!config.log) {
                            error = 'Cannot find "log" in data';
                        }
                    }

                    if (!error) {
                        try {
                            fs.writeFileSync(configFile, JSON.stringify(config, null, 2));
                        } catch {
                            error = `Cannot write file ${configFile}`;
                        }
                    }
                }
            } else {
                error = `No data found for writeBaseSettings ${msg.from}`;
            }

            if (error) {
                logger.error(`${hostLogPrefix} ${error}`);
                if (msg.callback && msg.from) {
                    sendTo(msg.from, msg.command, { error }, msg.callback);
                }
            } else {
                msg.callback && msg.from && sendTo(msg.from, msg.command, { result: 'ok' }, msg.callback);
            }

            break;
        }

        case 'addNotification':
            await notificationHandler.addMessage(
                msg.message.scope,
                msg.message.category,
                msg.message.message,
                msg.message.instance
            );
            if (msg.callback && msg.from) {
                sendTo(msg.from, msg.command, { result: 'ok' }, msg.callback);
            }
            break;

        case 'clearNotifications':
            await notificationHandler.clearNotifications(msg.message.scope, msg.message.category, msg.message.instance);
            if (msg.callback && msg.from) {
                sendTo(msg.from, msg.command, { result: 'ok' }, msg.callback);
            }
            break;

        case 'getNotifications':
            if (msg.callback && msg.from) {
                const notificationsObj = notificationHandler.getFilteredInformation(
                    msg.message.scope,
                    msg.message.category,
                    msg.message.instance
                );
                sendTo(msg.from, msg.command, { result: notificationsObj }, msg.callback);
            }
            break;

        case 'certsUpdated': {
            // restart all instances that depends on lets encrypt, except the issuer
            const instances: string[] = [];
            Object.entries(procs).forEach(([id, proc]) => {
                if (
                    proc.config?.common?.enabled && // if enabled
                    proc.config.common.mode === 'daemon' && // if constantly running
                    proc.config.native?.leEnabled && // if using letsencrypt
                    !proc.config.native.leUpdate && // if not updating certs itself
                    (!msg.message || msg.message.instance !== id)
                ) {
                    // and it not the issuer
                    // restart this instance, because letsencrypt updated
                    instances.push(id);
                }
            });

            // @ts-expect-error ts not knows that these are instance ids
            restartInstances(instances);

            break;
        }

        // read licenses from iobroker.net
        case 'updateLicenses': {
            try {
                const licenses = await tools.updateLicenses(
                    objects,
                    msg.message && msg.message.login,
                    msg.message && msg.message.password
                );
                logger.info(
                    `${hostLogPrefix} Received ${licenses.length} licenses: "${licenses
                        .map(l => l.product)
                        .join(', ')}"`
                );
                msg.callback && msg.from && sendTo(msg.from, msg.command, { result: licenses }, msg.callback);
            } catch (e) {
                logger.error(`${hostLogPrefix} Cannot read licenses: ${e.message}`);

                msg.callback &&
                    msg.from &&
                    sendTo(msg.from, msg.command, { result: [], error: e.message }, msg.callback);
            }
            break;
        }

        case 'upgradeOsPackages': {
            const { packages, restart } = msg.message;

            try {
                await upgradeOsPackages(packages);
                sendTo(msg.from, msg.command, { success: true }, msg.callback);
            } catch (e) {
                sendTo(msg.from, msg.command, { error: e.message, success: false }, msg.callback);
            }

            try {
                await listUpdatableOsPackages();
            } catch (e) {
                logger.warn(`${hostLogPrefix} Could not check for new OS updates after upgrade: ${e.message}`);
            }

            if (restart) {
                await wait(200);
                restart(() => !isStopping && stop(false));
            }
            break;
        }

        case 'restartController': {
            msg.callback && sendTo(msg.from, msg.command, '', msg.callback);
            // let the answer be sent
            await wait(200);
            restart(() => !isStopping && stop(false));
            break;
        }
    }
}

// restart given instances sequentially
async function restartInstances(instances: ioBroker.ObjectIDs.Instance[], cb?: () => void): Promise<void> {
    if (!instances || !instances.length) {
        cb && cb();
    } else {
        const id = instances.shift()!;
        logger.info(
            `${hostLogPrefix} instance "${id}" restarted because the "let's encrypt" certificates were updated`
        );
        await stopInstance(id, false);
        startInstance(id);
        setTimeout(() => restartInstances(instances, cb), 3_000);
    }
}

async function getInstances(): Promise<void> {
    const instances = await tools.getInstancesOrderedByStartPrio(objects, logger, hostLogPrefix);

    if (instances.length === 0) {
        logger.info(`${hostLogPrefix} no instances found`);
    } else {
        const _ipArr = tools.findIPs();
        if (!compactGroupController) {
            logger.info(`${hostLogPrefix} ${instances.length} instance${instances.length === 1 ? '' : 's'} found`);
        }
        let count = 0;

        // first mark all instances as disabled to detect disabled once
        for (const proc of Object.values(procs)) {
            if (proc.config?.common?.enabled) {
                proc.config.common.enabled = false;
            }
        }

        for (const instance of instances) {
            // register all common fields that may not be deleted, like "mobile" or "history"
            if (instance.common.preserveSettings) {
                objects!.addPreserveSettings(instance.common.preserveSettings);
            }

            // @ts-expect-error is mode web valid, it is not in schema
            if (instance.common.mode === 'web' || instance.common.mode === 'none') {
                if (instance.common.host === hostname) {
                    const name = instance._id.split('.')[2];
                    const adapterDir = tools.getAdapterDir(name);
                    if (!fs.existsSync(adapterDir!)) {
                        // @ts-expect-error check if we already need to add the config here
                        procs[instance._id] = { downloadRetry: 0, config: { common: { enabled: false } } };
                        installQueue.push({
                            id: instance._id,
                            disabled: true,
                            version: instance.common.installedVersion || instance.common.version,
                            installedFrom: instance.common.installedFrom
                        });
                        // start install queue if not started
                        installQueue.length === 1 && installAdapters();
                    }
                }
                continue;
            }

            logger.debug(`${hostLogPrefix} check instance "${instance._id}" for host "${instance.common.host}"`);
            console.log(`${hostLogPrefix} check instance "${instance._id}" for host "${instance.common.host}"`);

            if (
                checkAndAddInstance(instance, _ipArr) &&
                instance.common.enabled &&
                (instance.common.mode !== 'extension' || !instance.native.webInstance)
            ) {
                count++;
            }
        }

        if (count > 0) {
            logger.info(`${hostLogPrefix} starting ${count} instance${count > 1 ? 's' : ''}`);
        } else {
            logger.warn(`${hostLogPrefix} does not start any instances on this host`);
        }
    }

    initInstances();
}

/**
 * Checks if an instance is relevant for this host to be considered or not
 * @param instance Object of the instance
 * @param _ipArr IP-Array from this host
 * @returns true if instance needs to be handled by this host else false
 */
function instanceRelevantForThisController(instance: ioBroker.InstanceObject, _ipArr: string[]): boolean {
    // Normalize Compact group configuration
    if (config.system.compact && instance.common.compact) {
        if (instance.common.runAsCompactMode === undefined) {
            instance.common.runAsCompactMode = false;
        } // TODO repo logic!! -> someone can further specify this comment?
        if (instance.common.compactGroup === undefined) {
            instance.common.compactGroup = 1;
        } // run in controller by default
    }

    if (compactGroupController) {
        if (!config.system.compact || !instance.common.compact || !instance.common.runAsCompactMode) {
            return false;
        }
        if (instance.common.runAsCompactMode && instance.common.compactGroup !== compactGroup) {
            return false;
        }
    }
    return true;
}

/**
 * Check if an instance is handled by this host process and initialize internal data structures
 * @param instance instance object
 * @param ipArr IP-Array from this host
 * @returns true if instance needs to be handled by this host (true) or not
 */
function checkAndAddInstance(instance: ioBroker.InstanceObject, ipArr: string[]): boolean {
    if (!ipArr.includes(instance.common.host) && instance.common.host && instance.common.host !== hostname) {
        return false;
    }
    // @ts-expect-error todo who does this? legacy or still needed?
    if (instance.deleted) {
        return false;
    }

    // update host name to current host if host name is empty
    if (!instance.common.host) {
        instance.common.host = hostname;
        objects!.setObject(instance._id, instance, err =>
            err
                ? logger.error(`${hostLogPrefix} Cannot update hostname for ${instance._id}: ${err.message}`)
                : logger.info(`${hostLogPrefix} Set hostname ${hostname} for ${instance._id}`)
        );
    }

    hostAdapter[instance._id] = hostAdapter[instance._id] || {};
    if (!hostAdapter[instance._id].config) {
        hostAdapter[instance._id].config = deepClone(instance);
    }

    if (!instanceRelevantForThisController(instance, ipArr)) {
        return false;
    }

    if (config.system.compact && instance.common.compact) {
        if (instance.common.runAsCompactMode) {
            // @ts-expect-error we need types if this can exist
            compactProcs[instance.common.compactGroup] = compactProcs[instance.common.compactGroup] || {
                instances: []
            };
        }
    }

    if (compactGroupController) {
        logger.debug(`${hostLogPrefix} instance ${instance._id} is managed by this controller`);
    }
    procs[instance._id] = procs[instance._id] || {};
    if (!procs[instance._id].config) {
        procs[instance._id].config = deepClone(instance);
    }
    return true;
}

function initInstances(): void {
    let seconds = 0;
    const interval = (config.system && config.system.instanceStartInterval) || 2_000;

    // Start first admin
    for (const [id, proc] of Object.entries(procs)) {
        if (
            proc.config.common.enabled &&
            (proc.config.common.mode !== 'extension' || !proc.config.native.webInstance)
        ) {
            if (id.startsWith(`${SYSTEM_ADAPTER_PREFIX}admin`)) {
                // do not process if still running. It will be started when old one will be finished
                if (proc.process) {
                    logger.info(`${hostLogPrefix} instance "${id}" was not started, because running.`);
                    continue;
                }
                if (!installQueue.find(obj => obj.id === id)) {
                    if (proc.restartTimer) {
                        clearTimeout(proc.restartTimer);
                    }
                    // @ts-expect-error tell ts it is an instance id
                    proc.restartTimer = setTimeout(_id => startInstance(_id), interval * seconds, id);

                    seconds += 2; // 4-seconds pause between starts
                }
            }
        } else if (procs[id].process) {
            // stop instance if disabled
            stopInstance(id, false);
        }
    }

    for (const [id, proc] of Object.entries(procs)) {
        if (
            proc.config.common.enabled &&
            (proc.config.common.mode !== 'extension' || !proc.config.native.webInstance)
        ) {
            if (!id.startsWith(`${SYSTEM_ADAPTER_PREFIX}admin`)) {
                // Do not process if still running. It will be started when the old one is finished
                if (proc.process) {
                    logger.info(`${hostLogPrefix} instance "${id}" was not started, because already running.`);
                    continue;
                }

                if (!installQueue.find(obj => obj.id === id)) {
                    if (proc.restartTimer) {
                        clearTimeout(proc.restartTimer);
                    }
                    // @ts-expect-error tell ts it is an instance id
                    proc.restartTimer = setTimeout(_id => startInstance(_id), interval * seconds, id);

                    if (!proc.config.common.onlyWWW) {
                        seconds += 2; // 4 seconds pause between starts if not only www files
                    }
                }
            }
        } else {
            const name = id.split('.')[2];
            const adapterDir = tools.getAdapterDir(name);
            if (!fs.existsSync(adapterDir!)) {
                proc.downloadRetry = proc.downloadRetry || 0;
                installQueue.push({
                    // @ts-expect-error ts not knows that these are instance ids
                    id: id,
                    disabled: true,
                    version: proc.config.common.installedVersion || proc.config.common.version,
                    installedFrom: proc.config.common.installedFrom
                });
                // start install queue if not started
                installQueue.length === 1 && installAdapters();
            }
        }
    }
}

/**
 * Checks if at least one of the instances of given name satisfies the version
 *
 * @param name - name of the dependency
 * @param version - version requirement, e.g. ">=3.3.0"
 * @param instances - object of instances and their corresponding instance objects
 * @throws
 */
function checkVersion(name: string, version: string, instances: Record<string, ioBroker.InstanceObject>): void {
    let isFound = false;

    if (name === 'js-controller') {
        // Check only a version
        if (version) {
            if (!semver.satisfies(ioPackage.common.version, version, { includePrerelease: true })) {
                throw new Error(
                    `Invalid version of "${name}". Installed "${ioPackage.common.version}", required "${version}"`
                );
            } else {
                isFound = true;
            }
        } else {
            isFound = true;
        }
    }

    if (!isFound) {
        // get all instances of this adapter
        const filteredInst = Object.keys(instances).filter(
            p => instances[p] && instances[p].common && instances[p].common.name === name
        );
        for (const inst of filteredInst) {
            if (version && !semver.satisfies(instances[inst].common.version, version, { includePrerelease: true })) {
                throw new Error(
                    `required adapter "${name}" has wrong version. Installed "${instances[inst].common.version}", required "${version}"!`
                );
            }
            isFound = true;
        }
    }

    if (!isFound) {
        throw new Error(`required adapter "${name}" not found!`);
    }
}

/**
 * Checks if all dependencies of an adapter are satisfied
 *
 * @param id - instance id of the requiring instance (only used for logging)
 * @param deps - same host dependencies as defined in io-pack
 * @param globalDeps - global dependencies, as defined in io-pack
 */
async function checkVersions(id: string, deps?: Dependencies, globalDeps?: Dependencies): Promise<void> {
    const res = await objects!.getObjectViewAsync('system', 'instance', {
        startkey: SYSTEM_ADAPTER_PREFIX,
        endkey: `${SYSTEM_ADAPTER_PREFIX}\u9999`
    });
    const instances: Record<string, ioBroker.InstanceObject> = {};
    const globInstances: Record<string, ioBroker.InstanceObject> = {};

    res.rows.forEach(item => {
        if (!item.value._id) {
            return;
        }
        globInstances[item.value._id] = item.value;
    });

    Object.keys(globInstances).forEach(id => {
        if (globInstances[id]?.common && globInstances[id].common.host === hostname) {
            instances[id] = globInstances[id];
        }
    });

    // this ensures we have a real object with correct structure
    deps = tools.parseDependencies(deps);
    globalDeps = tools.parseDependencies(globalDeps);

    // check local dependencies: required adapter must be installed on the same host
    try {
        for (const dep of Object.keys(deps)) {
            checkVersion(dep, deps[dep], instances);
        }
    } catch (e) {
        logger.debug(`${hostLogPrefix} ${id} [sameHostDependency]: ${JSON.stringify(deps)}`);
        throw new Error(`Adapter dependency not fulfilled on "${hostname}": ${e.message}`);
    }

    // check global dependencies: required adapter must be NOT installed on the same host
    try {
        for (const gDep of Object.keys(globalDeps)) {
            checkVersion(gDep, globalDeps[gDep], globInstances);
        }
    } catch (e) {
        logger.debug(`${hostLogPrefix} ${id} [globalDependency]: ${JSON.stringify(globalDeps)}`);
        throw new Error(`Adapter dependency not fulfilled on any host: ${e.message}`);
    }
}

/**
 * Store process IDS to make possible kill them all by restart
 */
function storePids(): void {
    if (!storeTimer) {
        storeTimer = setTimeout(() => {
            storeTimer = null;
            const pids = [];
            for (const id of Object.keys(procs)) {
                const proc = procs[id];

                if (proc.process?.pid && !proc.startedAsCompactGroup) {
                    pids.push(proc.process.pid);
                }
            }
            for (const id of Object.keys(compactProcs)) {
                const compactProc = compactProcs[id];

                if (compactProc.process?.pid) {
                    pids.push(compactProc.process.pid);
                }
            }
            pids.push(process.pid);
            try {
                fs.writeFileSync(`${controllerDir}/pids.txt`, JSON.stringify(pids));
            } catch (err) {
                logger.error(
                    `${hostLogPrefix} could not store process id list in ${controllerDir}/pids.txt! Please check permissions and user ownership of this file. Was ioBroker started as a different user? Please also check left over processes when stopping ioBroker!\n${err}`
                );
                logger.error(`${hostLogPrefix} Please consider running the installation fixer when on Linux.`);
            }
        }, 1_000);
    }
}

function installAdapters(): void {
    if (!installQueue.length) {
        return;
    }

    const task = installQueue[0];
    if (task.inProgress) {
        return;
    }
    let name = task.id.split('.')[2];
    if (task.version && !task.rebuild) {
        name += `@${task.version}`;
    }

    const commandScope = task.rebuild ? 'rebuild' : 'install';
    if (compactGroupController && !task.rebuild) {
        logger.info(
            `${hostLogPrefix} adapter ${name} is not installed, installation will be handled by main controller ... waiting `
        );
        setImmediate(() => {
            installQueue.shift();
            installAdapters();
        });
        return;
    }

    const proc = procs[task.id];
    proc.downloadRetry = proc.downloadRetry ?? 0;

    if (proc?.downloadRetry < 4) {
        proc.downloadRetry++;

        if (task.rebuild) {
            logger.warn(
                `${hostLogPrefix} adapter "${name}" seems to be installed for a different version of Node.js. Trying to rebuild it... ${
                    procs[task.id].rebuildCounter
                } attempt`
            );
        } else {
            logger.warn(
                `${hostLogPrefix} startInstance cannot find adapter "${name}". Try to install it... ${proc.downloadRetry} attempt`
            );
        }

        const mainFile = path.join(__dirname, '..', `${tools.appName.toLowerCase()}.js`);
        const installArgs = [];
        const installOptions = { windowsHide: true };
        if (!task.rebuild && task.installedFrom && proc.downloadRetry < 3) {
            // two tries with installed location, afterward we try the normal npm version install
            if (tools.isShortGithubUrl(task.installedFrom) || task.installedFrom.includes('://')) {
                // Installing from URL supports raw http(s) and file URLs as well as the short GitHub URL format
                installArgs.push('url');
                installArgs.push(task.installedFrom);
                installArgs.push(task.id.split('.')[2]); // adapter name
            } else {
                installArgs.push('install');
                let installedFrom = task.installedFrom;
                if (installedFrom.startsWith(`${tools.appName}.`)) {
                    installedFrom = installedFrom.substring(tools.appName.length + 1);
                }
                installArgs.push(installedFrom);
            }
        } else {
            installArgs.push(commandScope);
            if (!task.rebuild) {
                installArgs.push(name);
            } else if (task.rebuildArgs) {
                installArgs.push(`${task.rebuildArgs.module}@${task.rebuildArgs.version}`);
                if (task.rebuildArgs.path) {
                    installArgs.push('--path');
                    installArgs.push(task.rebuildArgs.path);
                }
            }
        }
        logger.info(
            `${hostLogPrefix} ${tools.appName.toLowerCase()} ${installArgs.join(' ')}${
                task.rebuild
                    ? ''
                    : ` using ${proc.downloadRetry < 3 && task.installedFrom ? 'installedFrom' : 'installedVersion'}`
            }`
        );

        installArgs.unshift(...getDefaultNodeArgs(mainFile), mainFile);

        try {
            task.inProgress = true;
            const child = spawn(process.execPath, installArgs, installOptions);
            if (child.stdout) {
                child.stdout.on('data', data => {
                    data = data.toString().replace(/\n/g, '');
                    logger.info(`${hostLogPrefix} ${tools.appName} npm-${commandScope}: ${data}`);
                });
            }
            if (child.stderr) {
                child.stderr.on('data', data => {
                    data = data.toString().replace(/\n/g, '');
                    logger.error(`${hostLogPrefix} ${tools.appName} npm-${commandScope}: ${data}`);
                });
            }

            child.on('exit', exitCode => {
                logger.info(`${hostLogPrefix} ${tools.appName} npm-${commandScope}: exit ${exitCode}`);
                if (exitCode === EXIT_CODES.CANNOT_INSTALL_NPM_PACKET) {
                    task.inProgress = false;
                    // Move task to the end of the queue to try again (up to 3 times)
                    installQueue.shift();
                    installQueue.push(task);
                } else {
                    const finishTask = (task: InstallQueueEntry): void => {
                        if (procs[task.id]) {
                            procs[task.id].needsRebuild = false;
                            if (!task.disabled) {
                                if (!procs[task.id].config.common.enabled) {
                                    logger.info(
                                        `${hostLogPrefix} startInstance ${task.id}: instance is disabled but should be started, re-enabling it`
                                    );
                                    states!.setState(`${task.id}.alive`, {
                                        val: true,
                                        ack: false,
                                        from: hostObjectPrefix
                                    });
                                } else if (task.rebuild) {
                                    // on rebuild, we send a restart signal via object change to also reach compact group processes
                                    objects!.extendObject(task.id, {});
                                } else {
                                    startInstance(task.id, task.wakeUp);
                                }
                            } else {
                                logger.debug(
                                    `${hostLogPrefix} ${tools.appName} ${commandScope} successful but the instance is disabled`
                                );
                            }
                        }
                    };
                    if (task.rebuild) {
                        // This was a rebuild - find all tasks that required a rebuild and "finish" them (including the current one)
                        // Since we rebuild globally now, they should all be done too.
                        const rebuildTasks = installQueue.filter(t => t.rebuild);
                        // Remove all rebuild tasks from the queue
                        installQueue = installQueue.filter(t => !t.rebuild);
                        rebuildTasks.forEach(t => finishTask(t));
                    } else {
                        installQueue.shift();
                        finishTask(task);
                    }
                }

                setTimeout(() => installAdapters(), 1_000);
            });
            child.on('error', err => {
                logger.error(
                    `${hostLogPrefix} Cannot execute "${__dirname}/${tools.appName.toLowerCase()}.js ${commandScope} ${name}: ${
                        err.message
                    }`
                );
                setTimeout(() => {
                    installQueue.shift();
                    installAdapters();
                }, 1_000);
            });
        } catch (err) {
            logger.error(
                `${hostLogPrefix} Cannot execute "${__dirname}/${tools.appName.toLowerCase()}.js ${commandScope} ${name}: ${err}`
            );
            setTimeout(() => {
                installQueue.shift();
                installAdapters();
            }, 1_000);
        }
    } else {
        if (task.rebuild) {
            logger.error(
                `${hostLogPrefix} Cannot rebuild adapter "${name}". To retry it disable/enable the adapter or restart host. Also check the error messages in the log or execute "npm install --production" in adapter directory manually!`
            );
        } else {
            logger.error(
                `${hostLogPrefix} Cannot download and install adapter "${name}". To retry it disable/enable the adapter or restart host. Also check the error messages in the log!`
            );
        }
        setTimeout(() => {
            installQueue.shift();
            installAdapters();
        }, 500);
    }
}

function cleanErrors(procObj: Process, now: number | null, doOutput?: boolean): void {
    if (!procObj || !procObj.errors || !procObj.errors.length || procObj.startedAsCompactGroup) {
        return;
    }

    now = now || Date.now();

    if (!doOutput && procObj.lastCleanErrors && now - procObj.lastCleanErrors < 1_000) {
        return;
    }

    procObj.lastCleanErrors = now;

    // output of errors into log
    if (doOutput) {
        for (let i = 0; i < procObj.errors.length; i++) {
            if (procObj.errors[i] && now - procObj.errors[i].ts < 30000 && procObj.errors[i].text) {
                const lines = procObj.errors[i].text
                    .replace('\x1B[31merror\x1B[39m:', '')
                    .replace('\x1B[34mdebug\x1B[39m:', 'debug:')
                    .split('\n');
                for (let k = 0; k < lines.length; k++) {
                    if (lines[k]) {
                        logger.error(`${hostLogPrefix} Caught by controller[${i}]: ${lines[k]}`);
                    }
                }
            }
        }
        procObj.errors = [];
    } else {
        // delete to old errors
        for (let e = procObj.errors.length - 1; e >= 0; e--) {
            if (now - procObj.errors[e].ts > 30000) {
                procObj.errors.splice(0, e);
                break;
            }
        }
    }
}

async function startScheduledInstance(callback?: () => void): Promise<void> {
    const idsToStart = Object.keys(scheduledInstances);
    if (!idsToStart.length) {
        callback && callback();
        return;
    }
    let skipped = false;
    const id = idsToStart[0];
    const { adapterDir, fileNameFull, wakeUp } = scheduledInstances[idsToStart[0]];

    const processNextScheduledInstance = (): void => {
        let delay = (config.system && config.system.instanceStartInterval) || 2_000;
        delay = skipped ? 0 : delay + 2_000;
        setTimeout(() => {
            delete scheduledInstances[id];
            startScheduledInstance(callback);
        }, delay); // 4 seconds pause
    };

    const proc = procs[id];

    if (!proc) {
        logger.error(`${hostLogPrefix} scheduleJob: Task deleted (${id})`);
        skipped = true;
        processNextScheduledInstance();
        return;
    }

<<<<<<< HEAD
        // After sleep of PC all scheduled runs come together. There is no need to run it X times in one second. Just the last.
        if (!proc.lastStart || Date.now() - proc.lastStart >= 2_000) {
            // Remember the last run
            proc.lastStart = Date.now();
            if (!proc.process) {
                // reset sigKill to 0 if it was set to another value from "once run"
                await states!.setState(`${instance._id}.sigKill`, { val: 0, ack: false, from: hostObjectPrefix });
                const args = [instance._id.split('.').pop() || '0', instance.common.loglevel || 'info'];
                try {
                    proc.process = cp.fork(fileNameFull, args, {
                        execArgv: tools.getDefaultNodeArgs(fileNameFull),
                        // @ts-expect-error missing from types, but we already tested it is needed
                        windowsHide: true,
                        cwd: adapterDir
                    });
                } catch (err) {
                    logger.error(`${hostLogPrefix} instance ${id} could not be started: ${err.message}`);
                    delete proc.process;
                }
                if (proc.process) {
                    storePids();
                    logger.info(`${hostLogPrefix} instance ${instance._id} started with pid ${proc.process.pid}`);

=======
    const instance = proc.config;

    // After sleep of PC all scheduled runs come together. There is no need to run it X times in one second. Just the last.
    if (!proc.lastStart || Date.now() - proc.lastStart >= 2_000) {
        // Remember the last run
        proc.lastStart = Date.now();
        if (!proc.process) {
            // reset sigKill to 0 if it was set to another value from "once run"
            states!.setState(`${instance._id}.sigKill`, { val: 0, ack: false, from: hostObjectPrefix }, () => {
                const args = [instance._id.split('.').pop() || '0', instance.common.loglevel || 'info'];
                try {
                    proc.process = cp.fork(fileNameFull, args, {
                        execArgv: tools.getDefaultNodeArgs(fileNameFull),
                        // @ts-expect-error missing from types, but we already tested it is needed
                        windowsHide: true,
                        cwd: adapterDir
                    });
                } catch (e) {
                    logger.error(`${hostLogPrefix} instance ${id} could not be started: ${e.message}`);
                    delete proc.process;
                }

                if (proc.process) {
                    storePids();
                    const { pid } = proc.process;

                    logger.info(`${hostLogPrefix} instance ${instance._id} started with pid ${pid}`);

>>>>>>> 79a247d5
                    proc.process.on('exit', (code, signal) => {
                        outputCount++;
                        states!.setState(`${id}.alive`, { val: false, ack: true, from: hostObjectPrefix });
                        if (signal) {
                            logger.warn(`${hostLogPrefix} instance ${id} terminated due to ${signal}`);
                        } else if (code === null) {
                            logger.error(`${hostLogPrefix} instance ${id} terminated abnormally`);
                        } else {
<<<<<<< HEAD
                            const text = `${hostLogPrefix} instance ${id} terminated with code ${code} (${
=======
                            const text = `${hostLogPrefix} instance ${id} having pid ${pid} terminated with code ${code} (${
>>>>>>> 79a247d5
                                getErrorText(code) || ''
                            })`;
                            if (
                                !code ||
                                code === EXIT_CODES.ADAPTER_REQUESTED_TERMINATION ||
                                code === EXIT_CODES.NO_ERROR
                            ) {
                                logger.info(text);
                            } else {
                                logger.error(text);
                            }
                        }
<<<<<<< HEAD
                        if (proc?.process) {
=======
                        if (proc.process) {
>>>>>>> 79a247d5
                            delete proc.process;
                        }
                        storePids();
                    });
                }

                processNextScheduledInstance();
<<<<<<< HEAD
                return;
            } else {
                !wakeUp &&
                    logger.warn(
                        `${hostLogPrefix} instance ${instance._id} already running with pid ${proc.process.pid}`
                    );
                skipped = true;
            }
=======
            });
            return;
>>>>>>> 79a247d5
        } else {
            !wakeUp &&
                logger.warn(`${hostLogPrefix} instance ${instance._id} already running with pid ${proc.process.pid}`);
            skipped = true;
        }
    } else {
        logger.warn(
            `${hostLogPrefix} instance ${instance._id} not started, because start has already been initialized less than 2 seconds ago`
        );
        skipped = true;
    }

    processNextScheduledInstance();
}

/**
 * Start given instance
 * @param id - id of instance, like 'system.adapter.hm-rpc.0'
 * @param wakeUp
 */
async function startInstance(id: ioBroker.ObjectIDs.Instance, wakeUp = false): Promise<void> {
    if (isStopping || !connected) {
        return;
    }

    const proc = procs[id];

    if (!proc) {
        logger.error(`${hostLogPrefix} startInstance ${id}: object not found!`);
        return;
    }

    const instance = proc.config;
    const name = id.split('.')[2];
    let mode = instance.common.mode;

    if (proc.restartTimer) {
        clearTimeout(proc.restartTimer);
        delete proc.restartTimer;
    }

    proc.restartExpected = false;

    if (wakeUp) {
        mode = 'daemon';
    }

    if (instance.common.wakeup) {
        // TODO
    }

    // Check if all required adapters installed and have a valid version
    if (instance.common.dependencies || instance.common.globalDependencies) {
        try {
            await checkVersions(id, instance.common.dependencies, instance.common.globalDependencies);
        } catch (e) {
            logger.error(`${hostLogPrefix} startInstance ${id} ${e.message}`);
            // Do not start this instance
            return;
        }
    }

    const adapterDir = tools.getAdapterDir(name);
    if (!fs.existsSync(adapterDir!)) {
        proc.downloadRetry = proc.downloadRetry || 0;
        logger.debug(`${hostLogPrefix} startInstance Queue ${id} for installation`);
        installQueue.push({
            id,
            version: instance.common.installedVersion || instance.common.version,
            installedFrom: instance.common.installedFrom,
            wakeUp
        });
        // start install queue if not started
        if (installQueue.length === 1) {
            installAdapters();
        }
        return;
    }

    /** Args passed to the actual adapter code */
    const args =
        instance?._id && instance.common
            ? [instance._id.split('.').pop() || '0', instance.common.loglevel || 'info']
            : ['0', 'info'];

    /** Args passed to Node.js */
    const execArgv: string[] = [];

    // define memory limit for adapter
    if (instance.common.memoryLimitMB && Math.round(instance.common.memoryLimitMB)) {
        execArgv.push(`--max-old-space-size=${Math.round(instance.common.memoryLimitMB)}`);
    }

    if (Array.isArray(instance.common.nodeProcessParams) && instance.common.nodeProcessParams.length) {
        execArgv.push(...instance.common.nodeProcessParams);

        if (instance.common.compact) {
            instance.common.compact = false;
            logger.warn(
                `${hostLogPrefix} Adapter ${instance.common.name} has "compact=true" as well as "nodeProcessParams" specified, this is not supported, please report to developer`
            );
        }
    }

    // workaround for old vis
    if (instance.common.onlyWWW && name === 'vis') {
        instance.common.onlyWWW = false;
    }

    // www-only adapters have no start file
    if (instance.common.onlyWWW) {
        logger.debug(`${hostLogPrefix} startInstance ${name}.${args[0]} only WWW files. Nothing to start`);
        return;
    }

    let adapterMainFile: string;
    // Web extensions have a separate field for the main file. We don't need to search it in that case
    if (instance.common.mode !== 'extension') {
        try {
            adapterMainFile = await tools.resolveAdapterMainFile(name);
        } catch {
            logger.error(`${hostLogPrefix} startInstance ${name}.${args[0]}: cannot find start file!`);
            return;
        }
    }

    proc.downloadRetry = 0;

    // read node.js engine requirements
    try {
        // read directly from disk and not via require to allow "on the fly" updates of adapters.
        const packJSON = fs.readJSONSync(`${adapterDir}/package.json`);
        proc.engine = packJSON?.engines?.node;
    } catch {
        logger.error(
            `${hostLogPrefix} startInstance ${name}.${args[0]}: Cannot read and parse "${adapterDir}/package.json"`
        );
    }

    // check node.js version if defined in package.json
    if (proc.engine) {
        if (!semver.satisfies(process.version.replace(/^v/, ''), proc.engine)) {
            logger.warn(
                `${hostLogPrefix} startInstance ${name}.${args[0]}: required Node.js version ${proc.engine}, actual version ${process.version}`
            );
            // disable instance
            objects!.getObject(id, (err, obj) => {
                if (obj && obj.common && obj.common.enabled) {
                    obj.common.enabled = false;
                    objects!.setObject(obj._id, obj, _err =>
                        logger.warn(
                            `${hostLogPrefix} startInstance ${name}.${args[0]}: instance disabled because of Node.js version mismatch`
                        )
                    );
                }
            });
            return;
        }
    }

    // check how much memory is left and log a warning error/if its critical
    let availableMemMB;

    if (fs.existsSync('/proc/meminfo')) {
        // on linux we read mem available
        try {
            const text = fs.readFileSync('/proc/meminfo', 'utf8');
            const m = text && text.match(/MemAvailable:\s*(\d+)/);
            if (m && m[1]) {
                availableMemMB = Math.round(parseInt(m[1], 10) * 0.001024); // convert to MB
            }
        } catch (err) {
            logger.warn(`${hostLogPrefix} Cannot read /proc/meminfo: ${err}`);
        }
    } else {
        // else just use freemem
        availableMemMB = Math.round(os.freemem() / 1048576); // convert to MB
    }

    // default: if less than 100 MB log warning, less than 50 MB log error, but check config first
    if (
        availableMemMB !== undefined &&
        availableMemMB < (typeof config.system.memLimitWarn === 'number' ? config.system.memLimitWarn : 100)
    ) {
        if (availableMemMB < (typeof config.system.memLimitError === 'number' ? config.system.memLimitError : 50)) {
            logger.error(
                `${hostLogPrefix} Your system has only ${availableMemMB} MB RAM left available and an additional adapter process is started. Please check your system, settings and active instances to prevent swapping and Out-Of-Memory situations!`
            );
            logger.error(`${hostLogPrefix} In future versions, the adapter might not be started!`);
        } else {
            logger.warn(
                `${hostLogPrefix} Your system has only ${availableMemMB} MB RAM left available and an additional adapter process is started. Please check your system, settings and active instances to prevent swapping and Out-Of-Memory situations!`
            );
        }

        // add it to notifications for popup
        try {
            await notificationHandler.addMessage(
                'system',
                'memIssues',
                `Your system has only ${availableMemMB} MB RAM left available and an additional adapter process is started. Please check your system, settings and active instances to prevent swapping and Out-Of-Memory situations!`,
                `system.host.${hostname}`
            );
        } catch (e) {
            logger.warn(`${hostLogPrefix} Could not add OOM notification: ${e.message}`);
        }
    }

    if (instance.common.subscribe || instance.common.wakeup) {
        proc.subscribe = instance.common.subscribe || `${instance._id}.wakeup`;
        const parts = instance._id.split('.');
        const instanceId = parts[parts.length - 1];
        proc.subscribe = proc.subscribe!.replace('<INSTANCE>', instanceId);

        if (subscribe[proc.subscribe]) {
            if (!subscribe[proc.subscribe].includes(id)) {
                subscribe[proc.subscribe].push(id);
            }
        } else {
            subscribe[proc.subscribe] = [id];

            // Subscribe on changes
            if (proc.subscribe.startsWith('messagebox.')) {
                states!.subscribeMessage(proc.subscribe.substring('messagebox.'.length));
            } else {
                states!.subscribe(proc.subscribe);
            }
        }
    }

    proc.startedInCompactMode = false;
    proc.startedAsCompactGroup = false;

    if (proc.config?.notifications) {
        try {
            await notificationHandler.addConfig(proc.config.notifications);
            logger.debug(`${hostLogPrefix} added notifications configuration of ${id}`);
        } catch (e) {
            logger.error(`${hostLogPrefix} Could not add notifications config of ${id}: ${e.message}`);
        }
    }

    switch (mode) {
        case 'once':
        case 'daemon':
            if (proc && !proc.process) {
                allInstancesStopped = false;
                if (proc.stopping) {
                    delete proc.stopping;
                }

                logger.debug(
                    `${hostLogPrefix} startInstance ${name}.${args[0]} loglevel=${args[1]}, compact=${
                        instance.common.compact && instance.common.runAsCompactMode
                            ? `true (${instance.common.compactGroup})`
                            : 'false'
                    }`
                );
                // Exit Handler for normal Adapters started as own processes
                const exitHandler = (code: number, signal: string): void => {
                    setInstanceOfflineStates(id);

                    // if we have waiting kill timeouts from stopInstance clear them
                    // and call callback because process ended now
                    const stopTimeout = stopTimeouts[id];
                    if (stopTimeout?.timeout) {
                        clearTimeout(stopTimeout.timeout);
                        stopTimeout.timeout = null;
                        if (stopTimeout.callback && typeof stopTimeout.callback === 'function') {
                            stopTimeout.callback();
                            stopTimeout.callback = null;
                        }
                    }

                    cleanAutoSubscribes(id, async () => {
                        const proc = procs[id];
                        if (proc?.config?.common.logTransporter) {
                            outputCount++;
                            console.log(
                                `================================== > LOG REDIRECT ${id} => false [Process stopped]`
                            );
                            states!.setState(`${id}.logging`, { val: false, ack: true, from: hostObjectPrefix });
                        }

                        // show stored errors
                        cleanErrors(
                            proc,
                            null,
                            code !== EXIT_CODES.START_IMMEDIATELY_AFTER_STOP &&
                                code !== EXIT_CODES.ADAPTER_REQUESTED_TERMINATION
                        );

                        if (mode !== 'once') {
                            if (signal) {
                                logger.warn(`${hostLogPrefix} instance ${id} terminated due to ${signal}`);
                            } else if (code === null) {
                                logger.error(`${hostLogPrefix} instance ${id} terminated abnormally`);
                            }

                            if (proc?.stopping || isStopping || wakeUp) {
                                logger.info(
                                    `${hostLogPrefix} instance ${id} terminated with code ${code} (${
                                        getErrorText(code) || ''
                                    })`
                                );

                                if (proc) {
                                    if (proc.stopping !== undefined) {
                                        delete proc.stopping;
                                    }

                                    if (proc.process) {
                                        delete proc.process;
                                    }
                                }

                                if (isStopping) {
                                    logger.silly(`${hostLogPrefix} Check Stopping ${id}`);
                                    for (const proc of Object.values(procs)) {
                                        if (proc.process) {
                                            logger.silly(`${hostLogPrefix} ${proc.config.common.name} still running`);
                                            return;
                                        }
                                    }
                                    for (const [i, compactProc] of Object.entries(compactProcs)) {
                                        if (compactProc.process) {
                                            logger.silly(`${hostLogPrefix} Compact group ${i} still running`);
                                            return;
                                        }
                                    }
                                    logger.info(`${hostLogPrefix} All instances are stopped.`);
                                    allInstancesStopped = true;
                                }
                                storePids();
                                return;
                            } else {
                                if (code === EXIT_CODES.ADAPTER_REQUESTED_TERMINATION && proc?.restartExpected) {
                                    logger.info(`${hostLogPrefix} instance ${id} terminated for restart.`);
                                } else if (code === EXIT_CODES.ADAPTER_REQUESTED_TERMINATION) {
                                    logger.info(
                                        `${hostLogPrefix} instance ${id} terminated by request of the instance itself and will not be restarted, before user restarts it.`
                                    );
                                } else if (
                                    code === EXIT_CODES.START_IMMEDIATELY_AFTER_STOP &&
                                    proc?.config?.common.restartSchedule
                                ) {
                                    logger.info(
                                        `${hostLogPrefix} instance ${id} scheduled normal terminated and will be restarted on schedule.`
                                    );
                                } else if (code === EXIT_CODES.ADAPTER_REQUESTED_REBUILD && proc) {
                                    logger.info(
                                        `${hostLogPrefix} instance ${id} requested a rebuild of its dependencies and will be restarted after that is done.`
                                    );
                                    proc.needsRebuild = true;
                                } else {
                                    const text = `${hostLogPrefix} instance ${id} terminated with code ${code} (${
                                        getErrorText(code) || ''
                                    })`;
                                    if (
                                        !code ||
                                        code === EXIT_CODES.ADAPTER_REQUESTED_TERMINATION ||
                                        code === EXIT_CODES.NO_ERROR ||
                                        code === EXIT_CODES.START_IMMEDIATELY_AFTER_STOP
                                    ) {
                                        logger.info(text);
                                    } else {
                                        logger.error(text);
                                    }
                                }
                            }
                        }

                        if (proc?.process) {
                            delete proc.process;
                        }

                        if (proc?.needsRebuild) {
                            proc.rebuildCounter = proc.rebuildCounter ?? 0;
                            proc.rebuildCounter++;
                            if (proc.rebuildCounter < 4) {
                                logger.info(
                                    `${hostLogPrefix} Adapter ${id} needs rebuild ${
                                        proc.rebuildArgs ? `of ${proc.rebuildArgs.module} ` : ''
                                    }and will be restarted afterwards.`
                                );
                                const msg: Record<string, any> = {
                                    command: 'rebuildAdapter',
                                    message: { id: instance._id }
                                };

                                // if rebuild args are given, send them
                                if (proc.rebuildArgs) {
                                    msg.message.rebuildArgs = proc.rebuildArgs;
                                    delete proc.rebuildArgs;
                                }

                                if (!compactGroupController) {
                                    // execute directly
                                    processMessage(msg as any);
                                } else {
                                    // send to the main controller to make sure only one npm process runs at a time
                                    sendTo(`system.host.${hostname}`, 'rebuildAdapter', msg);
                                }
                            } else {
                                logger.info(
                                    `${hostLogPrefix} Rebuild for adapter ${id} not successful in 3 tries. Adapter will not be restarted again. Please execute "npm install --production" in adapter directory manually.`
                                );
                            }
                        } else {
                            if (proc) {
                                proc.rebuildCounter = 0;
                            }
                            if (
                                code !== EXIT_CODES.ADAPTER_REQUESTED_TERMINATION &&
                                !wakeUp &&
                                connected &&
                                !isStopping &&
                                proc?.config?.common.enabled &&
                                !proc.config.native.webInstance &&
                                mode !== 'once'
                            ) {
                                if (code === EXIT_CODES.UNCAUGHT_EXCEPTION) {
                                    // if it's an uncaught exception, detect restart loop
                                    proc.crashCount = proc.crashCount ?? 0;
                                    proc.crashCount++;
                                    logger.debug(`${hostLogPrefix} Crash count of ${id}: ${proc.crashCount}`);

                                    if (proc.crashResetTimer) {
                                        logger.debug(
                                            `${hostLogPrefix} Reset crash timer of ${id}, to be initialized anew`
                                        );
                                        clearTimeout(proc.crashResetTimer);
                                    }

                                    // after 10 minutes without a crash, we reset the counter
                                    logger.debug(`${hostLogPrefix} Initialize crash timer of ${id}`);
                                    proc.crashResetTimer = setTimeout(() => {
                                        logger.debug(
                                            `${hostLogPrefix} Cleared crash counter of ${id}, because 10 minutes no crash`
                                        );
                                        // check that process id still exists - could be moved to another host
                                        if (proc) {
                                            proc.crashCount = 0;
                                        }
                                    }, 1_000 * 600);
                                } else {
                                    // reset crash count and timer because non-crash exit
                                    logger.debug(`${hostLogPrefix} Reset crash count of ${id}, because non-crash exit`);
                                    proc.crashCount = 0;
                                    if (proc.crashResetTimer) {
                                        logger.debug(
                                            `${hostLogPrefix} Cleared crash timer of ${id}, because non-crash exit`
                                        );
                                        clearTimeout(proc.crashResetTimer);
                                        delete proc.crashResetTimer;
                                    }
                                }

                                logger.info(`${hostLogPrefix} Restart adapter ${id} because enabled`);

                                const restartTimerExisting = !!proc.restartTimer;
                                if (proc.restartTimer) {
                                    clearTimeout(proc.restartTimer);
                                }

                                if (!proc.crashCount || proc.crashCount < 3) {
                                    /** @ts-expect error if needed add it to types */
                                    proc.restartTimer = setTimeout(
                                        _id => startInstance(_id),
                                        code === EXIT_CODES.START_IMMEDIATELY_AFTER_STOP
                                            ? 1_000
                                            : proc.config.common.restartSchedule || restartTimerExisting
                                            ? 1_000
                                            : 30_000,
                                        id
                                    );
                                    // 156 is special code that adapter wants itself to be restarted immediately
                                } else {
                                    // 3 crashes - do not restart anymore
                                    logger.warn(
                                        `${hostLogPrefix} Do not restart adapter ${id} because restart loop detected`
                                    );
                                    await notificationHandler.addMessage(
                                        'system',
                                        'restartLoop',
                                        'Restart loop detected',
                                        id
                                    );
                                    proc.crashCount = 0;
                                    if (proc.crashResetTimer) {
                                        logger.debug(
                                            `${hostLogPrefix} Cleared crash timer of ${id}, because adapter stopped`
                                        );
                                        clearTimeout(proc.crashResetTimer);
                                        delete proc.crashResetTimer;
                                    }
                                }
                            } else {
                                if (code === EXIT_CODES.ADAPTER_REQUESTED_TERMINATION && proc && proc.restartExpected) {
                                    logger.info(`${hostLogPrefix} Adapter ${id} will be restarted automatically`);
                                } else if (code === EXIT_CODES.ADAPTER_REQUESTED_TERMINATION) {
                                    logger.info(
                                        `${hostLogPrefix} Do not restart adapter ${id} because desired by instance`
                                    );
                                } else if (mode !== 'once') {
                                    logger.info(
                                        `${hostLogPrefix} Do not restart adapter ${id} because disabled or deleted`
                                    );
                                } else {
                                    logger.info(
                                        `${hostLogPrefix} instance ${id} terminated while should be started once`
                                    );
                                }
                            }
                        }

                        storePids();
                    });
                };

                // Some parts of the Adapter start logic are async, so "the finalization" is put into this method
                const handleAdapterProcessStart = (): void => {
                    const proc = procs[id];

                    if (!proc) {
                        return;
                    }

                    if (!proc.process) {
                        // We were not able or should not start as compact mode
                        try {
                            proc.process = cp.fork(adapterMainFile, args, {
                                execArgv: [...tools.getDefaultNodeArgs(adapterMainFile), ...execArgv],
                                stdio: ['ignore', 'ignore', 'pipe', 'ipc'],
                                // @ts-expect-error missing from types, but we already tested it is needed
                                windowsHide: true,
                                cwd: adapterDir!
                            });
                        } catch (err) {
                            logger.error(`${hostLogPrefix} instance ${instance._id} could not be started: ${err}`);
                        }
                    }

                    if (!proc.startedInCompactMode && !proc.startedAsCompactGroup && proc.process) {
                        states!.setState(`${id}.sigKill`, {
                            val: proc.process.pid,
                            ack: true,
                            from: hostObjectPrefix
                        });
                    }

                    // catch error output
                    if (!proc.startedInCompactMode && !proc.startedAsCompactGroup && proc.process?.stderr) {
                        proc.process.stderr.on('data', data => {
                            const proc = procs[id];

                            if (!data || !proc || !tools.isObject(proc)) {
                                return;
                            }
                            const text = data.toString();

                            // show for debug
                            console.error(text);
                            if (
                                text.includes('NODE_MODULE_VERSION') ||
                                text.includes('npm rebuild') ||
                                text.includes("Error: The module '") ||
                                text.includes('Could not locate the bindings file.') ||
                                text.includes('Cannot find module')
                            ) {
                                // only try this at second rebuild
                                if (proc.rebuildCounter === 1) {
                                    proc.rebuildArgs = _determineRebuildArgsFromLog(text);
                                }
                                proc.needsRebuild = true;
                            }
                            proc.errors = proc.errors || [];
                            const now = Date.now();
                            proc.errors.push({ ts: now, text: text });
                            // limit output to 300 messages
                            if (proc.errors.length > 300) {
                                proc.errors.splice(proc.errors.length - 300);
                            }
                            cleanErrors(proc, now);
                        });
                    }

                    storePids();

                    if (!proc.startedInCompactMode && !proc.startedAsCompactGroup && proc.process) {
                        proc.process.on('exit', exitHandler);
                    }

                    if (
                        !wakeUp &&
                        proc?.process &&
                        proc.config.common?.enabled &&
                        (proc.config.common.mode !== 'extension' || !proc.config.native.webInstance) &&
                        mode !== 'once'
                    ) {
                        if (proc.startedInCompactMode) {
                            logger.info(`${hostLogPrefix} instance ${instance._id} started in COMPACT mode`);
                        } else if (proc.startedAsCompactGroup) {
                            logger.info(
                                `${hostLogPrefix} instance ${instance._id} is handled by compact group controller pid ${proc.process.pid}`
                            );
                        } else {
                            logger.info(
                                `${hostLogPrefix} instance ${instance._id} started with pid ${proc.process.pid}`
                            );
                        }
                    }
                };

                // If system has compact mode enabled and adapter supports it and instance has it enabled
                if (config.system.compact && instance.common.compact && instance.common.runAsCompactMode) {
                    // compact group = 0 is executed by main js.controller, all others as own processes
                    if (
                        (!compactGroupController && instance.common.compactGroup === 0) ||
                        (compactGroupController && instance.common.compactGroup !== 0)
                    ) {
                        try {
                            // set to 0 to stop any pot. already running instances, especially broken compactModes
                            await states!.setState(`${id}.sigKill`, { val: 0, ack: false, from: hostObjectPrefix });
                        } catch {
                            // ignore
                        }

                        const proc = procs[id];
                        const _instance = instance?._id && instance.common ? instance._id.split('.').pop() || 0 : 0;
                        const logLevel = instance?._id && instance.common ? instance.common.loglevel || 'info' : 'info';

                        if (adapterMainFile!) {
                            try {
                                decache(adapterMainFile);

                                // Prior to requiring the main file, make sure that the esbuild require hook was loaded
                                // if this is a TypeScript adapter
                                if (adapterMainFile.endsWith('.ts')) {
                                    require('@alcalzone/esbuild-register');
                                }

                                proc.process = {
                                    // @ts-expect-error TODO type compact processes too
                                    // eslint-disable-next-line @typescript-eslint/no-var-requires
                                    logic: require(adapterMainFile)({
                                        logLevel,
                                        compactInstance: _instance,
                                        compact: true
                                    })
                                };

                                // @ts-expect-error todo add types for compact adapter procs
                                proc.process.logic.on('exit', exitHandler);

                                proc.startedInCompactMode = true;
                            } catch (e) {
                                logger.error(
                                    `${hostLogPrefix} Cannot start ${name}.${_instance} in compact mode. Fallback to normal start: ${e.message}`
                                );
                                logger.error(e.stackTrace);
                                if (proc.process) {
                                    delete proc.process;
                                }

                                // if started, let it end itself
                                await states!.setState(`${id}.sigKill`, {
                                    val: -1,
                                    ack: false,
                                    from: hostObjectPrefix
                                });
                            }
                        } else {
                            logger.warn(
                                `${hostLogPrefix} Cannot start ${name}.${_instance} in compact mode: Filename invalid`
                            );
                        }

                        if (proc.process && !proc.process.kill) {
                            proc.process.kill = () => {
                                states!.setState(`${id}.sigKill`, {
                                    val: -1,
                                    ack: false,
                                    from: hostObjectPrefix
                                });

                                return true;
                            };
                        }

                        handleAdapterProcessStart();
                    } else {
                        const compactGroup = instance.common.compactGroup!;

                        // a group controller for this group is not yet started, execute one
                        compactProcs[compactGroup] = compactProcs[compactGroup] || {
                            instances: []
                        };

                        const compactProc = compactProcs[compactGroup];
                        if (!compactProc.process) {
                            /** Args passed to the actual adapter */
                            const compactControllerArgs = [compactGroup.toString()];
                            /** Args passed to Node.js */
                            const execArgv: string[] = [];

                            if (instance.common.memoryLimitMB && Math.round(instance.common.memoryLimitMB)) {
                                execArgv.push(`--max-old-space-size=${Math.round(instance.common.memoryLimitMB)}`);
                            }

                            logger.info(
                                `${hostLogPrefix} start controller for compactgroup ${instance.common.compactGroup}`
                            );

                            try {
                                compactProc.process = cp.fork(
                                    path.join(__dirname, 'compactgroupController.js'),
                                    compactControllerArgs,
                                    {
                                        execArgv,
                                        stdio: ['ignore', 'ignore', 'pipe', 'ipc'],
                                        // @ts-expect-error missing from types, but we already tested it is needed
                                        windowsHide: true
                                    }
                                );
                            } catch (err) {
                                delete compactProc.process;
                                logger.info(
                                    `${hostLogPrefix} controller for compactgroup ${instance.common.compactGroup} could not be started: ${err}`
                                );
                            }

                            if (compactProc.process) {
                                if (compactProc.process.stderr) {
                                    compactProc.process.stderr.on('data', data => {
                                        const compactProc = compactProcs[compactGroup];
                                        if (!data || !compactProc || typeof compactProc !== 'object') {
                                            return;
                                        }
                                        const text = data.toString();
                                        // show for debug
                                        console.error(text);
                                        compactProc.errors = compactProc.errors || [];
                                        const now = Date.now();
                                        compactProc.errors.push({ ts: now, text: text });
                                        // limit output to 300 messages
                                        if (compactProc.errors.length > 300) {
                                            compactProc.errors.splice(compactProc.errors.length - 300);
                                        }
                                        cleanErrors(compactProc, now);
                                    });
                                }

                                const currentCompactGroup = instance.common.compactGroup!;
                                // Exit handler for compact groups
                                const groupExitHandler = (code: number, signal: string): void => {
                                    if (signal) {
                                        logger.warn(
                                            `${hostLogPrefix} compactgroup controller ${currentCompactGroup} terminated due to ${signal}`
                                        );
                                    } else if (code !== null) {
                                        logger.info(
                                            `${hostLogPrefix} compactgroup controller ${currentCompactGroup} terminated with code ${code} (${
                                                getErrorText(code) || ''
                                            })`
                                        );
                                    } else {
                                        logger.info(
                                            `${hostLogPrefix} compactgroup controller ${currentCompactGroup} terminated`
                                        );
                                    }

                                    if (
                                        compactProcs[currentCompactGroup] &&
                                        compactProcs[currentCompactGroup].process
                                    ) {
                                        delete compactProcs[currentCompactGroup].process;
                                    }

                                    function markCompactInstancesAsStopped(
                                        instances: ioBroker.ObjectIDs.Instance[],
                                        callback: () => void
                                    ): void {
                                        if (!instances.length) {
                                            callback && callback();
                                            return;
                                        }

                                        const id = instances.shift()!;
                                        outputCount += 2;
                                        states!.setState(`${id}.alive`, {
                                            val: false,
                                            ack: true,
                                            from: hostObjectPrefix
                                        });
                                        states!.setState(`${id}.connected`, {
                                            val: false,
                                            ack: true,
                                            from: hostObjectPrefix
                                        });

                                        cleanAutoSubscribes(id, () => {
                                            const proc = procs[id];

                                            if (proc?.stopping || isStopping) {
                                                if (proc?.stopping !== undefined) {
                                                    delete proc.stopping;
                                                }
                                            }

                                            if (proc?.process) {
                                                delete proc.process;
                                            }

                                            markCompactInstancesAsStopped(instances, callback);
                                        });
                                    }

                                    // mark all instances that should be handled by this controller also as not running.
                                    const killedInstances: ioBroker.ObjectIDs.Instance[] = [];
                                    compactProcs[currentCompactGroup].instances.forEach(el => killedInstances.push(el));
                                    markCompactInstancesAsStopped(killedInstances, () => {
                                        // show stored errors
                                        cleanErrors(compactProcs[currentCompactGroup], null, true);

                                        if (isStopping) {
                                            logger.silly(
                                                `${hostLogPrefix} Check after group exit ${currentCompactGroup}`
                                            );
                                            for (const proc of Object.values(procs)) {
                                                if (proc.process) {
                                                    logger.silly(
                                                        `${hostLogPrefix} ${proc.config.common.name} still running`
                                                    );
                                                    return;
                                                }
                                            }
                                            for (const [i, compactProc] of Object.entries(compactProcs)) {
                                                if (compactProc.process) {
                                                    logger.silly(
                                                        `${hostLogPrefix} Compact group ${i} still running (compact)`
                                                    );
                                                    return;
                                                }
                                            }
                                            logger.info(`${hostLogPrefix} All instances are stopped.`);
                                            allInstancesStopped = true;

                                            storePids();
                                            return;
                                        }

                                        // Restart group controller because still instances assigned to him, done via startInstance
                                        if (connected && compactProcs[currentCompactGroup].instances.length) {
                                            logger.info(
                                                `${hostLogPrefix} Restart compact group controller ${currentCompactGroup}`
                                            );
                                            logger.debug(
                                                `${hostLogPrefix} Instances: ${JSON.stringify(
                                                    compactProcs[currentCompactGroup].instances
                                                )}`
                                            );

                                            compactProcs[currentCompactGroup].instances.forEach(id => {
                                                if (proc.restartTimer) {
                                                    clearTimeout(proc.restartTimer);
                                                }

                                                // START_IMMEDIATELY_AFTER_STOP is a special code that adapter wants itself to be restarted immediately
                                                proc.restartTimer = setTimeout(
                                                    _id => startInstance(_id),
                                                    code === EXIT_CODES.START_IMMEDIATELY_AFTER_STOP
                                                        ? 1_000
                                                        : procs[id].config.common.restartSchedule
                                                        ? 1_000
                                                        : 30_000,
                                                    id
                                                );
                                            });
                                        } else {
                                            logger.info(
                                                `${hostLogPrefix} Do not restart compact group controller ${currentCompactGroup} because no instances assigned to him`
                                            );
                                        }
                                        storePids();
                                    });
                                };

                                compactProcs[compactGroup].process!.on('exit', groupExitHandler);
                            }
                        }
                        if (compactProcs[compactGroup].process) {
                            if (!compactProcs[compactGroup].instances.includes(id)) {
                                compactProcs[compactGroup].instances.push(id);
                            }

                            proc.process = compactProcs[compactGroup].process;
                            proc.startedAsCompactGroup = true;
                        }
                        handleAdapterProcessStart();
                    }
                } else {
                    try {
                        // set to 0 to stop any pot. already running instances, especially broken compactModes
                        await states!.setState(`${id}.sigKill`, {
                            val: 0,
                            ack: false,
                            from: hostObjectPrefix
                        });
                    } catch {
                        // ignore
                    }
                    handleAdapterProcessStart();
                }
            } else {
                if (!wakeUp && proc) {
                    logger.warn(
                        `${hostLogPrefix} instance ${instance._id} ${
                            proc.stopping ? 'still' : 'already'
                        } running with pid ${proc.process!.pid}`
                    );
                }
                if (proc.stopping) {
                    delete proc.stopping;
                }
            }
            break;

        case 'schedule': {
            if (compactGroupController) {
                logger.debug(`${hostLogPrefix} ${instance._id} schedule is not started by compact group controller`);
                break;
            }
            if (!instance.common.schedule) {
                logger.error(`${hostLogPrefix} ${instance._id} schedule attribute missing`);
                break;
            }

            // cancel current schedule
            if (proc.schedule) {
                proc.schedule.cancel();
                logger.info(`${hostLogPrefix} instance canceled schedule ${instance._id}`);
            }

            try {
                cronParser.parseExpression(instance.common.schedule);
            } catch (e) {
                logger.error(`${hostLogPrefix} Cannot schedule start of instance ${instance._id}: ${e.message}`);
                break;
            }

            proc.schedule = schedule.scheduleJob(instance.common.schedule, () => {
                // queue up, but only if not already queued
                scheduledInstances[id] = {
                    fileNameFull: adapterMainFile,
                    adapterDir,
                    wakeUp
                };
                Object.keys(scheduledInstances).length === 1 && startScheduledInstance();
            });
            logger.info(`${hostLogPrefix} instance scheduled ${instance._id} ${instance.common.schedule}`);
            // Start one time adapter by start or if configuration changed
            if (instance.common.allowInit) {
                try {
                    // @ts-expect-error if mode !== extension we have ensured it exists
                    proc.process = cp.fork(adapterMainFile, args, {
                        // @ts-expect-error if mode !== extension we have ensured it exists
                        execArgv: [...tools.getDefaultNodeArgs(adapterMainFile), ...execArgv],
                        // @ts-expect-error missing from types, but we already tested it is needed
                        windowsHide: true,
                        cwd: adapterDir!
                    });
                } catch (err) {
                    logger.info(`${hostLogPrefix} instance ${instance._id} could not be started: ${err}`);
                }
                if (proc.process) {
                    storePids();
                    logger.info(`${hostLogPrefix} instance ${instance._id} started with pid ${proc.process.pid}`);

                    proc.process.on('exit', (code, signal) => {
                        cleanAutoSubscribes(id, () => {
                            const proc = procs[id];

                            outputCount++;
                            states!.setState(`${id}.alive`, { val: false, ack: true, from: hostObjectPrefix });
                            if (signal) {
                                logger.warn(`${hostLogPrefix} instance ${id} terminated due to ${signal}`);
                            } else if (code === null) {
                                logger.error(`${hostLogPrefix} instance ${id} terminated abnormally`);
                            } else {
                                const text = `${hostLogPrefix} instance ${id} terminated with code ${code} (${
                                    getErrorText(code) || ''
                                })`;
                                if (
                                    !code ||
                                    code === EXIT_CODES.ADAPTER_REQUESTED_TERMINATION ||
                                    code === EXIT_CODES.NO_ERROR
                                ) {
                                    logger.info(text);
                                } else {
                                    logger.error(text);
                                }
                            }
                            if (proc) {
                                delete proc.process;
                            }

                            storePids();
                        });
                    });
                }
            }

            break;
        }
        case 'extension':
        case 'subscribe':
            break;

        default:
            logger.error(`${hostLogPrefix} ${instance._id} has the invalid mode "${mode}"`);
    }
}

/**
 * Sends kill signal via sigKill state or a kill after timeouts or if forced
 *
 * @param id instance id
 * @param force if forced we will kill the pid
 */
async function stopInstance(id: string, force: boolean): Promise<void> {
    const proc = procs[id];

    if (!proc) {
        logger.warn(`${hostLogPrefix} stopInstance unknown instance ${id}`);
        return;
    }

    logger.info(
        `${hostLogPrefix} stopInstance ${id} (force=${force}, process=${procs[id].process ? 'true' : 'false'})`
    );

    const instance = proc.config;
    if (!instance?.common?.mode) {
        if (proc.process) {
            proc.stopping = true;
            if (!proc.startedAsCompactGroup) {
                try {
                    proc.process.kill(); // call stop directly in adapter.js or call kill of a process
                } catch (e) {
                    logger.error(`${hostLogPrefix} Cannot stop ${id}: ${JSON.stringify(e)}`);
                }
            }
            delete proc.process;
        }

        if (proc.schedule) {
            proc.schedule.cancel();
            delete proc.schedule;
        }

        if (proc.subscribe) {
            // Remove this id from subscribed on this message
            if (subscribe[proc.subscribe] && subscribe[proc.subscribe].includes(id as any)) {
                subscribe[proc.subscribe].splice(subscribe[proc.subscribe].indexOf(id as any), 1);

                // If no one subscribed
                if (!subscribe[proc.subscribe].length) {
                    // Delete item
                    delete subscribe[proc.subscribe];

                    // Unsubscribe
                    if (proc.subscribe.startsWith('messagebox.')) {
                        states!.unsubscribeMessage(proc.subscribe.substring('messagebox.'.length));
                    } else {
                        states!.unsubscribe(proc.subscribe);
                    }
                }
            }
        }
        return;
    }

    const stopTimeout = stopTimeouts[id] || {};
    stopTimeouts[id] = stopTimeout;
    if (stopTimeout.timeout) {
        clearTimeout(stopTimeout.timeout);
        stopTimeout.timeout = null;
    }

    switch (instance.common.mode) {
        case 'daemon':
            if (!proc.process) {
                if (proc.config?.common.enabled && !proc.startedAsCompactGroup) {
                    !isStopping && logger.warn(`${hostLogPrefix} stopInstance ${instance._id} not running`);
                }
                return;
            } else {
                if (force && !proc.startedAsCompactGroup) {
                    logger.info(`${hostLogPrefix} stopInstance forced ${instance._id} killing pid ${proc.process.pid}`);
                    proc.stopping = true;
                    try {
                        proc.process.kill('SIGKILL'); // call stop directly in adapter.js or call kill of a process
                    } catch (e) {
                        logger.error(`${hostLogPrefix} Cannot stop ${id}: ${JSON.stringify(e)}`);
                    }
                    delete proc.process;
                } else if (
                    (instance.common.messagebox && instance.common.supportStopInstance) ||
                    instance.common.supportedMessages?.stopInstance
                ) {
                    // Send to adapter signal "stopInstance" because on some systems SIGTERM does not work
                    sendTo(instance._id, 'stopInstance', null, result => {
                        const stopTimeout = stopTimeouts[id];
                        if (stopTimeout?.timeout) {
                            clearTimeout(stopTimeout.timeout);
                            stopTimeout.timeout = null;
                        }
                        logger.info(
                            `${hostLogPrefix} stopInstance self ${instance._id} killing pid ${
                                proc.process ? proc.process.pid : 'undefined'
                            }${result ? ': ' + result : ''}`
                        );
                        if (proc.process && !proc.startedAsCompactGroup) {
                            proc.stopping = true;
                            try {
                                proc.process.kill('SIGKILL'); // call stop directly in adapter.js or call kill of a process
                            } catch (e) {
                                logger.error(`${hostLogPrefix} Cannot stop ${id}: ${JSON.stringify(e)}`);
                            }
                            delete proc.process;
                        }

                        if (typeof stopTimeout?.callback === 'function') {
                            stopTimeout.callback();
                            stopTimeout.callback = null;
                        }
                    });

                    const supportStopInstanceVal: boolean | number | undefined =
                        instance.common.supportStopInstance || instance.common.supportedMessages?.stopInstance;

                    const timeoutDuration = supportStopInstanceVal === true ? 1_000 : supportStopInstanceVal || 1_000;
                    return new Promise(resolve => {
                        // If no response from adapter, kill it in 1 second
                        stopTimeout.callback = resolve;
                        stopTimeout.timeout = setTimeout(() => {
                            const stopTimeout = stopTimeouts[id];
                            const proc = procs[id];

                            if (stopTimeout) {
                                stopTimeout.timeout = null;
                            }
                            if (proc?.process && !proc.startedAsCompactGroup) {
                                logger.info(
                                    `${hostLogPrefix} stopInstance timeout ${timeoutDuration} ${instance._id} killing pid ${proc.process.pid}`
                                );
                                proc.stopping = true;
                                try {
                                    proc.process.kill('SIGKILL'); // call stop directly in adapter.js or call kill of a process
                                } catch (e) {
                                    logger.error(`${hostLogPrefix} Cannot stop ${id}: ${JSON.stringify(e)}`);
                                }
                                delete proc.process;
                            } else if (!compactGroupController && proc?.process) {
                                // was compact mode in another group
                                delete proc.process; // we consider that the other group controller managed to stop it
                            }
                            if (stopTimeout && typeof stopTimeout.callback === 'function') {
                                stopTimeout.callback();
                                stopTimeout.callback = null;
                            }
                        }, timeoutDuration);
                    });
                } else if (!proc.startedAsCompactGroup) {
                    let err;
                    try {
                        // if started, let it end itself as first try
                        await states!.setState(`${id}.sigKill`, { val: -1, ack: false, from: hostObjectPrefix });
                    } catch (e) {
                        err = e;
                    }
                    // send kill signal
                    logger.info(`${hostLogPrefix} stopInstance ${instance._id} send kill signal`);
                    const proc = procs[id];
                    const stopTimeout = stopTimeouts[id];

                    if (!err) {
                        if (proc) {
                            proc.stopping = true;
                        }
                    }
                    const timeoutDuration = instance.common.stopTimeout || 1_000;

                    return new Promise(resolve => {
                        // If no response from adapter, kill it in 1 second
                        stopTimeout.callback = resolve;
                        stopTimeout.timeout = setTimeout(() => {
                            const proc = procs[id];
                            const stopTimeout = stopTimeouts[id];

                            if (stopTimeout) {
                                stopTimeout.timeout = null;
                            }

                            if (proc?.process && !proc.startedAsCompactGroup) {
                                logger.info(
                                    `${hostLogPrefix} stopInstance timeout ${instance._id} killing pid ${proc.process.pid}`
                                );
                                proc.stopping = true;
                                try {
                                    proc.process.kill('SIGKILL');
                                } catch (e) {
                                    logger.error(`${hostLogPrefix} Cannot stop ${id}: ${JSON.stringify(e)}`);
                                }
                                delete proc.process;
                            }
                            if (stopTimeout && typeof stopTimeout.callback === 'function') {
                                stopTimeout.callback();
                                stopTimeout.callback = null;
                            }
                        }, timeoutDuration);
                    });
                } else {
                    if (proc) {
                        delete proc.process;
                    }
                }
            }
            break;

        case 'schedule':
            if (!proc.schedule) {
                !isStopping && logger.debug(`${hostLogPrefix} stopInstance ${instance._id} not scheduled`);
            } else {
                proc.schedule.cancel();
                delete proc.schedule;
                if (scheduledInstances[id]) {
                    delete scheduledInstances[id];
                }
                logger.info(`${hostLogPrefix} stopInstance canceled schedule ${instance._id}`);
            }
            break;

        case 'subscribe':
            if (proc.subscribe) {
                // Remove this id from subscribed on this message
                if (subscribe[proc.subscribe] && subscribe[proc.subscribe].includes(id as any)) {
                    subscribe[proc.subscribe].splice(subscribe[proc.subscribe].indexOf(id as any), 1);

                    // If no one subscribed
                    if (!subscribe[proc.subscribe].length) {
                        // Delete item
                        delete subscribe[proc.subscribe];

                        // Unsubscribe
                        if (proc.subscribe.startsWith('messagebox.')) {
                            states!.unsubscribeMessage(proc.subscribe.substring('messagebox.'.length));
                        } else {
                            states!.unsubscribe(proc.subscribe);
                        }
                    }
                }
            }

            if (!proc.process) {
                return;
            } else {
                logger.info(`${hostLogPrefix} stopInstance ${instance._id} killing pid ${proc.process.pid}`);
                proc.stopping = true;
                try {
                    proc.process.kill('SIGKILL'); // call stop directly in adapter.js
                } catch (e) {
                    logger.error(`${hostLogPrefix} Cannot stop ${id}: ${JSON.stringify(e)}`);
                }
                delete proc.process;
            }
            break;

        default:
    }
}

function stopInstances(forceStop: boolean, callback?: ((wasForced?: boolean) => void) | null): void {
    let maxTimeout: NodeJS.Timeout | null | undefined;
    let waitTimeout: NodeJS.Timeout | null | undefined;

    function waitForInstances(): void {
        waitTimeout = null;
        if (!allInstancesStopped) {
            waitTimeout = setTimeout(waitForInstances, 200);
        } else {
            if (maxTimeout) {
                clearTimeout(maxTimeout);
            }
            typeof callback === 'function' && callback();
            callback = null;
        }
    }

    try {
        isStopping = isStopping || Date.now(); // Sometimes a process receives SIGTERM twice
        const elapsed = Date.now() - isStopping;
        logger.debug(
            `${hostLogPrefix} stop isStopping=${elapsed} isDaemon=${isDaemon} allInstancesStopped=${allInstancesStopped}`
        );
        if (elapsed >= stopTimeout) {
            if (maxTimeout) {
                clearTimeout(maxTimeout);
            }
            typeof callback === 'function' && callback(true);
            callback = null;
        }

        for (const id of Object.keys(procs)) {
            stopInstance(id, forceStop);
        }
        if (forceStop || isDaemon) {
            // send instances SIGTERM, only needed if running in a background (isDaemon)
            // or slave lost connection to master
            for (const id of Object.keys(compactProcs)) {
                const proc = compactProcs[id];

                if (proc.process) {
                    proc.process.kill();
                }
            }
            if (forceStop) {
                allInstancesStopped = true;
            }
        }

        waitForInstances();
    } catch (e) {
        logger.error(`${hostLogPrefix} ${e.message}`);
        if (maxTimeout) {
            clearTimeout(maxTimeout);
        }
        if (waitTimeout) {
            clearTimeout(waitTimeout);
        }
        typeof callback === 'function' && callback();
        callback = null;
    }

    // force after Xs
    maxTimeout = setTimeout(() => {
        maxTimeout = null;
        if (waitTimeout) {
            clearTimeout(waitTimeout);
        }
        typeof callback === 'function' && callback(true);
        callback = null;
    }, stopTimeout);
}

/**
 * Stops the js-controller and all running adapter instances, if no cb provided pids.txt is deleted and process exit will be called
 *
 * @param force kills instances under all circumstances
 * @param callback callback function
 */
function stop(force?: boolean, callback?: () => void): void {
    if (force === undefined) {
        force = false;
    }
    if (mhService) {
        mhService.close();
        mhService = null;
    }

    if (primaryHostInterval) {
        clearInterval(primaryHostInterval);
        primaryHostInterval = null;
    }

    if (updateIPsTimer) {
        clearInterval(updateIPsTimer);
        updateIPsTimer = null;
    }

    if (reportInterval) {
        clearInterval(reportInterval);
        reportInterval = null;
    }

    if (isStopping) {
        return;
    }

    stopInstances(force, async wasForced => {
        pluginHandler.destroyAll();
        notificationHandler && notificationHandler.storeNotifications();

        try {
            // if we are the host, we should now let someone else take over
            if (isPrimary) {
                await objects!.releasePrimaryHost();
                isPrimary = false;
            }
        } catch {
            // ignore
        }

        if (objects && objects.destroy) {
            await objects.destroy();
        }

        if (!states || force) {
            logger.info(
                `${hostLogPrefix} ${
                    wasForced ? 'force terminating' : 'terminated'
                }. Could not reset alive status for instances`
            );
            if (typeof callback === 'function') {
                return void callback();
            } else {
                setTimeout(() => process.exit(EXIT_CODES.JS_CONTROLLER_STOPPED), 1_000);
            }
            return;
        }
        outputCount++;
        try {
            await states.setState(`${hostObjectPrefix}.alive`, { val: false, ack: true, from: hostObjectPrefix });
            await states.setState(`${hostObjectPrefix}.pid`, { val: null, ack: true, from: hostObjectPrefix });
        } catch {
            // ignore
        }
        logger.info(`${hostLogPrefix} ${wasForced ? 'force terminating' : 'terminated'}`);
        if (wasForced) {
            for (const i of Object.keys(procs)) {
                if (procs[i].process) {
                    if (procs[i].config && procs[i].config.common && procs[i].config.common.name) {
                        logger.info(`${hostLogPrefix} Adapter ${procs[i].config.common.name} still running`);
                    }
                }
            }
            for (const i of Object.keys(compactProcs)) {
                if (compactProcs[i].process) {
                    logger.info(`${hostLogPrefix} Compact group controller ${i} still running`);
                }
            }
        }

        if (states?.destroy) {
            await states.destroy();
        }

        if (typeof callback === 'function') {
            return void callback();
        } else {
            setTimeout(() => {
                try {
                    // avoid pids been written after deletion
                    if (storeTimer) {
                        clearTimeout(storeTimer);
                    }
                    // delete pids.txt
                    fs.unlinkSync(path.join(controllerDir, 'pids.txt'));
                } catch (e) {
                    if (e.code !== 'ENOENT') {
                        logger.error(`${hostLogPrefix} Could not delete ${path.join(controllerDir, 'pids.txt')}: ${e}`);
                    }
                }
                process.exit(EXIT_CODES.JS_CONTROLLER_STOPPED);
            }, 1_000);
        }
    });
}

/**
 * Initialize the controller
 *
 * @param compactGroupId the id of the compact group
 */
export function init(compactGroupId?: number): void {
    if (compactGroupId) {
        compactGroupController = true;
        compactGroup = compactGroupId;

        hostObjectPrefix += compactGroupObjectPrefix + compactGroup;
        hostLogPrefix += compactGroupObjectPrefix + compactGroup;
        title += compactGroupObjectPrefix + compactGroup;

        isDaemon = true;
    } else {
        stopTimeout += 5_000;
    }

    // If bootstrap file detected, it must be deleted, but give time for a bootstrap process to use this file
    if (fs.existsSync(VENDOR_BOOTSTRAP_FILE)) {
        setTimeout(() => {
            try {
                if (fs.existsSync(VENDOR_BOOTSTRAP_FILE)) {
                    fs.unlinkSync(VENDOR_BOOTSTRAP_FILE);
                    logger && logger.info(`${hostLogPrefix} Deleted ${VENDOR_BOOTSTRAP_FILE}`);
                }
            } catch (e) {
                logger && logger.error(`${hostLogPrefix} Cannot delete ${VENDOR_BOOTSTRAP_FILE}: ${e.message}`);
            }
        }, 30_000);
    }

    process.title = title;

    // Get "objects" object
    // If "file" and on the local machine
    if (dbTools.isLocalObjectsDbServer(config.objects.type, config.objects.host) && !compactGroupController) {
        // eslint-disable-next-line @typescript-eslint/no-var-requires
        Objects = require(`@iobroker/db-objects-${config.objects.type}`).Server;
    } else {
        // eslint-disable-next-line @typescript-eslint/no-var-requires
        Objects = require('@iobroker/js-controller-common-db').getObjectsConstructor();
    }

    // Get "states" object
    if (dbTools.isLocalStatesDbServer(config.states.type, config.states.host) && !compactGroupController) {
        // eslint-disable-next-line @typescript-eslint/no-var-requires
        States = require(`@iobroker/db-states-${config.states.type}`).Server;
    } else {
        // eslint-disable-next-line @typescript-eslint/no-var-requires
        States = require('@iobroker/js-controller-common-db').getStatesConstructor();
    }

    // Detect if outputs to console are forced. By default, they are disabled and redirected to log file
    if (
        config.log.noStdout &&
        process.argv &&
        (process.argv.indexOf('--console') !== -1 || process.argv.indexOf('--logs') !== -1)
    ) {
        config.log.noStdout = false;
    }

    // Detect if controller runs as a linux-daemon
    if (process.argv.indexOf('start') !== -1 && !compactGroupController) {
        isDaemon = true;
        config.log.noStdout = true;
    }

    try {
        logger = toolsLogger(config.log);
    } catch (e) {
        if (e.code === 'EACCES_LOG') {
            // We could not access logging directory - e.g., because of restored backup
            console.error(`Could not access logging directory "${e.path}", fallback to default`);

            // read a fresh config to avoid overwriting e.g., noStdout
            const _config = getConfig();
            // persist the config to be fixed permanently
            const configFile = tools.getConfigFileName();
            const fixedLogPath = 'log/iobroker';
            _config.log.transport.file1.filename = fixedLogPath;
            fs.writeFileSync(configFile, JSON.stringify(_config, null, 2));

            // fix this run
            config.log.transport.file1.filename = fixedLogPath;
            // @ts-expect-error TODO: correct way to apply config?
            logger = toolsLogger.logger(config.log);

            logger.warn(
                `${hostLogPrefix} Your logging path "${e.path}" was invalid, it has been changed to "${fixedLogPath}"`
            );
        } else {
            // without logger multiple things will have undefined behavior, and probably more is wrong -> do not start
            console.error(`Error initializing logger: ${e.stack}`);
            process.exit(EXIT_CODES.UNKNOWN_ERROR);
        }
    }

    if (!compactGroupController) {
        // Delete all log files older than x days
        // @ts-expect-error we have augmented winston instance with this method
        logger.activateDateChecker(true, config.log.maxDays);
    }

    // find our notifier transport
    // @ts-expect-error types do not seem to be perfect here
    const ts = logger.transports.find(t => t.name === 'NT');
    ts!.on('logged', info => {
        info.from = hostLogPrefix;
        for (const log of logList) {
            states!.pushLog(log, info);
        }
    });

    if (!compactGroupController) {
        logger.info(
            `${hostLogPrefix} ${tools.appName}.js-controller version ${version} ${ioPackage.common.name} starting`
        );
        logger.info(`${hostLogPrefix} Copyright (c) 2014-2023 bluefox, 2014 hobbyquaker`);
        logger.info(`${hostLogPrefix} hostname: ${hostname}, node: ${process.version}`);
        logger.info(`${hostLogPrefix} ip addresses: ${tools.findIPs().join(' ')}`);

        // create package.json for npm >= 3.x if not exists
        const isInNodeModules = controllerDir
            .toLowerCase()
            .includes(`${path.sep}node_modules${path.sep}${title.toLowerCase()}`);

        if (isInNodeModules && !tools.isDevServerInstallation()) {
            try {
                if (!fs.existsSync(`${controllerDir}/../../package.json`)) {
                    fs.writeFileSync(
                        `${controllerDir}/../../package.json`,
                        JSON.stringify(
                            {
                                name: 'iobroker.core',
                                version: '1.0.0',
                                private: true
                            },
                            null,
                            2
                        )
                    );
                } else {
                    // npm3 requires version attribute
                    const p = fs.readJSONSync(`${controllerDir}/../../package.json`);
                    if (!p.version) {
                        fs.writeFileSync(
                            `${controllerDir}/../../package.json`,
                            JSON.stringify(
                                {
                                    name: 'iobroker.core',
                                    version: '1.0.0',
                                    private: true
                                },
                                null,
                                2
                            )
                        );
                    }
                }
            } catch (e) {
                console.error(`Cannot create "${controllerDir}/../../package.json": ${e}`);
            }
        }
    } else {
        logger.info(
            `${hostLogPrefix} ${tools.appName}.js-controller version ${version} ${ioPackage.common.name} starting`
        );
    }

    let packageJson;
    try {
        packageJson = fs.readJSONSync(`${controllerDir}/package.json`);
    } catch {
        logger.error(`${hostLogPrefix} Can not read js-controller package.json`);
    }

    if (packageJson?.engines?.node) {
        let invalidVersion;
        try {
            invalidVersion = !semver.satisfies(process.version, packageJson.engines.node);
        } catch {
            // semver could also not support the node version or something else ... failsafe
            invalidVersion = true;
        }

        if (invalidVersion) {
            logger.error(
                `${hostLogPrefix} ioBroker requires Node.js in version ${packageJson.engines.node}, you have ${process.version}`
            );
            logger.error(
                `${hostLogPrefix} Please upgrade your Node.js version. See https://forum.iobroker.net/topic/22867/how-to-node-js-f%C3%BCr-iobroker-richtig-updaten`
            );

            console.error(
                `ioBroker requires Node.js in version ${packageJson.engines.node}, you have ${process.version}`
            );
            console.error(
                'Please upgrade your Node.js version. See https://forum.iobroker.net/topic/22867/how-to-node-js-f%C3%BCr-iobroker-richtig-updaten'
            );

            process.exit(EXIT_CODES.INVALID_NODE_VERSION);
        }
    }

    const pluginSettings: PluginHandlerSettings = {
        scope: 'controller',
        namespace: hostObjectPrefix,
        logNamespace: hostLogPrefix,
        log: logger as any,
        iobrokerConfig: config,
        parentPackage: packageJson,
        controllerVersion: version
    };

    pluginHandler = new PluginHandler(pluginSettings);
    pluginHandler.addPlugins(ioPackage.common.plugins, controllerDir); // Plugins from io-package have priority over ...

    try {
        pluginHandler.addPlugins(config.plugins, controllerDir); // ... plugins from iobroker.json
    } catch (e) {
        logger.error(`${hostLogPrefix} Cannot load plugins ${JSON.stringify(config.plugins)}: ${e}`);
        console.error(`Cannot load plugins ${JSON.stringify(config.plugins)}: ${e}`);
    }

    createObjects(async () => {
        objects!.subscribe(`${SYSTEM_ADAPTER_PREFIX}*`);

        // get the current host versions
        try {
            const hostView = await objects!.getObjectViewAsync('system', 'host');
            if (hostView?.rows) {
                for (const row of hostView.rows) {
                    if (row.value?.common?.installedVersion) {
                        controllerVersions[row.id] = row.value.common.installedVersion;
                    }
                }
            }
        } catch {
            // ignore
        }

        // create the states object
        createStates(async () => {
            // Subscribe for connection state of all instances
            // Disabled in 1.5.x
            // states.subscribe('*.info.connection');

            if (connectTimeout) {
                clearTimeout(connectTimeout);
                connectTimeout = null;
            }
            // Subscribe for all logging objects
            states!.subscribe(`${SYSTEM_ADAPTER_PREFIX}*.logging`);

            // Subscribe for all logging objects
            states!.subscribe(`${SYSTEM_ADAPTER_PREFIX}*.alive`);

            // set current Loglevel and subscribe for changes
            states!.setState(`${hostObjectPrefix}.logLevel`, {
                val: config.log.level,
                ack: true,
                from: hostObjectPrefix
            });
            states!.subscribe(`${hostObjectPrefix}.logLevel`);

            if (!compactGroupController) {
                try {
                    const nodeVersion = process.version.replace(/^v/, '');
                    const prevNodeVersionState = await states!.getStateAsync(`${hostObjectPrefix}.nodeVersion`);

                    if (!prevNodeVersionState || prevNodeVersionState.val !== nodeVersion) {
                        // detected a change in the nodejs version (or state non existing - upgrade from below v4)
                        logger.info(
                            `${hostLogPrefix} Node.js version has changed from ${
                                prevNodeVersionState ? prevNodeVersionState.val : 'unknown'
                            } to ${nodeVersion}`
                        );
                        if (os.platform() === 'linux') {
                            // ensure capabilities are set
                            const capabilities = ['cap_net_admin', 'cap_net_bind_service', 'cap_net_raw'];
                            await tools.setExecutableCapabilities(process.execPath, capabilities, true, true, true);
                            logger.info(
                                `${hostLogPrefix} Successfully updated capabilities "${capabilities.join(', ')}" for ${
                                    process.execPath
                                }`
                            );
                        }
                    }

                    // set current node version
                    await states!.setState(`${hostObjectPrefix}.nodeVersion`, {
                        val: nodeVersion,
                        ack: true,
                        from: hostObjectPrefix
                    });
                } catch (e) {
                    logger.warn(
                        `${hostLogPrefix} Error while trying to update capabilities after detecting new Node.js version: ${e.message}`
                    );
                }
            }

            let keys: string[] | undefined;

            try {
                // Read the current state of all log subscribers
                keys = (await states!.getKeys(`${SYSTEM_ADAPTER_PREFIX}*.logging`))!;
            } catch {
                // ignore
            }

            if (keys?.length) {
                const oKeys = keys.map(id => id.replace(/\.logging$/, ''));
                let objs: ioBroker.AnyObject[];

                try {
                    objs = await objects!.getObjects(oKeys);
                } catch {
                    return;
                }

                const toDelete = keys!.filter((id, i) => !objs[i]);
                keys = keys!.filter((id, i) => objs[i]);

                let statesArr: (ioBroker.State | null)[] | undefined;

                try {
                    statesArr = (await states!.getStates(keys))!;
                } catch {
                    // ignore
                }

                if (statesArr) {
                    for (let i = 0; i < keys!.length; i++) {
                        const state = statesArr[i];
                        if (state?.val === true) {
                            logRedirect(
                                true,
                                keys![i].substring(0, keys![i].length - '.logging'.length).replace(/^io\./, ''),
                                'starting'
                            );
                        }
                    }
                }

                if (toDelete.length) {
                    toDelete.forEach(id => {
                        logger.warn(`${hostLogPrefix} logger ${id} was deleted`);
                        states!.delState(id);
                    });
                }
            }
        });
    });

    connectTimeout = setTimeout(() => {
        connectTimeout = null;
        logger.error(`${hostLogPrefix} No connection to databases possible, restart`);
        !compactGroupController &&
            processMessage({ command: 'cmdExec', message: { data: '_restart' }, from: hostObjectPrefix });
        setTimeout(() => process.exit(EXIT_CODES.JS_CONTROLLER_STOPPED), compactGroupController ? 0 : 1_000);
    }, 30_000);

    const exceptionHandler = (err: Error): void => {
        if (compactGroupController) {
            console.error(err.message);
            if (err.stack) {
                console.error(err.stack);
            }
            stop(false);
            return;
        }
        console.error(err.message);
        if (err.stack) {
            console.error(err.stack);
        }

        // If by terminating one more exception => stop immediately to break the circle
        if (uncaughtExceptionCount) {
            console.error(err.message);
            if (err.stack) {
                console.error(err.stack);
            }
            process.exit(EXIT_CODES.UNCAUGHT_EXCEPTION);
            return;
        }
        uncaughtExceptionCount++;
        if (typeof err === 'object') {
            // @ts-expect-error should be correct
            if (err.errno === 'EADDRINUSE') {
                logger.error(`${hostLogPrefix} Another instance is running or some application uses port!`);
                logger.error(`${hostLogPrefix} uncaught exception: ${err.message}`);
            } else {
                logger.error(`${hostLogPrefix} uncaught exception: ${err.message}`);
                logger.error(`${hostLogPrefix} ${err.stack}`);
            }
        } else {
            // eslint-disable-next-line @typescript-eslint/restrict-template-expressions
            logger.error(`${hostLogPrefix} uncaught exception: ${err}`);
            // @ts-expect-error todo: can this else clause even happen
            logger.error(`${hostLogPrefix} ${err.stack}`);
        }
        stop(false);
        // Restart itself
        processMessage({ command: 'cmdExec', message: { data: '_restart' }, from: hostObjectPrefix });
    };

    process.on('SIGINT', () => {
        logger.info(`${hostLogPrefix} received SIGINT`);
        stop(false);
    });

    process.on('SIGTERM', () => {
        logger.info(`${hostLogPrefix} received SIGTERM`);
        stop(false);
    });

    process.on('uncaughtException', exceptionHandler);
    process.on('unhandledRejection', exceptionHandler);
}

/**
 * Parses out the rebuild path, name and version from an error log
 *
 * @param text - log text
 */
function _determineRebuildArgsFromLog(text: string): RebuildArgs | undefined {
    let matches;
    // Try to get a path for this case after a →
    if (text.includes('Could not locate the bindings file.')) {
        matches = text.match(/→ (.+)$/gm);
        if (matches) {
            matches.shift(); // we need to remove the first element from match
        }
    }

    // else, extract a rebuild path the standard way - it is always
    // between the only two single quotes
    if (!matches) {
        matches = text.match(/'.+'/g);
    }

    if (matches) {
        // We only check the first path like entry
        // remove the quotes
        let rebuildPath = matches[0].replace(/'/g, '');
        if (path.isAbsolute(rebuildPath)) {
            // we have found a module which needs rebuild - we need to find the deepest pack.json
            rebuildPath = path.dirname(rebuildPath);
            const rootDir = path.parse(process.cwd()).root;

            while (rebuildPath !== rootDir) {
                const packPath = path.join(rebuildPath, 'package.json');
                if (fs.pathExistsSync(packPath)) {
                    try {
                        const packJson = fs.readJsonSync(packPath);
                        // step outside the module dir itself
                        rebuildPath = path.join(rebuildPath, '..');

                        return { path: rebuildPath, module: packJson.name, version: packJson.version };
                    } catch (e) {
                        logger.error(`${hostLogPrefix} Could not determine rebuild arguments: ${e.message}`);
                        return;
                    }
                } else {
                    rebuildPath = path.join(rebuildPath, '..');
                }
            }
        }
    }
}

/**
 * Returns number of instances and how many of them are compact instances if compact mode is enabled
 */
async function _getNumberOfInstances(): Promise<
    { noCompactInstances: null; noInstances: null } | { noCompactInstances: number; noInstances: number }
> {
    try {
        let noCompactInstances = 0;
        const instancesView = await objects!.getObjectViewAsync('system', 'instance', {
            startkey: SYSTEM_ADAPTER_PREFIX,
            endkey: `${SYSTEM_ADAPTER_PREFIX}\u9999`
        });

        const noInstances = instancesView!.rows.length;

        if (config.system.compact) {
            for (const row of instancesView!.rows) {
                const state = await states!.getStateAsync(`${row.id}.compactMode`);
                if (state?.val) {
                    noCompactInstances++;
                }
            }
        }

        return { noInstances, noCompactInstances };
    } catch {
        return { noInstances: null, noCompactInstances: null };
    }
}

/**
 * Mark given adapter instance as offline on state level
 *
 * @param id id of the instance
 */
async function setInstanceOfflineStates(id: ioBroker.ObjectIDs.Instance): Promise<void> {
    outputCount += 2;
    await states!.setState(`${id}.alive`, { val: false, ack: true, from: hostObjectPrefix });
    await states!.setState(`${id}.connected`, { val: false, ack: true, from: hostObjectPrefix });

    const adapterInstance = id.substring(SYSTEM_ADAPTER_PREFIX.length);

    const state = await states!.getState(`${adapterInstance}.info.connection`);

    if (state?.val === true) {
        outputCount++;
        await states!.setState(adapterInstance, { val: false, ack: true, from: hostObjectPrefix });
    }
}

/**
 * Check for updatable OS packages and register them as notification
 */
async function listUpdatableOsPackages(): Promise<void> {
    const packManager = new PacketManager();
    await packManager.ready();

    const packages = await packManager.listUpgradeablePackages();

    if (!packages.length) {
        return;
    }

    await notificationHandler.addMessage('system', 'packageUpdates', packages.join('\n'), `system.host.${hostname}`);
    await states!.setState(`${hostObjectPrefix}.osPackageUpdates`, { val: JSON.stringify(packages), ack: true });
}

/**
 * Upgrade given operating system packages
 *
 * @param packages package names and version information
 */
async function upgradeOsPackages(packages: UpgradePacket[]): Promise<void> {
    const packManager = new PacketManager();
    await packManager.ready();

    await packManager.upgrade(packages);
}

/**
 * Start a detached process of the upgrade manager
 * Handles Docker installation accordingly
 *
 * @param options Arguments passed to the UpgradeManager process
 */
async function startUpgradeManager(options: UpgradeArguments): Promise<void> {
    const { version, adminInstance } = options;
    const upgradeProcessPath = require.resolve('./lib/upgradeManager');
    let upgradeProcess: cp.ChildProcess;

    const isSystemd = await tools.isIoBrokerInstalledAsSystemd();

    if (isSystemd) {
        upgradeProcess = spawn(
            'sudo',
            [
                'systemd-run',
                '--no-ask-password',
                process.execPath,
                upgradeProcessPath,
                version,
                adminInstance.toString()
            ],
            {
                detached: true,
                stdio: 'ignore'
            }
        );
    } else {
        upgradeProcess = spawn(process.execPath, [upgradeProcessPath, version, adminInstance.toString()], {
            detached: true,
            stdio: 'ignore'
        });
    }

    upgradeProcess.unref();
}

/**
 * Upgrade all upgradeable adapters with respect to their auto upgrade policy
 */
async function autoUpgradeAdapters(): Promise<void> {
    try {
        if (!(await autoUpgradeManager.isAutoUpgradeEnabled())) {
            logger.debug(`${hostLogPrefix} Automatic adapter upgrades are disabled for the current repository`);
            return;
        }

        const { upgradedAdapters, failedAdapters } = await autoUpgradeManager.upgradeAdapters();

        if (upgradedAdapters.length) {
            await notificationHandler.addMessage(
                'system',
                'automaticAdapterUpgradeSuccessful',
                upgradedAdapters.map(entry => `${entry.name}: ${entry.oldVersion} -> ${entry.newVersion}`).join('\n'),
                `system.host.${hostname}`
            );
        }

        if (failedAdapters.length) {
            await notificationHandler.addMessage(
                'system',
                'automaticAdapterUpgradeFailed',
                failedAdapters.map(entry => `${entry.name}: ${entry.oldVersion} -> ${entry.newVersion}`).join('\n'),
                `system.host.${hostname}`
            );
        }
    } catch (e) {
        logger.error(`${hostLogPrefix} An error occurred while processing automatic adapter upgrades: ${e.message}`);
    }
}

if (module === require.main) {
    // for direct calls
    init();
} else {
    // normally used for legacy compatibility and compact group support
    module.exports.init = init;
}<|MERGE_RESOLUTION|>--- conflicted
+++ resolved
@@ -3647,31 +3647,6 @@
         return;
     }
 
-<<<<<<< HEAD
-        // After sleep of PC all scheduled runs come together. There is no need to run it X times in one second. Just the last.
-        if (!proc.lastStart || Date.now() - proc.lastStart >= 2_000) {
-            // Remember the last run
-            proc.lastStart = Date.now();
-            if (!proc.process) {
-                // reset sigKill to 0 if it was set to another value from "once run"
-                await states!.setState(`${instance._id}.sigKill`, { val: 0, ack: false, from: hostObjectPrefix });
-                const args = [instance._id.split('.').pop() || '0', instance.common.loglevel || 'info'];
-                try {
-                    proc.process = cp.fork(fileNameFull, args, {
-                        execArgv: tools.getDefaultNodeArgs(fileNameFull),
-                        // @ts-expect-error missing from types, but we already tested it is needed
-                        windowsHide: true,
-                        cwd: adapterDir
-                    });
-                } catch (err) {
-                    logger.error(`${hostLogPrefix} instance ${id} could not be started: ${err.message}`);
-                    delete proc.process;
-                }
-                if (proc.process) {
-                    storePids();
-                    logger.info(`${hostLogPrefix} instance ${instance._id} started with pid ${proc.process.pid}`);
-
-=======
     const instance = proc.config;
 
     // After sleep of PC all scheduled runs come together. There is no need to run it X times in one second. Just the last.
@@ -3680,77 +3655,56 @@
         proc.lastStart = Date.now();
         if (!proc.process) {
             // reset sigKill to 0 if it was set to another value from "once run"
-            states!.setState(`${instance._id}.sigKill`, { val: 0, ack: false, from: hostObjectPrefix }, () => {
-                const args = [instance._id.split('.').pop() || '0', instance.common.loglevel || 'info'];
-                try {
-                    proc.process = cp.fork(fileNameFull, args, {
-                        execArgv: tools.getDefaultNodeArgs(fileNameFull),
-                        // @ts-expect-error missing from types, but we already tested it is needed
-                        windowsHide: true,
-                        cwd: adapterDir
-                    });
-                } catch (e) {
-                    logger.error(`${hostLogPrefix} instance ${id} could not be started: ${e.message}`);
-                    delete proc.process;
-                }
-
-                if (proc.process) {
+            await states!.setState(`${instance._id}.sigKill`, { val: 0, ack: false, from: hostObjectPrefix });
+            const args = [instance._id.split('.').pop() || '0', instance.common.loglevel || 'info'];
+            try {
+                proc.process = cp.fork(fileNameFull, args, {
+                    execArgv: tools.getDefaultNodeArgs(fileNameFull),
+                    // @ts-expect-error missing from types, but we already tested it is needed
+                    windowsHide: true,
+                    cwd: adapterDir
+                });
+            } catch (err) {
+                logger.error(`${hostLogPrefix} instance ${id} could not be started: ${err.message}`);
+                delete proc.process;
+            }
+            if (proc.process) {
+                storePids();
+                const { pid } = proc.process;
+
+                logger.info(`${hostLogPrefix} instance ${instance._id} started with pid ${proc.process.pid}`);
+
+                proc.process.on('exit', (code, signal) => {
+                    outputCount++;
+                    states!.setState(`${id}.alive`, { val: false, ack: true, from: hostObjectPrefix });
+                    if (signal) {
+                        logger.warn(`${hostLogPrefix} instance ${id} terminated due to ${signal}`);
+                    } else if (code === null) {
+                        logger.error(`${hostLogPrefix} instance ${id} terminated abnormally`);
+                    } else {
+                        const text = `${hostLogPrefix} instance ${id} having pid ${pid} terminated with code ${code} (${
+                            getErrorText(code) || ''
+                        })`;
+                        if (
+                            !code ||
+                            code === EXIT_CODES.ADAPTER_REQUESTED_TERMINATION ||
+                            code === EXIT_CODES.NO_ERROR
+                        ) {
+                            logger.info(text);
+                        } else {
+                            logger.error(text);
+                        }
+                    }
+
+                    if (proc.process) {
+                        delete proc.process;
+                    }
                     storePids();
-                    const { pid } = proc.process;
-
-                    logger.info(`${hostLogPrefix} instance ${instance._id} started with pid ${pid}`);
-
->>>>>>> 79a247d5
-                    proc.process.on('exit', (code, signal) => {
-                        outputCount++;
-                        states!.setState(`${id}.alive`, { val: false, ack: true, from: hostObjectPrefix });
-                        if (signal) {
-                            logger.warn(`${hostLogPrefix} instance ${id} terminated due to ${signal}`);
-                        } else if (code === null) {
-                            logger.error(`${hostLogPrefix} instance ${id} terminated abnormally`);
-                        } else {
-<<<<<<< HEAD
-                            const text = `${hostLogPrefix} instance ${id} terminated with code ${code} (${
-=======
-                            const text = `${hostLogPrefix} instance ${id} having pid ${pid} terminated with code ${code} (${
->>>>>>> 79a247d5
-                                getErrorText(code) || ''
-                            })`;
-                            if (
-                                !code ||
-                                code === EXIT_CODES.ADAPTER_REQUESTED_TERMINATION ||
-                                code === EXIT_CODES.NO_ERROR
-                            ) {
-                                logger.info(text);
-                            } else {
-                                logger.error(text);
-                            }
-                        }
-<<<<<<< HEAD
-                        if (proc?.process) {
-=======
-                        if (proc.process) {
->>>>>>> 79a247d5
-                            delete proc.process;
-                        }
-                        storePids();
-                    });
-                }
-
-                processNextScheduledInstance();
-<<<<<<< HEAD
-                return;
-            } else {
-                !wakeUp &&
-                    logger.warn(
-                        `${hostLogPrefix} instance ${instance._id} already running with pid ${proc.process.pid}`
-                    );
-                skipped = true;
-            }
-=======
-            });
+                });
+            }
+
+            processNextScheduledInstance();
             return;
->>>>>>> 79a247d5
         } else {
             !wakeUp &&
                 logger.warn(`${hostLogPrefix} instance ${instance._id} already running with pid ${proc.process.pid}`);
