--- conflicted
+++ resolved
@@ -2105,14 +2105,10 @@
         case 'getInstalled':
             if (msg.callback && msg.from) {
                 // Get list of all hosts
-<<<<<<< HEAD
-                objects.getObjectView('system', 'host', {}, async (err, doc) => {
-=======
                 objects.getObjectView('system', 'host', {
                     startkey: 'system.host.',
                     endkey: 'system.host.\u9999'
                 }, (err, doc) => {
->>>>>>> 882ced85
                     const result = tools.getInstalledInfo(version);
                     result.hosts = {};
                     if (doc && doc.rows.length) {
