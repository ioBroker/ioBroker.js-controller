[@iobroker/js-controller-adapter](../README.md) / [Exports](../modules.md) / <internal\>

# Module: <internal\>

## Table of contents

<<<<<<< HEAD
### Namespaces

- [&quot;/home/moritz/workspaces/ioBroker.js-controller/node\_modules/@types/node-schedule/index&quot;](internal_.__home_moritz_workspaces_ioBroker_js_controller_node_modules__types_node_schedule_index_.md)
- [&quot;node:stream/consumers&quot;](internal_._node_stream_consumers_.md)
- [&quot;node:stream/promises&quot;](internal_._node_stream_promises_.md)
- [EventEmitter](internal_.EventEmitter.md)
- [internal](internal_.internal.md)

### Enumerations

- [StateQuality](../enums/internal_.StateQuality.md)

=======
>>>>>>> ea2b963b
### Classes

- [Log](../classes/internal_.Log.md)
- [Utils](../classes/internal_.Utils.md)

### Interfaces

- [AdapterOptions](../interfaces/internal_.AdapterOptions.md)
- [AdapterOptionsConfig](../interfaces/internal_.AdapterOptionsConfig.md)
- [AliasDetails](../interfaces/internal_.AliasDetails.md)
- [AliasDetailsSource](../interfaces/internal_.AliasDetailsSource.md)
- [AliasTargetEntry](../interfaces/internal_.AliasTargetEntry.md)
- [GetUserGroupsOptions](../interfaces/internal_.GetUserGroupsOptions.md)
- [IdObject](../interfaces/internal_.IdObject.md)
- [InternalAddChannelToEnumOptions](../interfaces/internal_.InternalAddChannelToEnumOptions.md)
- [InternalAddStateToEnumOptions](../interfaces/internal_.InternalAddStateToEnumOptions.md)
- [InternalCalculatePermissionsOptions](../interfaces/internal_.InternalCalculatePermissionsOptions.md)
- [InternalCheckGroupOptions](../interfaces/internal_.InternalCheckGroupOptions.md)
- [InternalCheckPasswordOptions](../interfaces/internal_.InternalCheckPasswordOptions.md)
- [InternalCreateDeviceOptions](../interfaces/internal_.InternalCreateDeviceOptions.md)
- [InternalCreateStateOptions](../interfaces/internal_.InternalCreateStateOptions.md)
- [InternalDelBinaryStateOptions](../interfaces/internal_.InternalDelBinaryStateOptions.md)
- [InternalDelObjectOptions](../interfaces/internal_.InternalDelObjectOptions.md)
- [InternalDelStateOptions](../interfaces/internal_.InternalDelStateOptions.md)
- [InternalDeleteChannelFromEnumOptions](../interfaces/internal_.InternalDeleteChannelFromEnumOptions.md)
- [InternalDeleteChannelOptions](../interfaces/internal_.InternalDeleteChannelOptions.md)
- [InternalDeleteDeviceOptions](../interfaces/internal_.InternalDeleteDeviceOptions.md)
- [InternalDeleteStateFromEnumOptions](../interfaces/internal_.InternalDeleteStateFromEnumOptions.md)
- [InternalDeleteStateOptions](../interfaces/internal_.InternalDeleteStateOptions.md)
- [InternalDestroySessionOptions](../interfaces/internal_.InternalDestroySessionOptions.md)
- [InternalFormatDateOptions](../interfaces/internal_.InternalFormatDateOptions.md)
- [InternalGetAdapterObjectsOptions](../interfaces/internal_.InternalGetAdapterObjectsOptions.md)
- [InternalGetBinaryStateOption](../interfaces/internal_.InternalGetBinaryStateOption.md)
- [InternalGetCertificatesOptions](../interfaces/internal_.InternalGetCertificatesOptions.md)
- [InternalGetChannelsOfOptions](../interfaces/internal_.InternalGetChannelsOfOptions.md)
- [InternalGetDevicesOptions](../interfaces/internal_.InternalGetDevicesOptions.md)
- [InternalGetEncryptedConfigOptions](../interfaces/internal_.InternalGetEncryptedConfigOptions.md)
- [InternalGetEnumOptions](../interfaces/internal_.InternalGetEnumOptions.md)
- [InternalGetEnumsOptions](../interfaces/internal_.InternalGetEnumsOptions.md)
- [InternalGetHistoryOptions](../interfaces/internal_.InternalGetHistoryOptions.md)
- [InternalGetObjectOptions](../interfaces/internal_.InternalGetObjectOptions.md)
- [InternalGetObjectViewOptions](../interfaces/internal_.InternalGetObjectViewOptions.md)
- [InternalGetObjectsOptions](../interfaces/internal_.InternalGetObjectsOptions.md)
- [InternalGetPortOptions](../interfaces/internal_.InternalGetPortOptions.md)
- [InternalGetSessionOptions](../interfaces/internal_.InternalGetSessionOptions.md)
- [InternalGetStateOptions](../interfaces/internal_.InternalGetStateOptions.md)
- [InternalGetStatesOfOptions](../interfaces/internal_.InternalGetStatesOfOptions.md)
- [InternalGetStatesOptions](../interfaces/internal_.InternalGetStatesOptions.md)
- [InternalGetUserIDOptions](../interfaces/internal_.InternalGetUserIDOptions.md)
- [InternalSendToHostOptions](../interfaces/internal_.InternalSendToHostOptions.md)
- [InternalSendToOptions](../interfaces/internal_.InternalSendToOptions.md)
- [InternalSetBinaryStateOptions](../interfaces/internal_.InternalSetBinaryStateOptions.md)
- [InternalSetObjectOptions](../interfaces/internal_.InternalSetObjectOptions.md)
- [InternalSetPasswordOptions](../interfaces/internal_.InternalSetPasswordOptions.md)
- [InternalSetSessionOptions](../interfaces/internal_.InternalSetSessionOptions.md)
- [InternalSetStateChanedOptions](../interfaces/internal_.InternalSetStateChanedOptions.md)
- [InternalSetStateOptions](../interfaces/internal_.InternalSetStateOptions.md)
- [InternalSubscribeOptions](../interfaces/internal_.InternalSubscribeOptions.md)
- [InternalUpdateConfigOptions](../interfaces/internal_.InternalUpdateConfigOptions.md)

### Type Aliases

- [CalculatePermissionsCallback](internal_.md#calculatepermissionscallback)
- [Callback](internal_.md#callback)
- [ChangeFileFunction](internal_.md#changefilefunction)
- [CheckGroupCallback](internal_.md#checkgroupcallback)
- [CheckPasswordCallback](internal_.md#checkpasswordcallback)
- [CheckStateCommand](internal_.md#checkstatecommand)
- [CommandsPermissions](internal_.md#commandspermissions)
- [CommandsPermissionsEntry](internal_.md#commandspermissionsentry)
- [CommandsPermissionsObject](internal_.md#commandspermissionsobject)
- [GetCertificatesCallback](internal_.md#getcertificatescallback)
- [GetEncryptedConfigCallback](internal_.md#getencryptedconfigcallback)
- [ID](internal_.md#id)
- [MaybePromise](internal_.md#maybepromise)
- [OpaqueString](internal_.md#opaquestring)
- [OptionalCallback](internal_.md#optionalcallback)
- [Pattern](internal_.md#pattern)
- [TimeoutCallback](internal_.md#timeoutcallback)

## Type Aliases

### CalculatePermissionsCallback

Ƭ **CalculatePermissionsCallback**: (`result`: `ioBroker.PermissionSet`) => `void`

#### Type declaration

▸ (`result`): `void`

##### Parameters

| Name | Type |
| :------ | :------ |
| `result` | `ioBroker.PermissionSet` |

##### Returns

`void`

#### Defined in

<<<<<<< HEAD
[packages/adapter/src/lib/_Types.ts:149](https://github.com/ioBroker/ioBroker.js-controller/blob/f39ffe6c/packages/adapter/src/lib/_Types.ts#L149)
=======
[packages/adapter/src/lib/_Types.ts:152](https://github.com/ioBroker/ioBroker.js-controller/blob/24ee87b8/packages/adapter/src/lib/_Types.ts#L152)
>>>>>>> ea2b963b

___

### Callback

Ƭ **Callback**: (...`args`: `any`[]) => `void` \| `Promise`<`void`\>

#### Type declaration

▸ (...`args`): `void` \| `Promise`<`void`\>

##### Parameters

| Name | Type |
| :------ | :------ |
| `...args` | `any`[] |

##### Returns

`void` \| `Promise`<`void`\>

#### Defined in

<<<<<<< HEAD
[packages/adapter/src/lib/adapter/utils.ts:10](https://github.com/ioBroker/ioBroker.js-controller/blob/f39ffe6c/packages/adapter/src/lib/adapter/utils.ts#L10)

___

### CallbackReturnTypeOf

Ƭ **CallbackReturnTypeOf**<`T`\>: [`SecondParameterOf`](internal_.md#secondparameterof)<`T`\>

Infers the return type from a callback-style API and and leaves null and undefined in

#### Type parameters

| Name | Type |
| :------ | :------ |
| `T` | extends (...`args`: `any`[]) => `any` |

#### Defined in

node_modules/@types/iobroker/index.d.ts:1784
=======
[packages/adapter/src/lib/adapter/utils.ts:10](https://github.com/ioBroker/ioBroker.js-controller/blob/24ee87b8/packages/adapter/src/lib/adapter/utils.ts#L10)
>>>>>>> ea2b963b

___

### ChangeFileFunction

Ƭ **ChangeFileFunction**: (`id`: `string`, `fileName`: `string`, `size`: `number` \| ``null``) => `void`

#### Type declaration

▸ (`id`, `fileName`, `size`): `void`

##### Parameters

| Name | Type |
| :------ | :------ |
| `id` | `string` |
| `fileName` | `string` |
| `size` | `number` \| ``null`` |

##### Returns

`void`

#### Defined in

packages/db-objects-redis/build/lib/objects/objectsInRedisClient.d.ts:7

___

### CheckGroupCallback

Ƭ **CheckGroupCallback**: (`result`: `boolean`) => `void`

#### Type declaration

▸ (`result`): `void`

##### Parameters

| Name | Type |
| :------ | :------ |
| `result` | `boolean` |

##### Returns

`void`

#### Defined in

<<<<<<< HEAD
[packages/adapter/src/lib/_Types.ts:136](https://github.com/ioBroker/ioBroker.js-controller/blob/f39ffe6c/packages/adapter/src/lib/_Types.ts#L136)
=======
[packages/adapter/src/lib/_Types.ts:136](https://github.com/ioBroker/ioBroker.js-controller/blob/24ee87b8/packages/adapter/src/lib/_Types.ts#L136)
>>>>>>> ea2b963b

___

### CheckPasswordCallback

Ƭ **CheckPasswordCallback**: (`success`: `boolean`, `user`: `string`) => `void`

#### Type declaration

▸ (`success`, `user`): `void`

##### Parameters

| Name | Type |
| :------ | :------ |
| `success` | `boolean` |
| `user` | `string` |

##### Returns

`void`

#### Defined in

<<<<<<< HEAD
[packages/adapter/src/lib/_Types.ts:116](https://github.com/ioBroker/ioBroker.js-controller/blob/f39ffe6c/packages/adapter/src/lib/_Types.ts#L116)
=======
[packages/adapter/src/lib/_Types.ts:116](https://github.com/ioBroker/ioBroker.js-controller/blob/24ee87b8/packages/adapter/src/lib/_Types.ts#L116)
>>>>>>> ea2b963b

___

### CheckStateCommand

Ƭ **CheckStateCommand**: ``"getState"`` \| ``"setState"`` \| ``"delState"``

#### Defined in

<<<<<<< HEAD
[packages/adapter/src/lib/_Types.ts:89](https://github.com/ioBroker/ioBroker.js-controller/blob/f39ffe6c/packages/adapter/src/lib/_Types.ts#L89)

___

### ChownFileCallback

Ƭ **ChownFileCallback**: (`err?`: [`ErrnoException`](../interfaces/internal_.ErrnoException.md) \| ``null``, `processed?`: [`ChownFileResult`](../interfaces/internal_.ChownFileResult.md)[]) => `void`

#### Type declaration

▸ (`err?`, `processed?`): `void`

##### Parameters

| Name | Type |
| :------ | :------ |
| `err?` | [`ErrnoException`](../interfaces/internal_.ErrnoException.md) \| ``null`` |
| `processed?` | [`ChownFileResult`](../interfaces/internal_.ChownFileResult.md)[] |

##### Returns

`void`

#### Defined in

node_modules/@types/iobroker/index.d.ts:1851
=======
[packages/adapter/src/lib/_Types.ts:89](https://github.com/ioBroker/ioBroker.js-controller/blob/24ee87b8/packages/adapter/src/lib/_Types.ts#L89)
>>>>>>> ea2b963b

___

### CommandsPermissions

<<<<<<< HEAD
Ƭ **CommandsPermissions**: `Object`

#### Index signature

▪ [permission: `string`]: { `operation`: `string` ; `type`: ``"object"`` \| ``"state"`` \| ``""`` \| ``"other"`` \| ``"file"``  }

#### Defined in

[packages/adapter/src/lib/_Types.ts:145](https://github.com/ioBroker/ioBroker.js-controller/blob/f39ffe6c/packages/adapter/src/lib/_Types.ts#L145)

___

### CommonType

Ƭ **CommonType**: ``"number"`` \| ``"string"`` \| ``"boolean"`` \| ``"array"`` \| ``"object"`` \| ``"mixed"`` \| ``"file"``

#### Defined in

node_modules/@types/iobroker/objects.d.ts:141

___

### Config

Ƭ **Config**: \`system.${"certificates" \| "config" \| "repositories"}\`
=======
Ƭ **CommandsPermissions**: [`CommandsPermissionsObject`](internal_.md#commandspermissionsobject) \| [`CommandsPermissionsEntry`](internal_.md#commandspermissionsentry)[]
>>>>>>> ea2b963b

#### Defined in

[packages/adapter/src/lib/_Types.ts:150](https://github.com/ioBroker/ioBroker.js-controller/blob/24ee87b8/packages/adapter/src/lib/_Types.ts#L150)

___

### CommandsPermissionsEntry

Ƭ **CommandsPermissionsEntry**: `Object`

#### Type declaration

| Name | Type |
| :------ | :------ |
| `operation` | `string` |
| `type` | ``"object"`` \| ``"state"`` \| ``""`` \| ``"other"`` \| ``"file"`` |

#### Defined in

[packages/adapter/src/lib/_Types.ts:145](https://github.com/ioBroker/ioBroker.js-controller/blob/24ee87b8/packages/adapter/src/lib/_Types.ts#L145)

___

### CommandsPermissionsObject

Ƭ **CommandsPermissionsObject**: `Object`

#### Index signature

▪ [permission: `string`]: [`CommandsPermissionsEntry`](internal_.md#commandspermissionsentry)

#### Defined in

[packages/adapter/src/lib/_Types.ts:146](https://github.com/ioBroker/ioBroker.js-controller/blob/24ee87b8/packages/adapter/src/lib/_Types.ts#L146)

___

### GetCertificatesCallback

Ƭ **GetCertificatesCallback**: (`err`: `string` \| ``null``, `certs?`: `ioBroker.Certificates`, `useLetsEncryptCert?`: `boolean`) => `void`

#### Type declaration

▸ (`err`, `certs?`, `useLetsEncryptCert?`): `void`

##### Parameters

| Name | Type |
| :------ | :------ |
| `err` | `string` \| ``null`` |
| `certs?` | `ioBroker.Certificates` |
| `useLetsEncryptCert?` | `boolean` |

##### Returns

`void`

#### Defined in

[packages/adapter/src/lib/_Types.ts:161](https://github.com/ioBroker/ioBroker.js-controller/blob/24ee87b8/packages/adapter/src/lib/_Types.ts#L161)

___

### GetEncryptedConfigCallback

Ƭ **GetEncryptedConfigCallback**: (`error`: `Error` \| ``null`` \| `undefined`, `result?`: `string`) => `void`

#### Type declaration

▸ (`error`, `result?`): `void`

##### Parameters

| Name | Type |
| :------ | :------ |
| `error` | `Error` \| ``null`` \| `undefined` |
| `result?` | `string` |

##### Returns

`void`

#### Defined in

[packages/adapter/src/lib/_Types.ts:178](https://github.com/ioBroker/ioBroker.js-controller/blob/24ee87b8/packages/adapter/src/lib/_Types.ts#L178)

___

### ID

Ƭ **ID**: [`OpaqueString`](internal_.md#opaquestring)<``"ID"``\>

#### Defined in

[packages/adapter/src/lib/adapter/utils.ts:8](https://github.com/ioBroker/ioBroker.js-controller/blob/24ee87b8/packages/adapter/src/lib/adapter/utils.ts#L8)

___

### MaybePromise

Ƭ **MaybePromise**: `Promise`<`void`\> \| `void`

#### Defined in

[packages/adapter/src/lib/_Types.ts:91](https://github.com/ioBroker/ioBroker.js-controller/blob/24ee87b8/packages/adapter/src/lib/_Types.ts#L91)

___

### OpaqueString

Ƭ **OpaqueString**<`T`\>: `string` & { `__type`: `T`  }

#### Type parameters

| Name | Type |
| :------ | :------ |
| `T` | extends `string` |

#### Defined in

[packages/adapter/src/lib/adapter/utils.ts:4](https://github.com/ioBroker/ioBroker.js-controller/blob/24ee87b8/packages/adapter/src/lib/adapter/utils.ts#L4)

___

### OptionalCallback

Ƭ **OptionalCallback**: `undefined` \| [`Callback`](internal_.md#callback)

#### Defined in

[packages/adapter/src/lib/adapter/utils.ts:11](https://github.com/ioBroker/ioBroker.js-controller/blob/24ee87b8/packages/adapter/src/lib/adapter/utils.ts#L11)

___

### Pattern

Ƭ **Pattern**: `string` \| `string`[]

#### Defined in

[packages/adapter/src/lib/adapter/utils.ts:12](https://github.com/ioBroker/ioBroker.js-controller/blob/24ee87b8/packages/adapter/src/lib/adapter/utils.ts#L12)

___

### TimeoutCallback

Ƭ **TimeoutCallback**: (`args?`: `any`[]) => `void`

#### Type declaration

▸ (`args?`): `void`

##### Parameters

| Name | Type |
| :------ | :------ |
| `args?` | `any`[] |

##### Returns

`void`

#### Defined in

<<<<<<< HEAD
[packages/adapter/src/lib/_Types.ts:158](https://github.com/ioBroker/ioBroker.js-controller/blob/f39ffe6c/packages/adapter/src/lib/_Types.ts#L158)

___

### GetEncryptedConfigCallback

Ƭ **GetEncryptedConfigCallback**: (`error`: [`Error`](internal_.md#error) \| ``null`` \| `undefined`, `result?`: `string`) => `void`

#### Type declaration

▸ (`error`, `result?`): `void`

##### Parameters

| Name | Type |
| :------ | :------ |
| `error` | [`Error`](internal_.md#error) \| ``null`` \| `undefined` |
| `result?` | `string` |

##### Returns

`void`

#### Defined in

[packages/adapter/src/lib/_Types.ts:175](https://github.com/ioBroker/ioBroker.js-controller/blob/f39ffe6c/packages/adapter/src/lib/_Types.ts#L175)

___

### GetEnumCallback

Ƭ **GetEnumCallback**: (`err?`: [`Error`](internal_.md#error) \| ``null``, `enums?`: [`Record`](internal_.md#record)<`string`, [`Enum`](internal_.md#enum)\>, `requestedEnum?`: `string`) => `void`

#### Type declaration

▸ (`err?`, `enums?`, `requestedEnum?`): `void`

##### Parameters

| Name | Type |
| :------ | :------ |
| `err?` | [`Error`](internal_.md#error) \| ``null`` |
| `enums?` | [`Record`](internal_.md#record)<`string`, [`Enum`](internal_.md#enum)\> |
| `requestedEnum?` | `string` |

##### Returns

`void`

#### Defined in

node_modules/@types/iobroker/index.d.ts:1739

___

### GetEnumsCallback

Ƭ **GetEnumsCallback**: (`err?`: [`Error`](internal_.md#error) \| ``null``, `result?`: { `[groupName: string]`: [`Record`](internal_.md#record)<`string`, [`Enum`](internal_.md#enum)\>;  }) => `void`

#### Type declaration

▸ (`err?`, `result?`): `void`

##### Parameters

| Name | Type |
| :------ | :------ |
| `err?` | [`Error`](internal_.md#error) \| ``null`` |
| `result?` | `Object` |

##### Returns

`void`

#### Defined in

node_modules/@types/iobroker/index.d.ts:1740

___

### GetEnumsPromise

Ƭ **GetEnumsPromise**: `Promise`<[`NonNullCallbackReturnTypeOf`](internal_.md#nonnullcallbackreturntypeof)<[`GetEnumsCallback`](internal_.md#getenumscallback)\>\>

#### Defined in

node_modules/@types/iobroker/index.d.ts:1746

___

### GetHistoryCallback

Ƭ **GetHistoryCallback**: (`err`: [`Error`](internal_.md#error) \| ``null``, `result?`: [`GetHistoryResult`](internal_.md#gethistoryresult), `step?`: `number`, `sessionId?`: `string`) => `void`

#### Type declaration

▸ (`err`, `result?`, `step?`, `sessionId?`): `void`

##### Parameters

| Name | Type |
| :------ | :------ |
| `err` | [`Error`](internal_.md#error) \| ``null`` |
| `result?` | [`GetHistoryResult`](internal_.md#gethistoryresult) |
| `step?` | `number` |
| `sessionId?` | `string` |

##### Returns

`void`

#### Defined in

node_modules/@types/iobroker/index.d.ts:1804

___

### GetHistoryResult

Ƭ **GetHistoryResult**: [`State`](../interfaces/internal_.State.md) & { `id?`: `string`  }[]

#### Defined in

node_modules/@types/iobroker/index.d.ts:1803

___

### GetObjectCallback

Ƭ **GetObjectCallback**<`T`\>: (`err?`: [`Error`](internal_.md#error) \| ``null``, `obj?`: [`ObjectIdToObjectType`](internal_.md#objectidtoobjecttype)<`T`\> \| ``null``) => `void`

#### Type parameters

| Name | Type |
| :------ | :------ |
| `T` | extends `string` = `string` |

#### Type declaration

▸ (`err?`, `obj?`): `void`

##### Parameters

| Name | Type |
| :------ | :------ |
| `err?` | [`Error`](internal_.md#error) \| ``null`` |
| `obj?` | [`ObjectIdToObjectType`](internal_.md#objectidtoobjecttype)<`T`\> \| ``null`` |

##### Returns

`void`

#### Defined in

node_modules/@types/iobroker/index.d.ts:1733

___

### GetObjectListCallback

Ƭ **GetObjectListCallback**: (`err?`: [`Error`](internal_.md#error) \| ``null``, `result?`: { `rows`: [`GetObjectListItem`](../interfaces/internal_.GetObjectListItem.md)[]  }) => `void`

#### Type declaration

▸ (`err?`, `result?`): `void`

##### Parameters

| Name | Type |
| :------ | :------ |
| `err?` | [`Error`](internal_.md#error) \| ``null`` |
| `result?` | `Object` |
| `result.rows` | [`GetObjectListItem`](../interfaces/internal_.GetObjectListItem.md)[] |

##### Returns

`void`

#### Defined in

node_modules/@types/iobroker/index.d.ts:1881

___

### GetObjectListPromise

Ƭ **GetObjectListPromise**: `Promise`<[`NonNullCallbackReturnTypeOf`](internal_.md#nonnullcallbackreturntypeof)<[`GetObjectListCallback`](internal_.md#getobjectlistcallback)\>\>

#### Defined in

node_modules/@types/iobroker/index.d.ts:1882

___

### GetObjectPromise

Ƭ **GetObjectPromise**<`T`\>: `Promise`<[`CallbackReturnTypeOf`](internal_.md#callbackreturntypeof)<[`GetObjectCallback`](internal_.md#getobjectcallback)<`T`\>\>\>

#### Type parameters

| Name | Type |
| :------ | :------ |
| `T` | extends `string` = `string` |

#### Defined in

node_modules/@types/iobroker/index.d.ts:1737

___

### GetObjectViewCallback

Ƭ **GetObjectViewCallback**<`T`\>: (`err?`: [`Error`](internal_.md#error) \| ``null``, `result?`: { `rows`: [`GetObjectViewItem`](../interfaces/internal_.GetObjectViewItem.md)<`T`\>[]  }) => `void`

#### Type parameters

| Name |
| :------ |
| `T` |

#### Type declaration

▸ (`err?`, `result?`): `void`

##### Parameters

| Name | Type |
| :------ | :------ |
| `err?` | [`Error`](internal_.md#error) \| ``null`` |
| `result?` | `Object` |
| `result.rows` | [`GetObjectViewItem`](../interfaces/internal_.GetObjectViewItem.md)<`T`\>[] |

##### Returns

`void`

#### Defined in

node_modules/@types/iobroker/index.d.ts:1872

___

### GetObjectViewPromise

Ƭ **GetObjectViewPromise**<`T`\>: `Promise`<[`NonNullCallbackReturnTypeOf`](internal_.md#nonnullcallbackreturntypeof)<[`GetObjectViewCallback`](internal_.md#getobjectviewcallback)<`T`\>\>\>

#### Type parameters

| Name |
| :------ |
| `T` |

#### Defined in

node_modules/@types/iobroker/index.d.ts:1873

___

### GetObjectsCallback

Ƭ **GetObjectsCallback**: (`err?`: [`Error`](internal_.md#error) \| ``null``, `objects?`: [`Record`](internal_.md#record)<`string`, [`Object`](internal_.md#object)\>) => `void`

#### Type declaration

▸ (`err?`, `objects?`): `void`

##### Parameters

| Name | Type |
| :------ | :------ |
| `err?` | [`Error`](internal_.md#error) \| ``null`` |
| `objects?` | [`Record`](internal_.md#record)<`string`, [`Object`](internal_.md#object)\> |

##### Returns

`void`

#### Defined in

node_modules/@types/iobroker/index.d.ts:1748

___

### GetObjectsCallback3

Ƭ **GetObjectsCallback3**<`T`\>: (`err?`: [`Error`](internal_.md#error) \| ``null``, `result?`: `T`[]) => `void`

#### Type parameters

| Name | Type |
| :------ | :------ |
| `T` | extends [`BaseObject`](../interfaces/internal_.BaseObject.md) |

#### Type declaration

▸ (`err?`, `result?`): `void`

##### Parameters

| Name | Type |
| :------ | :------ |
| `err?` | [`Error`](internal_.md#error) \| ``null`` |
| `result?` | `T`[] |

##### Returns

`void`

#### Defined in

node_modules/@types/iobroker/index.d.ts:1769

___

### GetObjectsCallbackTyped

Ƭ **GetObjectsCallbackTyped**<`T`\>: (`err?`: [`Error`](internal_.md#error) \| ``null``, `objects?`: [`Record`](internal_.md#record)<`string`, [`AnyObject`](internal_.md#anyobject) & { `type`: `T`  }\>) => `void`

#### Type parameters

| Name | Type |
| :------ | :------ |
| `T` | extends [`ObjectType`](internal_.md#objecttype) |

#### Type declaration

▸ (`err?`, `objects?`): `void`

##### Parameters

| Name | Type |
| :------ | :------ |
| `err?` | [`Error`](internal_.md#error) \| ``null`` |
| `objects?` | [`Record`](internal_.md#record)<`string`, [`AnyObject`](internal_.md#anyobject) & { `type`: `T`  }\> |

##### Returns

`void`

#### Defined in

node_modules/@types/iobroker/index.d.ts:1751

___

### GetObjectsPromise

Ƭ **GetObjectsPromise**: `Promise`<[`NonNullCallbackReturnTypeOf`](internal_.md#nonnullcallbackreturntypeof)<[`GetObjectsCallback`](internal_.md#getobjectscallback)\>\>

#### Defined in

node_modules/@types/iobroker/index.d.ts:1749

___

### GetObjectsPromiseTyped

Ƭ **GetObjectsPromiseTyped**<`T`\>: `Promise`<[`NonNullCallbackReturnTypeOf`](internal_.md#nonnullcallbackreturntypeof)<[`GetObjectsCallbackTyped`](internal_.md#getobjectscallbacktyped)<`T`\>\>\>

#### Type parameters

| Name | Type |
| :------ | :------ |
| `T` | extends [`ObjectType`](internal_.md#objecttype) |

#### Defined in

node_modules/@types/iobroker/index.d.ts:1755

___

### GetSessionCallback

Ƭ **GetSessionCallback**: (`session`: [`Session`](internal_.md#session)) => `void`

#### Type declaration

▸ (`session`): `void`

##### Parameters

| Name | Type |
| :------ | :------ |
| `session` | [`Session`](internal_.md#session) |

##### Returns

`void`

#### Defined in

node_modules/@types/iobroker/index.d.ts:1890

___

### GetStateCallback

Ƭ **GetStateCallback**: (`err`: [`Error`](internal_.md#error) \| ``null``, `state?`: [`State`](../interfaces/internal_.State.md) \| ``null``) => `void`

#### Type declaration

▸ (`err`, `state?`): `void`

##### Parameters

| Name | Type |
| :------ | :------ |
| `err` | [`Error`](internal_.md#error) \| ``null`` |
| `state?` | [`State`](../interfaces/internal_.State.md) \| ``null`` |

##### Returns

`void`

#### Defined in

node_modules/@types/iobroker/index.d.ts:1786

___

### GetStatePromise

Ƭ **GetStatePromise**: `Promise`<[`CallbackReturnTypeOf`](internal_.md#callbackreturntypeof)<[`GetStateCallback`](internal_.md#getstatecallback)\>\>

#### Defined in

node_modules/@types/iobroker/index.d.ts:1787

___

### GetStatesCallback

Ƭ **GetStatesCallback**: (`err`: [`Error`](internal_.md#error) \| ``null``, `states?`: [`Record`](internal_.md#record)<`string`, [`State`](../interfaces/internal_.State.md)\>) => `void`

#### Type declaration

▸ (`err`, `states?`): `void`

##### Parameters

| Name | Type |
| :------ | :------ |
| `err` | [`Error`](internal_.md#error) \| ``null`` |
| `states?` | [`Record`](internal_.md#record)<`string`, [`State`](../interfaces/internal_.State.md)\> |

##### Returns

`void`

#### Defined in

node_modules/@types/iobroker/index.d.ts:1789

___

### GetStatesPromise

Ƭ **GetStatesPromise**: `Promise`<[`NonNullCallbackReturnTypeOf`](internal_.md#nonnullcallbackreturntypeof)<[`GetStatesCallback`](internal_.md#getstatescallback)\>\>

#### Defined in

node_modules/@types/iobroker/index.d.ts:1790

___

### Group

Ƭ **Group**: \`system.group.${string}\`

#### Defined in

node_modules/@types/iobroker/objects.d.ts:86

___

### Host

Ƭ **Host**: \`system.host.${string}\`

#### Defined in

node_modules/@types/iobroker/objects.d.ts:90

___

### ID

Ƭ **ID**: [`OpaqueString`](internal_.md#opaquestring)<``"ID"``\>

#### Defined in

[packages/adapter/src/lib/adapter/utils.ts:8](https://github.com/ioBroker/ioBroker.js-controller/blob/f39ffe6c/packages/adapter/src/lib/adapter/utils.ts#L8)

___

### InferGetObjectViewItemType

Ƭ **InferGetObjectViewItemType**<`Design`, `View`\>: `Design` extends ``"system"`` ? `View` extends ``"host"`` ? [`HostObject`](../interfaces/internal_.HostObject.md) : `View` extends ``"adapter"`` ? [`AdapterObject`](../interfaces/internal_.AdapterObject.md) : `View` extends ``"instance"`` ? [`InstanceObject`](../interfaces/internal_.InstanceObject.md) : `View` extends ``"meta"`` ? [`MetaObject`](../interfaces/internal_.MetaObject.md) : `View` extends ``"device"`` ? [`DeviceObject`](../interfaces/internal_.DeviceObject.md) : `View` extends ``"channel"`` ? [`ChannelObject`](../interfaces/internal_.ChannelObject.md) : `View` extends ``"state"`` ? [`StateObject`](../interfaces/internal_.StateObject.md) : `View` extends ``"folder"`` ? [`FolderObject`](../interfaces/internal_.FolderObject.md) : `View` extends ``"enum"`` ? [`EnumObject`](../interfaces/internal_.EnumObject.md) : `View` extends ``"script"`` ? [`ScriptObject`](../interfaces/internal_.ScriptObject.md) : `View` extends ``"group"`` ? [`GroupObject`](../interfaces/internal_.GroupObject.md) : `View` extends ``"user"`` ? [`UserObject`](../interfaces/internal_.UserObject.md) : `View` extends ``"config"`` ? [`OtherObject`](../interfaces/internal_.OtherObject.md) & { `type`: ``"config"``  } : `View` extends ``"custom"`` ? [`NonNullable`](internal_.md#nonnullable)<[`StateObject`](../interfaces/internal_.StateObject.md)[``"common"``][``"custom"``]\> : [`Object`](internal_.md#object) : `any`

#### Type parameters

| Name | Type |
| :------ | :------ |
| `Design` | extends `string` |
| `View` | extends `string` |

#### Defined in

node_modules/@types/iobroker/objects.d.ts:725

___

### InitCallback

Ƭ **InitCallback**: (`err`: [`Error`](internal_.md#error) \| ``null`` \| `undefined`, `initSuccessful?`: `boolean`) => `void`

#### Type declaration

▸ (`err`, `initSuccessful?`): `void`

##### Parameters

| Name | Type |
| :------ | :------ |
| `err` | [`Error`](internal_.md#error) \| ``null`` \| `undefined` |
| `initSuccessful?` | `boolean` |

##### Returns

`void`

#### Defined in

node_modules/@iobroker/plugin-base/lib/types.d.ts:39

___

### Instance

Ƭ **Instance**: \`system.adapter.${string}.${number}\`

#### Defined in

node_modules/@types/iobroker/objects.d.ts:82

___

### InstanceMode

Ƭ **InstanceMode**: ``"none"`` \| ``"daemon"`` \| ``"subscribe"`` \| ``"schedule"`` \| ``"once"`` \| ``"extension"``

#### Defined in

node_modules/@types/iobroker/objects.d.ts:269

___

### IteratorResult

Ƭ **IteratorResult**<`T`, `TReturn`\>: [`IteratorYieldResult`](../interfaces/internal_.IteratorYieldResult.md)<`T`\> \| [`IteratorReturnResult`](../interfaces/internal_.IteratorReturnResult.md)<`TReturn`\>

#### Type parameters

| Name | Type |
| :------ | :------ |
| `T` | `T` |
| `TReturn` | `any` |

#### Defined in

node_modules/typescript/lib/lib.es2015.iterable.d.ts:41

___

### Languages

Ƭ **Languages**: ``"en"`` \| ``"de"`` \| ``"ru"`` \| ``"pt"`` \| ``"nl"`` \| ``"fr"`` \| ``"it"`` \| ``"es"`` \| ``"pl"`` \| ``"zh-cn"``

#### Defined in

node_modules/@types/iobroker/objects.d.ts:133

___

### LogCallback

Ƭ **LogCallback**: (`error?`: `any`, `level?`: `string`, `message?`: `string`, `meta?`: `any`) => `void`

#### Type declaration

▸ (`error?`, `level?`, `message?`, `meta?`): `void`

##### Parameters

| Name | Type |
| :------ | :------ |
| `error?` | `any` |
| `level?` | `string` |
| `message?` | `string` |
| `meta?` | `any` |

##### Returns

`void`

#### Defined in

node_modules/winston/index.d.ts:68

___

### LogLevel

Ƭ **LogLevel**: ``"silly"`` \| ``"debug"`` \| ``"info"`` \| ``"warn"`` \| ``"error"``

#### Defined in

node_modules/@types/iobroker/index.d.ts:180

___

### MaybePromise

Ƭ **MaybePromise**: `Promise`<`void`\> \| `void`

#### Defined in

[packages/adapter/src/lib/_Types.ts:91](https://github.com/ioBroker/ioBroker.js-controller/blob/f39ffe6c/packages/adapter/src/lib/_Types.ts#L91)

___

### MessageCallback

Ƭ **MessageCallback**: (`response?`: [`Message`](../interfaces/internal_.Message.md)) => `void`

#### Type declaration

▸ (`response?`): `void`

##### Parameters

| Name | Type |
| :------ | :------ |
| `response?` | [`Message`](../interfaces/internal_.Message.md) |

##### Returns

`void`

#### Defined in

node_modules/@types/iobroker/index.d.ts:1728

___

### MessageHandler

Ƭ **MessageHandler**: (`obj`: [`Message`](../interfaces/internal_.Message.md)) => `void` \| `Promise`<`void`\>

#### Type declaration

▸ (`obj`): `void` \| `Promise`<`void`\>

##### Parameters

| Name | Type |
| :------ | :------ |
| `obj` | [`Message`](../interfaces/internal_.Message.md) |

##### Returns

`void` \| `Promise`<`void`\>

#### Defined in

node_modules/@types/iobroker/index.d.ts:1717

___

### MessagePayload

Ƭ **MessagePayload**: `string` \| [`Record`](internal_.md#record)<`string`, `any`\>

#### Defined in

node_modules/@types/iobroker/index.d.ts:206

___

### Meta

Ƭ **Meta**: \`${string}.${number}\` \| \`${string}.${"meta" \| "admin"}\` \| \`${string}.meta.${string}\` \| \`${string}.${number}.meta.${string}\`

#### Defined in

node_modules/@types/iobroker/objects.d.ts:58

___

### Misc

Ƭ **Misc**: \`system.host.${string}.${string}\` \| \`0\_userdata.0.${string}\`

#### Defined in

node_modules/@types/iobroker/objects.d.ts:66

___

### NetworkInterfaceInfo

Ƭ **NetworkInterfaceInfo**: [`NetworkInterfaceInfoIPv4`](../interfaces/internal_.NetworkInterfaceInfoIPv4.md) \| [`NetworkInterfaceInfoIPv6`](../interfaces/internal_.NetworkInterfaceInfoIPv6.md)

#### Defined in

node_modules/@types/node/os.d.ts:43

___

### NonNullCallbackReturnTypeOf

Ƭ **NonNullCallbackReturnTypeOf**<`T`\>: [`Exclude`](internal_.md#exclude)<[`SecondParameterOf`](internal_.md#secondparameterof)<`T`\>, ``null`` \| `undefined`\>

Infers the return type from a callback-style API and strips out null and undefined

#### Type parameters

| Name | Type |
| :------ | :------ |
| `T` | extends (...`args`: `any`[]) => `any` |

#### Defined in

node_modules/@types/iobroker/index.d.ts:1779

___

### NonNullable

Ƭ **NonNullable**<`T`\>: `T` extends ``null`` \| `undefined` ? `never` : `T`

Exclude null and undefined from T

#### Type parameters

| Name |
| :------ |
| `T` |

#### Defined in

node_modules/typescript/lib/lib.es5.d.ts:1587

___

### Object

Ƭ **Object**: [`AnyObject`](internal_.md#anyobject) & { `common`: [`Record`](internal_.md#record)<`string`, `any`\> ; `native`: [`Record`](internal_.md#record)<`string`, `any`\>  }

#### Defined in

node_modules/@types/iobroker/objects.d.ts:693

___

### ObjectChangeHandler

Ƭ **ObjectChangeHandler**: (`id`: `string`, `obj`: [`Object`](internal_.md#object) \| ``null`` \| `undefined`) => `void` \| `Promise`<`void`\>

#### Type declaration

▸ (`id`, `obj`): `void` \| `Promise`<`void`\>

##### Parameters

| Name | Type |
| :------ | :------ |
| `id` | `string` |
| `obj` | [`Object`](internal_.md#object) \| ``null`` \| `undefined` |

##### Returns

`void` \| `Promise`<`void`\>

#### Defined in

node_modules/@types/iobroker/index.d.ts:1715

___

### ObjectIdToObjectType

Ƭ **ObjectIdToObjectType**<`T`, `Read`\>: `T` extends [`State`](internal_.md#state) ? [`StateObject`](../interfaces/internal_.StateObject.md) : `T` extends [`Instance`](internal_.md#instance) ? [`InstanceObject`](../interfaces/internal_.InstanceObject.md) : `T` extends [`Adapter`](internal_.md#adapter) ? [`AdapterObject`](../interfaces/internal_.AdapterObject.md) : `T` extends [`Channel`](internal_.md#channel) ? [`ChannelObject`](../interfaces/internal_.ChannelObject.md) : `T` extends [`Meta`](internal_.md#meta) ? [`MetaObject`](../interfaces/internal_.MetaObject.md) : `T` extends [`Misc`](internal_.md#misc) ? [`AdapterScopedObject`](internal_.md#adapterscopedobject) : `T` extends [`ScriptOrChannel`](internal_.md#scriptorchannel) ? [`ScriptObject`](../interfaces/internal_.ScriptObject.md) \| [`ChannelObject`](../interfaces/internal_.ChannelObject.md) : `T` extends [`Enum`](internal_.md#enum-1) ? [`EnumObject`](../interfaces/internal_.EnumObject.md) : `T` extends [`Group`](internal_.md#group) ? [`GroupObject`](../interfaces/internal_.GroupObject.md) : `T` extends [`User`](internal_.md#user) ? [`UserObject`](../interfaces/internal_.UserObject.md) : `T` extends [`Host`](internal_.md#host) ? [`HostObject`](../interfaces/internal_.HostObject.md) : `T` extends [`Config`](internal_.md#config) ? [`OtherObject`](../interfaces/internal_.OtherObject.md) & { `type`: ``"config"``  } : `T` extends [`AdapterScoped`](internal_.md#adapterscoped) ? [`AdapterScopedObject`](internal_.md#adapterscopedobject) : `Read` extends ``"read"`` ? [`Object`](internal_.md#object) : [`AnyObject`](internal_.md#anyobject)

#### Type parameters

| Name | Type |
| :------ | :------ |
| `T` | extends `string` |
| `Read` | extends ``"read"`` \| ``"write"`` = ``"read"`` |

#### Defined in

node_modules/@types/iobroker/objects.d.ts:115

___

### ObjectType

Ƭ **ObjectType**: ``"state"`` \| ``"channel"`` \| ``"device"`` \| ``"folder"`` \| ``"enum"`` \| ``"adapter"`` \| ``"config"`` \| ``"group"`` \| ``"host"`` \| ``"instance"`` \| ``"meta"`` \| ``"script"`` \| ``"user"`` \| ``"chart"``

Defines the existing object types in ioBroker

#### Defined in

node_modules/@types/iobroker/objects.d.ts:38

___

### Omit

Ƭ **Omit**<`T`, `K`\>: [`Pick`](internal_.md#pick)<`T`, [`Exclude`](internal_.md#exclude)<keyof `T`, `K`\>\>

Construct a type with the properties of T except for those in type K.

#### Type parameters

| Name | Type |
| :------ | :------ |
| `T` | `T` |
| `K` | extends keyof `any` |

#### Defined in

node_modules/typescript/lib/lib.es5.d.ts:1582

___

### OpaqueString

Ƭ **OpaqueString**<`T`\>: `string` & { `__type`: `T`  }

#### Type parameters

| Name | Type |
| :------ | :------ |
| `T` | extends `string` |

#### Defined in

[packages/adapter/src/lib/adapter/utils.ts:4](https://github.com/ioBroker/ioBroker.js-controller/blob/f39ffe6c/packages/adapter/src/lib/adapter/utils.ts#L4)

___

### OptionalCallback

Ƭ **OptionalCallback**: `undefined` \| [`Callback`](internal_.md#callback)

#### Defined in

[packages/adapter/src/lib/adapter/utils.ts:11](https://github.com/ioBroker/ioBroker.js-controller/blob/f39ffe6c/packages/adapter/src/lib/adapter/utils.ts#L11)

___

### Partial

Ƭ **Partial**<`T`\>: { [P in keyof T]?: T[P] }

Make all properties in T optional

#### Type parameters

| Name |
| :------ |
| `T` |

#### Defined in

node_modules/typescript/lib/lib.es5.d.ts:1537

___

### PartialObjectWorker

Ƭ **PartialObjectWorker**<`T`\>: `T` extends [`AnyObject`](internal_.md#anyobject) ? [`AnyPartialObject`](internal_.md#anypartialobject) & { `type?`: `T`[``"type"``]  } : `never`

#### Type parameters

| Name |
| :------ |
| `T` |

#### Defined in

node_modules/@types/iobroker/objects.d.ts:704

___

### Pattern

Ƭ **Pattern**: `string` \| `string`[]

#### Defined in

[packages/adapter/src/lib/adapter/utils.ts:12](https://github.com/ioBroker/ioBroker.js-controller/blob/f39ffe6c/packages/adapter/src/lib/adapter/utils.ts#L12)

___

### Pick

Ƭ **Pick**<`T`, `K`\>: { [P in K]: T[P] }

From T, pick a set of properties whose keys are in the union K

#### Type parameters

| Name | Type |
| :------ | :------ |
| `T` | `T` |
| `K` | extends keyof `T` |

#### Defined in

node_modules/typescript/lib/lib.es5.d.ts:1558

___

### Platform

Ƭ **Platform**: ``"aix"`` \| ``"android"`` \| ``"darwin"`` \| ``"freebsd"`` \| ``"haiku"`` \| ``"linux"`` \| ``"openbsd"`` \| ``"sunos"`` \| ``"win32"`` \| ``"cygwin"`` \| ``"netbsd"``

#### Defined in

node_modules/@types/node/process.d.ts:51

___

### Plugin

Ƭ **Plugin**: [`Record`](internal_.md#record)<`string`, `any`\>

#### Defined in

node_modules/@types/iobroker/index.d.ts:240

___

### PropertyKey

Ƭ **PropertyKey**: `string` \| `number` \| `symbol`

#### Defined in

node_modules/typescript/lib/lib.es5.d.ts:107

___

### ReadDirCallback

Ƭ **ReadDirCallback**: (`err?`: [`ErrnoException`](../interfaces/internal_.ErrnoException.md) \| ``null``, `entries?`: [`ReadDirResult`](../interfaces/internal_.ReadDirResult.md)[]) => `void`

#### Type declaration

▸ (`err?`, `entries?`): `void`

##### Parameters

| Name | Type |
| :------ | :------ |
| `err?` | [`ErrnoException`](../interfaces/internal_.ErrnoException.md) \| ``null`` |
| `entries?` | [`ReadDirResult`](../interfaces/internal_.ReadDirResult.md)[] |

##### Returns

`void`

#### Defined in

node_modules/@types/iobroker/index.d.ts:1828

___

### ReadDirPromise

Ƭ **ReadDirPromise**: `Promise`<[`NonNullCallbackReturnTypeOf`](internal_.md#nonnullcallbackreturntypeof)<[`ReadDirCallback`](internal_.md#readdircallback)\>\>

#### Defined in

node_modules/@types/iobroker/index.d.ts:1829

___

### ReadFileCallback

Ƭ **ReadFileCallback**: (`err?`: [`ErrnoException`](../interfaces/internal_.ErrnoException.md) \| ``null``, `data?`: [`Buffer`](internal_.md#buffer) \| `string`, `mimeType?`: `string`) => `void`

#### Type declaration

▸ (`err?`, `data?`, `mimeType?`): `void`

##### Parameters

| Name | Type |
| :------ | :------ |
| `err?` | [`ErrnoException`](../interfaces/internal_.ErrnoException.md) \| ``null`` |
| `data?` | [`Buffer`](internal_.md#buffer) \| `string` |
| `mimeType?` | `string` |

##### Returns

`void`

#### Defined in

node_modules/@types/iobroker/index.d.ts:1831

___

### ReadFilePromise

Ƭ **ReadFilePromise**: `Promise`<{ `data`: `string` \| [`Buffer`](internal_.md#buffer) ; `mimeType?`: `string`  }\>

#### Defined in

node_modules/@types/iobroker/index.d.ts:1832

___

### ReadyHandler

Ƭ **ReadyHandler**: () => `void` \| `Promise`<`void`\>

#### Type declaration

▸ (): `void` \| `Promise`<`void`\>

##### Returns

`void` \| `Promise`<`void`\>

#### Defined in

node_modules/@types/iobroker/index.d.ts:1714

___

### Record

Ƭ **Record**<`K`, `T`\>: { [P in K]: T }

Construct a type with a set of properties K of type T

#### Type parameters

| Name | Type |
| :------ | :------ |
| `K` | extends keyof `any` |
| `T` | `T` |

#### Defined in

node_modules/typescript/lib/lib.es5.d.ts:1565

___

### ScriptOrChannel

Ƭ **ScriptOrChannel**: \`script.js.${string}\`

#### Defined in

node_modules/@types/iobroker/objects.d.ts:75

___

### SecondParameterOf

Ƭ **SecondParameterOf**<`T`\>: `T` extends (`arg0`: `any`, `arg1`: infer R, ...`args`: `any`[]) => `any` ? `R` : `never`

#### Type parameters

| Name | Type |
| :------ | :------ |
| `T` | extends (...`args`: `any`[]) => `any` |

#### Defined in

node_modules/@types/iobroker/index.d.ts:1771

___

### Session

Ƭ **Session**: `any`

#### Defined in

node_modules/@types/iobroker/index.d.ts:68

___

### SetObjectCallback

Ƭ **SetObjectCallback**: (`err?`: [`Error`](internal_.md#error) \| ``null``, `obj?`: { `id`: `string`  }) => `void`

#### Type declaration

▸ (`err?`, `obj?`): `void`

##### Parameters

| Name | Type |
| :------ | :------ |
| `err?` | [`Error`](internal_.md#error) \| ``null`` |
| `obj?` | `Object` |
| `obj.id` | `string` |

##### Returns

`void`

#### Defined in

node_modules/@types/iobroker/index.d.ts:1730

___

### SetObjectPromise

Ƭ **SetObjectPromise**: `Promise`<[`NonNullCallbackReturnTypeOf`](internal_.md#nonnullcallbackreturntypeof)<[`SetObjectCallback`](internal_.md#setobjectcallback)\>\>

#### Defined in

node_modules/@types/iobroker/index.d.ts:1731

___

### SetStateCallback

Ƭ **SetStateCallback**: (`err?`: [`Error`](internal_.md#error) \| ``null``, `id?`: `string`) => `void`

#### Type declaration

▸ (`err?`, `id?`): `void`

##### Parameters

| Name | Type |
| :------ | :------ |
| `err?` | [`Error`](internal_.md#error) \| ``null`` |
| `id?` | `string` |

##### Returns

`void`

#### Defined in

node_modules/@types/iobroker/index.d.ts:1795

___

### SetStateChangedCallback

Ƭ **SetStateChangedCallback**: (`err`: [`Error`](internal_.md#error) \| ``null``, `id?`: `string`, `notChanged?`: `boolean`) => `void`

#### Type declaration

▸ (`err`, `id?`, `notChanged?`): `void`

##### Parameters

| Name | Type |
| :------ | :------ |
| `err` | [`Error`](internal_.md#error) \| ``null`` |
| `id?` | `string` |
| `notChanged?` | `boolean` |

##### Returns

`void`

#### Defined in

node_modules/@types/iobroker/index.d.ts:1798

___

### SetStateChangedPromise

Ƭ **SetStateChangedPromise**: `Promise`<[`NonNullCallbackReturnTypeOf`](internal_.md#nonnullcallbackreturntypeof)<[`SetStateChangedCallback`](internal_.md#setstatechangedcallback)\>\>

#### Defined in

node_modules/@types/iobroker/index.d.ts:1799

___

### SetStatePromise

Ƭ **SetStatePromise**: `Promise`<[`NonNullCallbackReturnTypeOf`](internal_.md#nonnullcallbackreturntypeof)<[`SetStateCallback`](internal_.md#setstatecallback)\>\>

#### Defined in

node_modules/@types/iobroker/index.d.ts:1796

___

### SettableObjectWorker

Ƭ **SettableObjectWorker**<`T`\>: `T` extends [`AnyObject`](internal_.md#anyobject) ? [`Omit`](internal_.md#omit)<`T`, ``"_id"`` \| ``"acl"``\> & { `_id?`: `T`[``"_id"``] ; `acl?`: `T`[``"acl"``]  } : `never`

#### Type parameters

| Name |
| :------ |
| `T` |

#### Defined in

node_modules/@types/iobroker/objects.d.ts:699

___

### SettableState

Ƭ **SettableState**: [`AtLeastOne`](internal_.md#atleastone)<[`State`](../interfaces/internal_.State.md)\>

#### Defined in

node_modules/@types/iobroker/index.d.ts:66

___

### State

Ƭ **State**: \`system.adapter.${string}.${number}.${string}\`

#### Defined in

node_modules/@types/iobroker/objects.d.ts:77

___

### StateChangeHandler

Ƭ **StateChangeHandler**: (`id`: `string`, `obj`: [`State`](../interfaces/internal_.State.md) \| ``null`` \| `undefined`) => `void` \| `Promise`<`void`\>

#### Type declaration

▸ (`id`, `obj`): `void` \| `Promise`<`void`\>

##### Parameters

| Name | Type |
| :------ | :------ |
| `id` | `string` |
| `obj` | [`State`](../interfaces/internal_.State.md) \| ``null`` \| `undefined` |

##### Returns

`void` \| `Promise`<`void`\>

#### Defined in

node_modules/@types/iobroker/index.d.ts:1716

___

### StateValue

Ƭ **StateValue**: `string` \| `number` \| `boolean` \| ``null``

#### Defined in

node_modules/@types/iobroker/index.d.ts:35

___

### StringOrTranslated

Ƭ **StringOrTranslated**: `string` \| { [lang in Languages as lang extends "en" ? lang : never]: string } & { [lang in Languages as lang extends "en" ? never : lang]?: string }

#### Defined in

node_modules/@types/iobroker/objects.d.ts:134

___

### TimeoutCallback

Ƭ **TimeoutCallback**: (`args?`: `any`[]) => `void`

#### Type declaration

▸ (`args?`): `void`

##### Parameters

| Name | Type |
| :------ | :------ |
| `args?` | `any`[] |

##### Returns

`void`

#### Defined in

[packages/adapter/src/lib/_Types.ts:182](https://github.com/ioBroker/ioBroker.js-controller/blob/f39ffe6c/packages/adapter/src/lib/_Types.ts#L182)

___

### TransformCallback

Ƭ **TransformCallback**: (`error?`: [`Error`](internal_.md#error) \| ``null``, `data?`: `any`) => `void`

#### Type declaration

▸ (`error?`, `data?`): `void`

##### Parameters

| Name | Type |
| :------ | :------ |
| `error?` | [`Error`](internal_.md#error) \| ``null`` |
| `data?` | `any` |

##### Returns

`void`

#### Defined in

node_modules/@types/node/stream.d.ts:862

___

### TransformFunction

Ƭ **TransformFunction**: (`info`: [`TransformableInfo`](../interfaces/internal_.TransformableInfo.md), `opts?`: `any`) => [`TransformableInfo`](../interfaces/internal_.TransformableInfo.md) \| `boolean`

#### Type declaration

▸ (`info`, `opts?`): [`TransformableInfo`](../interfaces/internal_.TransformableInfo.md) \| `boolean`

##### Parameters

| Name | Type |
| :------ | :------ |
| `info` | [`TransformableInfo`](../interfaces/internal_.TransformableInfo.md) |
| `opts?` | `any` |

##### Returns

[`TransformableInfo`](../interfaces/internal_.TransformableInfo.md) \| `boolean`

#### Defined in

node_modules/logform/index.d.ts:13

___

### TypedArray

Ƭ **TypedArray**: `Uint8Array` \| `Uint8ClampedArray` \| `Uint16Array` \| `Uint32Array` \| `Int8Array` \| `Int16Array` \| `Int32Array` \| `BigUint64Array` \| `BigInt64Array` \| `Float32Array` \| `Float64Array`

#### Defined in

node_modules/@types/node/globals.d.ts:220

___

### UnloadHandler

Ƭ **UnloadHandler**: (`callback`: [`EmptyCallback`](internal_.md#emptycallback)) => `void` \| () => `Promise`<`void`\>

#### Defined in

node_modules/@types/iobroker/index.d.ts:1718

___

### User

Ƭ **User**: \`system.user.${string}\`

#### Defined in

node_modules/@types/iobroker/objects.d.ts:88

___

### WelcomeScreenEntry

Ƭ **WelcomeScreenEntry**: `string` \| { `color`: `string` ; `img`: `string` ; `link`: `string` ; `name`: `string`  }

#### Defined in

node_modules/@types/iobroker/objects.d.ts:375

___

### WithImplicitCoercion

Ƭ **WithImplicitCoercion**<`T`\>: `T` \| { `valueOf`: () => `T`  }

#### Type parameters

| Name |
| :------ |
| `T` |

#### Defined in

node_modules/@types/node/buffer.d.ts:171

## Variables

### AbortSignal

• **AbortSignal**: `Object`

#### Type declaration

| Name | Type |
| :------ | :------ |
| `prototype` | [`AbortSignal`](internal_.md#abortsignal) |

#### Defined in

node_modules/@types/node/globals.d.ts:60

node_modules/@types/node/globals.d.ts:72

___

### Buffer

• **Buffer**: [`BufferConstructor`](../interfaces/internal_.BufferConstructor.md)

#### Defined in

node_modules/@types/node/buffer.d.ts:531

node_modules/@types/node/buffer.d.ts:2105

___

### ExceptionHandler

• **ExceptionHandler**: [`ExceptionHandler`](internal_.md#exceptionhandler)

#### Defined in

node_modules/winston/index.d.ts:22

node_modules/winston/index.d.ts:178

___

### RejectionHandler

• **RejectionHandler**: [`RejectionHandler`](internal_.md#rejectionhandler)

#### Defined in

node_modules/winston/index.d.ts:37

node_modules/winston/index.d.ts:179

___

### SharedArrayBuffer

• **SharedArrayBuffer**: [`SharedArrayBufferConstructor`](../interfaces/internal_.SharedArrayBufferConstructor.md)

#### Defined in

node_modules/typescript/lib/lib.es2017.sharedmemory.d.ts:24

node_modules/typescript/lib/lib.es2017.sharedmemory.d.ts:42

## Functions

### Error

▸ **Error**(`message?`): [`Error`](internal_.md#error)

#### Parameters

| Name | Type |
| :------ | :------ |
| `message?` | `string` |

#### Returns

[`Error`](internal_.md#error)

#### Defined in

node_modules/typescript/lib/lib.es5.d.ts:1035

___

### Object

▸ **Object**(): `any`

Provides functionality common to all JavaScript objects.

#### Returns

`any`

#### Defined in

node_modules/typescript/lib/lib.es5.d.ts:156

▸ **Object**(`value`): `any`

Provides functionality common to all JavaScript objects.

#### Parameters

| Name | Type |
| :------ | :------ |
| `value` | `any` |

#### Returns

`any`

#### Defined in

node_modules/typescript/lib/lib.es5.d.ts:157
=======
[packages/adapter/src/lib/_Types.ts:185](https://github.com/ioBroker/ioBroker.js-controller/blob/24ee87b8/packages/adapter/src/lib/_Types.ts#L185)
>>>>>>> ea2b963b
<|MERGE_RESOLUTION|>--- conflicted
+++ resolved
@@ -4,21 +4,6 @@
 
 ## Table of contents
 
-<<<<<<< HEAD
-### Namespaces
-
-- [&quot;/home/moritz/workspaces/ioBroker.js-controller/node\_modules/@types/node-schedule/index&quot;](internal_.__home_moritz_workspaces_ioBroker_js_controller_node_modules__types_node_schedule_index_.md)
-- [&quot;node:stream/consumers&quot;](internal_._node_stream_consumers_.md)
-- [&quot;node:stream/promises&quot;](internal_._node_stream_promises_.md)
-- [EventEmitter](internal_.EventEmitter.md)
-- [internal](internal_.internal.md)
-
-### Enumerations
-
-- [StateQuality](../enums/internal_.StateQuality.md)
-
-=======
->>>>>>> ea2b963b
 ### Classes
 
 - [Log](../classes/internal_.Log.md)
@@ -121,11 +106,7 @@
 
 #### Defined in
 
-<<<<<<< HEAD
-[packages/adapter/src/lib/_Types.ts:149](https://github.com/ioBroker/ioBroker.js-controller/blob/f39ffe6c/packages/adapter/src/lib/_Types.ts#L149)
-=======
-[packages/adapter/src/lib/_Types.ts:152](https://github.com/ioBroker/ioBroker.js-controller/blob/24ee87b8/packages/adapter/src/lib/_Types.ts#L152)
->>>>>>> ea2b963b
+[packages/adapter/src/lib/_Types.ts:152](https://github.com/ioBroker/ioBroker.js-controller/blob/aa1243a8/packages/adapter/src/lib/_Types.ts#L152)
 
 ___
 
@@ -149,29 +130,7 @@
 
 #### Defined in
 
-<<<<<<< HEAD
-[packages/adapter/src/lib/adapter/utils.ts:10](https://github.com/ioBroker/ioBroker.js-controller/blob/f39ffe6c/packages/adapter/src/lib/adapter/utils.ts#L10)
-
-___
-
-### CallbackReturnTypeOf
-
-Ƭ **CallbackReturnTypeOf**<`T`\>: [`SecondParameterOf`](internal_.md#secondparameterof)<`T`\>
-
-Infers the return type from a callback-style API and and leaves null and undefined in
-
-#### Type parameters
-
-| Name | Type |
-| :------ | :------ |
-| `T` | extends (...`args`: `any`[]) => `any` |
-
-#### Defined in
-
-node_modules/@types/iobroker/index.d.ts:1784
-=======
-[packages/adapter/src/lib/adapter/utils.ts:10](https://github.com/ioBroker/ioBroker.js-controller/blob/24ee87b8/packages/adapter/src/lib/adapter/utils.ts#L10)
->>>>>>> ea2b963b
+[packages/adapter/src/lib/adapter/utils.ts:10](https://github.com/ioBroker/ioBroker.js-controller/blob/aa1243a8/packages/adapter/src/lib/adapter/utils.ts#L10)
 
 ___
 
@@ -221,11 +180,7 @@
 
 #### Defined in
 
-<<<<<<< HEAD
-[packages/adapter/src/lib/_Types.ts:136](https://github.com/ioBroker/ioBroker.js-controller/blob/f39ffe6c/packages/adapter/src/lib/_Types.ts#L136)
-=======
-[packages/adapter/src/lib/_Types.ts:136](https://github.com/ioBroker/ioBroker.js-controller/blob/24ee87b8/packages/adapter/src/lib/_Types.ts#L136)
->>>>>>> ea2b963b
+[packages/adapter/src/lib/_Types.ts:136](https://github.com/ioBroker/ioBroker.js-controller/blob/aa1243a8/packages/adapter/src/lib/_Types.ts#L136)
 
 ___
 
@@ -250,11 +205,7 @@
 
 #### Defined in
 
-<<<<<<< HEAD
-[packages/adapter/src/lib/_Types.ts:116](https://github.com/ioBroker/ioBroker.js-controller/blob/f39ffe6c/packages/adapter/src/lib/_Types.ts#L116)
-=======
-[packages/adapter/src/lib/_Types.ts:116](https://github.com/ioBroker/ioBroker.js-controller/blob/24ee87b8/packages/adapter/src/lib/_Types.ts#L116)
->>>>>>> ea2b963b
+[packages/adapter/src/lib/_Types.ts:116](https://github.com/ioBroker/ioBroker.js-controller/blob/aa1243a8/packages/adapter/src/lib/_Types.ts#L116)
 
 ___
 
@@ -264,74 +215,17 @@
 
 #### Defined in
 
-<<<<<<< HEAD
-[packages/adapter/src/lib/_Types.ts:89](https://github.com/ioBroker/ioBroker.js-controller/blob/f39ffe6c/packages/adapter/src/lib/_Types.ts#L89)
-
-___
-
-### ChownFileCallback
-
-Ƭ **ChownFileCallback**: (`err?`: [`ErrnoException`](../interfaces/internal_.ErrnoException.md) \| ``null``, `processed?`: [`ChownFileResult`](../interfaces/internal_.ChownFileResult.md)[]) => `void`
-
-#### Type declaration
-
-▸ (`err?`, `processed?`): `void`
-
-##### Parameters
-
-| Name | Type |
-| :------ | :------ |
-| `err?` | [`ErrnoException`](../interfaces/internal_.ErrnoException.md) \| ``null`` |
-| `processed?` | [`ChownFileResult`](../interfaces/internal_.ChownFileResult.md)[] |
-
-##### Returns
-
-`void`
-
-#### Defined in
-
-node_modules/@types/iobroker/index.d.ts:1851
-=======
-[packages/adapter/src/lib/_Types.ts:89](https://github.com/ioBroker/ioBroker.js-controller/blob/24ee87b8/packages/adapter/src/lib/_Types.ts#L89)
->>>>>>> ea2b963b
+[packages/adapter/src/lib/_Types.ts:89](https://github.com/ioBroker/ioBroker.js-controller/blob/aa1243a8/packages/adapter/src/lib/_Types.ts#L89)
 
 ___
 
 ### CommandsPermissions
 
-<<<<<<< HEAD
-Ƭ **CommandsPermissions**: `Object`
-
-#### Index signature
-
-▪ [permission: `string`]: { `operation`: `string` ; `type`: ``"object"`` \| ``"state"`` \| ``""`` \| ``"other"`` \| ``"file"``  }
-
-#### Defined in
-
-[packages/adapter/src/lib/_Types.ts:145](https://github.com/ioBroker/ioBroker.js-controller/blob/f39ffe6c/packages/adapter/src/lib/_Types.ts#L145)
-
-___
-
-### CommonType
-
-Ƭ **CommonType**: ``"number"`` \| ``"string"`` \| ``"boolean"`` \| ``"array"`` \| ``"object"`` \| ``"mixed"`` \| ``"file"``
-
-#### Defined in
-
-node_modules/@types/iobroker/objects.d.ts:141
-
-___
-
-### Config
-
-Ƭ **Config**: \`system.${"certificates" \| "config" \| "repositories"}\`
-=======
 Ƭ **CommandsPermissions**: [`CommandsPermissionsObject`](internal_.md#commandspermissionsobject) \| [`CommandsPermissionsEntry`](internal_.md#commandspermissionsentry)[]
->>>>>>> ea2b963b
-
-#### Defined in
-
-[packages/adapter/src/lib/_Types.ts:150](https://github.com/ioBroker/ioBroker.js-controller/blob/24ee87b8/packages/adapter/src/lib/_Types.ts#L150)
+
+#### Defined in
+
+[packages/adapter/src/lib/_Types.ts:150](https://github.com/ioBroker/ioBroker.js-controller/blob/aa1243a8/packages/adapter/src/lib/_Types.ts#L150)
 
 ___
 
@@ -348,7 +242,7 @@
 
 #### Defined in
 
-[packages/adapter/src/lib/_Types.ts:145](https://github.com/ioBroker/ioBroker.js-controller/blob/24ee87b8/packages/adapter/src/lib/_Types.ts#L145)
+[packages/adapter/src/lib/_Types.ts:145](https://github.com/ioBroker/ioBroker.js-controller/blob/aa1243a8/packages/adapter/src/lib/_Types.ts#L145)
 
 ___
 
@@ -362,7 +256,7 @@
 
 #### Defined in
 
-[packages/adapter/src/lib/_Types.ts:146](https://github.com/ioBroker/ioBroker.js-controller/blob/24ee87b8/packages/adapter/src/lib/_Types.ts#L146)
+[packages/adapter/src/lib/_Types.ts:146](https://github.com/ioBroker/ioBroker.js-controller/blob/aa1243a8/packages/adapter/src/lib/_Types.ts#L146)
 
 ___
 
@@ -388,7 +282,7 @@
 
 #### Defined in
 
-[packages/adapter/src/lib/_Types.ts:161](https://github.com/ioBroker/ioBroker.js-controller/blob/24ee87b8/packages/adapter/src/lib/_Types.ts#L161)
+[packages/adapter/src/lib/_Types.ts:161](https://github.com/ioBroker/ioBroker.js-controller/blob/aa1243a8/packages/adapter/src/lib/_Types.ts#L161)
 
 ___
 
@@ -413,7 +307,7 @@
 
 #### Defined in
 
-[packages/adapter/src/lib/_Types.ts:178](https://github.com/ioBroker/ioBroker.js-controller/blob/24ee87b8/packages/adapter/src/lib/_Types.ts#L178)
+[packages/adapter/src/lib/_Types.ts:178](https://github.com/ioBroker/ioBroker.js-controller/blob/aa1243a8/packages/adapter/src/lib/_Types.ts#L178)
 
 ___
 
@@ -423,7 +317,7 @@
 
 #### Defined in
 
-[packages/adapter/src/lib/adapter/utils.ts:8](https://github.com/ioBroker/ioBroker.js-controller/blob/24ee87b8/packages/adapter/src/lib/adapter/utils.ts#L8)
+[packages/adapter/src/lib/adapter/utils.ts:8](https://github.com/ioBroker/ioBroker.js-controller/blob/aa1243a8/packages/adapter/src/lib/adapter/utils.ts#L8)
 
 ___
 
@@ -433,7 +327,7 @@
 
 #### Defined in
 
-[packages/adapter/src/lib/_Types.ts:91](https://github.com/ioBroker/ioBroker.js-controller/blob/24ee87b8/packages/adapter/src/lib/_Types.ts#L91)
+[packages/adapter/src/lib/_Types.ts:91](https://github.com/ioBroker/ioBroker.js-controller/blob/aa1243a8/packages/adapter/src/lib/_Types.ts#L91)
 
 ___
 
@@ -449,7 +343,7 @@
 
 #### Defined in
 
-[packages/adapter/src/lib/adapter/utils.ts:4](https://github.com/ioBroker/ioBroker.js-controller/blob/24ee87b8/packages/adapter/src/lib/adapter/utils.ts#L4)
+[packages/adapter/src/lib/adapter/utils.ts:4](https://github.com/ioBroker/ioBroker.js-controller/blob/aa1243a8/packages/adapter/src/lib/adapter/utils.ts#L4)
 
 ___
 
@@ -459,7 +353,7 @@
 
 #### Defined in
 
-[packages/adapter/src/lib/adapter/utils.ts:11](https://github.com/ioBroker/ioBroker.js-controller/blob/24ee87b8/packages/adapter/src/lib/adapter/utils.ts#L11)
+[packages/adapter/src/lib/adapter/utils.ts:11](https://github.com/ioBroker/ioBroker.js-controller/blob/aa1243a8/packages/adapter/src/lib/adapter/utils.ts#L11)
 
 ___
 
@@ -469,7 +363,7 @@
 
 #### Defined in
 
-[packages/adapter/src/lib/adapter/utils.ts:12](https://github.com/ioBroker/ioBroker.js-controller/blob/24ee87b8/packages/adapter/src/lib/adapter/utils.ts#L12)
+[packages/adapter/src/lib/adapter/utils.ts:12](https://github.com/ioBroker/ioBroker.js-controller/blob/aa1243a8/packages/adapter/src/lib/adapter/utils.ts#L12)
 
 ___
 
@@ -493,1543 +387,4 @@
 
 #### Defined in
 
-<<<<<<< HEAD
-[packages/adapter/src/lib/_Types.ts:158](https://github.com/ioBroker/ioBroker.js-controller/blob/f39ffe6c/packages/adapter/src/lib/_Types.ts#L158)
-
-___
-
-### GetEncryptedConfigCallback
-
-Ƭ **GetEncryptedConfigCallback**: (`error`: [`Error`](internal_.md#error) \| ``null`` \| `undefined`, `result?`: `string`) => `void`
-
-#### Type declaration
-
-▸ (`error`, `result?`): `void`
-
-##### Parameters
-
-| Name | Type |
-| :------ | :------ |
-| `error` | [`Error`](internal_.md#error) \| ``null`` \| `undefined` |
-| `result?` | `string` |
-
-##### Returns
-
-`void`
-
-#### Defined in
-
-[packages/adapter/src/lib/_Types.ts:175](https://github.com/ioBroker/ioBroker.js-controller/blob/f39ffe6c/packages/adapter/src/lib/_Types.ts#L175)
-
-___
-
-### GetEnumCallback
-
-Ƭ **GetEnumCallback**: (`err?`: [`Error`](internal_.md#error) \| ``null``, `enums?`: [`Record`](internal_.md#record)<`string`, [`Enum`](internal_.md#enum)\>, `requestedEnum?`: `string`) => `void`
-
-#### Type declaration
-
-▸ (`err?`, `enums?`, `requestedEnum?`): `void`
-
-##### Parameters
-
-| Name | Type |
-| :------ | :------ |
-| `err?` | [`Error`](internal_.md#error) \| ``null`` |
-| `enums?` | [`Record`](internal_.md#record)<`string`, [`Enum`](internal_.md#enum)\> |
-| `requestedEnum?` | `string` |
-
-##### Returns
-
-`void`
-
-#### Defined in
-
-node_modules/@types/iobroker/index.d.ts:1739
-
-___
-
-### GetEnumsCallback
-
-Ƭ **GetEnumsCallback**: (`err?`: [`Error`](internal_.md#error) \| ``null``, `result?`: { `[groupName: string]`: [`Record`](internal_.md#record)<`string`, [`Enum`](internal_.md#enum)\>;  }) => `void`
-
-#### Type declaration
-
-▸ (`err?`, `result?`): `void`
-
-##### Parameters
-
-| Name | Type |
-| :------ | :------ |
-| `err?` | [`Error`](internal_.md#error) \| ``null`` |
-| `result?` | `Object` |
-
-##### Returns
-
-`void`
-
-#### Defined in
-
-node_modules/@types/iobroker/index.d.ts:1740
-
-___
-
-### GetEnumsPromise
-
-Ƭ **GetEnumsPromise**: `Promise`<[`NonNullCallbackReturnTypeOf`](internal_.md#nonnullcallbackreturntypeof)<[`GetEnumsCallback`](internal_.md#getenumscallback)\>\>
-
-#### Defined in
-
-node_modules/@types/iobroker/index.d.ts:1746
-
-___
-
-### GetHistoryCallback
-
-Ƭ **GetHistoryCallback**: (`err`: [`Error`](internal_.md#error) \| ``null``, `result?`: [`GetHistoryResult`](internal_.md#gethistoryresult), `step?`: `number`, `sessionId?`: `string`) => `void`
-
-#### Type declaration
-
-▸ (`err`, `result?`, `step?`, `sessionId?`): `void`
-
-##### Parameters
-
-| Name | Type |
-| :------ | :------ |
-| `err` | [`Error`](internal_.md#error) \| ``null`` |
-| `result?` | [`GetHistoryResult`](internal_.md#gethistoryresult) |
-| `step?` | `number` |
-| `sessionId?` | `string` |
-
-##### Returns
-
-`void`
-
-#### Defined in
-
-node_modules/@types/iobroker/index.d.ts:1804
-
-___
-
-### GetHistoryResult
-
-Ƭ **GetHistoryResult**: [`State`](../interfaces/internal_.State.md) & { `id?`: `string`  }[]
-
-#### Defined in
-
-node_modules/@types/iobroker/index.d.ts:1803
-
-___
-
-### GetObjectCallback
-
-Ƭ **GetObjectCallback**<`T`\>: (`err?`: [`Error`](internal_.md#error) \| ``null``, `obj?`: [`ObjectIdToObjectType`](internal_.md#objectidtoobjecttype)<`T`\> \| ``null``) => `void`
-
-#### Type parameters
-
-| Name | Type |
-| :------ | :------ |
-| `T` | extends `string` = `string` |
-
-#### Type declaration
-
-▸ (`err?`, `obj?`): `void`
-
-##### Parameters
-
-| Name | Type |
-| :------ | :------ |
-| `err?` | [`Error`](internal_.md#error) \| ``null`` |
-| `obj?` | [`ObjectIdToObjectType`](internal_.md#objectidtoobjecttype)<`T`\> \| ``null`` |
-
-##### Returns
-
-`void`
-
-#### Defined in
-
-node_modules/@types/iobroker/index.d.ts:1733
-
-___
-
-### GetObjectListCallback
-
-Ƭ **GetObjectListCallback**: (`err?`: [`Error`](internal_.md#error) \| ``null``, `result?`: { `rows`: [`GetObjectListItem`](../interfaces/internal_.GetObjectListItem.md)[]  }) => `void`
-
-#### Type declaration
-
-▸ (`err?`, `result?`): `void`
-
-##### Parameters
-
-| Name | Type |
-| :------ | :------ |
-| `err?` | [`Error`](internal_.md#error) \| ``null`` |
-| `result?` | `Object` |
-| `result.rows` | [`GetObjectListItem`](../interfaces/internal_.GetObjectListItem.md)[] |
-
-##### Returns
-
-`void`
-
-#### Defined in
-
-node_modules/@types/iobroker/index.d.ts:1881
-
-___
-
-### GetObjectListPromise
-
-Ƭ **GetObjectListPromise**: `Promise`<[`NonNullCallbackReturnTypeOf`](internal_.md#nonnullcallbackreturntypeof)<[`GetObjectListCallback`](internal_.md#getobjectlistcallback)\>\>
-
-#### Defined in
-
-node_modules/@types/iobroker/index.d.ts:1882
-
-___
-
-### GetObjectPromise
-
-Ƭ **GetObjectPromise**<`T`\>: `Promise`<[`CallbackReturnTypeOf`](internal_.md#callbackreturntypeof)<[`GetObjectCallback`](internal_.md#getobjectcallback)<`T`\>\>\>
-
-#### Type parameters
-
-| Name | Type |
-| :------ | :------ |
-| `T` | extends `string` = `string` |
-
-#### Defined in
-
-node_modules/@types/iobroker/index.d.ts:1737
-
-___
-
-### GetObjectViewCallback
-
-Ƭ **GetObjectViewCallback**<`T`\>: (`err?`: [`Error`](internal_.md#error) \| ``null``, `result?`: { `rows`: [`GetObjectViewItem`](../interfaces/internal_.GetObjectViewItem.md)<`T`\>[]  }) => `void`
-
-#### Type parameters
-
-| Name |
-| :------ |
-| `T` |
-
-#### Type declaration
-
-▸ (`err?`, `result?`): `void`
-
-##### Parameters
-
-| Name | Type |
-| :------ | :------ |
-| `err?` | [`Error`](internal_.md#error) \| ``null`` |
-| `result?` | `Object` |
-| `result.rows` | [`GetObjectViewItem`](../interfaces/internal_.GetObjectViewItem.md)<`T`\>[] |
-
-##### Returns
-
-`void`
-
-#### Defined in
-
-node_modules/@types/iobroker/index.d.ts:1872
-
-___
-
-### GetObjectViewPromise
-
-Ƭ **GetObjectViewPromise**<`T`\>: `Promise`<[`NonNullCallbackReturnTypeOf`](internal_.md#nonnullcallbackreturntypeof)<[`GetObjectViewCallback`](internal_.md#getobjectviewcallback)<`T`\>\>\>
-
-#### Type parameters
-
-| Name |
-| :------ |
-| `T` |
-
-#### Defined in
-
-node_modules/@types/iobroker/index.d.ts:1873
-
-___
-
-### GetObjectsCallback
-
-Ƭ **GetObjectsCallback**: (`err?`: [`Error`](internal_.md#error) \| ``null``, `objects?`: [`Record`](internal_.md#record)<`string`, [`Object`](internal_.md#object)\>) => `void`
-
-#### Type declaration
-
-▸ (`err?`, `objects?`): `void`
-
-##### Parameters
-
-| Name | Type |
-| :------ | :------ |
-| `err?` | [`Error`](internal_.md#error) \| ``null`` |
-| `objects?` | [`Record`](internal_.md#record)<`string`, [`Object`](internal_.md#object)\> |
-
-##### Returns
-
-`void`
-
-#### Defined in
-
-node_modules/@types/iobroker/index.d.ts:1748
-
-___
-
-### GetObjectsCallback3
-
-Ƭ **GetObjectsCallback3**<`T`\>: (`err?`: [`Error`](internal_.md#error) \| ``null``, `result?`: `T`[]) => `void`
-
-#### Type parameters
-
-| Name | Type |
-| :------ | :------ |
-| `T` | extends [`BaseObject`](../interfaces/internal_.BaseObject.md) |
-
-#### Type declaration
-
-▸ (`err?`, `result?`): `void`
-
-##### Parameters
-
-| Name | Type |
-| :------ | :------ |
-| `err?` | [`Error`](internal_.md#error) \| ``null`` |
-| `result?` | `T`[] |
-
-##### Returns
-
-`void`
-
-#### Defined in
-
-node_modules/@types/iobroker/index.d.ts:1769
-
-___
-
-### GetObjectsCallbackTyped
-
-Ƭ **GetObjectsCallbackTyped**<`T`\>: (`err?`: [`Error`](internal_.md#error) \| ``null``, `objects?`: [`Record`](internal_.md#record)<`string`, [`AnyObject`](internal_.md#anyobject) & { `type`: `T`  }\>) => `void`
-
-#### Type parameters
-
-| Name | Type |
-| :------ | :------ |
-| `T` | extends [`ObjectType`](internal_.md#objecttype) |
-
-#### Type declaration
-
-▸ (`err?`, `objects?`): `void`
-
-##### Parameters
-
-| Name | Type |
-| :------ | :------ |
-| `err?` | [`Error`](internal_.md#error) \| ``null`` |
-| `objects?` | [`Record`](internal_.md#record)<`string`, [`AnyObject`](internal_.md#anyobject) & { `type`: `T`  }\> |
-
-##### Returns
-
-`void`
-
-#### Defined in
-
-node_modules/@types/iobroker/index.d.ts:1751
-
-___
-
-### GetObjectsPromise
-
-Ƭ **GetObjectsPromise**: `Promise`<[`NonNullCallbackReturnTypeOf`](internal_.md#nonnullcallbackreturntypeof)<[`GetObjectsCallback`](internal_.md#getobjectscallback)\>\>
-
-#### Defined in
-
-node_modules/@types/iobroker/index.d.ts:1749
-
-___
-
-### GetObjectsPromiseTyped
-
-Ƭ **GetObjectsPromiseTyped**<`T`\>: `Promise`<[`NonNullCallbackReturnTypeOf`](internal_.md#nonnullcallbackreturntypeof)<[`GetObjectsCallbackTyped`](internal_.md#getobjectscallbacktyped)<`T`\>\>\>
-
-#### Type parameters
-
-| Name | Type |
-| :------ | :------ |
-| `T` | extends [`ObjectType`](internal_.md#objecttype) |
-
-#### Defined in
-
-node_modules/@types/iobroker/index.d.ts:1755
-
-___
-
-### GetSessionCallback
-
-Ƭ **GetSessionCallback**: (`session`: [`Session`](internal_.md#session)) => `void`
-
-#### Type declaration
-
-▸ (`session`): `void`
-
-##### Parameters
-
-| Name | Type |
-| :------ | :------ |
-| `session` | [`Session`](internal_.md#session) |
-
-##### Returns
-
-`void`
-
-#### Defined in
-
-node_modules/@types/iobroker/index.d.ts:1890
-
-___
-
-### GetStateCallback
-
-Ƭ **GetStateCallback**: (`err`: [`Error`](internal_.md#error) \| ``null``, `state?`: [`State`](../interfaces/internal_.State.md) \| ``null``) => `void`
-
-#### Type declaration
-
-▸ (`err`, `state?`): `void`
-
-##### Parameters
-
-| Name | Type |
-| :------ | :------ |
-| `err` | [`Error`](internal_.md#error) \| ``null`` |
-| `state?` | [`State`](../interfaces/internal_.State.md) \| ``null`` |
-
-##### Returns
-
-`void`
-
-#### Defined in
-
-node_modules/@types/iobroker/index.d.ts:1786
-
-___
-
-### GetStatePromise
-
-Ƭ **GetStatePromise**: `Promise`<[`CallbackReturnTypeOf`](internal_.md#callbackreturntypeof)<[`GetStateCallback`](internal_.md#getstatecallback)\>\>
-
-#### Defined in
-
-node_modules/@types/iobroker/index.d.ts:1787
-
-___
-
-### GetStatesCallback
-
-Ƭ **GetStatesCallback**: (`err`: [`Error`](internal_.md#error) \| ``null``, `states?`: [`Record`](internal_.md#record)<`string`, [`State`](../interfaces/internal_.State.md)\>) => `void`
-
-#### Type declaration
-
-▸ (`err`, `states?`): `void`
-
-##### Parameters
-
-| Name | Type |
-| :------ | :------ |
-| `err` | [`Error`](internal_.md#error) \| ``null`` |
-| `states?` | [`Record`](internal_.md#record)<`string`, [`State`](../interfaces/internal_.State.md)\> |
-
-##### Returns
-
-`void`
-
-#### Defined in
-
-node_modules/@types/iobroker/index.d.ts:1789
-
-___
-
-### GetStatesPromise
-
-Ƭ **GetStatesPromise**: `Promise`<[`NonNullCallbackReturnTypeOf`](internal_.md#nonnullcallbackreturntypeof)<[`GetStatesCallback`](internal_.md#getstatescallback)\>\>
-
-#### Defined in
-
-node_modules/@types/iobroker/index.d.ts:1790
-
-___
-
-### Group
-
-Ƭ **Group**: \`system.group.${string}\`
-
-#### Defined in
-
-node_modules/@types/iobroker/objects.d.ts:86
-
-___
-
-### Host
-
-Ƭ **Host**: \`system.host.${string}\`
-
-#### Defined in
-
-node_modules/@types/iobroker/objects.d.ts:90
-
-___
-
-### ID
-
-Ƭ **ID**: [`OpaqueString`](internal_.md#opaquestring)<``"ID"``\>
-
-#### Defined in
-
-[packages/adapter/src/lib/adapter/utils.ts:8](https://github.com/ioBroker/ioBroker.js-controller/blob/f39ffe6c/packages/adapter/src/lib/adapter/utils.ts#L8)
-
-___
-
-### InferGetObjectViewItemType
-
-Ƭ **InferGetObjectViewItemType**<`Design`, `View`\>: `Design` extends ``"system"`` ? `View` extends ``"host"`` ? [`HostObject`](../interfaces/internal_.HostObject.md) : `View` extends ``"adapter"`` ? [`AdapterObject`](../interfaces/internal_.AdapterObject.md) : `View` extends ``"instance"`` ? [`InstanceObject`](../interfaces/internal_.InstanceObject.md) : `View` extends ``"meta"`` ? [`MetaObject`](../interfaces/internal_.MetaObject.md) : `View` extends ``"device"`` ? [`DeviceObject`](../interfaces/internal_.DeviceObject.md) : `View` extends ``"channel"`` ? [`ChannelObject`](../interfaces/internal_.ChannelObject.md) : `View` extends ``"state"`` ? [`StateObject`](../interfaces/internal_.StateObject.md) : `View` extends ``"folder"`` ? [`FolderObject`](../interfaces/internal_.FolderObject.md) : `View` extends ``"enum"`` ? [`EnumObject`](../interfaces/internal_.EnumObject.md) : `View` extends ``"script"`` ? [`ScriptObject`](../interfaces/internal_.ScriptObject.md) : `View` extends ``"group"`` ? [`GroupObject`](../interfaces/internal_.GroupObject.md) : `View` extends ``"user"`` ? [`UserObject`](../interfaces/internal_.UserObject.md) : `View` extends ``"config"`` ? [`OtherObject`](../interfaces/internal_.OtherObject.md) & { `type`: ``"config"``  } : `View` extends ``"custom"`` ? [`NonNullable`](internal_.md#nonnullable)<[`StateObject`](../interfaces/internal_.StateObject.md)[``"common"``][``"custom"``]\> : [`Object`](internal_.md#object) : `any`
-
-#### Type parameters
-
-| Name | Type |
-| :------ | :------ |
-| `Design` | extends `string` |
-| `View` | extends `string` |
-
-#### Defined in
-
-node_modules/@types/iobroker/objects.d.ts:725
-
-___
-
-### InitCallback
-
-Ƭ **InitCallback**: (`err`: [`Error`](internal_.md#error) \| ``null`` \| `undefined`, `initSuccessful?`: `boolean`) => `void`
-
-#### Type declaration
-
-▸ (`err`, `initSuccessful?`): `void`
-
-##### Parameters
-
-| Name | Type |
-| :------ | :------ |
-| `err` | [`Error`](internal_.md#error) \| ``null`` \| `undefined` |
-| `initSuccessful?` | `boolean` |
-
-##### Returns
-
-`void`
-
-#### Defined in
-
-node_modules/@iobroker/plugin-base/lib/types.d.ts:39
-
-___
-
-### Instance
-
-Ƭ **Instance**: \`system.adapter.${string}.${number}\`
-
-#### Defined in
-
-node_modules/@types/iobroker/objects.d.ts:82
-
-___
-
-### InstanceMode
-
-Ƭ **InstanceMode**: ``"none"`` \| ``"daemon"`` \| ``"subscribe"`` \| ``"schedule"`` \| ``"once"`` \| ``"extension"``
-
-#### Defined in
-
-node_modules/@types/iobroker/objects.d.ts:269
-
-___
-
-### IteratorResult
-
-Ƭ **IteratorResult**<`T`, `TReturn`\>: [`IteratorYieldResult`](../interfaces/internal_.IteratorYieldResult.md)<`T`\> \| [`IteratorReturnResult`](../interfaces/internal_.IteratorReturnResult.md)<`TReturn`\>
-
-#### Type parameters
-
-| Name | Type |
-| :------ | :------ |
-| `T` | `T` |
-| `TReturn` | `any` |
-
-#### Defined in
-
-node_modules/typescript/lib/lib.es2015.iterable.d.ts:41
-
-___
-
-### Languages
-
-Ƭ **Languages**: ``"en"`` \| ``"de"`` \| ``"ru"`` \| ``"pt"`` \| ``"nl"`` \| ``"fr"`` \| ``"it"`` \| ``"es"`` \| ``"pl"`` \| ``"zh-cn"``
-
-#### Defined in
-
-node_modules/@types/iobroker/objects.d.ts:133
-
-___
-
-### LogCallback
-
-Ƭ **LogCallback**: (`error?`: `any`, `level?`: `string`, `message?`: `string`, `meta?`: `any`) => `void`
-
-#### Type declaration
-
-▸ (`error?`, `level?`, `message?`, `meta?`): `void`
-
-##### Parameters
-
-| Name | Type |
-| :------ | :------ |
-| `error?` | `any` |
-| `level?` | `string` |
-| `message?` | `string` |
-| `meta?` | `any` |
-
-##### Returns
-
-`void`
-
-#### Defined in
-
-node_modules/winston/index.d.ts:68
-
-___
-
-### LogLevel
-
-Ƭ **LogLevel**: ``"silly"`` \| ``"debug"`` \| ``"info"`` \| ``"warn"`` \| ``"error"``
-
-#### Defined in
-
-node_modules/@types/iobroker/index.d.ts:180
-
-___
-
-### MaybePromise
-
-Ƭ **MaybePromise**: `Promise`<`void`\> \| `void`
-
-#### Defined in
-
-[packages/adapter/src/lib/_Types.ts:91](https://github.com/ioBroker/ioBroker.js-controller/blob/f39ffe6c/packages/adapter/src/lib/_Types.ts#L91)
-
-___
-
-### MessageCallback
-
-Ƭ **MessageCallback**: (`response?`: [`Message`](../interfaces/internal_.Message.md)) => `void`
-
-#### Type declaration
-
-▸ (`response?`): `void`
-
-##### Parameters
-
-| Name | Type |
-| :------ | :------ |
-| `response?` | [`Message`](../interfaces/internal_.Message.md) |
-
-##### Returns
-
-`void`
-
-#### Defined in
-
-node_modules/@types/iobroker/index.d.ts:1728
-
-___
-
-### MessageHandler
-
-Ƭ **MessageHandler**: (`obj`: [`Message`](../interfaces/internal_.Message.md)) => `void` \| `Promise`<`void`\>
-
-#### Type declaration
-
-▸ (`obj`): `void` \| `Promise`<`void`\>
-
-##### Parameters
-
-| Name | Type |
-| :------ | :------ |
-| `obj` | [`Message`](../interfaces/internal_.Message.md) |
-
-##### Returns
-
-`void` \| `Promise`<`void`\>
-
-#### Defined in
-
-node_modules/@types/iobroker/index.d.ts:1717
-
-___
-
-### MessagePayload
-
-Ƭ **MessagePayload**: `string` \| [`Record`](internal_.md#record)<`string`, `any`\>
-
-#### Defined in
-
-node_modules/@types/iobroker/index.d.ts:206
-
-___
-
-### Meta
-
-Ƭ **Meta**: \`${string}.${number}\` \| \`${string}.${"meta" \| "admin"}\` \| \`${string}.meta.${string}\` \| \`${string}.${number}.meta.${string}\`
-
-#### Defined in
-
-node_modules/@types/iobroker/objects.d.ts:58
-
-___
-
-### Misc
-
-Ƭ **Misc**: \`system.host.${string}.${string}\` \| \`0\_userdata.0.${string}\`
-
-#### Defined in
-
-node_modules/@types/iobroker/objects.d.ts:66
-
-___
-
-### NetworkInterfaceInfo
-
-Ƭ **NetworkInterfaceInfo**: [`NetworkInterfaceInfoIPv4`](../interfaces/internal_.NetworkInterfaceInfoIPv4.md) \| [`NetworkInterfaceInfoIPv6`](../interfaces/internal_.NetworkInterfaceInfoIPv6.md)
-
-#### Defined in
-
-node_modules/@types/node/os.d.ts:43
-
-___
-
-### NonNullCallbackReturnTypeOf
-
-Ƭ **NonNullCallbackReturnTypeOf**<`T`\>: [`Exclude`](internal_.md#exclude)<[`SecondParameterOf`](internal_.md#secondparameterof)<`T`\>, ``null`` \| `undefined`\>
-
-Infers the return type from a callback-style API and strips out null and undefined
-
-#### Type parameters
-
-| Name | Type |
-| :------ | :------ |
-| `T` | extends (...`args`: `any`[]) => `any` |
-
-#### Defined in
-
-node_modules/@types/iobroker/index.d.ts:1779
-
-___
-
-### NonNullable
-
-Ƭ **NonNullable**<`T`\>: `T` extends ``null`` \| `undefined` ? `never` : `T`
-
-Exclude null and undefined from T
-
-#### Type parameters
-
-| Name |
-| :------ |
-| `T` |
-
-#### Defined in
-
-node_modules/typescript/lib/lib.es5.d.ts:1587
-
-___
-
-### Object
-
-Ƭ **Object**: [`AnyObject`](internal_.md#anyobject) & { `common`: [`Record`](internal_.md#record)<`string`, `any`\> ; `native`: [`Record`](internal_.md#record)<`string`, `any`\>  }
-
-#### Defined in
-
-node_modules/@types/iobroker/objects.d.ts:693
-
-___
-
-### ObjectChangeHandler
-
-Ƭ **ObjectChangeHandler**: (`id`: `string`, `obj`: [`Object`](internal_.md#object) \| ``null`` \| `undefined`) => `void` \| `Promise`<`void`\>
-
-#### Type declaration
-
-▸ (`id`, `obj`): `void` \| `Promise`<`void`\>
-
-##### Parameters
-
-| Name | Type |
-| :------ | :------ |
-| `id` | `string` |
-| `obj` | [`Object`](internal_.md#object) \| ``null`` \| `undefined` |
-
-##### Returns
-
-`void` \| `Promise`<`void`\>
-
-#### Defined in
-
-node_modules/@types/iobroker/index.d.ts:1715
-
-___
-
-### ObjectIdToObjectType
-
-Ƭ **ObjectIdToObjectType**<`T`, `Read`\>: `T` extends [`State`](internal_.md#state) ? [`StateObject`](../interfaces/internal_.StateObject.md) : `T` extends [`Instance`](internal_.md#instance) ? [`InstanceObject`](../interfaces/internal_.InstanceObject.md) : `T` extends [`Adapter`](internal_.md#adapter) ? [`AdapterObject`](../interfaces/internal_.AdapterObject.md) : `T` extends [`Channel`](internal_.md#channel) ? [`ChannelObject`](../interfaces/internal_.ChannelObject.md) : `T` extends [`Meta`](internal_.md#meta) ? [`MetaObject`](../interfaces/internal_.MetaObject.md) : `T` extends [`Misc`](internal_.md#misc) ? [`AdapterScopedObject`](internal_.md#adapterscopedobject) : `T` extends [`ScriptOrChannel`](internal_.md#scriptorchannel) ? [`ScriptObject`](../interfaces/internal_.ScriptObject.md) \| [`ChannelObject`](../interfaces/internal_.ChannelObject.md) : `T` extends [`Enum`](internal_.md#enum-1) ? [`EnumObject`](../interfaces/internal_.EnumObject.md) : `T` extends [`Group`](internal_.md#group) ? [`GroupObject`](../interfaces/internal_.GroupObject.md) : `T` extends [`User`](internal_.md#user) ? [`UserObject`](../interfaces/internal_.UserObject.md) : `T` extends [`Host`](internal_.md#host) ? [`HostObject`](../interfaces/internal_.HostObject.md) : `T` extends [`Config`](internal_.md#config) ? [`OtherObject`](../interfaces/internal_.OtherObject.md) & { `type`: ``"config"``  } : `T` extends [`AdapterScoped`](internal_.md#adapterscoped) ? [`AdapterScopedObject`](internal_.md#adapterscopedobject) : `Read` extends ``"read"`` ? [`Object`](internal_.md#object) : [`AnyObject`](internal_.md#anyobject)
-
-#### Type parameters
-
-| Name | Type |
-| :------ | :------ |
-| `T` | extends `string` |
-| `Read` | extends ``"read"`` \| ``"write"`` = ``"read"`` |
-
-#### Defined in
-
-node_modules/@types/iobroker/objects.d.ts:115
-
-___
-
-### ObjectType
-
-Ƭ **ObjectType**: ``"state"`` \| ``"channel"`` \| ``"device"`` \| ``"folder"`` \| ``"enum"`` \| ``"adapter"`` \| ``"config"`` \| ``"group"`` \| ``"host"`` \| ``"instance"`` \| ``"meta"`` \| ``"script"`` \| ``"user"`` \| ``"chart"``
-
-Defines the existing object types in ioBroker
-
-#### Defined in
-
-node_modules/@types/iobroker/objects.d.ts:38
-
-___
-
-### Omit
-
-Ƭ **Omit**<`T`, `K`\>: [`Pick`](internal_.md#pick)<`T`, [`Exclude`](internal_.md#exclude)<keyof `T`, `K`\>\>
-
-Construct a type with the properties of T except for those in type K.
-
-#### Type parameters
-
-| Name | Type |
-| :------ | :------ |
-| `T` | `T` |
-| `K` | extends keyof `any` |
-
-#### Defined in
-
-node_modules/typescript/lib/lib.es5.d.ts:1582
-
-___
-
-### OpaqueString
-
-Ƭ **OpaqueString**<`T`\>: `string` & { `__type`: `T`  }
-
-#### Type parameters
-
-| Name | Type |
-| :------ | :------ |
-| `T` | extends `string` |
-
-#### Defined in
-
-[packages/adapter/src/lib/adapter/utils.ts:4](https://github.com/ioBroker/ioBroker.js-controller/blob/f39ffe6c/packages/adapter/src/lib/adapter/utils.ts#L4)
-
-___
-
-### OptionalCallback
-
-Ƭ **OptionalCallback**: `undefined` \| [`Callback`](internal_.md#callback)
-
-#### Defined in
-
-[packages/adapter/src/lib/adapter/utils.ts:11](https://github.com/ioBroker/ioBroker.js-controller/blob/f39ffe6c/packages/adapter/src/lib/adapter/utils.ts#L11)
-
-___
-
-### Partial
-
-Ƭ **Partial**<`T`\>: { [P in keyof T]?: T[P] }
-
-Make all properties in T optional
-
-#### Type parameters
-
-| Name |
-| :------ |
-| `T` |
-
-#### Defined in
-
-node_modules/typescript/lib/lib.es5.d.ts:1537
-
-___
-
-### PartialObjectWorker
-
-Ƭ **PartialObjectWorker**<`T`\>: `T` extends [`AnyObject`](internal_.md#anyobject) ? [`AnyPartialObject`](internal_.md#anypartialobject) & { `type?`: `T`[``"type"``]  } : `never`
-
-#### Type parameters
-
-| Name |
-| :------ |
-| `T` |
-
-#### Defined in
-
-node_modules/@types/iobroker/objects.d.ts:704
-
-___
-
-### Pattern
-
-Ƭ **Pattern**: `string` \| `string`[]
-
-#### Defined in
-
-[packages/adapter/src/lib/adapter/utils.ts:12](https://github.com/ioBroker/ioBroker.js-controller/blob/f39ffe6c/packages/adapter/src/lib/adapter/utils.ts#L12)
-
-___
-
-### Pick
-
-Ƭ **Pick**<`T`, `K`\>: { [P in K]: T[P] }
-
-From T, pick a set of properties whose keys are in the union K
-
-#### Type parameters
-
-| Name | Type |
-| :------ | :------ |
-| `T` | `T` |
-| `K` | extends keyof `T` |
-
-#### Defined in
-
-node_modules/typescript/lib/lib.es5.d.ts:1558
-
-___
-
-### Platform
-
-Ƭ **Platform**: ``"aix"`` \| ``"android"`` \| ``"darwin"`` \| ``"freebsd"`` \| ``"haiku"`` \| ``"linux"`` \| ``"openbsd"`` \| ``"sunos"`` \| ``"win32"`` \| ``"cygwin"`` \| ``"netbsd"``
-
-#### Defined in
-
-node_modules/@types/node/process.d.ts:51
-
-___
-
-### Plugin
-
-Ƭ **Plugin**: [`Record`](internal_.md#record)<`string`, `any`\>
-
-#### Defined in
-
-node_modules/@types/iobroker/index.d.ts:240
-
-___
-
-### PropertyKey
-
-Ƭ **PropertyKey**: `string` \| `number` \| `symbol`
-
-#### Defined in
-
-node_modules/typescript/lib/lib.es5.d.ts:107
-
-___
-
-### ReadDirCallback
-
-Ƭ **ReadDirCallback**: (`err?`: [`ErrnoException`](../interfaces/internal_.ErrnoException.md) \| ``null``, `entries?`: [`ReadDirResult`](../interfaces/internal_.ReadDirResult.md)[]) => `void`
-
-#### Type declaration
-
-▸ (`err?`, `entries?`): `void`
-
-##### Parameters
-
-| Name | Type |
-| :------ | :------ |
-| `err?` | [`ErrnoException`](../interfaces/internal_.ErrnoException.md) \| ``null`` |
-| `entries?` | [`ReadDirResult`](../interfaces/internal_.ReadDirResult.md)[] |
-
-##### Returns
-
-`void`
-
-#### Defined in
-
-node_modules/@types/iobroker/index.d.ts:1828
-
-___
-
-### ReadDirPromise
-
-Ƭ **ReadDirPromise**: `Promise`<[`NonNullCallbackReturnTypeOf`](internal_.md#nonnullcallbackreturntypeof)<[`ReadDirCallback`](internal_.md#readdircallback)\>\>
-
-#### Defined in
-
-node_modules/@types/iobroker/index.d.ts:1829
-
-___
-
-### ReadFileCallback
-
-Ƭ **ReadFileCallback**: (`err?`: [`ErrnoException`](../interfaces/internal_.ErrnoException.md) \| ``null``, `data?`: [`Buffer`](internal_.md#buffer) \| `string`, `mimeType?`: `string`) => `void`
-
-#### Type declaration
-
-▸ (`err?`, `data?`, `mimeType?`): `void`
-
-##### Parameters
-
-| Name | Type |
-| :------ | :------ |
-| `err?` | [`ErrnoException`](../interfaces/internal_.ErrnoException.md) \| ``null`` |
-| `data?` | [`Buffer`](internal_.md#buffer) \| `string` |
-| `mimeType?` | `string` |
-
-##### Returns
-
-`void`
-
-#### Defined in
-
-node_modules/@types/iobroker/index.d.ts:1831
-
-___
-
-### ReadFilePromise
-
-Ƭ **ReadFilePromise**: `Promise`<{ `data`: `string` \| [`Buffer`](internal_.md#buffer) ; `mimeType?`: `string`  }\>
-
-#### Defined in
-
-node_modules/@types/iobroker/index.d.ts:1832
-
-___
-
-### ReadyHandler
-
-Ƭ **ReadyHandler**: () => `void` \| `Promise`<`void`\>
-
-#### Type declaration
-
-▸ (): `void` \| `Promise`<`void`\>
-
-##### Returns
-
-`void` \| `Promise`<`void`\>
-
-#### Defined in
-
-node_modules/@types/iobroker/index.d.ts:1714
-
-___
-
-### Record
-
-Ƭ **Record**<`K`, `T`\>: { [P in K]: T }
-
-Construct a type with a set of properties K of type T
-
-#### Type parameters
-
-| Name | Type |
-| :------ | :------ |
-| `K` | extends keyof `any` |
-| `T` | `T` |
-
-#### Defined in
-
-node_modules/typescript/lib/lib.es5.d.ts:1565
-
-___
-
-### ScriptOrChannel
-
-Ƭ **ScriptOrChannel**: \`script.js.${string}\`
-
-#### Defined in
-
-node_modules/@types/iobroker/objects.d.ts:75
-
-___
-
-### SecondParameterOf
-
-Ƭ **SecondParameterOf**<`T`\>: `T` extends (`arg0`: `any`, `arg1`: infer R, ...`args`: `any`[]) => `any` ? `R` : `never`
-
-#### Type parameters
-
-| Name | Type |
-| :------ | :------ |
-| `T` | extends (...`args`: `any`[]) => `any` |
-
-#### Defined in
-
-node_modules/@types/iobroker/index.d.ts:1771
-
-___
-
-### Session
-
-Ƭ **Session**: `any`
-
-#### Defined in
-
-node_modules/@types/iobroker/index.d.ts:68
-
-___
-
-### SetObjectCallback
-
-Ƭ **SetObjectCallback**: (`err?`: [`Error`](internal_.md#error) \| ``null``, `obj?`: { `id`: `string`  }) => `void`
-
-#### Type declaration
-
-▸ (`err?`, `obj?`): `void`
-
-##### Parameters
-
-| Name | Type |
-| :------ | :------ |
-| `err?` | [`Error`](internal_.md#error) \| ``null`` |
-| `obj?` | `Object` |
-| `obj.id` | `string` |
-
-##### Returns
-
-`void`
-
-#### Defined in
-
-node_modules/@types/iobroker/index.d.ts:1730
-
-___
-
-### SetObjectPromise
-
-Ƭ **SetObjectPromise**: `Promise`<[`NonNullCallbackReturnTypeOf`](internal_.md#nonnullcallbackreturntypeof)<[`SetObjectCallback`](internal_.md#setobjectcallback)\>\>
-
-#### Defined in
-
-node_modules/@types/iobroker/index.d.ts:1731
-
-___
-
-### SetStateCallback
-
-Ƭ **SetStateCallback**: (`err?`: [`Error`](internal_.md#error) \| ``null``, `id?`: `string`) => `void`
-
-#### Type declaration
-
-▸ (`err?`, `id?`): `void`
-
-##### Parameters
-
-| Name | Type |
-| :------ | :------ |
-| `err?` | [`Error`](internal_.md#error) \| ``null`` |
-| `id?` | `string` |
-
-##### Returns
-
-`void`
-
-#### Defined in
-
-node_modules/@types/iobroker/index.d.ts:1795
-
-___
-
-### SetStateChangedCallback
-
-Ƭ **SetStateChangedCallback**: (`err`: [`Error`](internal_.md#error) \| ``null``, `id?`: `string`, `notChanged?`: `boolean`) => `void`
-
-#### Type declaration
-
-▸ (`err`, `id?`, `notChanged?`): `void`
-
-##### Parameters
-
-| Name | Type |
-| :------ | :------ |
-| `err` | [`Error`](internal_.md#error) \| ``null`` |
-| `id?` | `string` |
-| `notChanged?` | `boolean` |
-
-##### Returns
-
-`void`
-
-#### Defined in
-
-node_modules/@types/iobroker/index.d.ts:1798
-
-___
-
-### SetStateChangedPromise
-
-Ƭ **SetStateChangedPromise**: `Promise`<[`NonNullCallbackReturnTypeOf`](internal_.md#nonnullcallbackreturntypeof)<[`SetStateChangedCallback`](internal_.md#setstatechangedcallback)\>\>
-
-#### Defined in
-
-node_modules/@types/iobroker/index.d.ts:1799
-
-___
-
-### SetStatePromise
-
-Ƭ **SetStatePromise**: `Promise`<[`NonNullCallbackReturnTypeOf`](internal_.md#nonnullcallbackreturntypeof)<[`SetStateCallback`](internal_.md#setstatecallback)\>\>
-
-#### Defined in
-
-node_modules/@types/iobroker/index.d.ts:1796
-
-___
-
-### SettableObjectWorker
-
-Ƭ **SettableObjectWorker**<`T`\>: `T` extends [`AnyObject`](internal_.md#anyobject) ? [`Omit`](internal_.md#omit)<`T`, ``"_id"`` \| ``"acl"``\> & { `_id?`: `T`[``"_id"``] ; `acl?`: `T`[``"acl"``]  } : `never`
-
-#### Type parameters
-
-| Name |
-| :------ |
-| `T` |
-
-#### Defined in
-
-node_modules/@types/iobroker/objects.d.ts:699
-
-___
-
-### SettableState
-
-Ƭ **SettableState**: [`AtLeastOne`](internal_.md#atleastone)<[`State`](../interfaces/internal_.State.md)\>
-
-#### Defined in
-
-node_modules/@types/iobroker/index.d.ts:66
-
-___
-
-### State
-
-Ƭ **State**: \`system.adapter.${string}.${number}.${string}\`
-
-#### Defined in
-
-node_modules/@types/iobroker/objects.d.ts:77
-
-___
-
-### StateChangeHandler
-
-Ƭ **StateChangeHandler**: (`id`: `string`, `obj`: [`State`](../interfaces/internal_.State.md) \| ``null`` \| `undefined`) => `void` \| `Promise`<`void`\>
-
-#### Type declaration
-
-▸ (`id`, `obj`): `void` \| `Promise`<`void`\>
-
-##### Parameters
-
-| Name | Type |
-| :------ | :------ |
-| `id` | `string` |
-| `obj` | [`State`](../interfaces/internal_.State.md) \| ``null`` \| `undefined` |
-
-##### Returns
-
-`void` \| `Promise`<`void`\>
-
-#### Defined in
-
-node_modules/@types/iobroker/index.d.ts:1716
-
-___
-
-### StateValue
-
-Ƭ **StateValue**: `string` \| `number` \| `boolean` \| ``null``
-
-#### Defined in
-
-node_modules/@types/iobroker/index.d.ts:35
-
-___
-
-### StringOrTranslated
-
-Ƭ **StringOrTranslated**: `string` \| { [lang in Languages as lang extends "en" ? lang : never]: string } & { [lang in Languages as lang extends "en" ? never : lang]?: string }
-
-#### Defined in
-
-node_modules/@types/iobroker/objects.d.ts:134
-
-___
-
-### TimeoutCallback
-
-Ƭ **TimeoutCallback**: (`args?`: `any`[]) => `void`
-
-#### Type declaration
-
-▸ (`args?`): `void`
-
-##### Parameters
-
-| Name | Type |
-| :------ | :------ |
-| `args?` | `any`[] |
-
-##### Returns
-
-`void`
-
-#### Defined in
-
-[packages/adapter/src/lib/_Types.ts:182](https://github.com/ioBroker/ioBroker.js-controller/blob/f39ffe6c/packages/adapter/src/lib/_Types.ts#L182)
-
-___
-
-### TransformCallback
-
-Ƭ **TransformCallback**: (`error?`: [`Error`](internal_.md#error) \| ``null``, `data?`: `any`) => `void`
-
-#### Type declaration
-
-▸ (`error?`, `data?`): `void`
-
-##### Parameters
-
-| Name | Type |
-| :------ | :------ |
-| `error?` | [`Error`](internal_.md#error) \| ``null`` |
-| `data?` | `any` |
-
-##### Returns
-
-`void`
-
-#### Defined in
-
-node_modules/@types/node/stream.d.ts:862
-
-___
-
-### TransformFunction
-
-Ƭ **TransformFunction**: (`info`: [`TransformableInfo`](../interfaces/internal_.TransformableInfo.md), `opts?`: `any`) => [`TransformableInfo`](../interfaces/internal_.TransformableInfo.md) \| `boolean`
-
-#### Type declaration
-
-▸ (`info`, `opts?`): [`TransformableInfo`](../interfaces/internal_.TransformableInfo.md) \| `boolean`
-
-##### Parameters
-
-| Name | Type |
-| :------ | :------ |
-| `info` | [`TransformableInfo`](../interfaces/internal_.TransformableInfo.md) |
-| `opts?` | `any` |
-
-##### Returns
-
-[`TransformableInfo`](../interfaces/internal_.TransformableInfo.md) \| `boolean`
-
-#### Defined in
-
-node_modules/logform/index.d.ts:13
-
-___
-
-### TypedArray
-
-Ƭ **TypedArray**: `Uint8Array` \| `Uint8ClampedArray` \| `Uint16Array` \| `Uint32Array` \| `Int8Array` \| `Int16Array` \| `Int32Array` \| `BigUint64Array` \| `BigInt64Array` \| `Float32Array` \| `Float64Array`
-
-#### Defined in
-
-node_modules/@types/node/globals.d.ts:220
-
-___
-
-### UnloadHandler
-
-Ƭ **UnloadHandler**: (`callback`: [`EmptyCallback`](internal_.md#emptycallback)) => `void` \| () => `Promise`<`void`\>
-
-#### Defined in
-
-node_modules/@types/iobroker/index.d.ts:1718
-
-___
-
-### User
-
-Ƭ **User**: \`system.user.${string}\`
-
-#### Defined in
-
-node_modules/@types/iobroker/objects.d.ts:88
-
-___
-
-### WelcomeScreenEntry
-
-Ƭ **WelcomeScreenEntry**: `string` \| { `color`: `string` ; `img`: `string` ; `link`: `string` ; `name`: `string`  }
-
-#### Defined in
-
-node_modules/@types/iobroker/objects.d.ts:375
-
-___
-
-### WithImplicitCoercion
-
-Ƭ **WithImplicitCoercion**<`T`\>: `T` \| { `valueOf`: () => `T`  }
-
-#### Type parameters
-
-| Name |
-| :------ |
-| `T` |
-
-#### Defined in
-
-node_modules/@types/node/buffer.d.ts:171
-
-## Variables
-
-### AbortSignal
-
-• **AbortSignal**: `Object`
-
-#### Type declaration
-
-| Name | Type |
-| :------ | :------ |
-| `prototype` | [`AbortSignal`](internal_.md#abortsignal) |
-
-#### Defined in
-
-node_modules/@types/node/globals.d.ts:60
-
-node_modules/@types/node/globals.d.ts:72
-
-___
-
-### Buffer
-
-• **Buffer**: [`BufferConstructor`](../interfaces/internal_.BufferConstructor.md)
-
-#### Defined in
-
-node_modules/@types/node/buffer.d.ts:531
-
-node_modules/@types/node/buffer.d.ts:2105
-
-___
-
-### ExceptionHandler
-
-• **ExceptionHandler**: [`ExceptionHandler`](internal_.md#exceptionhandler)
-
-#### Defined in
-
-node_modules/winston/index.d.ts:22
-
-node_modules/winston/index.d.ts:178
-
-___
-
-### RejectionHandler
-
-• **RejectionHandler**: [`RejectionHandler`](internal_.md#rejectionhandler)
-
-#### Defined in
-
-node_modules/winston/index.d.ts:37
-
-node_modules/winston/index.d.ts:179
-
-___
-
-### SharedArrayBuffer
-
-• **SharedArrayBuffer**: [`SharedArrayBufferConstructor`](../interfaces/internal_.SharedArrayBufferConstructor.md)
-
-#### Defined in
-
-node_modules/typescript/lib/lib.es2017.sharedmemory.d.ts:24
-
-node_modules/typescript/lib/lib.es2017.sharedmemory.d.ts:42
-
-## Functions
-
-### Error
-
-▸ **Error**(`message?`): [`Error`](internal_.md#error)
-
-#### Parameters
-
-| Name | Type |
-| :------ | :------ |
-| `message?` | `string` |
-
-#### Returns
-
-[`Error`](internal_.md#error)
-
-#### Defined in
-
-node_modules/typescript/lib/lib.es5.d.ts:1035
-
-___
-
-### Object
-
-▸ **Object**(): `any`
-
-Provides functionality common to all JavaScript objects.
-
-#### Returns
-
-`any`
-
-#### Defined in
-
-node_modules/typescript/lib/lib.es5.d.ts:156
-
-▸ **Object**(`value`): `any`
-
-Provides functionality common to all JavaScript objects.
-
-#### Parameters
-
-| Name | Type |
-| :------ | :------ |
-| `value` | `any` |
-
-#### Returns
-
-`any`
-
-#### Defined in
-
-node_modules/typescript/lib/lib.es5.d.ts:157
-=======
-[packages/adapter/src/lib/_Types.ts:185](https://github.com/ioBroker/ioBroker.js-controller/blob/24ee87b8/packages/adapter/src/lib/_Types.ts#L185)
->>>>>>> ea2b963b
+[packages/adapter/src/lib/_Types.ts:185](https://github.com/ioBroker/ioBroker.js-controller/blob/aa1243a8/packages/adapter/src/lib/_Types.ts#L185)