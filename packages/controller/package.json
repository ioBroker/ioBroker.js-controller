--- conflicted
+++ resolved
@@ -82,14 +82,9 @@
     "url": "https://github.com/ioBroker/ioBroker.js-controller"
   },
   "scripts": {
-<<<<<<< HEAD
     "build": "tsc -b tsconfig.build.json && tsc-alias",
-    "preinstall": "node build/lib/preinstallCheck.js",
-=======
-    "build": "tsc -b tsconfig.build.json",
     "postbuild": "esm2cjs --in build/esm --out build/cjs -l error && cpy ./**/*.d.ts ./build/cjs/ --cwd=build/esm/",
     "preinstall": "node build/cjs/lib/preinstallCheck.js",
->>>>>>> 79a247d5
     "install": "node iobroker.js setup first",
     "start": "node iobroker.js start",
     "stop": "node iobroker.js stop",
