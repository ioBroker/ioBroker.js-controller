--- conflicted
+++ resolved
@@ -1,12 +1,7 @@
 {
   "name": "iobroker.js-controller",
-<<<<<<< HEAD
-  "type": "commonjs",
-  "version": "5.0.20-alpha.0-20240409-d68ed299",
-=======
   "type": "module",
   "version": "5.0.20-alpha.0-20240423-4020943e",
->>>>>>> 57ee358d
   "engines": {
     "node": ">=18.0.0"
   },
