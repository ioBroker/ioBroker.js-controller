--- conflicted
+++ resolved
@@ -1,19 +1,14 @@
 {
   "extends": "../../tsconfig.json",
   "compilerOptions": {
-<<<<<<< HEAD
-    "outDir": "build",
+    "outDir": "build/esm",
     "rootDir": "src",
+    "module": "NodeNext",
     "paths": {
       "@/*": [
         "./src/*"
       ]
     }
-=======
-    "outDir": "build/esm",
-    "rootDir": "src",
-    "module": "NodeNext"
->>>>>>> 79a247d5
   },
   "references": [
     {
