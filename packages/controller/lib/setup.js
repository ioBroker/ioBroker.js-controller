--- conflicted
+++ resolved
@@ -451,14 +451,8 @@
                     states:      _states
                 });
 
-<<<<<<< HEAD
                 await repo.showRepo(repoUrl, params);
                 setTimeout(callback, 1000);
-=======
-                repo.showRepo(repoUrl, params)
-                    .then(() =>
-                        setTimeout(callback, 2000));
->>>>>>> 8b345b4e
             });
             break;
         }
@@ -968,7 +962,6 @@
                 });
 
                 if (adapter) {
-<<<<<<< HEAD
                     try {
                         if (adapter === 'self') {
                             const hostAlive = await states.getStateAsync(`system.host.${tools.getHostName()}.alive`);
@@ -980,30 +973,16 @@
                     } catch (e) {
                         console.error(e);
                         return void callback(EXIT_CODES.INVALID_REPO);
-=======
-                    if (adapter === 'self') {
-                        states.getState(`system.host.${tools.getHostName()}.alive`, (err, hostAlive) =>
-                            upgrade.upgradeController('', params.force || params.f, hostAlive && hostAlive.val, callback));
-                    } else {
-                        upgrade.upgradeAdapter('', adapter, params.force || params.f, params.y || params.yes, false, callback);
->>>>>>> 8b345b4e
                     }
                 } else {
                     // upgrade all
                     try {
                         const links = await getRepository();
-<<<<<<< HEAD
-                        if (!links) {
+                        if (!links || !links.json) {
                             return void callback(EXIT_CODES.INVALID_REPO);
                         }
                         await upgrade.upgradeAdapterHelperAsync(links, Object.keys(links).sort(), false, params.y || params.yes);
                         return void callback();
-=======
-                        if (!links || !links.json) {
-                            return void callback(EXIT_CODES.INVALID_REPO);
-                        }
-                        upgrade.upgradeAdapterHelper(links.json, Object.keys(links.json).sort(), false, params.y || params.yes, callback);
->>>>>>> 8b345b4e
                     } catch (e) {
                         console.error(e);
                         return void callback(EXIT_CODES.INVALID_REPO);
@@ -2161,11 +2140,7 @@
                 });
 
                 if (repoUrlOrCommand === 'show') {
-<<<<<<< HEAD
                     await repo.showRepoStatus(callback);
-=======
-                    repo.showRepoStatus(callback);
->>>>>>> 8b345b4e
                 } else if (repoUrlOrCommand === 'add' || repoUrlOrCommand === 'del' || repoUrlOrCommand === 'set' || repoUrlOrCommand === 'addset' || repoUrlOrCommand === 'unset') {
                     if (!repoName || !repoName.match(/[-_\w\d]+/)) {
                         console.error(`Invalid repository name: "${repoName}"`);
@@ -2176,40 +2151,11 @@
                                 console.warn(`Please define repository URL or path: ${tools.appName} add <repoName> <repoUrlOrPath>`);
                                 return void callback(EXIT_CODES.INVALID_ARGUMENTS);
                             } else {
-<<<<<<< HEAD
                                 const err = repo.add(repoName, repoUrl);
-=======
-                                repo.add(repoName, repoUrl, err => {
-                                    if (err) {
-                                        console.error(err);
-                                        return void callback(EXIT_CODES.INVALID_REPO);
-                                    } else {
-                                        if (repoUrlOrCommand === 'addset') {
-                                            repo.setActive(repoName, err => {
-                                                if (err) {
-                                                    console.error(err);
-                                                    return void callback(EXIT_CODES.INVALID_REPO);
-                                                } else {
-                                                    console.log(`Repository "${repoName}" set as active: "${repoUrl}"`);
-                                                    repo.showRepoStatus(callback);
-                                                }
-                                            });
-                                        } else {
-                                            console.log(`Repository "${repoName}" added as "${repoUrl}"`);
-                                            repo.showRepoStatus(callback);
-                                        }
-                                    }
-                                });
-
-                            }
-                        } else if (repoUrlOrCommand === 'set') {
-                            repo.setActive(repoName, err => {
->>>>>>> 8b345b4e
                                 if (err) {
                                     console.error(err);
                                     return void callback(EXIT_CODES.INVALID_REPO);
                                 } else {
-<<<<<<< HEAD
                                     if (repoUrlOrCommand === 'addset') {
                                         const err1 = await repo.setActive(repoName);
                                         if (err1) {
@@ -2223,10 +2169,6 @@
                                         console.log(`Repository "${repoName}" added as "${repoUrl}"`);
                                         await repo.showRepoStatus(callback);
                                     }
-=======
-                                    console.log(`Repository "${repoName}" set as active.`);
-                                    repo.showRepoStatus(callback);
->>>>>>> 8b345b4e
                                 }
                             }
                         } else if (repoUrlOrCommand === 'set') {
@@ -2239,14 +2181,14 @@
                                 await repo.showRepoStatus(callback);
                             }
                         } else if (repoUrlOrCommand === 'del') {
-<<<<<<< HEAD
                             const err = repo.del(repoName);
                             if (err) {
                                 console.error(err);
                                 return void callback(EXIT_CODES.INVALID_REPO);
                             } else {
                                 console.log(`Repository "${repoName}" deleted.`);
-                                await repo.showRepoStatus(callback);
+                                await repo.showRepoStatus();
+                                return void callback();
                             }
                         }  else if (repoUrlOrCommand === 'unset') {
                             const err = await repo.setInactive(repoName)
@@ -2255,29 +2197,9 @@
                                 return void callback(EXIT_CODES.INVALID_REPO);
                             } else {
                                 console.log(`Repository "${repoName}" deactivated.`);
-                                await repo.showRepoStatus(callback);
-                            }
-=======
-                            repo.del(repoName, err => {
-                                if (err) {
-                                    console.error(err);
-                                    return void callback(EXIT_CODES.INVALID_REPO);
-                                } else {
-                                    console.log(`Repository "${repoName}" deleted.`);
-                                    repo.showRepoStatus(callback);
-                                }
-                            });
-                        }  else if (repoUrlOrCommand === 'unset') {
-                            repo.setInactive(repoName, err => {
-                                if (err) {
-                                    console.error(err);
-                                    return void callback(EXIT_CODES.INVALID_REPO);
-                                } else {
-                                    console.log(`Repository "${repoName}" deactivated.`);
-                                    repo.showRepoStatus(callback);
-                                }
-                            });
->>>>>>> 8b345b4e
+                                await repo.showRepoStatus();
+                                return void callback();
+                            }
                         } else {
                             console.warn('Unknown repo command: ' + repoUrlOrCommand);
                             return void callback(EXIT_CODES.INVALID_ARGUMENTS);
@@ -2575,12 +2497,9 @@
     }
 }
 
-<<<<<<< HEAD
 const restartControllerAsync = tools.promisifyNoError(restartController);
 
 
-=======
->>>>>>> 8b345b4e
 async function getRepository(repoName, params) {
     params = params || {};
 
@@ -2627,19 +2546,11 @@
                 Object.assign(allSources, systemRepos.native.repositories[repo].json);
                 anyFound = true;
             }
-<<<<<<< HEAD
         }
 
         if (changed) {
             await objects.setObjectAsync('system.repositories', systemRepos);
         }
-=======
-        }
-
-        if (changed) {
-            await objects.setObjectAsync('system.repositories', systemRepos);
-        }
->>>>>>> 8b345b4e
     }
 
     if (!anyFound) {
