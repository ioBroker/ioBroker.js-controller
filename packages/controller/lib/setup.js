--- conflicted
+++ resolved
@@ -618,22 +618,10 @@
         }
 
         case 'info': {
-<<<<<<< HEAD
-            Objects =       require('./objects');
+            Objects =       getObjectsConstructor();
             dbConnect(params, async objects => {
                 try {
                     const data = await tools.getHostInfo(objects);
-=======
-            Objects =       getObjectsConstructor();
-            dbConnect(params, objects => {
-                tools.getHostInfo(objects, (err, data) => {
-                    if (err) {
-                        console.error('Cannot read host info: '+ err);
-                        if (!data) {
-                            return callback(EXIT_CODES.CANNOT_GET_HOST_INFO);
-                        }
-                    }
->>>>>>> 17c5d1b3
                     const formatters = require('./formatters');
                     const formatInfo = {
                         'Uptime':        formatters.formatSeconds,
