/**
 *
 *  ioBroker Command Line Interface (CLI)
 *
 *  7'2014-2022 bluefox <dogafox@gmail.com>
 *         2014 hobbyquaker <hq@ccu.io>
 *
 */

/* jshint -W097 */
/* jshint strict:false */
/* jslint node: true */
'use strict';
// TODO need info about progress of stopping

const fs = require('fs-extra');
const { tools } = require('@iobroker/js-controller-common');
const cli = require('@iobroker/js-controller-cli');
const { EXIT_CODES } = require('@iobroker/js-controller-common');
const deepClone = require('deep-clone');
const { isDeepStrictEqual } = require('util');
const debug = require('debug')('iobroker:cli');
const { tools: dbTools, getObjectsConstructor, getStatesConstructor } = require('@iobroker/js-controller-common-db');
const path = require('path');
const { PluginHandler } = require('@iobroker/plugin-base');

let pluginHandler;

// @ts-ignore
require('events').EventEmitter.prototype._maxListeners = 100;
process.setMaxListeners(0);

/** @type {import('yargs')} */
let yargs;

function initYargs() {
    yargs = require('yargs')
        .scriptName(tools.appName)
        .locale('en') // otherwise it could be mixed, because our implementations are in english
        .version(false) // disable yargs own version handling, because we have our own depending on passed instances
        .completion('_createCompletion', false) // can be created via iob _createCompletion >> ~/.bashrc or ~/.bash_profile for OSX
        .command('setup', 'Setup ioBroker', {
            redis: {
                describe: 'Setup as redis',
                type: 'boolean'
            },
            objects: {
                describe: 'Objects <host>',
                default: '127.0.0.1',
                type: 'number'
            },
            states: {
                describe: 'States <host>',
                default: '127.0.0.1',
                type: 'number'
            },
            'port <port>': {
                describe: 'Port of redis',
                default: 6379,
                type: 'number'
            },
            custom: {
                describe: 'Custom setup',
                type: 'boolean'
            },
            first: {
                describe: 'Initial setup',
                type: 'boolean'
            }
        })
        .command(
            'start [all|<adapter>.<instance>]',
            'Starts the js-controller or a specified adapter instance',
            yargs => {
                yargs
                    .command('all', 'Starts js-controller and all adapters')
                    .command('<adapter>[.<instance>]', 'Starts a specified adapter instance');
            }
        )
        .command('stop [<adapter>.<instance>]', 'stops the js-controller or a specified adapter instance', yargs => {
            yargs.command('<adapter>[.<instance>]', 'Stops a specified adapter instance');
        })
        .command(
            ['restart [<adapter>.<instance>]', 'r [<adapter>.<instance>]'],
            'Restarts js-controller or a specified adapter instance',
            yargs => {
                yargs.command('<adapter>[.<instance>]', 'Restarts a specified adapter instance', {});
            }
        )
        .command('debug <adapter>[.<instance>]', 'Starts a Node.js debugging session for the adapter instance', {
            ip: {
                describe: 'IP-address <ip>',
                type: 'string'
            },
            port: {
                describe: 'Port <port>',
                type: 'number'
            },
            wait: {
                describe: 'Wait',
                type: 'boolean'
            }
        })
        .command('info', 'Shows the host info', {})
        .command('logs [<adapter>]', 'Monitor log', {
            'lines=1000': {
                // TODO: it's the only place we use = we should avoid this
                describe: 'Number of lines',
                type: 'string'
            },
            watch: {
                describe: 'Watch',
                type: 'boolean'
            }
        })
        .command(['add <adapter> [desiredNumber]', 'a <adapter> [desiredNumber]'], 'Add instance of adapter', {
            enabled: {
                describe: 'Enable adapter',
                type: 'boolean'
            },
            host: {
                describe: 'Host <host>',
                type: 'string'
            },
            port: {
                describe: 'Port <port>',
                type: 'number'
            }
        })
        .command(['install <adapter>', 'i <adapter>'], 'Installs a specified adapter', {})
        .command('rebuild [<module>]', 'Rebuild all native modules or path', {
            path: {
                describe: 'Executes rebuild command in given path',
                type: 'string'
            }
        })
        .command('url <url> [<name>]', 'Install adapter from specified url, e.g. GitHub', {})
        .command(['del <adapter>', 'delete <adapter>'], 'Remove adapter and all instances from this host', {
            custom: {
                describe: 'Remove adapter custom attribute from all objects',
                type: 'boolean'
            }
        })
        .command(['del <adapter>.<instance>', 'delete <adapter>.<instance>'], 'Remove adapter instance', {
            custom: {
                describe: 'Remove instance custom attribute from all objects',
                type: 'boolean'
            }
        })
        .command('update [<repositoryUrl>]', 'Update repository and list adapters', {
            updatable: {
                describe: 'Only show updatable adapters',
                alias: 'u',
                type: 'boolean'
            },
            all: {
                describe: 'Show all available adapters',
                alias: 'a',
                type: 'boolean'
            },
            force: {
                describe: 'Bypass hash check',
                alias: 'f',
                type: 'boolean'
            }
        })
        .command('upgrade', 'Upgrade management', yargs => {
            yargs
                .option('yes', {
                    describe: 'Bypass questionnaire',
                    alias: 'y',
                    type: 'boolean'
                })
                .command('[<repositoryUrl>]', 'Upgrade all adapters, optionally you can specify the repository url', {})
                .command(
                    'all [<repositoryUrl>]',
                    'Upgrade all adapters, optionally you can specify the repository url',
                    {}
                )
                .command(
                    'self [<repositoryUrl>]',
                    'Upgrade js-controller, optionally you can specify the repository url',
                    {}
                )
                .command(
                    '<adapter> [<repositoryUrl>]',
                    'Upgrade specified adapter, optionally you can specify the repository url',
                    {}
                );
        })
        .command(['upload [all|<adapter>]', 'u [all|<adapter>]'], 'Upload management', yargs => {
            yargs
                .command(
                    `<pathToLocalFile> <pathIn${tools.appName}>`,
                    'Upload given files to provided path to make them available for instances',
                    {}
                )
                .command('all', 'Upload all adapter files to make them available for instances', {})
                .command('<adapter>', 'Upload specified adapter files to make them available for instances', {});
        })
        .command(['object', 'o'], 'Object management', yargs => {
            yargs
                .command('get <id>', 'Get object specified by id', {})
                .command('set <id> <json-value>', 'Set object with the given id by providing a new json object', {})
                .command(
                    'set <id> propertyname=<value or json-value>',
                    'Update part of the object by providing a new value or partial object',
                    {}
                )
                .command(
                    'extend <id> <json-value>',
                    'Extend object with the given id by providing a new json object',
                    {}
                )
                .command('del <id|pattern>', 'Delete object with given id or all objects matching the pattern', {
                    y: {
                        describe: 'Bypass questionnaire',
                        alias: 'y',
                        type: 'boolean'
                    }
                })
                .command('chmod <object-mode> [state-mode] <id>', 'Change object rights', {})
                .command('chown <user> <group> <id>', 'Change object ownership', {})
                .command('list <pattern>', 'List object matching given pattern', {})
                .command('setDBVersion <version>', 'Sets the protocol version of the objects database')
                .command('getDBVersion', 'Get the protocol version of the objects database')
                .command('activateSets', 'Activate the usage of Redis Sets')
                .command('deactivateSets', 'Deactivate the usage of Redis Sets');
        })
        .command(['state', 's'], 'State management', yargs => {
            yargs
                .command('get <id>', 'Get state, specified by id', {})
                .command('getPlain <id>', 'Get plain state, specified by id', {
                    pretty: {
                        describe: 'Prettify output',
                        type: 'boolean'
                    }
                })
                .command('getBinary <id>', 'Get binary state, specified by id', {
                    encoding: {
                        describe: 'Encoding for the binary state, like utf-8, ascii, hex, base64, binary',
                        type: 'string',
                        default: 'binary'
                    }
                })
                .command('getValue <id>', 'Get state value, specified by id', {})
                .command('set <id> <value> [<ack>]', 'Set state, specified by id', {})
                .command('del <id>', 'Delete state, specified by id', {})
                .command('setDBVersion <version>', 'Sets the protocol version of the states database')
                .command('getDBVersion', 'Get the protocol version of the states database');
        })
        .command('message <adapter>[.instance] <command> [<message>]', 'Send message to adapter instance/s', {})
        .command('list <type> [<filter>]', 'List all entries, like objects', {})
        .command('chmod <mode> <file>', 'Change file rights', {})
        .command('chown <user> <group> <file>', 'Change file ownership', {})
        .command('touch <file>', 'Touch file', {})
        .command('rm <file>', 'Remove file', {})
        .command('file', 'File management', yargs => {
            yargs
                .command(
                    `read <${tools.appName}-path-to-read> [<filesystem-path-to-write>]`,
                    `Read file from ${tools.appName} path and optionally write to destination`,
                    {}
                )
                .command(
                    `write <filesystem-path-to-read> <${tools.appName}-path-to-write>`,
                    `Read file from path and write it to ${tools.appName} path`,
                    {}
                )
                .command(`rm <${tools.appName}-path-to-delete>`, 'Remove file', {})
                .command('sync', 'Sync files', {});
        })
        .command('user', 'User commands', yargs => {
            yargs
                .command('add <user>', 'Add new user', yargs => {
                    yargs
                        .option('ingroup', {
                            describe: 'User group',
                            type: 'string'
                        })
                        .option('password', {
                            describe: 'User password',
                            type: 'string'
                        });
                })
                .command('del <user>', 'Delete user', {})
                .command('passwd <user>', 'Change user password', yargs => {
                    yargs.option('password', {
                        describe: 'User password',
                        type: 'string'
                    });
                })
                .command('enable <user>', 'Enable user', {})
                .command('disable <user>', 'Disable user', {})
                .command('get <user>', 'Get user', {})
                .command('check <user>', 'Check user password', yargs => {
                    yargs.option('password', {
                        describe: 'User password',
                        type: 'string'
                    });
                });
        })
        .command('group', 'group management', yargs => {
            yargs
                .command('add <group>', 'Add group', {})
                .command('del <group>', 'Remove group', {})
                .command('list <group>', 'List group', {})
                .command('enable <group>', 'Enable group', {})
                .command('disable <group>', 'Disable group', {})
                .command('get <group>', 'Get group', {})
                .command('adduser <group> <user>', 'Add user to group', {})
                .command('deluser <group> <user>', 'Remove user from group', {});
        })
        .command('host <hostname>', 'Set host to given hostname', yargs => {
            yargs
                .command('this', 'Initialize current host', {})
                .command('set <hostname>', 'Set host with specified hostname', {})
                .command('remove <hostname>', 'Remove host with specified hostname', {});
        })
        .command('set <adapter>.<instance>', 'Change settings of adapter config', {
            customOption: {
                describe:
                    'Set the name of the parameter you want to change as option followed by its value, e. g. --port 80'
            }
        })
        .command('license <license.file or license.text>', 'Update license by given file', {})
        .command('cert', 'Certificate management', yargs => {
            yargs
                .command('create', 'Create certificate', {})
                .command('view [<certificate name>]', 'Show certificate', {});
        })
        .command('clean <yes>', 'Clears all objects and states', {})
        .command('backup', 'Create backup', {})
        .command('restore <backup name or path>', 'Restore a specified backup', {
            force: {
                describe: 'Restore backup of different controller version',
                alias: 'f',
                type: 'boolean'
            }
        })
        .command('validate <backup name or path>', 'Validate a specified backup', {})
        .command(['status [all|<adapter>.<instance>]', 'isrun'], 'Status of ioBroker or adapter instance', yargs => {
            yargs
                .command('all', 'Show entire config')
                .command('<adapter>[.<instance>]', 'Status of a specified adapter instance');
        })
        .command('repo [<name>]', 'Show repo information', yargs => {
            yargs
                .command('set <name>', 'Set active repository')
                .command('del <name>', 'Remove repository')
                .command('add <name> <url>', 'Add repository')
                .command('addset <name> <url>', 'Add repository and set it as active one')
                .command('show', 'List repositories');
        })
        .command(['uuid', 'id'], 'Show uuid of the installation', {})
        .command('unsetup', 'Reset license, installation secret and language', {})
        .command('fix', 'Execute the installation fixer script, this updates your ioBroker installation', {})
        .command('multihost', 'Multihost management', yargs => {
            yargs
                .command('enable', 'Enable multihost discovery', {
                    secure: {
                        describe: 'Use secure connection',
                        type: 'boolean'
                    },
                    persist: {
                        describe: 'Enable persistent discovery',
                        type: 'boolean'
                    }
                })
                .command('disable', 'Disable multihost discovery')
                .command('browse', 'Browse for multihost server')
                .command('connect', 'Connect to multihost server');
        })
        .command('compact', 'compact group management', yargs => {
            yargs
                .command('enable', 'Enable compact mode in general')
                .command('on', 'Enable compact mode in general')
                .command('disable', 'Disable compact mode in general')
                .command('off', 'Disable compact mode in general')
                .command('<adapter>.<instance> status', 'Show if compact mode is enabled for a specific instance')
                .command('<adapter>.<instance> group <group-id>', 'Define compact group of a specific adapter')
                .command(
                    '<adapter>.<instance> <disable|off> [group-id]',
                    'Enable or disable compact mode for specified adapter instance and set compact group optionally'
                )
                .command(
                    '<adapter>.<instance> <enable|on> [group-id]',
                    'Enable or disable compact mode for specified adapter instance and set compact group optionally'
                );
        })
        .command('plugin', 'Plugin management', yargs => {
            yargs
                .command(
                    'enable <pluginname>',
                    'Enables a plugin for the specified host or instance. If no host is specified, the current one is used',
                    {
                        host: {
                            describe: 'Hostname',
                            type: 'string'
                        },
                        instance: {
                            describe: 'Instance, e.g. hm-rpc.0',
                            type: 'string'
                        }
                    }
                )
                .command(
                    'disable <pluginname>',
                    'Disables a plugin for the specified host or instance. If no host is specified, the current one is used',
                    {
                        host: {
                            describe: 'Hostname',
                            type: 'string'
                        },
                        instance: {
                            describe: 'Instance, e.g. hm-rpc.0',
                            type: 'string'
                        }
                    }
                )
                .command(
                    'status <pluginname>',
                    'Checks if a plugin is enabled for the specified host or instance. If no host is specified, the current one is used',
                    {
                        host: {
                            describe: 'Hostname',
                            type: 'string'
                        },
                        instance: {
                            describe: 'Instance, e.g. hm-rpc.0',
                            type: 'string'
                        }
                    }
                );
        })
        .command(['version [<adapter>]', 'v [<adapter>]'], 'Show version of js-controller or specified adapter')
        .wrap(null);

    return yargs;
}

/**
 * Show yargs help, if processCommand is used as import, yargs won't be initialized
 * @param {object?} _yargs - yargs instance
 */
function showHelp(_yargs) {
    if (_yargs) {
        _yargs.showHelp();
    } else if (yargs) {
        yargs.showHelp();
    }
}

let Objects; // constructor
let objects; // instance
let States; // constructor
let states; // instance

/**
 * Process the given CLI command
 *
 * @param {string|number} command - command to execute
 * @param {any[]} args - arguments passed to yargs
 * @param {object} params - object with parsed params by yargs, e. g. --force is params.force
 * @param {(exitCode?: number) => void} callback
 */
async function processCommand(command, args, params, callback) {
    if (typeof args === 'function') {
        callback = args;
        args = null;
    }
    if (typeof params === 'function') {
        callback = params;
        params = null;
    }
    if (!params) {
        params = {};
    }
    if (!args) {
        args = [];
    }
    if (!callback) {
        callback = processExit;
    }

    /** @type {CLICommandContext} */
    const commandContext = { dbConnect, callback, showHelp };
    /** @type {CLICommandOptions} */
    const commandOptions = Object.assign({}, params, commandContext);
    debug(`commandOptions: ${JSON.stringify(commandOptions)}`);
    debug(`args: ${args}`);

    switch (command) {
        case 'start':
        case 'stop': {
            const procCommand = new cli.command.process(commandOptions);
            procCommand[command](args);
            break;
        }

        case 'debug': {
            const debugCommand = new cli.command.debug(commandOptions);
            debugCommand.execute(args);
            break;
        }

        case 'status':
        case 'isrun': {
            const procCommand = new cli.command.process(commandOptions);
            procCommand.status(args);
            break;
        }

        case 'r':
        case 'restart': {
            const procCommand = new cli.command.process(commandOptions);
            procCommand.restart(args);
            break;
        }

        case '_restart':
            restartController();
            callback();
            break;

        case 'update': {
            Objects = getObjectsConstructor();
            const repoUrl = args[0]; // Repo url or name
            dbConnect(params, async (_objects, _states) => {
                const Repo = require('./setup/setupRepo.js');
                const repo = new Repo({
                    objects: _objects,
                    states: _states
                });

                await repo.showRepo(repoUrl, params);
                setTimeout(callback, 1000);
            });
            break;
        }

        case 'setup': {
            const Setup = require('./setup/setupSetup.js');
            const setup = new Setup({
                dbConnect,
                processExit: callback,
                cleanDatabase,
                restartController,
                resetDbConnect,
                params
            });
            if (args[0] === 'custom' || params.custom) {
                setup.setupCustom(callback);
            } else {
                let isFirst;
                let isRedis;

                // we support "first" and "redis" without "--" flag
                for (const arg of args) {
                    if (arg === 'first') {
                        isFirst = true;
                    } else if (arg === 'redis') {
                        isRedis = true;
                    }
                }

                // and as --flag
                isRedis = params.redis || isRedis;
                isFirst = params.first || isFirst;

                setup.setup(
                    async () => {
                        if (isFirst) {
                            // Creates all instances that are needed on a fresh installation
                            const Install = require('./setup/setupInstall.js');
                            const install = new Install({
                                objects,
                                states,
                                getRepository,
                                processExit: callback,
                                params
                            });
                            // Define the necessary instances
                            const initialInstances = ['admin', 'discovery', 'backitup'];
                            // And try to install each of them
                            for (const instance of initialInstances) {
                                try {
                                    const adapterInstalled = !!require.resolve(`${tools.appName}.${instance}`);

                                    if (adapterInstalled) {
                                        let otherInstanceExists = false;
                                        try {
                                            // check if another instance exists
                                            const res = await objects.getObjectViewAsync('system', 'instance', {
                                                startkey: `system.adapter.${instance}`,
                                                endkey: `system.adapter.${instance}\u9999`
                                            });

                                            otherInstanceExists = res && res.rows && res.rows.length;
                                        } catch {
                                            // ignore - on install we have no object views
                                        }

                                        if (!otherInstanceExists) {
                                            await install.createInstance(instance, {
                                                enabled: true,
                                                ignoreIfExists: true
                                            });
                                        }
                                    }
                                } catch {
                                    // not found, just continue
                                }
                            }

                            await new Promise(resolve => {
                                // Creates a fresh certificate
                                const Cert = cli.command.cert;
                                // Create a new instance of the cert command,
                                // but use the resolve method as a callback
                                const cert = new Cert(Object.assign({}, commandOptions, { callback: resolve }));
                                cert.create();
                            });
                        }

                        // we update existing things, in first as well as normnal setup
                        // Rename repositories
                        const Repo = require('./setup/setupRepo.js');
                        const repo = new Repo({ objects, states });

                        try {
                            await repo.rename('default', 'stable', 'http://download.iobroker.net/sources-dist.json');
                            await repo.rename(
                                'latest',
                                'beta',
                                'http://download.iobroker.net/sources-dist-latest.json'
                            );
                        } catch (err) {
                            console.warn(`Cannot rename: ${err.message}`);
                        }

                        // there has been a bug that user can upload js-controller
                        try {
                            await objects.delObjectAsync('system.adapter.js-controller');
                        } catch {
                            // ignore
                        }

                        try {
                            const configFile = tools.getConfigFileName();

                            const configOrig = fs.readJSONSync(configFile);
                            const config = deepClone(configOrig);

                            config.objects.options = config.objects.options || {
                                auth_pass: null,
                                retry_max_delay: 5000
                            };
                            if (
                                config.objects.options.retry_max_delay === 15000 ||
                                !config.objects.options.retry_max_delay
                            ) {
                                config.objects.options.retry_max_delay = 5000;
                            }
                            config.states.options = config.states.options || {
                                auth_pass: null,
                                retry_max_delay: 5000
                            };
                            if (
                                config.states.options.retry_max_delay === 15000 ||
                                !config.states.options.retry_max_delay
                            ) {
                                config.states.options.retry_max_delay = 5000;
                            }

                            // skip migration for now until we prepare testing update
                            if (!require('ci-info').isCI) {
                                let migrated = '';
                                // We migrate file to jsonl
                                if (config.states.type === 'file') {
                                    config.states.type = 'jsonl';

                                    if (dbTools.isLocalStatesDbServer('file', config.states.host)) {
                                        // silent config change on secondaries
                                        console.log('States DB type migrated from "file" to "jsonl"');
                                        migrated += 'States';
                                    }
                                }

                                if (config.objects.type === 'file') {
                                    config.objects.type = 'jsonl';
                                    if (dbTools.isLocalObjectsDbServer('file', config.objects.host)) {
                                        // silent config change on secondaries
                                        console.log('Objects DB type migrated from "file" to "jsonl"');
                                        migrated += migrated ? ' and Objects' : 'Objects';
                                    }
                                }

                                if (migrated) {
                                    const NotificationHandler = require('./../lib/notificationHandler');

                                    const hostname = tools.getHostName();

                                    const notificationSettings = {
                                        states: states,
                                        objects: objects,
                                        log: console,
                                        logPrefix: '',
                                        host: hostname
                                    };

                                    const notificationHandler = new NotificationHandler(notificationSettings);

                                    try {
                                        const ioPackage = fs.readJsonSync(
                                            path.join(__dirname, '..', 'io-package.json')
                                        );
                                        await notificationHandler.addConfig(ioPackage.notifications);

                                        await notificationHandler.addMessage(
                                            'system',
                                            'fileToJsonl',
                                            `Migrated: ${migrated}`,
                                            `system.host.${hostname}`
                                        );

                                        notificationHandler.storeNotifications();
                                    } catch (e) {
                                        console.warn(`Could not add File-to-JSONL notification: ${e.message}`);
                                    }
                                }
                            }

                            if (!isDeepStrictEqual(config, configOrig)) {
                                fs.writeFileSync(configFile, JSON.stringify(config, null, 2));
                                console.log('ioBroker configuration updated');
                            }
                        } catch (err) {
                            console.log(`Could not update ioBroker configuration: ${err.message}`);
                        }

                        return void callback();
                    },
                    isFirst,
                    isRedis
                );
            }
            break;
        }

        case 'url': {
            Objects = getObjectsConstructor();

            let url = args[0];
            const name = args[1];

            if (!url) {
                console.log('Please provide a URL to install from and optionally a name of the adapter to install');
                callback(EXIT_CODES.INVALID_ARGUMENTS);
            }

            if (url[0] === '"' && url[url.length - 1] === '"') {
                url = url.substring(1, url.length - 1);
            }
            url = url.trim();

            dbConnect(params, async () => {
                const Install = require('./setup/setupInstall.js');
                const install = new Install({
                    objects,
                    states,
                    getRepository,
                    processExit: callback,
                    params
                });

                try {
                    await install.installAdapterFromUrl(url, name);
                    return void callback(EXIT_CODES.NO_ERROR);
                } catch (e) {
                    console.error(`Could not install adapter from url: ${e.message}`);
                    return void callback(EXIT_CODES.CANNOT_INSTALL_NPM_PACKET);
                }
            });
            break;
        }

        case 'info': {
            Objects = getObjectsConstructor();
            dbConnect(params, async objects => {
                try {
                    const data = await tools.getHostInfo(objects);
                    const formatters = require('./formatters');
                    const formatInfo = {
                        Uptime: formatters.formatSeconds,
                        'System uptime': formatters.formatSeconds,
                        RAM: formatters.formatRam,
                        Speed: formatters.formatSpeed,
                        'Disk size': formatters.formatBytes,
                        'Disk free': formatters.formatBytes
                    };

                    for (const attr of Object.keys(data)) {
                        console.log(
                            `${attr}${attr.length < 16 ? new Array(16 - attr.length).join(' ') : ''}: ${
                                formatInfo[attr] ? formatInfo[attr](data[attr]) : data[attr] || ''
                            }`
                        );
                    }
                } catch (err) {
                    console.error('Cannot read host info: ' + (typeof err === 'object' ? JSON.stringify(err) : err));
                    return callback(EXIT_CODES.CANNOT_GET_HOST_INFO);
                }

                return void callback();
            });
            break;
        }

        case 'a':
        case 'add':
        case 'install':
        case 'i': {
            Objects = getObjectsConstructor();

            let name = args[0];
            let instance = args[1];
            let repoUrl = args[2];

            if (instance === 0) {
                instance = '0';
            }
            if (repoUrl === 0) {
                repoUrl = '0';
            }

            if (parseInt(instance, 10).toString() !== (instance || '').toString()) {
                repoUrl = instance;
                instance = null;
            }
            if (parseInt(repoUrl, 10).toString() === (repoUrl || '').toString()) {
                const temp = instance;
                instance = repoUrl;
                repoUrl = temp;
            }
            if (parseInt(instance, 10).toString() === (instance || '').toString()) {
                instance = parseInt(instance, 10);
                params.instance = instance;
            }

            // If user accidentally wrote tools.appName.adapter => remove adapter
            name = cli.tools.normalizeAdapterName(name);

            const parsedName = cli.tools.splitAdapterOrInstanceIdentifierWithVersion(name);
            if (!parsedName) {
                console.log('Invalid adapter name for install');
                showHelp();
                return void callback(EXIT_CODES.INVALID_ADAPTER_ID);
            }

            // split the adapter into its parts if necessary
            if (parsedName.instance !== null) {
                params.instance = parsedName.instance;
            }
            name = parsedName.name;
            const installName = parsedName.nameWithVersion;

            const adapterDir = tools.getAdapterDir(name);

            dbConnect(params, async () => {
                const Install = require('./setup/setupInstall.js');
                const install = new Install({
                    objects,
                    states,
                    getRepository,
                    processExit: callback,
                    params
                });

                if (params.host && params.host !== tools.getHostName()) {
                    // if host argument provided we should check, that host actually exists in mh environment
                    let obj;
                    try {
                        obj = await objects.getObjectAsync(`system.host.${params.host}`);
                    } catch (err) {
                        console.warn(`Could not check existence of host "${params.host}": ${err.message}`);
                    }

                    if (!obj) {
                        console.error(`Cannot add instance to non-existing host "${params.host}"`);
                        return void callback(EXIT_CODES.NON_EXISTING_HOST);
                    }
                }

                if (!fs.existsSync(adapterDir)) {
                    try {
                        const { stoppedList } = await install.downloadPacket(repoUrl, installName);
                        await install.installAdapter(installName, repoUrl);
                        await install.enableAdapters(stoppedList, true); // even if unlikely make sure to reenable disabled instances
                        if (command !== 'install' && command !== 'i') {
                            await install.createInstance(name, params);
                        }
                        return void callback();
                    } catch (err) {
                        console.error(`adapter "${name}" cannot be installed: ${err.message}`);
                        return void callback(EXIT_CODES.UNKNOWN_ERROR);
                    }
                } else if (command !== 'install' && command !== 'i') {
                    try {
                        await install.createInstance(name, params);
                        return void callback();
                    } catch (err) {
                        console.error(`adapter "${name}" cannot be installed: ${err.message}`);
                        return void callback(EXIT_CODES.UNKNOWN_ERROR);
                    }
                } else {
                    console.log(`adapter "${name}" already installed. Use "upgrade" to upgrade to a newer version.`);
                    return void callback(EXIT_CODES.ADAPTER_ALREADY_INSTALLED);
                }
            });
            break;
        }

        case 'rebuild': {
            const options = { debug: process.argv.includes('--debug') };

            if (commandOptions.path) {
                if (path.isAbsolute(commandOptions.path)) {
                    options.cwd = commandOptions.path;
                } else {
                    console.log('Path argument needs to be an absolute path!');
                    return processExit(EXIT_CODES.INVALID_ARGUMENTS);
                }
            }

            if (commandOptions.module) {
                options.module = commandOptions.module;
                console.log(
                    `Rebuilding native module "${commandOptions.module}"${options.cwd ? ` in ${options.cwd}` : ''} ...`
                );
            } else {
                console.log(`Rebuilding native modules${options.cwd ? ` in ${options.cwd}` : ''} ...`);
            }

            const result = await tools.rebuildNodeModules(options);

            if (result.success) {
                console.log();
                console.log(`Rebuilding native modules done`);
                return void callback();
            } else {
                console.error('Rebuilding native modules failed');
                processExit(result.exitCode);
            }
            break;
        }

        case 'upload':
        case 'u': {
            Objects = getObjectsConstructor();
            const name = args[0];
            const subTree = args[1];
            if (name) {
                dbConnect(params, async () => {
                    const Upload = require('./setup/setupUpload.js');
                    const upload = new Upload({ states, objects });

                    if (name === 'all') {
                        try {
                            const objs = await objects.getObjectListAsync({
                                startkey: 'system.adapter.',
                                endkey: 'system.adapter.\u9999'
                            });
                            const adapters = [];
                            for (let i = 0; i < objs.rows.length; i++) {
                                if (objs.rows[i].value.type !== 'adapter') {
                                    continue;
                                }
                                adapters.push(objs.rows[i].value.common.name);
                            }

                            await upload.uploadAdapterFullAsync(adapters);
                            callback();
                        } catch (err) {
                            console.error(`Cannot upload all adapters: ${err.message}`);
                            return void callback(EXIT_CODES.CANNOT_UPLOAD_DATA);
                        }
                    } else {
                        // if upload of file
                        if (name.includes('.')) {
                            if (!subTree) {
                                console.log(
                                    `Please specify target name, like:\n${tools.appName} upload /file/picture.png /vis.0/main/img/picture.png`
                                );
                                return void callback(EXIT_CODES.INVALID_ARGUMENTS);
                            }

                            try {
                                const newName = await upload.uploadFile(name, subTree);
                                console.log(`File "${name}" is successfully saved under ${newName}`);
                                return void callback();
                            } catch (err) {
                                console.error(`Cannot upload file "${name}": ${err.message}`);
                                return void callback(EXIT_CODES.CANNOT_UPLOAD_DATA);
                            }
                        } else {
                            try {
                                if (subTree) {
                                    await upload.uploadAdapter(name, false, true, subTree);
                                } else {
                                    await upload.uploadAdapterFullAsync([name]);
                                }
                                return void callback();
                            } catch (err) {
                                console.error(`Cannot upload files "${name}": ${err.message}`);
                                return void callback(EXIT_CODES.CANNOT_UPLOAD_DATA);
                            }
                        }
                    }
                });
            } else {
                console.log('No adapter name found!');
                showHelp();
                return void callback(EXIT_CODES.INVALID_ADAPTER_ID);
            }
            break;
        }

        case 'delete':
        case 'del': {
            let adapter = args[0];
            let instance = args[1];

            // The adapter argument is required
            if (!adapter) {
                showHelp();
                return void callback(EXIT_CODES.INVALID_ADAPTER_ID);
            }
            // If the user accidentally wrote <tools.appName>.adapter,
            // remove <tools.appName> from the adapter name
            adapter = cli.tools.normalizeAdapterName(adapter);

            // Avoid deleting stuff we don't want to delete
            // e.g. `system.adapter.*`
            if (!instance) {
                // Ensure that adapter contains a valid adapter (without instance nr)
                // or instance (with instance nr) identifier
                if (!cli.tools.validateAdapterOrInstanceIdentifier(adapter)) {
                    showHelp();
                    return void callback(EXIT_CODES.INVALID_ADAPTER_ID);
                }
                // split the adapter into adapter + instance if necessary
                if (adapter.indexOf('.') > -1) {
                    [adapter, instance] = adapter.split('.', 2);
                }
            } else {
                // ensure that adapter contains a valid adapter identifier
                // and the instance is a number
                if (!cli.tools.validateAdapterIdentifier(adapter) || !/^\d+$/.test(instance)) {
                    showHelp();
                    return void callback(EXIT_CODES.INVALID_ADAPTER_ID);
                }
            }

            if (instance || instance === 0) {
                dbConnect(params, async () => {
                    const Install = require('./setup/setupInstall.js');
                    const install = new Install({
                        objects,
                        states,
                        getRepository,
                        processExit: callback,
                        params
                    });

                    console.log(`Delete instance "${adapter}.${instance}"`);
                    await install.deleteInstance(adapter, instance);
                    callback();
                });
            } else {
                dbConnect(params, async () => {
                    const Install = require('./setup/setupInstall.js');
                    const install = new Install({
                        objects,
                        states,
                        getRepository,
                        processExit: callback,
                        params
                    });
                    console.log(`Delete adapter "${adapter}"`);
                    const resultCode = await install.deleteAdapter(adapter);
                    callback(resultCode);
                });
            }
            break;
        }
        case 'unsetup': {
            const rl = require('readline').createInterface({
                input: process.stdin,
                output: process.stdout
            });

            if (params.yes || params.y || params.Y) {
                unsetup(params, callback);
            } else {
                rl.question('UUID will be deleted. Are you sure? [y/N]: ', answer => {
                    rl.close();
                    answer = answer.toLowerCase();
                    if (answer === 'y' || answer === 'yes' || answer === 'ja' || answer === 'j') {
                        unsetup(params, callback);
                    } else {
                        console.log('Nothing deleted');
                        return void callback();
                    }
                });
            }
            break;
        }

        case 'o':
        case 'object': {
            const objectsCommand = new cli.command.object(commandOptions);
            objectsCommand.execute(args);
            break;
        }

        case 's':
        case 'state': {
            const statesCommand = new cli.command.state(commandOptions);
            statesCommand.execute(args);
            break;
        }

        case 'msg':
        case 'message': {
            const messageCommand = new cli.command.message(commandOptions);
            messageCommand.execute(args);
            break;
        }

        case 'logs': {
            const logsCommand = new cli.command.logs(commandOptions);
            logsCommand.execute(args, params);
            break;
        }

        case 'upgrade': {
            Objects = getObjectsConstructor();

            let adapter = cli.tools.normalizeAdapterName(args[0]);

            if (adapter === 'all') {
                adapter = null;
            }

            dbConnect(params, async () => {
                const Upgrade = require('./setup/setupUpgrade.js');
                const upgrade = new Upgrade({
                    objects,
                    states,
                    getRepository,
                    params,
                    processExit: callback,
                    restartController
                });

                if (adapter) {
                    try {
                        if (adapter === 'self') {
                            const hostAlive = await states.getStateAsync(`system.host.${tools.getHostName()}.alive`);
                            await upgrade.upgradeController('', params.force || params.f, hostAlive && hostAlive.val);
                        } else {
                            await upgrade.upgradeAdapter(
                                '',
                                adapter,
                                params.force || params.f,
                                params.y || params.yes,
                                false
                            );
                        }
                        return void callback();
                    } catch (err) {
                        console.error(`Cannot upgrade: ${err.message}`);
                        return void callback(EXIT_CODES.INVALID_REPO);
                    }
                } else {
                    // upgrade all
                    try {
                        const links = await getRepository();
                        if (!links) {
                            return void callback(EXIT_CODES.INVALID_REPO);
                        }
                        await upgrade.upgradeAdapterHelper(
                            links,
                            Object.keys(links).sort(),
                            false,
                            params.y || params.yes
                        );
                        return void callback();
                    } catch (err) {
                        console.error(`Cannot upgrade: ${err.message}`);
                        return void callback(EXIT_CODES.INVALID_REPO);
                    }
                }
            });
            break;
        }

        case 'clean': {
            const yes = args[0];
            if (yes !== 'yes') {
                console.log(
                    `Command "clean" clears all Objects and States. To execute it write "${tools.appName} clean yes"`
                );
            } else {
                dbConnect(params, async (_obj, _stat, isNotRun) => {
                    if (!isNotRun) {
                        console.error(`Stop ${tools.appName} first!`);
                        return void callback(EXIT_CODES.CONTROLLER_RUNNING);
                    }

                    try {
                        const count = await cleanDatabase(true);
                        console.log(`Deleted ${count} states`);
                    } catch {
                        // ignore
                    }
                    restartController();
                    console.log(`Restarting ${tools.appName}...`);
                    callback();
                });
            }
            break;
        }

        case 'restore': {
            const Backup = require('./setup/setupBackup.js');

            dbConnect(params, (_obj, _stat, isNotRun) => {
                if (!isNotRun) {
                    console.error(`Stop ${tools.appName} first!`);
                    return void callback(EXIT_CODES.CONTROLLER_RUNNING);
                }

                const backup = new Backup({
                    states,
                    objects,
                    cleanDatabase,
                    restartController,
                    processExit: callback
                });

                backup.restoreBackup(args[0], !!params.force, false, exitCode => {
                    if (exitCode === EXIT_CODES.NO_ERROR) {
                        console.log('System successfully restored!');
                    }
                    return void callback(exitCode);
                });
            });
            break;
        }

        case 'backup': {
            const name = args[0];
            const Backup = require('./setup/setupBackup.js');

            dbConnect(params, async () => {
                const backup = new Backup({
                    states,
                    objects,
                    cleanDatabase,
                    restartController,
                    processExit: callback
                });

                try {
                    const filePath = await backup.createBackup(name);
                    console.log('Backup created: ' + filePath);
                    return void callback(EXIT_CODES.NO_ERROR);
                } catch (err) {
                    console.log('Cannot create backup: ' + err);
                    return void callback(EXIT_CODES.CANNOT_EXTRACT_FROM_ZIP);
                }
            });
            break;
        }

        case 'validate': {
            const name = args[0];
            const Backup = require('./setup/setupBackup.js');
            dbConnect(params, async () => {
                const backup = new Backup({
                    states,
                    objects,
                    cleanDatabase,
                    restartController,
                    processExit: callback
                });

                try {
                    await backup.validateBackup(name);
                    console.log('Backup OK');
                    processExit(0);
                } catch (err) {
                    console.log(`Backup check failed: ${err.message}`);
                    processExit(1);
                }
            });
            break;
        }

        case 'l':
        case 'list': {
            dbConnect(params, (_objects, _states, _isOffline, _objectsType, config) => {
                const { setupList: List } = require('@iobroker/js-controller-cli');
                const list = new List({
                    states,
                    objects,
                    processExit: callback,
                    config
                });
                list.list(args[0], args[1], params);
            });
            break;
        }

        case 'touch': {
            let pattern = args[0];

            if (!pattern) {
                console.log('No file path found. Example: "touch /vis.0/main/*"');
                return void callback(EXIT_CODES.INVALID_ARGUMENTS);
            }
            dbConnect(params, () => {
                // extract id
                pattern = pattern.replace(/\\/g, '/');
                if (pattern[0] === '/') {
                    pattern = pattern.substring(1);
                }

                if (pattern === '*') {
                    objects.getObjectList(
                        {
                            startkey: 'system.adapter.',
                            endkey: 'system.adapter.\u9999'
                        },
                        (err, arr) => {
                            if (!err && arr && arr.rows) {
                                const files = [];
                                let count = 0;
                                for (let i = 0; i < arr.rows.length; i++) {
                                    if (arr.rows[i].value.type !== 'adapter') {
                                        continue;
                                    }
                                    count++;
                                    objects.touch(
                                        arr.rows[i].value.common.name,
                                        '*',
                                        { user: 'system.user.admin' },
                                        (err, processed, _id) => {
                                            if (!err && processed) {
                                                files.push({ id: _id, processed: processed });
                                            }
                                            if (!--count) {
                                                const { setupList: List } = require('@iobroker/js-controller-cli');
                                                const list = new List({
                                                    states,
                                                    objects,
                                                    processExit: callback
                                                });
                                                files.sort((a, b) => a.id.localeCompare(b.id));

                                                for (let k = 0; k < files.length; k++) {
                                                    for (let t = 0; t < files[k].processed.length; t++) {
                                                        list.showFile(
                                                            files[k].id,
                                                            files[k].processed[t].path,
                                                            files[k].processed[t]
                                                        );
                                                    }
                                                }
                                                setTimeout(callback, 1000);
                                            }
                                        }
                                    );
                                }
                                if (!count) {
                                    console.log('Nothing found');
                                    return void callback();
                                }
                            }
                        }
                    );
                } else {
                    const parts = pattern.split('/');
                    const id = parts.shift();
                    const path = parts.join('/');

                    objects.touch(id, path, { user: 'system.user.admin' }, (err, processed) => {
                        if (err) {
                            console.error(err);
                        } else {
                            if (processed) {
                                const { setupList: List } = require('@iobroker/js-controller-cli');
                                const list = new List({
                                    states,
                                    objects,
                                    processExit: callback
                                });
                                for (let i = 0; i < processed.length; i++) {
                                    list.showFile(id, processed[i].path, processed[i]);
                                }
                            }
                        }
                        setTimeout(callback, 1000);
                    });
                }
            });
            break;
        }

        case 'rm': {
            let pattern = args[0];

            if (!pattern) {
                console.log('No file path found. Example: "touch /vis.0/main/*"');
                return void callback(EXIT_CODES.INVALID_ARGUMENTS);
            }
            dbConnect(params, () => {
                // extract id
                pattern = pattern.replace(/\\/g, '/');
                if (pattern[0] === '/') {
                    pattern = pattern.substring(1);
                }

                if (pattern === '*') {
                    objects.getObjectList(
                        {
                            startkey: 'system.adapter.',
                            endkey: 'system.adapter.\u9999'
                        },
                        (err, arr) => {
                            if (!err && arr && arr.rows) {
                                const files = [];
                                let count = 0;
                                for (let i = 0; i < arr.rows.length; i++) {
                                    if (arr.rows[i].value.type !== 'adapter') {
                                        continue;
                                    }
                                    count++;
                                    objects.rm(
                                        arr.rows[i].value.common.name,
                                        '*',
                                        { user: 'system.user.admin' },
                                        (err, processed, _id) => {
                                            if (!err && processed) {
                                                files.push({ id: _id, processed: processed });
                                            }
                                            if (!--count) {
                                                const { setupList: List } = require('@iobroker/js-controller-cli');
                                                const list = new List({
                                                    states,
                                                    objects,
                                                    processExit: callback
                                                });
                                                files.sort((a, b) => a.id.localeCompare(b.id));

                                                list.showFileHeader();
                                                for (let k = 0; k < files.length; k++) {
                                                    for (let t = 0; t < files[k].processed.length; t++) {
                                                        list.showFile(
                                                            files[k].id,
                                                            files[k].processed[t].path,
                                                            files[k].processed[t]
                                                        );
                                                    }
                                                }
                                                setTimeout(callback, 1000);
                                            }
                                        }
                                    );
                                }
                                if (!count) {
                                    console.log('Nothing found');
                                    return void callback();
                                }
                            }
                        }
                    );
                } else {
                    const parts = pattern.split('/');
                    const id = parts.shift();
                    const path = parts.join('/');

                    objects.rm(id, path, { user: 'system.user.admin' }, (err, processed) => {
                        if (err) {
                            console.error(err);
                        } else {
                            if (processed) {
                                const { setupList: List } = require('@iobroker/js-controller-cli');
                                const list = new List({
                                    states,
                                    objects,
                                    processExit: callback
                                });
                                list.showFileHeader();
                                for (let i = 0; i < processed.length; i++) {
                                    list.showFile(id, processed[i].path, processed[i]);
                                }
                            }
                        }
                        setTimeout(callback, 1000);
                    });
                }
            });
            break;
        }

        case 'chmod': {
            let mode = args[0];
            let pattern = args[1];

            if (!mode) {
                cli.error.requiredArgumentMissing('mode', 'chmod 777 /vis.0/main/*');
                return void callback(EXIT_CODES.INVALID_ARGUMENTS);
            } else {
                //yargs has converted it to number
                mode = parseInt(mode.toString(), 16);
            }

            if (!pattern) {
                cli.error.requiredArgumentMissing('file path', 'chmod 777 /vis.0/main/*');
                return void callback(EXIT_CODES.INVALID_ARGUMENTS);
            }
            dbConnect(params, () => {
                // extract id
                pattern = pattern.replace(/\\/g, '/');
                if (pattern[0] === '/') {
                    pattern = pattern.substring(1);
                }

                if (pattern === '*') {
                    objects.getObjectList(
                        {
                            startkey: 'system.adapter.',
                            endkey: 'system.adapter.\u9999'
                        },
                        (err, arr) => {
                            if (!err && arr && arr.rows) {
                                const files = [];
                                let count = 0;
                                for (let i = 0; i < arr.rows.length; i++) {
                                    if (arr.rows[i].value.type !== 'adapter') {
                                        continue;
                                    }
                                    count++;
                                    objects.chmodFile(
                                        arr.rows[i].value.common.name,
                                        '*',
                                        {
                                            user: 'system.user.admin',
                                            mode
                                        },
                                        (err, processed, _id) => {
                                            if (!err && processed) {
                                                files.push({ id: _id, processed: processed });
                                            }
                                            if (!--count) {
                                                const { setupList: List } = require('@iobroker/js-controller-cli');
                                                const list = new List({
                                                    states,
                                                    objects,
                                                    processExit: callback
                                                });
                                                files.sort((a, b) => a.id.localeCompare(b.id));

                                                list.showFileHeader();
                                                for (let k = 0; k < files.length; k++) {
                                                    for (let t = 0; t < files[k].processed.length; t++) {
                                                        list.showFile(
                                                            files[k].id,
                                                            files[k].processed[t].path,
                                                            files[k].processed[t]
                                                        );
                                                    }
                                                }
                                                setTimeout(callback, 1000);
                                            }
                                        }
                                    );
                                }
                                if (!count) {
                                    console.log('Nothing found');
                                    return void callback();
                                }
                            }
                        }
                    );
                } else {
                    const parts = pattern.split('/');
                    const id = parts.shift();
                    const path = parts.join('/');

                    objects.chmodFile(id, path, { user: 'system.user.admin', mode: mode }, (err, processed) => {
                        if (err) {
                            console.error(err);
                        } else {
                            if (processed) {
                                const { setupList: List } = require('@iobroker/js-controller-cli');
                                const list = new List({
                                    states,
                                    objects,
                                    processExit: callback
                                });
                                list.showFileHeader();
                                for (let i = 0; i < processed.length; i++) {
                                    list.showFile(id, processed[i].path, processed[i]);
                                }
                            }
                        }
                        setTimeout(callback, 1000);
                    });
                }
            });
            break;
        }

        case 'chown': {
            let user = args[0];
            let group = args[1];
            let pattern = args[2];

            if (!pattern) {
                pattern = group;
                group = undefined;
            }

            if (!user) {
                cli.error.requiredArgumentMissing('user', 'chown user /vis.0/main/*');
                return void callback(EXIT_CODES.INVALID_ARGUMENTS);
            } else if (user.substring(12) !== 'system.user.') {
                user = 'system.user.' + user;
            }
            if (group && group.substring(13) !== 'system.group.') {
                group = 'system.group.' + group;
            }

            if (!pattern) {
                cli.error.requiredArgumentMissing('file path', 'chown user /vis.0/main/*');
                return void callback(EXIT_CODES.INVALID_ARGUMENTS);
            }
            dbConnect(params, () => {
                // extract id
                pattern = pattern.replace(/\\/g, '/');
                if (pattern[0] === '/') {
                    pattern = pattern.substring(1);
                }

                if (pattern === '*') {
                    objects.getObjectList(
                        {
                            startkey: 'system.adapter.',
                            endkey: 'system.adapter.\u9999'
                        },
                        (err, arr) => {
                            if (!err && arr && arr.rows) {
                                const files = [];
                                let count = 0;
                                for (let i = 0; i < arr.rows.length; i++) {
                                    if (arr.rows[i].value.type !== 'adapter') {
                                        continue;
                                    }
                                    count++;
                                    objects.chownFile(
                                        arr.rows[i].value.common.name,
                                        '*',
                                        {
                                            user: 'system.user.admin',
                                            owner: user,
                                            ownerGroup: group
                                        },
                                        (err, processed, _id) => {
                                            if (!err && processed) {
                                                files.push({ id: _id, processed: processed });
                                            }
                                            if (!--count) {
                                                const { setupList: List } = require('@iobroker/js-controller-cli');
                                                const list = new List({
                                                    states,
                                                    objects,
                                                    processExit: callback
                                                });
                                                files.sort((a, b) => a.id.localeCompare(b.id));

                                                list.showFileHeader();
                                                for (let k = 0; k < files.length; k++) {
                                                    for (let t = 0; t < files[k].processed.length; t++) {
                                                        list.showFile(
                                                            files[k].id,
                                                            files[k].processed[t].path,
                                                            files[k].processed[t]
                                                        );
                                                    }
                                                }
                                                setTimeout(callback, 1000);
                                            }
                                        }
                                    );
                                }
                                if (!count) {
                                    console.log('Nothing found');
                                    return void callback();
                                }
                            }
                        }
                    );
                } else {
                    const parts = pattern.split('/');
                    const id = parts.shift();
                    const path = parts.join('/');

                    objects.chownFile(
                        id,
                        path,
                        {
                            user: 'system.user.admin',
                            owner: user,
                            ownerGroup: group
                        },
                        (err, processed) => {
                            if (err) {
                                console.error(err);
                            } else {
                                // call here list
                                if (processed) {
                                    const { setupList: List } = require('@iobroker/js-controller-cli');
                                    const list = new List({
                                        states,
                                        objects,
                                        processExit: callback
                                    });
                                    list.showFileHeader();
                                    for (let i = 0; i < processed.length; i++) {
                                        list.showFile(id, processed[i].path, processed[i]);
                                    }
                                }
                            }
                            setTimeout(callback, 1000);
                        }
                    );
                }
            });
            break;
        }

        case 'user': {
            const command = args[0] || '';
            let user = args[1] || '';

            if (user && user.startsWith('system.user.')) {
                user = user.substring('system.user.'.length);
            }

            dbConnect(params, () => {
                const Users = require('./setup/setupUsers.js');
                const users = new Users({
                    objects,
                    processExit: callback
                });
                const password = params.password;
                const group = params.ingroup || 'system.group.administrator';

                if (command === 'add') {
                    users.addUserPrompt(user, group, password, err => {
                        if (err) {
                            console.error(err);
                            return void callback(EXIT_CODES.CANNOT_CREATE_USER_OR_GROUP);
                        } else {
                            console.log(`User "${user}" created (Group: ${group.replace('system.group.', '')})`);
                            return void callback();
                        }
                    });
                } else if (command === 'del' || command === 'delete') {
                    users.delUser(user, err => {
                        if (err) {
                            console.error(err);
                            return void callback(EXIT_CODES.CANNOT_CREATE_USER_OR_GROUP);
                        } else {
                            console.log(`User "${user}" deleted`);
                            return void callback();
                        }
                    });
                } else if (command === 'check') {
                    users.checkUserPassword(user, password, err => {
                        if (err) {
                            console.error(err);
                            return void callback(EXIT_CODES.CANNOT_CREATE_USER_OR_GROUP);
                        } else {
                            console.log(`Password for user "${user}" matches.`);
                            return void callback();
                        }
                    });
                } else if (command === 'set' || command === 'passwd') {
                    users.setUserPassword(user, password, err => {
                        if (err) {
                            console.error(err);
                            return void callback(EXIT_CODES.CANNOT_CREATE_USER_OR_GROUP);
                        } else {
                            console.log(`Password for "${user}" was successfully set.`);
                            return void callback();
                        }
                    });
                } else if (command === 'enable' || command === 'e') {
                    users.enableUser(user, true, err => {
                        if (err) {
                            console.error(err);
                            return void callback(EXIT_CODES.CANNOT_CREATE_USER_OR_GROUP);
                        } else {
                            console.log(`User "${user}" was successfully enabled.`);
                            return void callback();
                        }
                    });
                } else if (command === 'disable' || command === 'd') {
                    users.enableUser(user, false, err => {
                        if (err) {
                            console.error(err);
                            return void callback(EXIT_CODES.CANNOT_CREATE_USER_OR_GROUP);
                        } else {
                            console.log(`User "${user}" was successfully disabled.`);
                            return void callback();
                        }
                    });
                } else if (command === 'get') {
                    users.getUser(user, (err, isEnabled) => {
                        if (err) {
                            console.error(err);
                            return void callback(EXIT_CODES.CANNOT_CREATE_USER_OR_GROUP);
                        } else {
                            console.log(`User "${user}" is ${isEnabled ? 'enabled' : 'disabled'}`);
                            return void callback();
                        }
                    });
                } else {
                    console.warn(
                        `Unknown command "${command}". Available commands are: add, del, passwd, enable, disable, check, get`
                    );
                    return void callback(EXIT_CODES.INVALID_ARGUMENTS);
                }
            });
            break;
        }

        case 'g':
        case 'group': {
            const command = args[0] || '';
            let group = args[1] || '';
            let user = args[2] || '';

            if (group && group.startsWith('system.group.')) {
                group = group.substring('system.group.'.length);
            }
            if (user && user.startsWith('system.user.')) {
                user = user.substring('system.user.'.length);
            }
            if (!command) {
                console.warn(
                    `Unknown command "${command}". Available commands are: add, del, passwd, enable, disable, list, get`
                );
                return void callback(EXIT_CODES.INVALID_ARGUMENTS);
            }
            if (!group) {
                console.warn(`Please define group name: group ${command} groupName`);
                return callback(EXIT_CODES.CANNOT_CREATE_USER_OR_GROUP);
            }

            dbConnect(params, () => {
                const Users = require('./setup/setupUsers.js');
                const users = new Users({
                    objects,
                    processExit: callback
                });

                if (command === 'useradd' || command === 'adduser') {
                    if (!user) {
                        console.warn('Please define user name: "group useradd groupName userName"');
                        return void callback(EXIT_CODES.CANNOT_CREATE_USER_OR_GROUP);
                    }
                    users.addUserToGroup(user, group, err => {
                        if (err) {
                            console.error(err);
                            return void callback(EXIT_CODES.CANNOT_CREATE_USER_OR_GROUP);
                        } else {
                            console.log(`User "${user}" was added to group "${group}"`);
                            return void callback();
                        }
                    });
                } else if (command === 'userdel' || command === 'deluser') {
                    if (!user) {
                        console.warn('Please define user name: "group userdel groupName userName"');
                        return void callback(EXIT_CODES.CANNOT_CREATE_USER_OR_GROUP);
                    }
                    users.removeUserFromGroup(user, group, err => {
                        if (err) {
                            console.error(err);
                            return void callback(EXIT_CODES.CANNOT_CREATE_USER_OR_GROUP);
                        } else {
                            console.log(`User "${user}" was deleted from group "${group}"`);
                            return void callback();
                        }
                    });
                } else if (command === 'add') {
                    users.addGroup(group, err => {
                        if (err) {
                            console.error(err);
                            return void callback(EXIT_CODES.CANNOT_CREATE_USER_OR_GROUP);
                        } else {
                            console.log(`Group "${group}" was created`);
                            return void callback();
                        }
                    });
                } else if (command === 'del' || command === 'delete') {
                    users.delGroup(group, err => {
                        if (err) {
                            console.error(err);
                            return void callback(EXIT_CODES.CANNOT_CREATE_USER_OR_GROUP);
                        } else {
                            console.log(`Group "${group}" was deleted`);
                            return void callback();
                        }
                    });
                } else if (command === 'list' || command === 'l') {
                    users.getGroup(group, (err, isEnabled, list) => {
                        if (err) {
                            console.error(err);
                            return void callback(EXIT_CODES.CANNOT_CREATE_USER_OR_GROUP);
                        } else {
                            console.log(
                                `Group "${group}" is ${isEnabled ? 'enabled' : 'disabled'} and has following members:`
                            );
                            if (list) {
                                for (let i = 0; i < list.length; i++) {
                                    console.log(list[i].substring('system.user.'.length));
                                }
                            }
                            return void callback();
                        }
                    });
                } else if (command === 'enable' || command === 'e') {
                    users.enableGroup(group, true, err => {
                        if (err) {
                            console.error(err);
                            return void callback(EXIT_CODES.CANNOT_CREATE_USER_OR_GROUP);
                        } else {
                            console.log(`Group "${group}" was successfully enabled.`);
                            return void callback();
                        }
                    });
                } else if (command === 'disable' || command === 'd') {
                    users.enableGroup(group, false, err => {
                        if (err) {
                            console.error(err);
                            return void callback(EXIT_CODES.CANNOT_CREATE_USER_OR_GROUP);
                        } else {
                            console.log(`Group "${group}" was successfully disabled.`);
                            return void callback();
                        }
                    });
                } else if (command === 'get') {
                    users.getGroup(group, (err, isEnabled, _list) => {
                        if (err) {
                            console.error(err);
                            return void callback(EXIT_CODES.CANNOT_CREATE_USER_OR_GROUP);
                        } else {
                            console.log(`Group "${group}" is ${isEnabled ? 'enabled' : 'disabled'}`);
                            return void callback();
                        }
                    });
                } else {
                    console.warn(
                        `Unknown command "${command}". Available commands are: add, del, passwd, enable, disable, list, get`
                    );
                    return void callback(EXIT_CODES.INVALID_ARGUMENTS);
                }
            });
            break;
        }

        case 'adduser': {
            const user = args[0];
            const group = params.ingroup || 'system.group.administrator';
            const password = params.password;

            dbConnect(params, () => {
                const Users = require('./setup/setupUsers.js');
                const users = new Users({
                    objects,
                    processExit: callback
                });
                users.addUserPrompt(user, group, password, err => {
                    if (err) {
                        console.error(err);
                        return void callback(EXIT_CODES.CANNOT_CREATE_USER_OR_GROUP);
                    } else {
                        console.log(`User "${user}" created (Group: ${group.replace('system.group.', '')})`);
                        return void callback();
                    }
                });
            });
            break;
        }

        case 'passwd': {
            const user = args[0];
            const password = params.password;
            dbConnect(params, () => {
                const Users = require('./setup/setupUsers.js');
                const users = new Users({
                    objects,
                    processExit: callback
                });
                users.setUserPassword(user, password, err => {
                    if (err) {
                        console.error(err);
                        return void callback(EXIT_CODES.CANNOT_CREATE_USER_OR_GROUP);
                    } else {
                        console.log(`Password for "${user}" was successfully set.`);
                        return void callback();
                    }
                });
            });
            break;
        }

        case 'ud':
        case 'udel':
        case 'userdel':
        case 'deluser': {
            const user = args[0];

            dbConnect(params, () => {
                const Users = require('./setup/setupUsers.js');
                const users = new Users({
                    objects,
                    processExit: callback
                });
                users.delUser(user, err => {
                    if (err) {
                        console.error(err);
                        return void callback(EXIT_CODES.CANNOT_CREATE_USER_OR_GROUP);
                    } else {
                        console.log(`User "${user}" deleted`);
                        return void callback();
                    }
                });
            });
            break;
        }

        // Create package.json in /opt/' + tools.appName + '
        case 'package': {
            const json = {
                name: tools.appName,
                engines: {
                    node: '>=12'
                },
                optionalDependencies: {},
                dependencies: {},
                author: 'bluefox <dogafox@gmail.com>'
            };
            json.dependencies[tools.appName + '.js-controller'] = '*';
            json.dependencies[tools.appName + '.admin'] = '*';

            tools.getRepositoryFile(null, null, (_err, sources, _sourcesHash) => {
                if (sources) {
                    for (const s in sources) {
                        if (Object.prototype.hasOwnProperty.call(sources, s)) {
                            if (sources[s].url) {
                                if (!json.dependencies[tools.appName + '.' + s]) {
                                    json.optionalDependencies[tools.appName + '.' + s] = sources[s].url;
                                }
                            } else {
                                if (!json.dependencies[tools.appName + '.' + s]) {
                                    json.optionalDependencies[tools.appName + '.' + s] = '*';
                                }
                            }
                        }
                    }
                }

                fs.writeFileSync(__dirname + '/../../../package.json', JSON.stringify(json, null, 2));
                return void callback();
            });
            break;
        }

        case 'set': {
            const instance = args[0];
            if (!instance) {
                console.warn('please specify instance.');
                return void callback(EXIT_CODES.INVALID_ADAPTER_ID);
            }
            if (instance.indexOf('.') === -1) {
                console.warn(`please specify instance, like "${instance}.0"`);
                return void callback(EXIT_CODES.INVALID_ADAPTER_ID);
            }
            dbConnect(params, () => {
                objects.getObject('system.adapter.' + instance, (err, obj) => {
                    if (!err && obj) {
                        let changed = false;
                        for (let a = 0; a < process.argv.length; a++) {
                            if (
                                process.argv[a].startsWith('--') &&
                                process.argv[a + 1] &&
                                !process.argv[a + 1].startsWith('--')
                            ) {
                                const attr = process.argv[a].substring(2);
                                /** @type {number | string | boolean} */
                                let val = process.argv[a + 1];
                                if (val === '__EMPTY__') {
                                    val = '';
                                } else if (val === 'true') {
                                    val = true;
                                } else if (val === 'false') {
                                    val = false;
                                } else if (parseFloat(val).toString() === val) {
                                    val = parseFloat(val);
                                }
                                if (attr.indexOf('.') !== -1) {
                                    const parts = attr.split('.');
                                    if (!obj.native[parts[0]] || obj.native[parts[0]][parts[1]] === undefined) {
                                        console.warn(`Adapter "${instance}" has no setting "${attr}".`);
                                    } else {
                                        changed = true;
                                        obj.native[parts[0]][parts[1]] = val;
                                        console.log(`New ${attr} for "${instance}" is: ${val}`);
                                    }
                                } else {
                                    if (obj.native[attr] === undefined) {
                                        console.warn(`Adapter "${instance}" has no setting "${attr}".`);
                                    } else {
                                        changed = true;
                                        obj.native[attr] = val;
                                        console.log(`New ${attr} for "${instance}" is: ${val}`);
                                    }
                                }
                                a++;
                            }
                        }
                        if (changed) {
                            obj.from = 'system.host.' + tools.getHostName() + '.cli';
                            obj.ts = new Date().getTime();
                            objects.setObject('system.adapter.' + instance, obj, () => {
                                console.log(`Instance settings for "${instance}" are changed.`);
                                return void callback();
                            });
                        } else {
                            console.log('No parameters set.');
                            return void callback();
                        }
                    } else {
                        cli.error.invalidInstance(instance);
                        return void callback(EXIT_CODES.INVALID_ADAPTER_ID);
                    }
                });
            });
            break;
        }

        case 'host': {
            const hostCommand = new cli.command.host(commandOptions);
            hostCommand.execute(args);
            break;
        }

        case 'visdebug': {
            let widgetset = args[0];
            if (widgetset && widgetset.startsWith('vis-')) {
                widgetset = widgetset.substring(4);
            }

            const VisDebug = require('./setup/setupVisDebug.js');

            dbConnect(params, _objects => {
                const visDebug = new VisDebug({
                    objects: _objects,
                    processExit: callback
                });

                visDebug.enableDebug(widgetset);
            });
            break;
        }

        case 'file':
        case 'f': {
            const cmd = args[0];
            if (
                cmd !== 'read' &&
                cmd !== 'r' &&
                cmd !== 'w' &&
                cmd !== 'write' &&
                cmd !== 'sync' &&
                cmd !== 'rm' &&
                cmd !== 'unlink' &&
                cmd !== 'del'
            ) {
                console.log(
                    'Invalid parameters: write "file read /vis.0/main/img/picture.png /opt/picture/image.png" to read the file'
                );
                return void callback(EXIT_CODES.INVALID_ARGUMENTS);
            }
            if (cmd !== 'sync' && !args[1]) {
                console.log(
                    'Invalid parameters: write "file read /vis.0/main/img/picture.png /opt/picture/image.png" to read the file from DB and store it on disk'
                );
                console.log(
                    'or                        "file write /opt/SOURCE/image.png /vis.0/main/DESTINATION/picture.png" to write the file into DB from disk'
                );
                console.log('or                        "file rm /vis.0/main/img/picture.png" to delete the file in DB');
                return void callback(EXIT_CODES.INVALID_ARGUMENTS);
            }

            dbConnect(params, async (objects, _states, isOffline, objectType) => {
                if (cmd === 'read' || cmd === 'r') {
                    const toRead = args[1];
                    const parts = toRead.replace(/\\/g, '/').split('/');

                    const path = (args[2] || process.cwd()).replace(/\\/g, '/').split('/');
                    const file = path[path.length - 1];
                    if (!file.match(/\.[a-zA-Z0-9]+$/)) {
                        // If destination location seems to be a directory, add filename
                        if (file !== '') {
                            path.push(parts[parts.length - 1]);
                        } else {
                            // trailing slash
                            path[path.length - 1] = parts[parts.length - 1];
                        }
                    }
                    let adapt = parts.shift();
                    if (!adapt) {
                        // leading slash
                        adapt = parts.shift();
                    }
                    if (!adapt) {
                        console.log(`Invalid parameters: adapter cannot be found!`);
                        return void callback(EXIT_CODES.INVALID_ARGUMENTS);
                    }
                    if (!parts.length) {
                        console.log('Invalid parameters: file cannot be found: file not provided');
                        return void callback(EXIT_CODES.INVALID_ARGUMENTS);
                    }

                    objects.readFile(adapt, parts.join('/'), (err, data) => {
                        err && console.error(err);
                        if (data) {
                            const destFilename = path.join('/');
                            fs.writeFileSync(destFilename, data);
                            console.log('File "' + toRead + '" stored as "' + destFilename + '"');
                        }
                        return void callback(EXIT_CODES.NO_ERROR);
                    });
                } else if (cmd === 'write' || cmd === 'w') {
                    const toRead = args[1] || '';
                    const parts = toRead.replace(/\\/g, '/').split('/');

                    const path = (args[2] || '').replace(/\\/g, '/').split('/');

                    let adapt = path.shift();
                    if (!adapt) {
                        adapt = path.shift();
                    }
                    if (!path.length) {
                        path.push('');
                    }

                    const fileSrc = parts[parts.length - 1];
                    let fileDest = path[path.length - 1];
                    if (!fileDest || !fileDest.match(/\.[a-zA-Z0-9]+$/)) {
                        // last portion of destination has no extension, consider being a directory
                        fileDest = '';
                    }
                    if (!fileSrc || !fs.existsSync(toRead)) {
                        console.log(
                            `Please provide a valid file name as source file: "file write /opt/SOURCE/script.js /vis/DESTINATION/script.js"`
                        );
                        return void callback(EXIT_CODES.INVALID_ARGUMENTS);
                    }
                    const srcStat = fs.statSync(toRead);
                    if (!srcStat.isFile()) {
                        console.log(
                            `Please provide a valid file name as source file: "file write /opt/SOURCE/script.js /vis/DESTINATION/script.js"`
                        );
                        return void callback(EXIT_CODES.INVALID_ARGUMENTS);
                    }
                    if (!fileDest) {
                        // destination filename is not given, use same name as source file
                        fileDest = fileSrc;
                    }
                    if (fileDest !== path[path.length - 1]) {
                        // if last part of path is different then filename, add filename
                        if (path[path.length - 1] !== '') {
                            path.push(fileDest);
                        } else {
                            // trailing slash
                            path[path.length - 1] = fileDest;
                        }
                    }
                    const destFilename = path.length ? path.join('/') : '/';
                    const data = fs.readFileSync(toRead);

                    if (!adapt) {
                        console.log('Invalid parameters: destination adapter cannot be found!');
                        return void callback(EXIT_CODES.INVALID_ARGUMENTS);
                    }

                    objects.writeFile(adapt, destFilename, data, _err => {
                        console.log('File "' + toRead + '" stored as "' + destFilename + '"');
                        return void callback(EXIT_CODES.NO_ERROR);
                    });
                } else if (cmd === 'del' || cmd === 'rm' || cmd === 'unlink') {
                    const toDelete = args[1];
                    const parts = toDelete.replace(/\\/g, '/').split('/');

                    let adapt = parts.shift();
                    if (!adapt) {
                        // leading slash
                        adapt = parts.shift();
                    }

                    if (!adapt) {
                        console.log('Invalid parameters: adapter cannot be found!');
                        return void callback(EXIT_CODES.INVALID_ARGUMENTS);
                    }
                    if (!parts.length) {
                        console.log('Invalid parameters: file cannot be found: file not provided');
                        return void callback(EXIT_CODES.INVALID_ARGUMENTS);
                    }

                    objects.unlink(adapt, parts.join('/'), err => {
                        err && console.error(err);
                        !err && console.log('File "' + toDelete + '" was deleted');
                        return void callback(EXIT_CODES.NO_ERROR);
                    });
                } else if (cmd === 'sync') {
                    // Sync
                    if (objectType !== 'file') {
                        console.log('File Sync is only available when database type "file" is used.');
                        return void callback(EXIT_CODES.INVALID_ARGUMENTS);
                    }
                    if (!objects.syncFileDirectory || !objects.dirExists) {
                        // functionality only exists in server class
                        console.log(
                            'Please stop ioBroker before syncing files and only use this command on the ioBroker master host!'
                        );
                        return void callback(EXIT_CODES.CONTROLLER_RUNNING);
                    }

                    // check meta.user
                    try {
                        const objExists = await objects.objectExists('meta.user');
                        if (objExists) {
                            // check if dir is missing
                            const dirExists = objects.dirExists('meta.user');
                            if (!dirExists) {
                                // create meta.user, so users see them as upload target
                                await objects.mkdirAsync('meta.user');
                                console.log('Successfully created "meta.user" directory');
                            }
                        }
                    } catch (err) {
                        console.warn(`Could not create directory "meta.user": ${err.message}`);
                    }

                    try {
                        const { numberSuccess, notifications } = objects.syncFileDirectory(args[1]);
                        console.log(`${numberSuccess} file(s) successfully synchronized with ioBroker storage`);
                        if (notifications.length) {
                            console.log();
                            console.log('The following notifications happened during sync: ');
                            notifications.forEach(el => console.log('- ' + el));
                        }
                        return void callback(EXIT_CODES.NO_ERROR);
                    } catch (err) {
                        console.error(`Error on sync: ${err.message}. Partial content might have been synced.`);
                        return void callback(EXIT_CODES.CANNOT_SYNC_FILES);
                    }
                } else {
                    console.log(
                        'Invalid parameters: write "file read /vis.0/main/img/picture.png /opt/picture/image.png" to read the file from DB and store it on disk'
                    );
                    console.log(
                        'or                        "file write /opt/SOURCE/image.png /vis.0/main/DESTINATION/picture.png" to write the file into DB from disk'
                    );
                    console.log(
                        'or                        "file rm /vis.0/main/img/picture.png" to delete the file in DB'
                    );
                    return void callback(EXIT_CODES.INVALID_ARGUMENTS);
                }
            });
            break;
        }

        case 'id':
        case 'uuid': {
            dbConnect(params, objects => {
                objects.getObject('system.meta.uuid', (err, obj) => {
                    if (err) {
                        console.error('Error: ' + err);
                        return void callback(EXIT_CODES.CANNOT_GET_UUID);
                    }
                    if (obj && obj.native) {
                        console.log(obj.native.uuid);
                        return void callback();
                    } else {
                        console.error('Error: no UUID found');
                        return void callback(EXIT_CODES.CANNOT_GET_UUID);
                    }
                });
            });
            break;
        }

        case 'v':
        case 'version': {
            const adapter = args[0];
            let pckg;
            if (adapter) {
                try {
<<<<<<< HEAD
                    pckg = require(`${tools.appName}.${adapter}/package.json`);
                } catch {
                    pckg = { version: `"${adapter}" not found` };
=======
                    iopckg = require(`${tools.appName}.${adapter}/package.json`);
                } catch {
                    iopckg = { version: `"${adapter}" not found` };
>>>>>>> 8ee77b56
                }
            } else {
                pckg = require(`${tools.appName}.js-controller/package.json`);
            }
            console.log(pckg.version);

            return void callback();
        }

        case 'checklog': {
            dbConnect(params, (objects, states, isOffline, objectType) => {
                if (isOffline && dbTools.objectsDbHasServer(objectType)) {
                    console.log(`${tools.appName} is not running`);
                    return void callback(EXIT_CODES.CONTROLLER_NOT_RUNNING);
                } else {
                    console.log(`${tools.appName} is running`);
                    objects.getObjectList(
                        {
                            startkey: 'system.host.',
                            endkey: 'system.host.' + '\u9999'
                        },
                        null,
                        (err, res) => {
                            if (!err && res.rows.length) {
                                for (let i = 0; i < res.rows.length; i++) {
                                    const parts = res.rows[i].id.split('.');
                                    // ignore system.host.name.alive and so on
                                    if (parts.length === 3) {
                                        states.pushMessage(res.rows[i].id, {
                                            command: 'checkLogging',
                                            message: null,
                                            from: 'console'
                                        });
                                    }
                                }
                            }
                            setTimeout(callback, 200);
                        }
                    );
                }
            });
            break;
        }

        case 'repo': {
            Objects = getObjectsConstructor();
            let repoUrlOrCommand = args[0]; // Repo url or name or "add" / "del" / "set" / "show" / "addset" / "unset"
            const repoName = args[1]; // Repo url or name
            let repoUrl = args[2]; // Repo url or name
            if (
                repoUrlOrCommand !== 'add' &&
                repoUrlOrCommand !== 'del' &&
                repoUrlOrCommand !== 'set' &&
                repoUrlOrCommand !== 'show' &&
                repoUrlOrCommand !== 'addset' &&
                repoUrlOrCommand !== 'unset'
            ) {
                repoUrl = repoUrlOrCommand;
                repoUrlOrCommand = 'show';
            }

            dbConnect(params, async (_objects, _states) => {
                const Repo = require('./setup/setupRepo.js');
                const repo = new Repo({
                    objects: _objects,
                    states: _states
                });

                if (repoUrlOrCommand === 'show') {
                    try {
                        await repo.showRepoStatus();
                        return void callback();
                    } catch (err) {
                        console.error(`Cannot show repository status: ${err.message}`);
                        return void callback(EXIT_CODES.INVALID_REPO);
                    }
                } else if (
                    repoUrlOrCommand === 'add' ||
                    repoUrlOrCommand === 'del' ||
                    repoUrlOrCommand === 'set' ||
                    repoUrlOrCommand === 'addset' ||
                    repoUrlOrCommand === 'unset'
                ) {
                    if (!repoName || !repoName.match(/[-_\w\d]+/)) {
                        console.error(`Invalid repository name: "${repoName}"`);
                        return void callback();
                    } else {
                        if (repoUrlOrCommand === 'add' || repoUrlOrCommand === 'addset') {
                            if (!repoUrl) {
                                console.warn(
                                    `Please define repository URL or path: ${tools.appName} add <repoName> <repoUrlOrPath>`
                                );
                                return void callback(EXIT_CODES.INVALID_ARGUMENTS);
                            } else {
                                try {
                                    await repo.add(repoName, repoUrl);

                                    if (repoUrlOrCommand === 'addset') {
                                        await repo.setActive(repoName);
                                        console.log(`Repository "${repoName}" set as active: "${repoUrl}"`);
                                        await repo.showRepoStatus();
                                        return void callback();
                                    } else {
                                        console.log(`Repository "${repoName}" added as "${repoUrl}"`);
                                        await repo.showRepoStatus();
                                        return void callback();
                                    }
                                } catch (err) {
                                    console.error(`Cannot add repository location: ${err.message}`);
                                    return void callback(EXIT_CODES.INVALID_REPO);
                                }
                            }
                        } else if (repoUrlOrCommand === 'set') {
                            try {
                                await repo.setActive(repoName);
                                console.log(`Repository "${repoName}" set as active.`);
                                await repo.showRepoStatus();
                                return void callback();
                            } catch (err) {
                                console.error(`Cannot activate repository: ${err.message}`);
                                return void callback(EXIT_CODES.INVALID_REPO);
                            }
                        } else if (repoUrlOrCommand === 'del') {
                            try {
                                await repo.del(repoName);
                                console.log(`Repository "${repoName}" deleted.`);
                                await repo.showRepoStatus();
                                return void callback();
                            } catch (err) {
                                console.error(`Cannot remove repository: ${err.message}`);
                                return void callback(EXIT_CODES.INVALID_REPO);
                            }
                        } else if (repoUrlOrCommand === 'unset') {
                            try {
                                await repo.setInactive(repoName);
                                console.log(`Repository "${repoName}" deactivated.`);
                                await repo.showRepoStatus();
                                return void callback();
                            } catch (err) {
                                console.error(`Cannot deactivate repository: ${err.message}`);
                                return void callback(EXIT_CODES.INVALID_REPO);
                            }
                        } else {
                            console.warn('Unknown repo command: ' + repoUrlOrCommand);
                            return void callback(EXIT_CODES.INVALID_ARGUMENTS);
                        }
                    }
                }
            });
            break;
        }

        case 'multihost':
        case 'mh': {
            const cmd = args[0];
            if (
                cmd !== 'c' &&
                cmd !== 'connect' &&
                cmd !== 's' &&
                cmd !== 'status' &&
                cmd !== 'b' &&
                cmd !== 'browse' &&
                cmd !== 'e' &&
                cmd !== 'enable' &&
                cmd !== 'd' &&
                cmd !== 'disable'
            ) {
                console.log('Invalid parameters. Following is possible: enable, browse, connect, status');
                return void callback(EXIT_CODES.INVALID_ARGUMENTS);
            } else {
                dbConnect(params, () => {
                    const Multihost = require('./setup/setupMultihost.js');
                    const mh = new Multihost({
                        params,
                        processExit: callback,
                        objects
                    });

                    if (cmd === 's' || cmd === 'status') {
                        mh.status(() => void callback(EXIT_CODES.CANNOT_CREATE_USER_OR_GROUP));
                    } else if (cmd === 'b' || cmd === 'browse') {
                        mh.browse((err, list) => {
                            if (err) {
                                console.error(err);
                                return void callback(EXIT_CODES.CANNOT_CREATE_USER_OR_GROUP);
                            } else {
                                mh.showHosts(list);
                                return void callback();
                            }
                        });
                    } else if (cmd === 'e' || cmd === 'enable') {
                        mh.enable(true, err => {
                            if (err) {
                                console.error(err);
                                return void callback(EXIT_CODES.CANNOT_ENABLE_MULTIHOST);
                            } else {
                                states.pushMessage(
                                    `system.host.${tools.getHostName()}`,
                                    {
                                        command: 'updateMultihost',
                                        message: null,
                                        from: 'setup'
                                    },
                                    callback
                                );
                            }
                        });
                    } else if (cmd === 'd' || cmd === 'disable') {
                        mh.enable(false, err => {
                            if (err) {
                                console.error(err);
                                return void callback(EXIT_CODES.CANNOT_ENABLE_MULTIHOST);
                            } else {
                                states.pushMessage(
                                    `system.host.${tools.getHostName()}`,
                                    {
                                        command: 'updateMultihost',
                                        message: null,
                                        from: 'setup'
                                    },
                                    callback
                                );
                            }
                        });
                    } else if (cmd === 'c' || cmd === 'connect') {
                        mh.connect(args[1], args[2], err => {
                            if (err) {
                                console.error(err);
                            }
                            return void callback(err ? 1 : 0);
                        });
                    }
                });
            }
            break;
        }

        case 'vendor': {
            const password = args[0];
            const file = args[1];
            if (!password) {
                console.warn(
                    `Please specify the password to update the vendor information!\n${tools.appName.toLowerCase()} vendor <PASS_PHRASE> <vendor.json>`
                );
                return void callback(EXIT_CODES.INVALID_ARGUMENTS);
            }
            if (!file) {
                console.warn(
                    `Please specify the path to the vendor file to update the vendor information!\n${tools.appName.toLowerCase()} vendor <PASS_PHRASE> <vendor.json>`
                );
                return void callback(EXIT_CODES.INVALID_ARGUMENTS);
            } else {
                dbConnect(params, async () => {
                    const Vendor = require('./setup/setupVendor');
                    const vendor = new Vendor({ objects });

                    try {
                        await vendor.checkVendor(file, password);
                        console.log(`Synchronised vendor information.`);
                        return void callback();
                    } catch (err) {
                        console.error(`Cannot update vendor information: ${err.message}`);
                        return void callback(EXIT_CODES.CANNOT_UPDATE_VENDOR);
                    }
                });
            }
            break;
        }

        case 'cert': {
            const certCommand = new cli.command.cert(commandOptions);
            certCommand.execute(args);
            break;
        }

        case 'compact': {
            const compactCommand = new cli.command.compact(commandOptions);
            compactCommand.execute(args);
            break;
        }

        case 'plugin': {
            const pluginCommand = new cli.command.plugin(commandOptions);
            pluginCommand.execute(args);
            break;
        }

        case 'license': {
            const file = args[0];
            if (!file) {
                console.warn(
                    `Please specify the path to the license file or place license text directly!\n${tools.appName.toLowerCase()} license <license.file or license.text>`
                );
                return void callback(EXIT_CODES.INVALID_ARGUMENTS);
            } else {
                dbConnect(params, async () => {
                    const License = require('./setup/setupLicense');
                    const license = new License({ objects });
                    try {
                        const type = await license.setLicense(file);
                        console.log(`License ${type} updated.`);
                        return void callback();
                    } catch (err) {
                        console.error(`Cannot update license: ${err.message}`);
                        return void callback(EXIT_CODES.CANNOT_UPDATE_LICENSE);
                    }
                });
            }
            break;
        }

        default: {
            if (params.v || params.version) {
                let iopckg;
                if (command) {
                    try {
                        iopckg = require(tools.appName + '.' + command + '/package.json');
                    } catch {
                        iopckg = { version: '"' + command + '" not found' };
                    }
                } else {
                    iopckg = require('../package.json');
                }
                console.log(iopckg.version);
            } else {
                showHelp();
                return void callback(EXIT_CODES.INVALID_ARGUMENTS);
            }
            return void callback();
        }
    }
}

/**
 * Exits the process and saves objects before exit

 *
 * @param {number?} exitCode
 * @return {Promise<void>}
 */
async function processExit(exitCode) {
    if (pluginHandler) {
        pluginHandler.destroyAll();
    }

    if (objects && objects.destroy) {
        await objects.destroy();
    }
    if (states && states.destroy) {
        await states.destroy();
    }
    setTimeout(() => {
        process.exit(exitCode);
    }, 1000);
}

const OBJECTS_THAT_CANNOT_BE_DELETED = [
    '0_userdata.0',
    'alias.0',
    'enum.functions',
    'enum.rooms',
    'system.config',
    'system.group.administrator',
    'system.group.user',
    'system.repositories',
    'system.user.admin'
];

async function delObjects(ids) {
    if (ids && ids.length) {
        for (let i = 0; i < ids.length; i++) {
            const id = ids[i];
            if (!OBJECTS_THAT_CANNOT_BE_DELETED.includes(id)) {
                try {
                    await objects.delObjectAsync(id);
                } catch (err) {
                    console.warn(`[Not critical] Cannot delete object ${id}: ${JSON.stringify(err)}`);
                }
            }
        }
    }
}

async function delStates() {
    const keys = await states.getKeys('*');
    if (keys) {
        console.log(`clean ${keys.length} states...`);
        for (let i = 0; i < keys.length; i++) {
            try {
                await states.delState(keys[i]);
            } catch (err) {
                console.error(`[Not critical] Cannot delete state ${keys[i]}: ${err.message}`);
            }
        }
    }
    return keys ? keys.length : 0;
}

/**
 * Cleans the database
 *
 * @param {boolean} isDeleteDb - if whole db should be destroyed
 * @return {Promise<number>}
 */
async function cleanDatabase(isDeleteDb) {
    if (isDeleteDb) {
        await objects.destroyDBAsync();
        // Clean up states
        const keysCount = await delStates();
        return keysCount;
    } else {
        // Clean only objects, not the views
        let ids = [];

        try {
            const res = await objects.getObjectListAsync({ startkey: '\u0000', endkey: '\u9999' });
            if (res.rows.length) {
                console.log(`clean ${res.rows.length} objects...`);
                ids = res.rows.map(e => e.id);
            }
        } catch {
            // ignore
        }

        await delObjects(ids);
        // Clean up states
        const keysCount = await delStates();
        return keysCount;
    }
}

function unsetup(params, callback) {
    dbConnect(params, () => {
        objects.delObject('system.meta.uuid', err => {
            if (err) {
                console.log('uuid cannot be deleted: ' + err);
            } else {
                console.log('system.meta.uuid deleted');
            }
            objects.getObject('system.config', (_err, obj) => {
                if (obj.common.licenseConfirmed || obj.common.language || (obj.native && obj.native.secret)) {
                    obj.common.licenseConfirmed = false;
                    obj.common.language = '';
                    // allow with parameter --keepsecret to not delete the secret
                    // This is very specific use case for vendors and must not be described in documentation
                    if (!params.keepsecret) {
                        obj.native && delete obj.native.secret;
                    }

                    obj.from = 'system.host.' + tools.getHostName() + '.cli';
                    obj.ts = new Date().getTime();

                    objects.setObject('system.config', obj, err => {
                        if (err) {
                            console.log('not found: ' + err);
                            return void callback(EXIT_CODES.CANNOT_SET_OBJECT);
                        } else {
                            console.log('system.config reset');
                            return void callback();
                        }
                    });
                } else {
                    console.log('system.config is OK');
                    return void callback();
                }
            });
        });
    });
}

/**
 * Spawns a process which restarts the controller
 */
function restartController() {
    const { spawn } = require('child_process');

    console.log('Starting node restart.js');

    const child = spawn('node', [`${__dirname}/restart.js`], {
        detached: true,
        stdio: ['ignore', 'ignore', 'ignore'],
        windowsHide: true
    });

    child.unref();
}

async function getRepository(repoName, params) {
    params = params || {};

    if (!objects) {
        await dbConnectAsync(params);
    }

    if (!repoName || repoName === 'auto') {
        const systemConfig = await objects.getObjectAsync('system.config');
        repoName = systemConfig.common.activeRepo;
    }

    if (!Array.isArray(repoName)) {
        repoName = [repoName];
    }

    const systemRepos = await objects.getObjectAsync('system.repositories');
    const allSources = {};
    let changed = false;
    let anyFound = false;
    for (let r = 0; r < repoName.length; r++) {
        const repo = repoName[r];
        if (systemRepos.native.repositories[repo]) {
            if (typeof systemRepos.native.repositories[repo] === 'string') {
                systemRepos.native.repositories[repo] = {
                    link: systemRepos.native.repositories[repo],
                    json: null
                };
                changed = true;
            }

            // If repo is not yet loaded
            if (!systemRepos.native.repositories[repo].json) {
                console.log(`Update repository "${repo}" under "${systemRepos.native.repositories[repo].link}"`);
                const data = await tools.getRepositoryFileAsync(systemRepos.native.repositories[repo].link);
                systemRepos.native.repositories[repo].json = data.json;
                systemRepos.native.repositories[repo].hash = data.hash;
                systemRepos.from = `system.host.${tools.getHostName()}.cli`;
                systemRepos.ts = new Date().getTime();
                changed = true;
            }

            if (systemRepos.native.repositories[repo].json) {
                Object.assign(allSources, systemRepos.native.repositories[repo].json);
                anyFound = true;
            }
        }

        if (changed) {
            await objects.setObjectAsync('system.repositories', systemRepos);
        }
    }

    if (!anyFound) {
        console.error(
            `ERROR: No repositories defined. Please define one repository as active:  "iob repo set <${Object.keys(
                systemRepos.native.repositories
            ).join(' | ')}>`
        );
        throw new Error(EXIT_CODES.INVALID_REPO);
    } else {
        return allSources;
    }
}

async function resetDbConnect(_callback) {
    if (objects) {
        await objects.destroy();
        objects = null;
    }
    if (states) {
        await states.destroy();
        states = null;
    }
    if (Objects) {
        Objects = null;
    }
    if (States) {
        States = null;
    }
}

// function showConfig(config, root) {
//     root = root || [];
//     const prefix = root.join('/').toUpperCase();
//     for (const attr in config) {
//         if (!config.hasOwnProperty(attr)) continue;
//         if (attr.match(/comment$/i)) continue;
//         if (typeof config[attr] === 'object') {
//             const nextRoot = deepClone(root);
//             nextRoot.push(attr);
//             showConfig(config[attr], nextRoot);
//         } else {
//             console.log(`${prefix}${(prefix ? '/' : '') + attr}: ` + config[attr]);
//         }
//     }
// }

/**
 * Checks if system is offline
 *
 * @param {boolean} onlyCheck - returns true then
 * @returns {Promise<boolean>}
 */
async function checkSystemOffline(onlyCheck) {
    if (!objects || !states) {
        // should never happen
        return true;
    }
    if (onlyCheck) {
        return true;
    }

    const offlineStatus = !(await tools.isHostRunning(objects, states));

    return offlineStatus;
}

/**
 * Initialize plugins from io-pack and config json
 *
 * @param {object} config - parsed content of iobroker.json
 * returns {Promise<void>}
 */
function initializePlugins(config) {
    const ioPackage = fs.readJsonSync(path.join(__dirname, '..', 'io-package.json'));
    const packageJson = fs.readJsonSync(path.join(__dirname, '..', 'package.json'));
    const hostname = tools.getHostName();

    const pluginSettings = {
        namespace: `system.host.${hostname}`,
        logNamespace: `host.${hostname}`,
        scope: 'controller',
        log: {
            // cli should be clean, only log warn/error
            silly: _msg => {},
            debug: _msg => {},
            info: _msg => {},
            warn: msg => console.log(msg),
            error: msg => console.log(msg)
        },
        iobrokerConfig: config,
        parentPackage: packageJson,
        controllerVersion: ioPackage.common.version
    };

    pluginHandler = new PluginHandler(pluginSettings);
    pluginHandler.addPlugins(ioPackage.common.plugins, __dirname); // Plugins from io-package have priority over ...
    pluginHandler.addPlugins(config.plugins, __dirname); // ... plugins from iobroker.json
    pluginHandler.setDatabaseForPlugins(objects, states);

    return new Promise(resolve => {
        pluginHandler.initPlugins(ioPackage, resolve);
    });
}

/**
 * Connects to the DB or tests the connection. The callback has the following signature:
 * `(objects: any, states: any, isOffline?: boolean, objectsDBType?: string) => void`
 */
function dbConnect(onlyCheck, params, callback) {
    if (typeof onlyCheck === 'object') {
        callback = params;
        params = onlyCheck;
        onlyCheck = false;
    }
    if (typeof onlyCheck === 'function') {
        callback = onlyCheck;
        onlyCheck = false;
    }
    if (typeof params === 'function') {
        callback = params;
        params = null;
    }
    params = params || {};

    const config = fs.readJSONSync(tools.getConfigFileName());

    if (objects && states) {
        return void callback(objects, states, false, config.objects.type, config);
    }

    config.states = config.states || { type: 'file' };
    config.objects = config.objects || { type: 'file' };
    // Make sure the DB has enough time (5s). JsonL can take a bit longer if the process just crashed before
    // because the lockfile might not have been freed.
    config.states.connectTimeout = Math.max(config.states.connectTimeout || 0, 5000);
    config.objects.connectTimeout = Math.max(config.objects.connectTimeout || 0, 5000);

    Objects = getObjectsConstructor(); // Objects DB Client object
    States = getStatesConstructor(); // States DB Client object

    // Give to controller 2 seconds for connection
    let isObjectConnected = false;
    let isStatesConnected = false;

    // Detect timeout or try to open file itself
    setTimeout(async () => {
        if (isObjectConnected && isStatesConnected) {
            return;
        }

        if (!isObjectConnected) {
            if (objects) {
                // Destroy Client we tried to connect with
                await objects.destroy();
                objects = null;
            }
            if (dbTools.objectsDbHasServer(config.objects.type)) {
                // Just open in memory DB itself
                Objects = require(`@iobroker/db-objects-${config.objects.type}`).Server;
                objects = new Objects({
                    connection: config.objects,
                    logger: {
                        silly: _msg => {},
                        debug: _msg => {},
                        info: _msg => {},
                        warn: msg => console.log(msg),
                        error: msg => console.log(msg)
                    },
                    connected: async () => {
                        isObjectConnected = true;
                        if (isStatesConnected && typeof callback === 'function') {
                            try {
                                await initializePlugins(config);
                            } catch {
                                // ignore in silence
                            }
                            return void callback(objects, states, true, config.objects.type, config);
                        }
                    }
                });
            } else {
                console.log(
                    `No connection to objects ${config.objects.host}:${config.objects.port}[${config.objects.type}]`
                );
                if (onlyCheck) {
                    callback && callback(objects, states, true, config.objects.type, config);
                    callback = null;
                } else {
                    processExit(EXIT_CODES.NO_CONNECTION_TO_OBJ_DB);
                }
            }
        }

        if (!isStatesConnected) {
            if (states) {
                // Destroy Client we tried to connect with
                await states.destroy();
                states = null;
            }
            if (dbTools.statesDbHasServer(config.states.type)) {
                // Just open in memory DB itself
                States = require(`@iobroker/db-states-${config.states.type}`).Server;
                states = new States({
                    connection: config.states,
                    logger: {
                        silly: _msg => {},
                        debug: _msg => {},
                        info: _msg => {},
                        warn: msg => console.log(msg),
                        error: msg => console.log(msg)
                    },
                    connected: async () => {
                        isStatesConnected = true;
                        if (isObjectConnected && typeof callback === 'function') {
                            try {
                                await initializePlugins(config);
                            } catch {
                                // ignore in silence
                            }
                            return void callback(objects, states, true, config.objects.type, config);
                        }
                    },
                    // react on change
                    change: (id, msg) => states.onChange && states.onChange(id, msg)
                });
                states.onChange = null; // here the custom onChange handler could be installed
            } else {
                if (states) {
                    // Destroy Client we tried to connect with
                    await states.destroy();
                    states = null;
                }
                if (objects) {
                    // Destroy Client we tried to connect with
                    await objects.destroy();
                    objects = null;
                }
                console.log(
                    `No connection to states ${config.states.host}:${config.states.port}[${config.states.type}]`
                );
                if (onlyCheck) {
                    callback && callback(objects, states, true, config.objects.type, config);
                    callback = null;
                } else {
                    processExit(EXIT_CODES.NO_CONNECTION_TO_OBJ_DB);
                }
            }
        }

        setTimeout(() => {
            // Failsafe
            if (isObjectConnected && isStatesConnected) {
                return;
            }

            console.log('No connection to databases possible ...');
            if (onlyCheck) {
                callback && callback(null, null, true, config.objects.type, config);
                callback = null;
            } else {
                processExit(EXIT_CODES.NO_CONNECTION_TO_OBJ_DB);
            }
        }, (params.timeout || 10000) + config.objects.connectTimeout);
    }, params.timeout || config.objects.connectTimeout * 2);

    // try to connect as client
    objects = new Objects({
        connection: config.objects,
        logger: {
            silly: _msg => {},
            debug: _msg => {},
            info: _msg => {},
            warn: msg => console.log(msg),
            error: msg => console.log(msg)
        },
        connected: async () => {
            if (isObjectConnected) {
                return;
            }
            isObjectConnected = true;

            if (isStatesConnected && typeof callback === 'function') {
                const isOffline = await checkSystemOffline(onlyCheck);
                try {
                    await initializePlugins(config);
                } catch {
                    // ignore in silence
                }
                callback(objects, states, isOffline, config.objects.type, config);
            }
        }
    });

    states = new States({
        connection: config.states,
        logger: {
            silly: _msg => {},
            debug: _msg => {},
            info: _msg => {},
            warn: msg => console.log(msg),
            error: msg => console.log(msg)
        },
        connected: async () => {
            if (isStatesConnected) {
                return;
            }
            isStatesConnected = true;

            if (isObjectConnected && typeof callback === 'function') {
                const isOffline = await checkSystemOffline(onlyCheck);
                try {
                    await initializePlugins(config);
                } catch {
                    // ignore in silence
                }
                callback(objects, states, isOffline, config.objects.type, config);
            }
        },
        change: (id, state) => states.onChange && states.onChange(id, state)
    });
}

/**
 * Connects to the DB or tests the connection. The response has the following structure:
 * `{objects: any, states: any, isOffline?: boolean, objectsDBType?: string, config}`
 */
function dbConnectAsync(onlyCheck, params) {
    return new Promise((resolve, reject) =>
        dbConnect(onlyCheck, params, (err, objects, states, isOffline, objectsDBType, config) =>
            err ? reject(err) : resolve({ objects, states, isOffline, objectsDBType, config })
        )
    );
}

module.exports.execute = function () {
    // direct call
    const _yargs = initYargs();
    const command = _yargs.argv._[0];

    const args = [];

    // skip interpreter, filename and command
    for (let i = 3; i < process.argv.length; i++) {
        if (process.argv[i].startsWith('-')) {
            // on first param we have all our args
            break;
        }
        args.push(process.argv[i]);
    }

    processCommand(command, args, _yargs.argv, processExit);
};

process.on('unhandledRejection', e => {
    console.error(`Uncaught Rejection: ${e.stack || e}`);
    processExit(EXIT_CODES.UNCAUGHT_EXCEPTION);
});<|MERGE_RESOLUTION|>--- conflicted
+++ resolved
@@ -2426,15 +2426,9 @@
             let pckg;
             if (adapter) {
                 try {
-<<<<<<< HEAD
                     pckg = require(`${tools.appName}.${adapter}/package.json`);
                 } catch {
                     pckg = { version: `"${adapter}" not found` };
-=======
-                    iopckg = require(`${tools.appName}.${adapter}/package.json`);
-                } catch {
-                    iopckg = { version: `"${adapter}" not found` };
->>>>>>> 8ee77b56
                 }
             } else {
                 pckg = require(`${tools.appName}.js-controller/package.json`);
