--- conflicted
+++ resolved
@@ -296,11 +296,7 @@
             try {
                 data.data = JSON.parse(data.data);
             } catch (e) {
-<<<<<<< HEAD
                 callback(`Cannot parse "${data.id}": ${e.message}`);
-=======
-                callback(`Cannot parse "${data.id}": ${e}`);
->>>>>>> ab2693a2
                 return;
             }
         }
