--- conflicted
+++ resolved
@@ -709,13 +709,6 @@
             ohost.forEach((host, idx) => (ohost[idx] = host.trim()));
         }
 
-<<<<<<< HEAD
-        const defaultObjectsPort = (otype === originalConfig.objects.type && ohost === originalConfig.objects.host) ? originalConfig.objects.port : op;
-        const userObjPort = rl.question(`Port of objects DB(${otype}), default[${Array.isArray(defaultObjectsPort) ? defaultObjectsPort.join(',') : defaultObjectsPort}]: `, {
-            defaultInput: Array.isArray(defaultObjectsPort) ? defaultObjectsPort.join(',') : defaultObjectsPort,
-            limit: /^[0-9, ]+$/
-        });
-=======
         const defaultObjectsPort =
             otype === originalConfig.objects.type && ohost === originalConfig.objects.host
                 ? originalConfig.objects.port
@@ -731,7 +724,6 @@
                 limit: /^[0-9, ]+$/
             }
         );
->>>>>>> 33519a14
         let oport;
         if (userObjPort.includes(',')) {
             oport = userObjPort.split(',');
@@ -752,15 +744,10 @@
 
         let oSentinelName = null;
         if (oSentinel) {
-<<<<<<< HEAD
-            const defaultSentinelName = originalConfig.objects.sentinelName ? originalConfig.objects.sentinelName : 'mymaster';
-            oSentinelName = rl.question(`Objects Redis Sentinel Master Name [${defaultSentinelName}]: `, {
-=======
             const defaultSentinelName = originalConfig.objects.sentinelName
                 ? originalConfig.objects.sentinelName
                 : 'mymaster';
             oSentinelName = rl.question('Objects Redis Sentinel Master Name [' + defaultSentinelName + ']: ', {
->>>>>>> 33519a14
                 defaultInput: defaultSentinelName
             });
         }
