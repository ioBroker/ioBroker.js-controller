--- conflicted
+++ resolved
@@ -16,24 +16,13 @@
 
 /** @class */
 function Setup(options) {
-<<<<<<< HEAD
-    const { EXIT_CODES } = require('@iobroker/js-controller-common');
     const fs             = require('fs-extra');
     const path           = require('path');
-    const { tools }      = require('@iobroker/js-controller-common');
-    const dbTools        = require('@iobroker/js-controller-common-db');
+    const { tools, EXIT_CODES } = require('@iobroker/js-controller-common');
+    const dbTools = require('@iobroker/js-controller-common-db').tools;
     const Backup         = require('./setupBackup');
     const deepClone      = require('deep-clone');
     const pluginInfos    = require('./pluginInfos');
-=======
-    const fs          = require('fs-extra');
-    const path        = require('path');
-    const { tools, EXIT_CODES } = require('@iobroker/js-controller-common');
-    const dbTools = require('@iobroker/js-controller-common-db').tools;
-    const Backup      = require('./setupBackup');
-    const deepClone   = require('deep-clone');
-    const pluginInfos = require('./pluginInfos');
->>>>>>> 621fe50b
 
     options = options || {};
 
