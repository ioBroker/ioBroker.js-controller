/**
 *      Backup
 *
 *      Copyright 2013-2021 bluefox <dogafox@gmail.com>
 *
 *      MIT License
 *
 */

'use strict';
const fs = require('fs-extra');
const { tools } = require('@iobroker/js-controller-common');
const pathLib = require('path');
const hostname = tools.getHostName();
const Upload = require('./setupUpload');
const { EXIT_CODES } = require('@iobroker/js-controller-common');

// We cannot use relative paths for the backup locations, as they used by both
// require, which resolves relative paths from __dirname
// and the fs methods, which resolve relative paths from process.cwd()
const tmpDir = pathLib.normalize(pathLib.join(__dirname, '../../tmp'));
const bkpDir = pathLib.normalize(pathLib.join(__dirname, '../../backups'));

class BackupRestore {
    constructor(options) {
        options = options || {};

        if (!options.states) {
            throw new Error('Invalid arguments: states is missing');
        }
        if (!options.objects) {
            throw new Error('Invalid arguments: objects is missing');
        }
        if (!options.processExit) {
            throw new Error('Invalid arguments: processExit is missing');
        }
        if (!options.cleanDatabaseAsync) {
            throw new Error('Invalid arguments: cleanDatabaseAsync is missing');
        }
        if (!options.restartControllerAsync) {
            throw new Error('Invalid arguments: restartControllerAsync is missing');
        }

        this.objects = options.objects;
        this.states = options.states;
        this.processExit = options.processExit;
        this.cleanDatabaseAsync = options.cleanDatabaseAsync;
        this.restartControllerAsync = options.restartControllerAsync;
        this.dbMigration = options.dbMigration || false;
        this.mime = null;

        this.upload = new Upload(options);

        this.configParts = tools.getConfigFileName().split('/');
        this.configParts.pop(); // remove *.json
        this.configDir = this.configParts.join('/'); // => name-data

    } // endConstructor

    // --------------------------------------- BACKUP ---------------------------------------------------
    async _copyFile(id, srcPath, destPath) {
        try {
            const data = await this.objects.readFileAsync(id, srcPath, '');
            if (data) {
                if (data.data !== undefined) {
                    fs.writeFileSync(destPath, data.data);
                } else {
                    fs.writeFileSync(destPath, data);
                }
            }
        } catch (err) {
            console.log(`Can not copy File ${id}${srcPath} to ${destPath}: ${err.message || err}`);
        }
    }

    async copyDir(id, srcPath, destPath) {
        !fs.existsSync(destPath) && fs.mkdirSync(destPath);

        try {
            const res = await this.objects.readDirAsync(id, srcPath);
            if (res) {
                for (let t = 0; t < res.length; t++) {
                    if (res[t].isDir) {
                        await this.copyDir(id, `${srcPath}/${res[t].file}`, `${destPath}/${res[t].file}`);
                    } else {
                        !fs.existsSync(destPath) && fs.mkdirSync(destPath);

                        await this._copyFile(id, `${srcPath}/${res[t].file}`, `${destPath}/${res[t].file}`);
                    }
                }
            }
        } catch (err) {
            if (!err.toString().includes('Not exists')) {
                console.warn(`Directory ${id}/${srcPath} cannot be copied: ` + err);
            }
        }
    }

    async _removeFolderRecursive(path) {
        if (fs.existsSync(path) ) {
            for (const file of fs.readdirSync(path)) {
                const curPath = `${path}/${file}`;

                if (fs.statSync(curPath).isDirectory()) { // recurse
                    await this._removeFolderRecursive(curPath);
                } else { // delete file
                    fs.unlinkSync(curPath);
                }
            }

            fs.rmdirSync(path);
        }
    } // endRemoveFolderRecursive

    getBackupDir() {
        let dataDir = tools.getDefaultDataDir();

        // All paths are returned always relative to /node_modules/appName.js-controller
        if (dataDir) {
            if (dataDir[0] === '.' && dataDir[1] === '.') {
                dataDir = __dirname + '/../../' + dataDir;
            } else if (dataDir[0] === '.' && dataDir[1] === '/') {
                dataDir = __dirname + '/../../' + dataDir.substring(2);
            }
        }
        dataDir = dataDir.replace(/\\/g, '/');
        if (dataDir[dataDir.length - 1] !== '/') {
            dataDir += '/';
        }

        const parts = dataDir.split('/');
        parts.pop();// remove data or appName-data
        parts.pop();

        return pathLib.normalize(parts.join('/') + '/backups/');
    }

    copyFileSync(source, target) {
        let targetFile = target;

        // if target is a directory a new file with the same name will be created
        if (fs.existsSync(target)) {
            if (fs.statSync(target).isDirectory()) {
                targetFile = pathLib.join(target, pathLib.basename(source));
            }
        }

        fs.writeFileSync(targetFile, fs.readFileSync(source));
    }

    copyFolderRecursiveSync(source, target) {
        let files = [];

        if (!fs.existsSync(target)) {
            fs.mkdirSync(target);
        }

        // check if folder needs to be created or integrated
        const targetFolder = pathLib.join(target, pathLib.basename(source));
        if (!fs.existsSync(targetFolder)) {
            fs.mkdirSync(targetFolder);
        }

        // copy
        if (fs.statSync(source).isDirectory()) {
            files = fs.readdirSync(source);
            files.forEach(file => {
                const curSource = pathLib.join(source, file);
                if (fs.statSync(curSource).isDirectory()) {
                    this.copyFolderRecursiveSync(curSource, targetFolder);
                } else {
                    this.copyFileSync(curSource, targetFolder);
                }
            });
        }
    }

    // returns Promise and could be used as async
    _packBackup(name) {
        // 2021_10_25 BF (TODO): store letsencrypt files too
        const letsEncrypt = this.configDir + '/letsencrypt';
        if (fs.existsSync(letsEncrypt)) {
            this.copyFolderRecursiveSync(letsEncrypt, tmpDir + '/backup');
        }
        const tar = require('tar');

        return new Promise(resolve => {
            const f = fs.createWriteStream(name);
            f.on('finish', () => {
                tools.rmdirRecursiveSync(`${tmpDir}/backup`);
                resolve(pathLib.normalize(name));
            });

            f.on('error', err => {
                console.error(`host.${hostname} Cannot pack directory ${tmpDir}/backup: ${err}`);
                this.processExit(EXIT_CODES.CANNOT_GZIP_DIRECTORY);
            });

            try {
                tar.create({gzip: true, cwd: `${tmpDir}/`}, ['backup']).pipe(f);
            } catch (err) {
                console.error(`host.${hostname} Cannot pack directory ${tmpDir}/backup: ${err.message || err}`);
                return this.processExit(EXIT_CODES.CANNOT_GZIP_DIRECTORY);
            }
        });
    }

    /**
     * Creates backup and stores with given name
     * @param {string} name - name of the backup
     * @param {boolean} noConfig - do not store configs
     * @param {() => void} callback -  callback function
     */
<<<<<<< HEAD
    createBackup(name, noConfig, callback) {
        tools.showDeprecatedMessage('setupBackup.createBackup');
=======
    async createBackup(name, noConfig, callback) {
>>>>>>> 664e08d2
        if (typeof noConfig === 'function') {
            callback = noConfig;
            noConfig = false;
        }
        return this.createBackupAsync(name, noConfig)
            .then(path => typeof callback === 'function' && callback(path));
    }

    /**
     * Creates backup and stores with given name
     * @param {string} name - name of the backup
     * @param {boolean} noConfig - do not store configs
     */
    async createBackupAsync(name, noConfig) {
        if (!name) {
            const d = new Date();
            name = d.getFullYear() + '_' +
                ('0' + (d.getMonth() + 1)).slice(-2) + '_' +
                ('0' + d.getDate()).slice(-2) + '-' +
                ('0' + d.getHours()).slice(-2) + '_' +
                ('0' + d.getMinutes()).slice(-2) + '_' +
                ('0' + d.getSeconds()).slice(-2) + '_backup' + tools.appName;
        }

        name = name.toString().replace(/\\/g, '/');
        if (!name.includes('/')) {
            const path = this.getBackupDir();

            // create directory if not exists
            if (!fs.existsSync(path)) {
                fs.mkdirSync(path);
            }

            if (!name.includes('.tar.gz')) {
                name = `${path + name}.tar.gz`;
            } else {
                name = path + name;
            }
        }
        const result = {objects: null, states: {}};
        try {
            const res = await this.objects.getObjectList({include_docs: true});
            result.objects = res.rows;
        } catch (err) {
            console.error(`host.${hostname} Cannot get objects: ${err}`);
        }
        if (!noConfig) {
            result.config = null;
        }

<<<<<<< HEAD
        if (!noConfig && fs.existsSync(tools.getConfigFileName())) {
            result.config = fs.readJSONSync(tools.getConfigFileName());
        }

        const keys = await this.states.getKeys('*');
        /*for (const i = keys.length - 1; i >= 0; i--) {
            if (keys[i].match(/^messagebox\./) || keys[i].match(/^log\./)) {
                keys.splice(i, 1);
            }
        }*/

        // NOTE for all "replace" with $$$$ ... result will be just $$
        const obj = await new Promise((resolve, reject) =>
            this.states.getStates(keys, (err, obj) =>
                err ? reject(err) : resolve(obj)));

        const r = new RegExp('^system\\.host\\.' + hostname + '\\.(\\w+)$');

        for (let i = 0; i < keys.length; i++) {
            if (!obj[i]) {
                continue;
            }
            if (obj[i].from === `system.host.${hostname}` || r.test(obj[i].from)) {
                obj[i].from.replace(`system.host.${hostname}`, 'system.host.$$$$__hostname__$$$$');
            }
            if (r.test(keys[i])) {
                keys[i] = keys[i].replace(hostname, '$$$$__hostname__$$$$');
            }
            result.states[keys[i]] = obj[i];
        }

        console.log(`host.${hostname} ${keys.length} states saved`);

        if (!fs.existsSync(bkpDir)) {
            fs.mkdirSync(bkpDir);
        }
        if (!fs.existsSync(tmpDir)) {
            fs.mkdirSync(tmpDir);
        }

        await this._removeFolderRecursive(`${tmpDir}/backup/`);

        if (!fs.existsSync(`${tmpDir}/backup`)) {
            fs.mkdirSync(`${tmpDir}/backup`);
        }
        if (!fs.existsSync(`${tmpDir}/backup/files`)) {
            fs.mkdirSync(`${tmpDir}/backup/files`);
        }

        // try to find user files
        for (let j = 0; j < result.objects.length; j++) {
            if (!result.objects[j] || !result.objects[j].value || !result.objects[j].value._id || !result.objects[j].value.common) {
                continue;
            }
            //if (result.objects[j].doc) delete result.objects[j].doc;
            if (result.objects[j].value._id.match(/^system\.adapter\.([\w\d_-]+).(\d+)$/) &&
                    result.objects[j].value.common.host === hostname) {
                result.objects[j].value.common.host = '$$__hostname__$$';
                if (result.objects[j].doc) {
                    result.objects[j].doc.common.host = '$$__hostname__$$';
                }
            } else if (r.test(result.objects[j].value._id)) {
                result.objects[j].value._id = result.objects[j].value._id.replace(hostname, '$$$$__hostname__$$$$');
                result.objects[j].id = result.objects[j].value._id;
                if (result.objects[j].doc) {
                    result.objects[j].doc._id = result.objects[j].value._id;
                }
            } else if (result.objects[j].value._id === 'system.host.' + hostname) {
                result.objects[j].value._id = 'system.host.$$__hostname__$$';
                result.objects[j].value.common.name = result.objects[j].value._id;
                result.objects[j].value.common.hostname = '$$__hostname__$$';
                if (result.objects[j].value.native && result.objects[j].value.native.os) {
                    result.objects[j].value.native.os.hostname = '$$__hostname__$$';
                }
                result.objects[j].id = result.objects[j].value._id;
                if (result.objects[j].doc) {
                    result.objects[j].doc._id = result.objects[j].value._id;
                    result.objects[j].doc.common.name = result.objects[j].value._id;
                    result.objects[j].doc.common.hostname = '$$__hostname__$$';
                    if (result.objects[j].doc.native && result.objects[j].value.native.os) {
                        result.objects[j].doc.native.os.hostname = '$$__hostname__$$';
                    }
                }
            }

            // Read all files
            if (result.objects[j].value.type === 'meta' &&
                    result.objects[j].value.common &&
                    result.objects[j].value.common.type === 'meta.user'
            ) {
                // do not process "xxx.0. " and "xxx.0."
                if (result.objects[j].id.trim() === result.objects[j].id &&
                        result.objects[j].id[result.objects[j].id.length - 1] !== '.') {
                    await this.copyDir(result.objects[j].id, '', `${tmpDir}/backup/files/${result.objects[j].id}`);
                }
            }

            // Read all files
            if (result.objects[j].value.type === 'instance' &&
                    result.objects[j].value.common &&
                    result.objects[j].value.common.dataFolder) {
                let path = result.objects[j].value.common.dataFolder;

                if (path[0] !== '/' && !path.match(/^\w:/)) {
                    path = pathLib.join(this.configDir, path);
                }

                if (fs.existsSync(path)) {
                    this.copyFolderRecursiveSync(path, `${tmpDir}/backup`);
                }
            }
        }

        // special case: copy vis vis-common-user.css file
        try {
            const data = await this.objects.readFileAsync('vis', 'css/vis-common-user.css');
            if (data) {
                const dir = `${tmpDir}/backup/files/`;
                !fs.existsSync(`${dir}vis`) && fs.mkdirSync(`${dir}vis`);
                !fs.existsSync(`${dir}vis/css`) && fs.mkdirSync(`${dir}vis/css`);

                fs.writeFileSync(`${dir}vis/css/vis-common-user.css`, data.data !== undefined ? data.data : data);
            }
        } catch {
            // do not process 'css/vis-common-user.css'
        }

        console.log(`host.${hostname} ${result.objects.length} objects saved`);

        fs.writeFileSync(`${tmpDir}/backup/backup.json`, JSON.stringify(result, null, 2));

        try {
            this._validateBackupAfterCreation();
            return await this._packBackup(name);
        } catch (err) {
            console.error(`host.${hostname} Backup not created: ${err.message || err}`);
            await this._removeFolderRecursive(`${tmpDir}/backup/`);
            return void this.processExit(EXIT_CODES.CANNOT_EXTRACT_FROM_ZIP);
=======
        const result = {objects: null, states: {}};

        const hostname = tools.getHostName();

        try {
            const res = await this.objects.getObjectListAsync({include_docs: true});
            result.objects = res.rows;
        } catch (e) {
            console.error(`host.${hostname} Cannot get objects: ${e.message}`);
        }

        if (!noConfig) {
            result.config = null;
        }

        if (!noConfig && fs.existsSync(tools.getConfigFileName())) {
            result.config = fs.readJSONSync(tools.getConfigFileName());
        }

        const r = new RegExp(`^system\\.host\\.${hostname}\\.(\\w+)$`);

        try {
            const keys = await this.states.getKeys('*');
            /*for (const i = keys.length - 1; i >= 0; i--) {
                    if (keys[i].startsWith('messagebox.') || keys[i].startsWith('log.')) {
                    keys.splice(i, 1);
                }
                }*/

            // NOTE for all "replace" with $$$$ ... result will be just $$
            const obj = await this.states.getStates(keys);

            // read iobroker.json
            let isCustomHostname;

            try {
                const config = await fs.readJSON(tools.getConfigFileName());
                // if a hostname is configured
                isCustomHostname = !!config.system.hostname;
            } catch (e) {
                console.error(`host.${hostname} Cannot read config file: ${e.message}`);
            }

            for (let i = 0; i < keys.length; i++) {
                if (!obj[i]) {
                    continue;
                }

                if (!isCustomHostname) {
                    // if its a default hostname, we will have a new default after restore and need to replace
                    if (obj[i].from === `system.host.${hostname}` || r.test(obj[i].from)) {
                        obj[i].from.replace(`system.host.${hostname}`, 'system.host.$$$$__hostname__$$$$');
                    }
                    if (r.test(keys[i])) {
                        keys[i] = keys[i].replace(hostname, '$$$$__hostname__$$$$');
                    }
                }
                result.states[keys[i]] = obj[i];
            }
            console.log(`host.${hostname} ${keys.length} states saved`);
        } catch (e) {
            console.error(`host.${hostname} Cannot get states: ${e.message}`);
        }

        if (!fs.existsSync(bkpDir)) {
            fs.mkdirSync(bkpDir);
        }
        if (!fs.existsSync(tmpDir)) {
            fs.mkdirSync(tmpDir);
        }

        await this._removeFolderRecursive(`${tmpDir}/backup/`);
        if (!fs.existsSync(`${tmpDir}/backup`)) {
            fs.mkdirSync(`${tmpDir}/backup`);
        }
        if (!fs.existsSync(`${tmpDir}/backup/files`)) {
            fs.mkdirSync(`${tmpDir}/backup/files`);
        }

        // try to find user files
        for (let j = 0; j < result.objects.length; j++) {
            if (!result.objects[j] || !result.objects[j].value || !result.objects[j].value._id || !result.objects[j].value.common) {
                continue;
            }
            //if (result.objects[j].doc) delete result.objects[j].doc;
            if (result.objects[j].value._id.match(/^system\.adapter\.([\w\d_-]+).(\d+)$/) &&
                result.objects[j].value.common.host === hostname) {
                result.objects[j].value.common.host = '$$__hostname__$$';
                if (result.objects[j].doc) {
                    result.objects[j].doc.common.host = '$$__hostname__$$';
                }
            } else if (r.test(result.objects[j].value._id)) {
                result.objects[j].value._id = result.objects[j].value._id.replace(hostname, '$$$$__hostname__$$$$');
                result.objects[j].id = result.objects[j].value._id;
                if (result.objects[j].doc) {
                    result.objects[j].doc._id = result.objects[j].value._id;
                }
            } else if (result.objects[j].value._id === 'system.host.' + hostname) {
                result.objects[j].value._id = 'system.host.$$__hostname__$$';
                result.objects[j].value.common.name = result.objects[j].value._id;
                result.objects[j].value.common.hostname = '$$__hostname__$$';
                if (result.objects[j].value.native && result.objects[j].value.native.os) {
                    result.objects[j].value.native.os.hostname = '$$__hostname__$$';
                }
                result.objects[j].id = result.objects[j].value._id;
                if (result.objects[j].doc) {
                    result.objects[j].doc._id = result.objects[j].value._id;
                    result.objects[j].doc.common.name = result.objects[j].value._id;
                    result.objects[j].doc.common.hostname = '$$__hostname__$$';
                    if (result.objects[j].doc.native && result.objects[j].value.native.os) {
                        result.objects[j].doc.native.os.hostname = '$$__hostname__$$';
                    }
                }
            }

            // Read all files
            if (result.objects[j].value.type === 'meta' &&
                result.objects[j].value.common &&
                result.objects[j].value.common.type === 'meta.user'
            ) {
                // do not process "xxx.0. " and "xxx.0."
                if (result.objects[j].id.trim() === result.objects[j].id &&
                    result.objects[j].id[result.objects[j].id.length - 1] !== '.') {
                    promises.push(new Promise(resolve =>
                        this.copyDir(result.objects[j].id, '', `${tmpDir}/backup/files/${result.objects[j].id}`, resolve)));
                }
            }

            // Read all files
            if (result.objects[j].value.type === 'instance' &&
                result.objects[j].value.common &&
                result.objects[j].value.common.dataFolder) {
                let path = result.objects[j].value.common.dataFolder;

                if (path[0] !== '/' && !path.match(/^\w:/)) {
                    path = pathLib.join(this.configDir, path);
                }

                if (fs.existsSync(path)) {
                    this.copyFolderRecursiveSync(path, `${tmpDir}/backup`);
                }
            }
        }

        // special case: copy vis vis-common-user.css file
        promises.push(new Promise(resolve => this.objects.readFile('vis', 'css/vis-common-user.css', (err, data) => {
            if (data) {
                const dir = `${tmpDir}/backup/files/`;
                !fs.existsSync(`${dir}vis`) && fs.mkdirSync(`${dir}vis`);
                !fs.existsSync(`${dir}vis/css`) && fs.mkdirSync(`${dir}vis/css`);

                fs.writeFileSync(`${dir}vis/css/vis-common-user.css`, data);
            }
            resolve();
        })));

        console.log(`host.${hostname} ${result.objects.length} objects saved`);

        fs.writeFileSync(`${tmpDir}/backup/backup.json`, JSON.stringify(result, null, 2));

        try {
            await Promise.all(promises);
            await this.validateBackupAfterCreation();
            this.packBackup(name, callback);
        } catch (e) {
            console.error(`host.${hostname} Backup not created: ${e.message}`);
            await this._removeFolderRecursive(`${tmpDir}/backup/`);
            return void this.processExit(26);
>>>>>>> 664e08d2
        }
    }

    //--------------------------------------- RESTORE ---------------------------------------------------
    /**
     * Helper to restore raw states
     *
     * @param {string[]} statesList - list of state ids
     * @param {object[]} stateObjects - list of state objects
     * @return {Promise<void>}
     * @private
     */
    async _setStateHelper(statesList, stateObjects) {
        for (let i = 0; i < statesList.length; i++) {
            try {
                await this.states.setRawState(statesList[i], stateObjects[statesList[i]]);
            } catch (err) {
                console.log(`host.${hostname} Could not set value for state ${statesList[i]}: ${err.message || err}`);
            }
            if (i % 200 === 0) {
                console.log(`host.${hostname} Processed ${i}/${statesList.length} states`);
            }
        }
    }

    /**
     * Sets all objects to the db and disables all adapters
     *
     * @param {object[]} _objects - array of all objects to be set
     * @return {Promise<void>}
     * @private
     */
    async _setObjHelper(_objects) {
        for (let i = 0; i < _objects.length; i++) {
            // Disable all adapters.
            if (!this.dbMigration
                && _objects[i].id
                && _objects[i].id.startsWith('system.adapter.')
                && !_objects[i].id.startsWith('system.adapter.admin.')
                && !_objects[i].id.startsWith('system.adapter.backitup.')) {
                if (_objects[i].doc.common && _objects[i].doc.common.enabled) {
                    _objects[i].doc.common.enabled = false;
                }
            }
            if (_objects[i].doc && _objects[i].doc._rev) {
                delete _objects[i].doc._rev;
            }

            try {
                await this.objects.setObjectAsync(_objects[i].id, _objects[i].doc);
            } catch (err) {
                console.warn(`host.${hostname} Cannot restore ${_objects[i].id}: ${err.message || err}`);
            }

            if (i % 200 === 0) {
                console.log(`host.${hostname} Processed ${i}/${_objects.length} objects`);
            }
        }
    }

    /**
     * Creates all provided object if non existing
     *
     * @param {object[]} objectList - list of objects to be created
     * @return {Promise<void>}
     */
    async _reloadAdapterObject(objectList) {
        if (!Array.isArray(objectList)) {
            return;
        }

        for (const object of objectList) {
            let obj;
            try {
                obj = await this.objects.getObjectAsync(object._id);
            } catch {
                // ignore
            }

            if (!obj) {
                // object not existing -> create it
                try {
                    await this.objects.setObjectAsync(object._id, object);
                    console.log(`host.${hostname} object ${object._id} created`);
                } catch {
                    // ignore
                }
            }
        }
    }

    async _reloadAdaptersObjects() {
        const dirs = [];
        let _modules;
        let p = pathLib.normalize(__dirname + '/../../node_modules');

        if (fs.existsSync(p)) {
            if (!p.includes('js-controller')) {
                _modules = fs.readdirSync(p).filter(dir => fs.existsSync(`${p}/${dir}/io-package.json`));
                if (_modules) {
                    const regEx = new RegExp(`^${tools.appName}\\.`, 'i');
                    for (let i = 0; i < _modules.length; i++) {
                        if (regEx.test(_modules[i]) &&
                            !dirs.includes(_modules[i].substring(tools.appName.length + 1))) {
                            dirs.push(_modules[i]);
                        }
                    }
                }
            } else {
                p = pathLib.normalize(__dirname + '/../../../node_modules');
                if (fs.existsSync(p)) {
                    _modules = fs.readdirSync(p).filter(dir => fs.existsSync(`${p}/${dir}/io-package.json`));
                    if (_modules) {
                        const regEx = new RegExp('^' + tools.appName + '\\.', 'i');
                        for (let i = 0; i < _modules.length; i++) {
                            if (regEx.test(_modules[i]) &&
                                !dirs.includes(_modules[i].substring(tools.appName.length + 1))) {
                                dirs.push(_modules[i]);
                            }
                        }
                    }
                }
            }
        }
        // if installed as npm
        if (fs.existsSync(`${__dirname}/../../../../node_modules/${tools.appName}.js-controller`)) {
            const p = pathLib.normalize(__dirname + '/../../..');
            _modules = fs.readdirSync(p).filter(dir => fs.existsSync(`${p}/${dir}/io-package.json`));
            const regEx_ = new RegExp(`^${tools.appName}\\.`, 'i');
            for (let j = 0; j < _modules.length; j++) {
                // if starting from application name + '.'
                if (regEx_.test(_modules[j]) &&
                    // If not js-controller
                    (_modules[j].substring(tools.appName.length + 1) !== 'js-controller') &&
                    !dirs.includes(_modules[j].substring(tools.appName.length + 1))) {
                    dirs.push(_modules[j]);
                }
            }
        }

        for (let index = 0; index < dirs.length; index++) {
            const adapterName = dirs[index].replace(/^iobroker\./i, '');
            await this.upload.uploadAdapterAsync(adapterName, false, true);
            await this.upload.uploadAdapterAsnyc(adapterName, true, true);
            let pkg = null;
            if (!dirs[index]) {
                console.error('Wrong');
            }
            const adapterDir = tools.getAdapterDir(adapterName);
            if (fs.existsSync(adapterDir + '/io-package.json')) {
                pkg = fs.readJSONSync(adapterDir + '/io-package.json');
            }
<<<<<<< HEAD
=======
        } else {
            if (index < dirs.length) {
                const adapterName = dirs[index].replace(/^iobroker\./i, '');
                this.upload.uploadAdapter(adapterName, false, true, () => {
                    this.upload.uploadAdapter(adapterName, true, true, () => {
                        let pkg = null;
                        if (!dirs[index]) {
                            console.error('Wrong');
                        }
                        const adapterDir = tools.getAdapterDir(adapterName);
                        if (fs.existsSync(`${adapterDir}/io-package.json`)) {
                            pkg = fs.readJSONSync(`${adapterDir}/io-package.json`);
                        }
>>>>>>> 664e08d2

            if (pkg && pkg.objects && pkg.objects.length) {
                console.log(`host.${hostname} Setup "${dirs[index]}" adapter`);
                await this._reloadAdapterObject(pkg.objects);
            }
        }
    }

    async _uploadUserFiles(root, path) {
        path = path || '';
        if (!fs.existsSync(root)) {
            return;
        }
        const files = fs.readdirSync(root + path);
        for (let i = 0; i < files.length; i++) {
            const stat = fs.statSync(`${root + path}/${files[i]}`);
            if (stat.isDirectory()) {
<<<<<<< HEAD
                try {
                    await this._uploadUserFiles(root, path + '/' + files[i]);
                } catch (err) {
                    console.error('Error: ' + err);
                }
=======
                called = true;
                this.uploadUserFiles(root, `${path}/${files[i]}`, err => {
                    if (err) {
                        console.error(`Error: ${err}`);
                    }
                    if (!--count) {
                        return tools.maybeCallback(callback);
                    }
                });
>>>>>>> 664e08d2
            } else {
                const parts = path.split('/');
                let adapter = parts.splice(0, 2);
                adapter = adapter[1];
                const _path = parts.join('/') + '/' + files[i];
                console.log(`host.${hostname} Upload user file "${adapter}/${_path}`);
<<<<<<< HEAD
                try {
                    await this.objects.writeFileAsync(adapter, _path, fs.readFileSync(root + path + '/' + files[i]));
                } catch (err) {
                    console.error('Error: ' + err);
                }
=======
                called = true;
                this.objects.writeFile(adapter, _path, fs.readFileSync(root + path + '/' + files[i]), null, err => {
                    if (err) {
                        console.error(`Error: ${err}`);
                    }
                    if (!--count) {
                        return tools.maybeCallback(callback);
                    }
                });
>>>>>>> 664e08d2
            }
        }
    }

    _copyBackupedFiles(backupDir) {
        const dirs = fs.readdirSync(backupDir);

        dirs.forEach(dir => {
            if (dir === 'files') {
                return;
            }
            const path = pathLib.join(backupDir, dir);
            const stat = fs.statSync(path);
            if (stat.isDirectory()) {
                this.copyFolderRecursiveSync(path, this.configDir);
            }
        });
    }

    async _restoreAfterStop(restartOnFinish) {
        // Open file
        let data = fs.readFileSync(`${tmpDir}/backup/backup.json`, 'utf8');
        const hostname = tools.getHostName();
        // replace all hostnames of instances etc with the new host
        data = data.replace(/\$\$__hostname__\$\$/g, hostname);
        fs.writeFileSync(`${tmpDir}/backup/backup_.json`, data);
        let restore;
        try {
            restore = JSON.parse(data);
<<<<<<< HEAD
        } catch (err) {
            console.error(`Cannot parse "${tmpDir}/backup/backup_.json": ${err.message || err}`);
            return EXIT_CODES.CANNOT_RESTORE_BACKUP;
=======
        } catch (e) {
            console.error(`Cannot parse "${tmpDir}/backup/backup_.json": ${e.message}`);
            if (callback) {
                callback(31);
            }
>>>>>>> 664e08d2
        }

        // stop all adapters
        console.log(`host.${hostname} Clear all objects and states...`);
<<<<<<< HEAD
        await this.cleanDatabaseAsync(false);
        console.log(`host.${hostname} done.`);
        // upload all data into DB
        // restore ioBroker.json
        if (restore.config) {
            fs.writeFileSync(tools.getConfigFileName(), JSON.stringify(restore.config, null, 2));
        }

        const sList = Object.keys(restore.states);

        await this._setObjHelper(restore.objects);
        console.log(restore.objects.length + ' objects restored.');
        await this._setStateHelper(sList, restore.states);
        console.log(sList.length + ' states restored.');
        // Required for upload adapter
        this.mime = this.mime || require('mime');
        // Load user files into DB
        await this._uploadUserFiles(tmpDir + '/backup/files');
        //  reload objects of adapters
        await this._reloadAdaptersObjects();
        // Reload host objects
        const packageIO = fs.readJSONSync(__dirname + '/../../io-package.json');
        await this._reloadAdapterObject(packageIO ? packageIO.objects : null);
        // copy all files into iob-data
        await this._copyBackupedFiles(pathLib.join(tmpDir, 'backup'));
        if (restartOnFinish) {
            await this.restartControllerAsync();
        }
=======
        this.cleanDatabase(false, () => {
            console.log(`host.${hostname} done.`);
            // upload all data into DB
            // restore iobroker.json
            if (restore.config) {
                fs.writeFileSync(tools.getConfigFileName(), JSON.stringify(restore.config, null, 2));
            }

            const sList = Object.keys(restore.states);

            this._setStateHelper(sList, restore.states, () => {
                console.log(`${sList.length} states restored.`);
                this._setObjHelper(restore.objects, () => {
                    console.log(`${restore.objects.length} objects restored.`);
                    // Required for upload adapter
                    this.mime = this.mime || require('mime');
                    // Load user files into DB
                    this.uploadUserFiles(tmpDir + '/backup/files', () => {
                        //  reload objects of adapters
                        this.reloadAdaptersObjects(() => {
                            // Reload host objects
                            const packageIO = fs.readJSONSync(`${__dirname}/../../io-package.json`);
                            this.reloadAdapterObject(packageIO ? packageIO.objects : null, () => {
                                // copy all files into iob-data
                                this.copyBackupedFiles(pathLib.join(tmpDir, 'backup'), () => {
                                    if (restartOnFinish) {
                                        this.restartController(callback);
                                    } else {
                                        if (callback) {
                                            callback();
                                        }
                                    }
                                });
                            });
                        });
                    });
                });
            });
        });
>>>>>>> 664e08d2
    }

    /**
     * Returns all backups as array
     *
     * @return {string[]}
     */
    listBackups() {
        const dir = this.getBackupDir();
        const result = [];
        if (fs.existsSync(dir)) {
            const files = fs.readdirSync(dir);
            for (let i = 0; i < files.length; i++) {
                if (files[i].match(/\.tar\.gz$/i)) {
                    result.push(files[i]);
                }
            }
            return result;
        } else {
            return result;
        }
    }

    /**
     * Validates the backup.json and all json files inside the backup after (in temporary directory), here we only abort if backup.json is corrupted
     */
    _validateBackupAfterCreation() {
        const backupJSON = require(`${tmpDir}/backup/backup.json`);
        if (!backupJSON.objects || !backupJSON.objects.length) {
            throw new Error('Backup does not contain valid objects');
        }

        // we check all other json files, we assume them as optional, because user created files may be no valid json
        try {
            this._checkDirectory(`${tmpDir}/backup/files`);
        } catch (err) {
            console.warn(`host.${hostname} One or more optional files are corrupted: ${err.message || err}`);
            console.warn(`host.${hostname} Please ensure that self-created JSON files are valid`);
        }
    } // endValidateBackupAfterCreation

    /**
     * Validates the given backup.json and all json files in the backup, calls processExit afterwards
     * @param {string} name - index or name of the backup
     */
    validateBackup(name) {
        let backups;
        // @ts-ignore
        if (!name && name !== 0) {
            backups = this.listBackups();
            backups.sort((a, b) => b > a ? 1 : (b === a ? 0 : -1));
            if (backups.length) {
                // List all available backups
                console.log('Please specify one of the backup names:');

                for (const t in backups) {
                    console.log(`${backups[t]} or ${backups[t].replace(`_backup${tools.appName}.tar.gz`, '')} or ${t}`);
                }
            } else {
                console.warn(`No backups found. Create a backup, using "${tools.appName} backup" first`);
            }
            return void this.processExit(10);
        }
        // If number
        if (parseInt(name, 10).toString() === name.toString()) {
            backups = this.listBackups();
            backups.sort((a, b) => b > a ? 1 : (b === a ? 0 : -1));
            name = backups[parseInt(name, 10)];
            if (!name) {
                console.log('No matching backup found');
                if (backups.length) {
                    console.log('Please specify one of the backup names:');
                    for (const t of Object.keys(backups)) {
                        console.log(`${backups[t]} or ${backups[t].replace(`_backup${tools.appName}.tar.gz`, '')} or ${t}`);
                    }
                } else {
                    console.log(`No existing backups. Create a backup, using "${tools.appName} backup" first`);
                }
                return void this.processExit(10);
            } else {
                console.log(`host.${hostname} Using backup file ${name}`);
            }
        }

        name = (name || '').toString().replace(/\\/g, '/');
        if (!name.includes('/')) {
            name = this.getBackupDir() + name;
            const regEx = new RegExp(`_backup${tools.appName}`, 'i');
            if (!regEx.test(name)) {
                name += `_backup${tools.appName}`;
            }
            if (!name.match(/\.tar\.gz$/i)) {
                name += '.tar.gz';
            }
        }
        if (!fs.existsSync(name)) {
            console.error(`host.${hostname} Cannot find ${name}`);
            return void this.processExit(11);
        }
        const tar = require('tar');
        if (fs.existsSync(`${tmpDir}/backup/backup.json`)) {
            fs.unlinkSync(`${tmpDir}/backup/backup.json`);
        }

        return new Promise(resolve => {
            tar.extract({
                file: name,
                cwd: tmpDir
            }, async err => {
                if (err) {
                    console.error(`host.${hostname} Cannot extract from file "${name}"`);
                    return void this.processExit(9);
                }
                if (!fs.existsSync(`${tmpDir}/backup/backup.json`)) {
                    console.error(`host.${hostname} Validation failed. Cannot find extracted file from file "${tmpDir}/backup/backup.json"`);
                    return void this.processExit(9);
                }

                console.log(`host.${hostname} Starting validation ...`);
                let backupJSON;
                try {
                    backupJSON = require(`${tmpDir}/backup/backup.json`);
                } catch (err) {
                    console.error(`host.${hostname} Backup corrupted. Backup ${name} does not contain a valid backup.json file: ${err.message || err}`);
                    await this._removeFolderRecursive(`${tmpDir}/backup/`);
                    return void this.processExit(26);
                }

                if (!backupJSON || !backupJSON.objects || !backupJSON.objects.length) {
                    console.error(`host.${hostname} Backup corrupted. Backup does not contain valid objects`);
                    await this._removeFolderRecursive(`${tmpDir}/backup/`);
                    return void this.processExit(26);
                } // endIf

                console.log(`host.${hostname} backup.json OK`);

                try {
                    this._checkDirectory(`${tmpDir}/backup/files`, true);
                    await this._removeFolderRecursive(`${tmpDir}/backup/`);
                    resolve();
                } catch (err) {
                    console.error(`host.${hostname} Backup corrupted: ${err.message || err}`);
                    return void this.processExit(26);
                }
            });
        });
    } // endValidateBackup

    /**
     * Checks a directory for json files and validates them, steps down recursive in subdirectories
     * @param {string} path - path to the directory
     * @param {boolean} verbose - if logging should be verbose
     * @private
     */
    _checkDirectory(path, verbose=false) {
        if (fs.existsSync(path)) {
            const files = fs.readdirSync(path);
            if (!files.length) {
                return;
            }
            for (const file of files) {
                const filePath = `${path}/${file}`;
                if(fs.existsSync(filePath) && fs.statSync(filePath).isDirectory()) {
                    // if directory then check it
                    this._checkDirectory(filePath, verbose);
                } else if (file.endsWith('.json')) {
                    try {
                        require(filePath);
                        if (verbose) {
                            console.log(`host.${hostname} ${file} OK`);
                        }
                    } catch {
                        throw new Error(`host.${hostname} ${filePath} is not a valid json file`);
                    }
                }
            }
        } // endIf
    } // endCheckDirectory

    restoreBackup(name, callback) {
        let backups;
        if (!name && name !== 0) {
            // List all available backups
            console.log('Please specify one of the backup names:');
            backups = this.listBackups();
            backups.sort((a, b) => b > a ? 1 : (b === a ? 0 : -1));
            if (backups.length) {
                backups.forEach((backup, i) =>
<<<<<<< HEAD
                    console.log(`${backup} or ${backup.replace(`_backup${tools.appName}.tar.gz`, '')} or ${i}`));
=======
                    console.log(`${backup} or ${backup.replace('_backup' + tools.appName + '.tar.gz', '')} or ${i}`));
>>>>>>> 664e08d2
            } else {
                console.warn('No backups found');
            }
            return this.processExit(10);
        }

        if (!this.cleanDatabaseAsync) {
            throw new Error('Invalid arguments: cleanDatabaseAsync is missing');
        }
        if (!this.restartControllerAsync) {
            throw new Error('Invalid arguments: restartControllerAsync is missing');
        }

        // If number
        if (parseInt(name, 10).toString() === name.toString()) {
            backups = this.listBackups();
            backups.sort((a, b) => b > a ? 1 : (b === a ? 0 : -1));
            name = backups[parseInt(name, 10)];
            if (!name) {
                console.log('No matching backup found');
                if (backups.length) {
                    console.log('Please specify one of the backup names:');
                    backups.forEach((backup, i) =>
<<<<<<< HEAD
                        console.log(`${backup} or ${backup.replace(`_backup${tools.appName}.tar.gz`, '')} or ${i}`));
=======
                        console.log(`${backup} or ${backup.replace('_backup' + tools.appName + '.tar.gz', '')} or ${i}`));
>>>>>>> 664e08d2
                } // endIf
            } else {
                console.log(`host.${hostname} Using backup file ${name}`);
            }
        }

        name = (name || '').toString().replace(/\\/g, '/');
        if (!name.includes('/')) {
            name = this.getBackupDir() + name;
            const regEx = new RegExp('_backup' + tools.appName, 'i');
            if (!regEx.test(name)) {
                name += '_backup' + tools.appName;
            }
            if (!name.match(/\.tar\.gz$/i)) {
                name += '.tar.gz';
            }
        }
        if (!fs.existsSync(name)) {
            console.error(`host.${hostname} Cannot find ${name}`);
            return this.processExit(11);
        }
        const tar = require('tar');

        // delete /backup/backup.json
        fs.existsSync(tmpDir + '/backup/backup.json') && fs.unlinkSync(tmpDir + '/backup/backup.json');

        tar.extract({
            file: name,
            cwd: tmpDir
        }, err => {
            if (err) {
                console.error(`host.${hostname} Cannot extract from file "${name}"`);
                return this.processExit(9);
            }
<<<<<<< HEAD
            if (!fs.existsSync(tmpDir + '/backup/backup.json')) {
=======
            if (!fs.existsSync(`${tmpDir}/backup/backup.json`)) {
>>>>>>> 664e08d2
                console.error(`host.${hostname} Cannot find extracted file from file "${tmpDir}/backup/backup.json"`);
                return this.processExit(9);
            }
            // Stop controller
            const daemon = require('daemonize2').setup({
                main: '../../controller.js',
                name: tools.appName + ' controller',
                pidfile: `${__dirname}/../${tools.appName}.pid`,
                cwd: '../../',
                stopTimeout: 1000
            });
<<<<<<< HEAD
            daemon.on('error', async () => {
                await this._restoreAfterStop(false);
                callback && callback();
            });
            daemon.on('stopped', async () => {
                await this._restoreAfterStop(true);
                callback && callback();
            });
            daemon.on('notrunning', async () => {
                console.log(`host.${hostname} OK.`);
                await this._restoreAfterStop(false);
                callback && callback();
=======
            daemon.on('error', (/* error */) => this.restoreAfterStop(false, callback));
            daemon.on('stopped', () => this.restoreAfterStop(true, callback));
            daemon.on('notrunning', () => {
                console.log(`host.${hostname} OK.`);
                this.restoreAfterStop(false, callback);
>>>>>>> 664e08d2
            });

            daemon.stop();
        });
    }
}

module.exports = BackupRestore;<|MERGE_RESOLUTION|>--- conflicted
+++ resolved
@@ -211,12 +211,8 @@
      * @param {boolean} noConfig - do not store configs
      * @param {() => void} callback -  callback function
      */
-<<<<<<< HEAD
-    createBackup(name, noConfig, callback) {
+    async createBackup(name, noConfig, callback) {
         tools.showDeprecatedMessage('setupBackup.createBackup');
-=======
-    async createBackup(name, noConfig, callback) {
->>>>>>> 664e08d2
         if (typeof noConfig === 'function') {
             callback = noConfig;
             noConfig = false;
@@ -233,7 +229,7 @@
     async createBackupAsync(name, noConfig) {
         if (!name) {
             const d = new Date();
-            name = d.getFullYear() + '_' +
+            name = d.getFullYear()                   + '_' +
                 ('0' + (d.getMonth() + 1)).slice(-2) + '_' +
                 ('0' + d.getDate()).slice(-2) + '-' +
                 ('0' + d.getHours()).slice(-2) + '_' +
@@ -256,50 +252,71 @@
                 name = path + name;
             }
         }
+
         const result = {objects: null, states: {}};
+
+        const hostname = tools.getHostName();
+
         try {
-            const res = await this.objects.getObjectList({include_docs: true});
+            const res = await this.objects.getObjectListAsync({include_docs: true});
             result.objects = res.rows;
-        } catch (err) {
-            console.error(`host.${hostname} Cannot get objects: ${err}`);
-        }
+        } catch (e) {
+            console.error(`host.${hostname} Cannot get objects: ${e.message}`);
+        }
+
         if (!noConfig) {
             result.config = null;
         }
 
-<<<<<<< HEAD
         if (!noConfig && fs.existsSync(tools.getConfigFileName())) {
             result.config = fs.readJSONSync(tools.getConfigFileName());
         }
 
-        const keys = await this.states.getKeys('*');
-        /*for (const i = keys.length - 1; i >= 0; i--) {
-            if (keys[i].match(/^messagebox\./) || keys[i].match(/^log\./)) {
+        const r = new RegExp(`^system\\.host\\.${hostname}\\.(\\w+)$`);
+
+        try {
+            const keys = await this.states.getKeys('*');
+            /*for (const i = keys.length - 1; i >= 0; i--) {
+                    if (keys[i].startsWith('messagebox.') || keys[i].startsWith('log.')) {
                 keys.splice(i, 1);
             }
         }*/
 
-        // NOTE for all "replace" with $$$$ ... result will be just $$
-        const obj = await new Promise((resolve, reject) =>
-            this.states.getStates(keys, (err, obj) =>
-                err ? reject(err) : resolve(obj)));
-
-        const r = new RegExp('^system\\.host\\.' + hostname + '\\.(\\w+)$');
-
-        for (let i = 0; i < keys.length; i++) {
-            if (!obj[i]) {
-                continue;
-            }
-            if (obj[i].from === `system.host.${hostname}` || r.test(obj[i].from)) {
-                obj[i].from.replace(`system.host.${hostname}`, 'system.host.$$$$__hostname__$$$$');
-            }
-            if (r.test(keys[i])) {
-                keys[i] = keys[i].replace(hostname, '$$$$__hostname__$$$$');
-            }
-            result.states[keys[i]] = obj[i];
-        }
-
-        console.log(`host.${hostname} ${keys.length} states saved`);
+            // NOTE for all "replace" with $$$$ ... result will be just $$
+            const obj = await this.states.getStates(keys);
+
+            // read iobroker.json
+            let isCustomHostname;
+
+            try {
+                const config = await fs.readJSON(tools.getConfigFileName());
+                // if a hostname is configured
+                isCustomHostname = !!config.system.hostname;
+            } catch (e) {
+                console.error(`host.${hostname} Cannot read config file: ${e.message}`);
+            }
+
+            for (let i = 0; i < keys.length; i++) {
+                if (!obj[i]) {
+                    continue;
+                }
+
+                if (!isCustomHostname) {
+                    // if its a default hostname, we will have a new default after restore and need to replace
+                    if (obj[i].from === `system.host.${hostname}` || r.test(obj[i].from)) {
+                        obj[i].from.replace(`system.host.${hostname}`, 'system.host.$$$$__hostname__$$$$');
+                    }
+                    if (r.test(keys[i])) {
+                        keys[i] = keys[i].replace(hostname, '$$$$__hostname__$$$$');
+                    }
+                }
+                result.states[keys[i]] = obj[i];
+            }
+
+            console.log(`host.${hostname} ${keys.length} states saved`);
+        } catch (e) {
+            console.error(`host.${hostname} Cannot get states: ${e.message}`);
+        }
 
         if (!fs.existsSync(bkpDir)) {
             fs.mkdirSync(bkpDir);
@@ -324,7 +341,7 @@
             }
             //if (result.objects[j].doc) delete result.objects[j].doc;
             if (result.objects[j].value._id.match(/^system\.adapter\.([\w\d_-]+).(\d+)$/) &&
-                    result.objects[j].value.common.host === hostname) {
+                result.objects[j].value.common.host === hostname) {
                 result.objects[j].value.common.host = '$$__hostname__$$';
                 if (result.objects[j].doc) {
                     result.objects[j].doc.common.host = '$$__hostname__$$';
@@ -367,8 +384,8 @@
 
             // Read all files
             if (result.objects[j].value.type === 'instance' &&
-                    result.objects[j].value.common &&
-                    result.objects[j].value.common.dataFolder) {
+                result.objects[j].value.common &&
+                result.objects[j].value.common.dataFolder) {
                 let path = result.objects[j].value.common.dataFolder;
 
                 if (path[0] !== '/' && !path.match(/^\w:/)) {
@@ -406,176 +423,6 @@
             console.error(`host.${hostname} Backup not created: ${err.message || err}`);
             await this._removeFolderRecursive(`${tmpDir}/backup/`);
             return void this.processExit(EXIT_CODES.CANNOT_EXTRACT_FROM_ZIP);
-=======
-        const result = {objects: null, states: {}};
-
-        const hostname = tools.getHostName();
-
-        try {
-            const res = await this.objects.getObjectListAsync({include_docs: true});
-            result.objects = res.rows;
-        } catch (e) {
-            console.error(`host.${hostname} Cannot get objects: ${e.message}`);
-        }
-
-        if (!noConfig) {
-            result.config = null;
-        }
-
-        if (!noConfig && fs.existsSync(tools.getConfigFileName())) {
-            result.config = fs.readJSONSync(tools.getConfigFileName());
-        }
-
-        const r = new RegExp(`^system\\.host\\.${hostname}\\.(\\w+)$`);
-
-        try {
-            const keys = await this.states.getKeys('*');
-            /*for (const i = keys.length - 1; i >= 0; i--) {
-                    if (keys[i].startsWith('messagebox.') || keys[i].startsWith('log.')) {
-                    keys.splice(i, 1);
-                }
-                }*/
-
-            // NOTE for all "replace" with $$$$ ... result will be just $$
-            const obj = await this.states.getStates(keys);
-
-            // read iobroker.json
-            let isCustomHostname;
-
-            try {
-                const config = await fs.readJSON(tools.getConfigFileName());
-                // if a hostname is configured
-                isCustomHostname = !!config.system.hostname;
-            } catch (e) {
-                console.error(`host.${hostname} Cannot read config file: ${e.message}`);
-            }
-
-            for (let i = 0; i < keys.length; i++) {
-                if (!obj[i]) {
-                    continue;
-                }
-
-                if (!isCustomHostname) {
-                    // if its a default hostname, we will have a new default after restore and need to replace
-                    if (obj[i].from === `system.host.${hostname}` || r.test(obj[i].from)) {
-                        obj[i].from.replace(`system.host.${hostname}`, 'system.host.$$$$__hostname__$$$$');
-                    }
-                    if (r.test(keys[i])) {
-                        keys[i] = keys[i].replace(hostname, '$$$$__hostname__$$$$');
-                    }
-                }
-                result.states[keys[i]] = obj[i];
-            }
-            console.log(`host.${hostname} ${keys.length} states saved`);
-        } catch (e) {
-            console.error(`host.${hostname} Cannot get states: ${e.message}`);
-        }
-
-        if (!fs.existsSync(bkpDir)) {
-            fs.mkdirSync(bkpDir);
-        }
-        if (!fs.existsSync(tmpDir)) {
-            fs.mkdirSync(tmpDir);
-        }
-
-        await this._removeFolderRecursive(`${tmpDir}/backup/`);
-        if (!fs.existsSync(`${tmpDir}/backup`)) {
-            fs.mkdirSync(`${tmpDir}/backup`);
-        }
-        if (!fs.existsSync(`${tmpDir}/backup/files`)) {
-            fs.mkdirSync(`${tmpDir}/backup/files`);
-        }
-
-        // try to find user files
-        for (let j = 0; j < result.objects.length; j++) {
-            if (!result.objects[j] || !result.objects[j].value || !result.objects[j].value._id || !result.objects[j].value.common) {
-                continue;
-            }
-            //if (result.objects[j].doc) delete result.objects[j].doc;
-            if (result.objects[j].value._id.match(/^system\.adapter\.([\w\d_-]+).(\d+)$/) &&
-                result.objects[j].value.common.host === hostname) {
-                result.objects[j].value.common.host = '$$__hostname__$$';
-                if (result.objects[j].doc) {
-                    result.objects[j].doc.common.host = '$$__hostname__$$';
-                }
-            } else if (r.test(result.objects[j].value._id)) {
-                result.objects[j].value._id = result.objects[j].value._id.replace(hostname, '$$$$__hostname__$$$$');
-                result.objects[j].id = result.objects[j].value._id;
-                if (result.objects[j].doc) {
-                    result.objects[j].doc._id = result.objects[j].value._id;
-                }
-            } else if (result.objects[j].value._id === 'system.host.' + hostname) {
-                result.objects[j].value._id = 'system.host.$$__hostname__$$';
-                result.objects[j].value.common.name = result.objects[j].value._id;
-                result.objects[j].value.common.hostname = '$$__hostname__$$';
-                if (result.objects[j].value.native && result.objects[j].value.native.os) {
-                    result.objects[j].value.native.os.hostname = '$$__hostname__$$';
-                }
-                result.objects[j].id = result.objects[j].value._id;
-                if (result.objects[j].doc) {
-                    result.objects[j].doc._id = result.objects[j].value._id;
-                    result.objects[j].doc.common.name = result.objects[j].value._id;
-                    result.objects[j].doc.common.hostname = '$$__hostname__$$';
-                    if (result.objects[j].doc.native && result.objects[j].value.native.os) {
-                        result.objects[j].doc.native.os.hostname = '$$__hostname__$$';
-                    }
-                }
-            }
-
-            // Read all files
-            if (result.objects[j].value.type === 'meta' &&
-                result.objects[j].value.common &&
-                result.objects[j].value.common.type === 'meta.user'
-            ) {
-                // do not process "xxx.0. " and "xxx.0."
-                if (result.objects[j].id.trim() === result.objects[j].id &&
-                    result.objects[j].id[result.objects[j].id.length - 1] !== '.') {
-                    promises.push(new Promise(resolve =>
-                        this.copyDir(result.objects[j].id, '', `${tmpDir}/backup/files/${result.objects[j].id}`, resolve)));
-                }
-            }
-
-            // Read all files
-            if (result.objects[j].value.type === 'instance' &&
-                result.objects[j].value.common &&
-                result.objects[j].value.common.dataFolder) {
-                let path = result.objects[j].value.common.dataFolder;
-
-                if (path[0] !== '/' && !path.match(/^\w:/)) {
-                    path = pathLib.join(this.configDir, path);
-                }
-
-                if (fs.existsSync(path)) {
-                    this.copyFolderRecursiveSync(path, `${tmpDir}/backup`);
-                }
-            }
-        }
-
-        // special case: copy vis vis-common-user.css file
-        promises.push(new Promise(resolve => this.objects.readFile('vis', 'css/vis-common-user.css', (err, data) => {
-            if (data) {
-                const dir = `${tmpDir}/backup/files/`;
-                !fs.existsSync(`${dir}vis`) && fs.mkdirSync(`${dir}vis`);
-                !fs.existsSync(`${dir}vis/css`) && fs.mkdirSync(`${dir}vis/css`);
-
-                fs.writeFileSync(`${dir}vis/css/vis-common-user.css`, data);
-            }
-            resolve();
-        })));
-
-        console.log(`host.${hostname} ${result.objects.length} objects saved`);
-
-        fs.writeFileSync(`${tmpDir}/backup/backup.json`, JSON.stringify(result, null, 2));
-
-        try {
-            await Promise.all(promises);
-            await this.validateBackupAfterCreation();
-            this.packBackup(name, callback);
-        } catch (e) {
-            console.error(`host.${hostname} Backup not created: ${e.message}`);
-            await this._removeFolderRecursive(`${tmpDir}/backup/`);
-            return void this.processExit(26);
->>>>>>> 664e08d2
         }
     }
 
@@ -725,25 +572,9 @@
                 console.error('Wrong');
             }
             const adapterDir = tools.getAdapterDir(adapterName);
-            if (fs.existsSync(adapterDir + '/io-package.json')) {
-                pkg = fs.readJSONSync(adapterDir + '/io-package.json');
-            }
-<<<<<<< HEAD
-=======
-        } else {
-            if (index < dirs.length) {
-                const adapterName = dirs[index].replace(/^iobroker\./i, '');
-                this.upload.uploadAdapter(adapterName, false, true, () => {
-                    this.upload.uploadAdapter(adapterName, true, true, () => {
-                        let pkg = null;
-                        if (!dirs[index]) {
-                            console.error('Wrong');
-                        }
-                        const adapterDir = tools.getAdapterDir(adapterName);
                         if (fs.existsSync(`${adapterDir}/io-package.json`)) {
                             pkg = fs.readJSONSync(`${adapterDir}/io-package.json`);
-                        }
->>>>>>> 664e08d2
+            }
 
             if (pkg && pkg.objects && pkg.objects.length) {
                 console.log(`host.${hostname} Setup "${dirs[index]}" adapter`);
@@ -761,46 +592,22 @@
         for (let i = 0; i < files.length; i++) {
             const stat = fs.statSync(`${root + path}/${files[i]}`);
             if (stat.isDirectory()) {
-<<<<<<< HEAD
                 try {
-                    await this._uploadUserFiles(root, path + '/' + files[i]);
+                    await this._uploadUserFiles(root, `${path}/${files[i]}`);
                 } catch (err) {
-                    console.error('Error: ' + err);
-                }
-=======
-                called = true;
-                this.uploadUserFiles(root, `${path}/${files[i]}`, err => {
-                    if (err) {
                         console.error(`Error: ${err}`);
-                    }
-                    if (!--count) {
-                        return tools.maybeCallback(callback);
-                    }
-                });
->>>>>>> 664e08d2
+                }
             } else {
                 const parts = path.split('/');
                 let adapter = parts.splice(0, 2);
                 adapter = adapter[1];
                 const _path = parts.join('/') + '/' + files[i];
                 console.log(`host.${hostname} Upload user file "${adapter}/${_path}`);
-<<<<<<< HEAD
                 try {
                     await this.objects.writeFileAsync(adapter, _path, fs.readFileSync(root + path + '/' + files[i]));
                 } catch (err) {
-                    console.error('Error: ' + err);
-                }
-=======
-                called = true;
-                this.objects.writeFile(adapter, _path, fs.readFileSync(root + path + '/' + files[i]), null, err => {
-                    if (err) {
                         console.error(`Error: ${err}`);
-                    }
-                    if (!--count) {
-                        return tools.maybeCallback(callback);
-                    }
-                });
->>>>>>> 664e08d2
+                }
             }
         }
     }
@@ -830,22 +637,13 @@
         let restore;
         try {
             restore = JSON.parse(data);
-<<<<<<< HEAD
         } catch (err) {
             console.error(`Cannot parse "${tmpDir}/backup/backup_.json": ${err.message || err}`);
             return EXIT_CODES.CANNOT_RESTORE_BACKUP;
-=======
-        } catch (e) {
-            console.error(`Cannot parse "${tmpDir}/backup/backup_.json": ${e.message}`);
-            if (callback) {
-                callback(31);
-            }
->>>>>>> 664e08d2
         }
 
         // stop all adapters
         console.log(`host.${hostname} Clear all objects and states...`);
-<<<<<<< HEAD
         await this.cleanDatabaseAsync(false);
         console.log(`host.${hostname} done.`);
         // upload all data into DB
@@ -859,7 +657,7 @@
         await this._setObjHelper(restore.objects);
         console.log(restore.objects.length + ' objects restored.');
         await this._setStateHelper(sList, restore.states);
-        console.log(sList.length + ' states restored.');
+                console.log(`${sList.length} states restored.`);
         // Required for upload adapter
         this.mime = this.mime || require('mime');
         // Load user files into DB
@@ -867,54 +665,13 @@
         //  reload objects of adapters
         await this._reloadAdaptersObjects();
         // Reload host objects
-        const packageIO = fs.readJSONSync(__dirname + '/../../io-package.json');
+                            const packageIO = fs.readJSONSync(`${__dirname}/../../io-package.json`);
         await this._reloadAdapterObject(packageIO ? packageIO.objects : null);
         // copy all files into iob-data
         await this._copyBackupedFiles(pathLib.join(tmpDir, 'backup'));
         if (restartOnFinish) {
             await this.restartControllerAsync();
         }
-=======
-        this.cleanDatabase(false, () => {
-            console.log(`host.${hostname} done.`);
-            // upload all data into DB
-            // restore iobroker.json
-            if (restore.config) {
-                fs.writeFileSync(tools.getConfigFileName(), JSON.stringify(restore.config, null, 2));
-            }
-
-            const sList = Object.keys(restore.states);
-
-            this._setStateHelper(sList, restore.states, () => {
-                console.log(`${sList.length} states restored.`);
-                this._setObjHelper(restore.objects, () => {
-                    console.log(`${restore.objects.length} objects restored.`);
-                    // Required for upload adapter
-                    this.mime = this.mime || require('mime');
-                    // Load user files into DB
-                    this.uploadUserFiles(tmpDir + '/backup/files', () => {
-                        //  reload objects of adapters
-                        this.reloadAdaptersObjects(() => {
-                            // Reload host objects
-                            const packageIO = fs.readJSONSync(`${__dirname}/../../io-package.json`);
-                            this.reloadAdapterObject(packageIO ? packageIO.objects : null, () => {
-                                // copy all files into iob-data
-                                this.copyBackupedFiles(pathLib.join(tmpDir, 'backup'), () => {
-                                    if (restartOnFinish) {
-                                        this.restartController(callback);
-                                    } else {
-                                        if (callback) {
-                                            callback();
-                                        }
-                                    }
-                                });
-                            });
-                        });
-                    });
-                });
-            });
-        });
->>>>>>> 664e08d2
     }
 
     /**
@@ -1103,11 +860,7 @@
             backups.sort((a, b) => b > a ? 1 : (b === a ? 0 : -1));
             if (backups.length) {
                 backups.forEach((backup, i) =>
-<<<<<<< HEAD
-                    console.log(`${backup} or ${backup.replace(`_backup${tools.appName}.tar.gz`, '')} or ${i}`));
-=======
                     console.log(`${backup} or ${backup.replace('_backup' + tools.appName + '.tar.gz', '')} or ${i}`));
->>>>>>> 664e08d2
             } else {
                 console.warn('No backups found');
             }
@@ -1131,11 +884,7 @@
                 if (backups.length) {
                     console.log('Please specify one of the backup names:');
                     backups.forEach((backup, i) =>
-<<<<<<< HEAD
-                        console.log(`${backup} or ${backup.replace(`_backup${tools.appName}.tar.gz`, '')} or ${i}`));
-=======
                         console.log(`${backup} or ${backup.replace('_backup' + tools.appName + '.tar.gz', '')} or ${i}`));
->>>>>>> 664e08d2
                 } // endIf
             } else {
                 console.log(`host.${hostname} Using backup file ${name}`);
@@ -1170,11 +919,7 @@
                 console.error(`host.${hostname} Cannot extract from file "${name}"`);
                 return this.processExit(9);
             }
-<<<<<<< HEAD
-            if (!fs.existsSync(tmpDir + '/backup/backup.json')) {
-=======
             if (!fs.existsSync(`${tmpDir}/backup/backup.json`)) {
->>>>>>> 664e08d2
                 console.error(`host.${hostname} Cannot find extracted file from file "${tmpDir}/backup/backup.json"`);
                 return this.processExit(9);
             }
@@ -1186,7 +931,6 @@
                 cwd: '../../',
                 stopTimeout: 1000
             });
-<<<<<<< HEAD
             daemon.on('error', async () => {
                 await this._restoreAfterStop(false);
                 callback && callback();
@@ -1199,13 +943,6 @@
                 console.log(`host.${hostname} OK.`);
                 await this._restoreAfterStop(false);
                 callback && callback();
-=======
-            daemon.on('error', (/* error */) => this.restoreAfterStop(false, callback));
-            daemon.on('stopped', () => this.restoreAfterStop(true, callback));
-            daemon.on('notrunning', () => {
-                console.log(`host.${hostname} OK.`);
-                this.restoreAfterStop(false, callback);
->>>>>>> 664e08d2
             });
 
             daemon.stop();
