/**
 *      Backup
 *
 *      Copyright 2013-2021 bluefox <dogafox@gmail.com>
 *
 *      MIT License
 *
 */

'use strict';
const fs = require('fs-extra');
const { tools } = require('@iobroker/js-controller-common');
const pathLib = require('path');
const hostname = tools.getHostName();
const Upload = require('./setupUpload');
const { EXIT_CODES } = require('@iobroker/js-controller-common');

// We cannot use relative paths for the backup locations, as they used by both
// require, which resolves relative paths from __dirname
// and the fs methods, which resolve relative paths from process.cwd()
const tmpDir = pathLib.normalize(pathLib.join(__dirname, '../../tmp'));
const bkpDir = pathLib.normalize(pathLib.join(__dirname, '../../backups'));

class BackupRestore {
    constructor(options) {
        options = options || {};

        if (!options.states) {
            throw new Error('Invalid arguments: states is missing');
        }
        if (!options.objects) {
            throw new Error('Invalid arguments: objects is missing');
        }
        if (!options.processExit) {
            throw new Error('Invalid arguments: processExit is missing');
        }
        if (!options.cleanDatabaseAsync) {
            throw new Error('Invalid arguments: cleanDatabaseAsync is missing');
        }
        if (!options.restartControllerAsync) {
            throw new Error('Invalid arguments: restartControllerAsync is missing');
        }

        this.objects = options.objects;
        this.states = options.states;
        this.processExit = options.processExit;
        this.cleanDatabaseAsync = options.cleanDatabaseAsync;
        this.restartControllerAsync = options.restartControllerAsync;
        this.dbMigration = options.dbMigration || false;
        this.mime = null;

        this.upload = new Upload(options);

        this.configParts = tools.getConfigFileName().split('/');
        this.configParts.pop(); // remove *.json
        this.configDir = this.configParts.join('/'); // => name-data

    } // endConstructor

    // --------------------------------------- BACKUP ---------------------------------------------------
    async _copyFile(id, srcPath, destPath) {
        try {
            const data = await this.objects.readFileAsync(id, srcPath, '');
            if (data) {
                if (data.data !== undefined) {
                    fs.writeFileSync(destPath, data.data);
                } else {
                    fs.writeFileSync(destPath, data);
                }
            }
        } catch (err) {
            console.log(`Can not copy File ${id}${srcPath} to ${destPath}: ${err.message}`);
        }
    }

    async copyDir(id, srcPath, destPath) {
        !fs.existsSync(destPath) && fs.mkdirSync(destPath);

        try {
            const res = await this.objects.readDirAsync(id, srcPath);
            if (res) {
                for (let t = 0; t < res.length; t++) {
                    if (res[t].isDir) {
                        await this.copyDir(id, `${srcPath}/${res[t].file}`, `${destPath}/${res[t].file}`);
                    } else {
                        !fs.existsSync(destPath) && fs.mkdirSync(destPath);

                        await this._copyFile(id, `${srcPath}/${res[t].file}`, `${destPath}/${res[t].file}`);
                    }
                }
            }
        } catch (err) {
            if (!err.message.includes('Not exists')) {
                console.warn(`Directory ${id}/${srcPath} cannot be copied: ` + err);
            }
        }
    }

    async _removeFolderRecursive(path) {
        if (fs.existsSync(path) ) {
            for (const file of fs.readdirSync(path)) {
                const curPath = `${path}/${file}`;

                if (fs.statSync(curPath).isDirectory()) { // recurse
                    await this._removeFolderRecursive(curPath);
                } else { // delete file
                    fs.unlinkSync(curPath);
                }
            }

            fs.rmdirSync(path);
        }
    } // endRemoveFolderRecursive

    getBackupDir() {
        let dataDir = tools.getDefaultDataDir();

        // All paths are returned always relative to /node_modules/appName.js-controller
        if (dataDir) {
            if (dataDir[0] === '.' && dataDir[1] === '.') {
                dataDir = __dirname + '/../../' + dataDir;
            } else if (dataDir[0] === '.' && dataDir[1] === '/') {
                dataDir = __dirname + '/../../' + dataDir.substring(2);
            }
        }
        dataDir = dataDir.replace(/\\/g, '/');
        if (dataDir[dataDir.length - 1] !== '/') {
            dataDir += '/';
        }

        const parts = dataDir.split('/');
        parts.pop();// remove data or appName-data
        parts.pop();

        return pathLib.normalize(parts.join('/') + '/backups/');
    }

    copyFileSync(source, target) {
        let targetFile = target;

        // if target is a directory a new file with the same name will be created
        if (fs.existsSync(target)) {
            if (fs.statSync(target).isDirectory()) {
                targetFile = pathLib.join(target, pathLib.basename(source));
            }
        }

        fs.writeFileSync(targetFile, fs.readFileSync(source));
    }

    copyFolderRecursiveSync(source, target) {
        let files = [];

        if (!fs.existsSync(target)) {
            fs.mkdirSync(target);
        }

        // check if folder needs to be created or integrated
        const targetFolder = pathLib.join(target, pathLib.basename(source));
        if (!fs.existsSync(targetFolder)) {
            fs.mkdirSync(targetFolder);
        }

        // copy
        if (fs.statSync(source).isDirectory()) {
            files = fs.readdirSync(source);
            files.forEach(file => {
                const curSource = pathLib.join(source, file);
                if (fs.statSync(curSource).isDirectory()) {
                    this.copyFolderRecursiveSync(curSource, targetFolder);
                } else {
                    this.copyFileSync(curSource, targetFolder);
                }
            });
        }
    }

    // returns Promise and could be used as async
    _packBackup(name) {
        // 2021_10_25 BF (TODO): store letsencrypt files too
        const letsEncrypt = this.configDir + '/letsencrypt';
        if (fs.existsSync(letsEncrypt)) {
            this.copyFolderRecursiveSync(letsEncrypt, tmpDir + '/backup');
        }
        const tar = require('tar');

        return new Promise(resolve => {
            const f = fs.createWriteStream(name);
            f.on('finish', () => {
                tools.rmdirRecursiveSync(`${tmpDir}/backup`);
                resolve(pathLib.normalize(name));
            });

            f.on('error', err => {
                console.error(`host.${hostname} Cannot pack directory ${tmpDir}/backup: ${err}`);
                this.processExit(EXIT_CODES.CANNOT_GZIP_DIRECTORY);
            });

            try {
                tar.create({gzip: true, cwd: `${tmpDir}/`}, ['backup']).pipe(f);
            } catch (err) {
                console.error(`host.${hostname} Cannot pack directory ${tmpDir}/backup: ${err.message}`);
                return this.processExit(EXIT_CODES.CANNOT_GZIP_DIRECTORY);
            }
        });
    }

    /**
     * Creates backup and stores with given name
     * @param {string} name - name of the backup
     * @param {boolean} noConfig - do not store configs
     * @param {() => void} callback -  callback function
     */
    createBackup(name, noConfig, callback) {
        tools.showDeprecatedMessage('setupBackup.createBackup');
        if (typeof noConfig === 'function') {
            callback = noConfig;
            noConfig = false;
        }
        return this.createBackupAsync(name, noConfig)
            .then(path => typeof callback === 'function' && callback(path));
    }

    /**
     * Creates backup and stores with given name
     * @param {string} name - name of the backup
     * @param {boolean} noConfig - do not store configs
     */
    async createBackupAsync(name, noConfig) {
        if (!name) {
            const d = new Date();
            name = d.getFullYear()                   + '_' +
                ('0' + (d.getMonth() + 1)).slice(-2) + '_' +
                ('0' + d.getDate()).slice(-2) + '-' +
                ('0' + d.getHours()).slice(-2) + '_' +
                ('0' + d.getMinutes()).slice(-2) + '_' +
                ('0' + d.getSeconds()).slice(-2) + '_backup' + tools.appName;
        }

        name = name.toString().replace(/\\/g, '/');
        if (!name.includes('/')) {
            const path = this.getBackupDir();

            // create directory if not exists
            if (!fs.existsSync(path)) {
                fs.mkdirSync(path);
            }

            if (!name.includes('.tar.gz')) {
                name = `${path + name}.tar.gz`;
            } else {
                name = path + name;
            }
        }

        const result = {objects: null, states: {}};

        const hostname = tools.getHostName();

        try {
            const res = await this.objects.getObjectListAsync({include_docs: true});
            result.objects = res.rows;
        } catch (e) {
            console.error(`host.${hostname} Cannot get objects: ${e.message}`);
        }

        if (!noConfig) {
            result.config = null;
        }

        if (!noConfig && fs.existsSync(tools.getConfigFileName())) {
            result.config = fs.readJSONSync(tools.getConfigFileName());
        }

        const r = new RegExp(`^system\\.host\\.${hostname}\\.(\\w+)$`);

        try {
            const keys = await this.states.getKeys('*');
            /*for (const i = keys.length - 1; i >= 0; i--) {
                    if (keys[i].startsWith('messagebox.') || keys[i].startsWith('log.')) {
                keys.splice(i, 1);
            }
        }*/

            // NOTE for all "replace" with $$$$ ... result will be just $$
            const obj = await this.states.getStates(keys);

            // read iobroker.json
            let isCustomHostname;

            try {
                const config = await fs.readJSON(tools.getConfigFileName());
                // if a hostname is configured
                isCustomHostname = !!config.system.hostname;
            } catch (e) {
                console.error(`host.${hostname} Cannot read config file: ${e.message}`);
            }

            for (let i = 0; i < keys.length; i++) {
                if (!obj[i]) {
                    continue;
                }

                if (!isCustomHostname) {
                    // if its a default hostname, we will have a new default after restore and need to replace
                    if (obj[i].from === `system.host.${hostname}` || r.test(obj[i].from)) {
                        obj[i].from.replace(`system.host.${hostname}`, 'system.host.$$$$__hostname__$$$$');
                    }
                    if (r.test(keys[i])) {
                        keys[i] = keys[i].replace(hostname, '$$$$__hostname__$$$$');
                    }
                }
                result.states[keys[i]] = obj[i];
            }

            console.log(`host.${hostname} ${keys.length} states saved`);
        } catch (e) {
            console.error(`host.${hostname} Cannot get states: ${e.message}`);
        }

        if (!fs.existsSync(bkpDir)) {
            fs.mkdirSync(bkpDir);
        }
        if (!fs.existsSync(tmpDir)) {
            fs.mkdirSync(tmpDir);
        }

        await this._removeFolderRecursive(`${tmpDir}/backup/`);

        if (!fs.existsSync(`${tmpDir}/backup`)) {
            fs.mkdirSync(`${tmpDir}/backup`);
        }
        if (!fs.existsSync(`${tmpDir}/backup/files`)) {
            fs.mkdirSync(`${tmpDir}/backup/files`);
        }

        // try to find user files
        for (let j = 0; j < result.objects.length; j++) {
            if (!result.objects[j] || !result.objects[j].value || !result.objects[j].value._id || !result.objects[j].value.common) {
                continue;
            }
            //if (result.objects[j].doc) delete result.objects[j].doc;
            if (result.objects[j].value._id.match(/^system\.adapter\.([\w\d_-]+).(\d+)$/) &&
                result.objects[j].value.common.host === hostname) {
                result.objects[j].value.common.host = '$$__hostname__$$';
                if (result.objects[j].doc) {
                    result.objects[j].doc.common.host = '$$__hostname__$$';
                }
            } else if (r.test(result.objects[j].value._id)) {
                result.objects[j].value._id = result.objects[j].value._id.replace(hostname, '$$$$__hostname__$$$$');
                result.objects[j].id = result.objects[j].value._id;
                if (result.objects[j].doc) {
                    result.objects[j].doc._id = result.objects[j].value._id;
                }
            } else if (result.objects[j].value._id === 'system.host.' + hostname) {
                result.objects[j].value._id = 'system.host.$$__hostname__$$';
                result.objects[j].value.common.name = result.objects[j].value._id;
                result.objects[j].value.common.hostname = '$$__hostname__$$';
                if (result.objects[j].value.native && result.objects[j].value.native.os) {
                    result.objects[j].value.native.os.hostname = '$$__hostname__$$';
                }
                result.objects[j].id = result.objects[j].value._id;
                if (result.objects[j].doc) {
                    result.objects[j].doc._id = result.objects[j].value._id;
                    result.objects[j].doc.common.name = result.objects[j].value._id;
                    result.objects[j].doc.common.hostname = '$$__hostname__$$';
                    if (result.objects[j].doc.native && result.objects[j].value.native.os) {
                        result.objects[j].doc.native.os.hostname = '$$__hostname__$$';
                    }
                }
            }

            // Read all files
            if (result.objects[j].value.type === 'meta' &&
                    result.objects[j].value.common &&
                    result.objects[j].value.common.type === 'meta.user'
            ) {
                // do not process "xxx.0. " and "xxx.0."
                if (result.objects[j].id.trim() === result.objects[j].id &&
                        result.objects[j].id[result.objects[j].id.length - 1] !== '.') {
                    await this.copyDir(result.objects[j].id, '', `${tmpDir}/backup/files/${result.objects[j].id}`);
                }
            }

            // Read all files
            if (result.objects[j].value.type === 'instance' &&
                result.objects[j].value.common &&
                result.objects[j].value.common.dataFolder) {
                let path = result.objects[j].value.common.dataFolder;

                if (path[0] !== '/' && !path.match(/^\w:/)) {
                    path = pathLib.join(this.configDir, path);
                }

                if (fs.existsSync(path)) {
                    this.copyFolderRecursiveSync(path, `${tmpDir}/backup`);
                }
            }
        }

        // special case: copy vis vis-common-user.css file
        try {
            const data = await this.objects.readFileAsync('vis', 'css/vis-common-user.css');
            if (data) {
                const dir = `${tmpDir}/backup/files/`;
                !fs.existsSync(`${dir}vis`) && fs.mkdirSync(`${dir}vis`);
                !fs.existsSync(`${dir}vis/css`) && fs.mkdirSync(`${dir}vis/css`);

                fs.writeFileSync(`${dir}vis/css/vis-common-user.css`, data.data !== undefined ? data.data : data);
            }
        } catch {
            // do not process 'css/vis-common-user.css'
        }

        console.log(`host.${hostname} ${result.objects.length} objects saved`);

        fs.writeFileSync(`${tmpDir}/backup/backup.json`, JSON.stringify(result, null, 2));

        try {
            this._validateBackupAfterCreation();
            return await this._packBackup(name);
        } catch (err) {
            console.error(`host.${hostname} Backup not created: ${err.message}`);
            await this._removeFolderRecursive(`${tmpDir}/backup/`);
            return void this.processExit(EXIT_CODES.CANNOT_EXTRACT_FROM_ZIP);
        }
    }

    //--------------------------------------- RESTORE ---------------------------------------------------
    /**
     * Helper to restore raw states
     *
     * @param {string[]} statesList - list of state ids
     * @param {object[]} stateObjects - list of state objects
     * @return {Promise<void>}
     * @private
     */
    async _setStateHelper(statesList, stateObjects) {
        for (let i = 0; i < statesList.length; i++) {
            try {
                await this.states.setRawState(statesList[i], stateObjects[statesList[i]]);
            } catch (err) {
                console.log(`host.${hostname} Could not set value for state ${statesList[i]}: ${err.message}`);
            }
            if (i % 200 === 0) {
                console.log(`host.${hostname} Processed ${i}/${statesList.length} states`);
            }
        }
    }

    /**
     * Sets all objects to the db and disables all adapters
     *
     * @param {object[]} _objects - array of all objects to be set
     * @return {Promise<void>}
     * @private
     */
    async _setObjHelper(_objects) {
        for (let i = 0; i < _objects.length; i++) {
            // Disable all adapters.
            if (!this.dbMigration
                && _objects[i].id
                && _objects[i].id.startsWith('system.adapter.')
                && !_objects[i].id.startsWith('system.adapter.admin.')
                && !_objects[i].id.startsWith('system.adapter.backitup.')) {
                if (_objects[i].doc.common && _objects[i].doc.common.enabled) {
                    _objects[i].doc.common.enabled = false;
                }
            }
            if (_objects[i].doc && _objects[i].doc._rev) {
                delete _objects[i].doc._rev;
            }

            try {
                await this.objects.setObjectAsync(_objects[i].id, _objects[i].doc);
            } catch (err) {
                console.warn(`host.${hostname} Cannot restore ${_objects[i].id}: ${err.message}`);
            }

            if (i % 200 === 0) {
                console.log(`host.${hostname} Processed ${i}/${_objects.length} objects`);
            }
        }
    }

    /**
     * Creates all provided object if non existing
     *
     * @param {object[]} objectList - list of objects to be created
     * @return {Promise<void>}
     */
    async _reloadAdapterObject(objectList) {
        if (!Array.isArray(objectList)) {
            return;
        }

        for (const object of objectList) {
            let obj;
            try {
                obj = await this.objects.getObjectAsync(object._id);
            } catch {
                // ignore
            }

            if (!obj) {
                // object not existing -> create it
                try {
                    await this.objects.setObjectAsync(object._id, object);
                    console.log(`host.${hostname} object ${object._id} created`);
                } catch {
                    // ignore
                }
            }
        }
    }

    async _reloadAdaptersObjects() {
        const dirs = [];
        let _modules;
        let p = pathLib.normalize(__dirname + '/../../node_modules');

        if (fs.existsSync(p)) {
            if (!p.includes('js-controller')) {
                _modules = fs.readdirSync(p).filter(dir => fs.existsSync(`${p}/${dir}/io-package.json`));
                if (_modules) {
                    const regEx = new RegExp(`^${tools.appName}\\.`, 'i');
                    for (let i = 0; i < _modules.length; i++) {
                        if (regEx.test(_modules[i]) &&
                            !dirs.includes(_modules[i].substring(tools.appName.length + 1))) {
                            dirs.push(_modules[i]);
                        }
                    }
                }
            } else {
                p = pathLib.normalize(__dirname + '/../../../node_modules');
                if (fs.existsSync(p)) {
                    _modules = fs.readdirSync(p).filter(dir => fs.existsSync(`${p}/${dir}/io-package.json`));
                    if (_modules) {
                        const regEx = new RegExp('^' + tools.appName + '\\.', 'i');
                        for (let i = 0; i < _modules.length; i++) {
                            if (regEx.test(_modules[i]) &&
                                !dirs.includes(_modules[i].substring(tools.appName.length + 1))) {
                                dirs.push(_modules[i]);
                            }
                        }
                    }
                }
            }
        }
        // if installed as npm
        if (fs.existsSync(`${__dirname}/../../../../node_modules/${tools.appName}.js-controller`)) {
            const p = pathLib.normalize(__dirname + '/../../..');
            _modules = fs.readdirSync(p).filter(dir => fs.existsSync(`${p}/${dir}/io-package.json`));
            const regEx_ = new RegExp(`^${tools.appName}\\.`, 'i');
            for (let j = 0; j < _modules.length; j++) {
                // if starting from application name + '.'
                if (regEx_.test(_modules[j]) &&
                    // If not js-controller
                    (_modules[j].substring(tools.appName.length + 1) !== 'js-controller') &&
                    !dirs.includes(_modules[j].substring(tools.appName.length + 1))) {
                    dirs.push(_modules[j]);
                }
            }
        }

        for (let index = 0; index < dirs.length; index++) {
            const adapterName = dirs[index].replace(/^iobroker\./i, '');
            await this.upload.uploadAdapterAsync(adapterName, false, true);
            await this.upload.uploadAdapterAsnyc(adapterName, true, true);
            let pkg = null;
            if (!dirs[index]) {
                console.error('Wrong');
            }
            const adapterDir = tools.getAdapterDir(adapterName);
            if (fs.existsSync(`${adapterDir}/io-package.json`)) {
                pkg = fs.readJSONSync(`${adapterDir}/io-package.json`);
            }

            if (pkg && pkg.objects && pkg.objects.length) {
                console.log(`host.${hostname} Setup "${dirs[index]}" adapter`);
                await this._reloadAdapterObject(pkg.objects);
            }
        }
    }

    async _uploadUserFiles(root, path) {
        path = path || '';
        if (!fs.existsSync(root)) {
            return;
        }
        const files = fs.readdirSync(root + path);
        for (let i = 0; i < files.length; i++) {
            const stat = fs.statSync(`${root + path}/${files[i]}`);
            if (stat.isDirectory()) {
                try {
                    await this._uploadUserFiles(root, `${path}/${files[i]}`);
                } catch (err) {
                    console.error(`Error: ${err}`);
                }
            } else {
                const parts = path.split('/');
                let adapter = parts.splice(0, 2);
                adapter = adapter[1];
                const _path = parts.join('/') + '/' + files[i];
                console.log(`host.${hostname} Upload user file "${adapter}/${_path}`);
                try {
                    await this.objects.writeFileAsync(adapter, _path, fs.readFileSync(root + path + '/' + files[i]));
                } catch (err) {
                    console.error(`Error: ${err}`);
                }
            }
        }
    }

    _copyBackupedFiles(backupDir) {
        const dirs = fs.readdirSync(backupDir);

        dirs.forEach(dir => {
            if (dir === 'files') {
                return;
            }
            const path = pathLib.join(backupDir, dir);
            const stat = fs.statSync(path);
            if (stat.isDirectory()) {
                this.copyFolderRecursiveSync(path, this.configDir);
            }
        });
    }

    async _restoreAfterStop(restartOnFinish) {
        // Open file
        let data = fs.readFileSync(`${tmpDir}/backup/backup.json`, 'utf8');
        const hostname = tools.getHostName();
        // replace all hostnames of instances etc with the new host
        data = data.replace(/\$\$__hostname__\$\$/g, hostname);
        fs.writeFileSync(`${tmpDir}/backup/backup_.json`, data);
        let restore;
        try {
            restore = JSON.parse(data);
        } catch (err) {
            console.error(`Cannot parse "${tmpDir}/backup/backup_.json": ${err.message}`);
            return EXIT_CODES.CANNOT_RESTORE_BACKUP;
        }

        // stop all adapters
        console.log(`host.${hostname} Clear all objects and states...`);
<<<<<<< HEAD
        this.cleanDatabase(false, async () => {
            console.log(`host.${hostname} done.`);
            // upload all data into DB
            // restore iobroker.json
            if (restore.config) {
                fs.writeFileSync(tools.getConfigFileName(), JSON.stringify(restore.config, null, 2));
            }

            const sList = Object.keys(restore.states);

            await this._setStateHelper(sList, restore.states);
            console.log(`${sList.length} states restored.`);
            await this._setObjHelper(restore.objects);
            console.log(`${restore.objects.length} objects restored.`);

            // Required for upload adapter
            this.mime = this.mime || require('mime');
            // Load user files into DB
            this.uploadUserFiles(tmpDir + '/backup/files', () => {
                //  reload objects of adapters
                this.reloadAdaptersObjects(() => {
                    // Reload host objects
                    const packageIO = fs.readJSONSync(`${__dirname}/../../io-package.json`);
                    this.reloadAdapterObject(packageIO ? packageIO.objects : null, () => {
                        // copy all files into iob-data
                        this.copyBackupedFiles(pathLib.join(tmpDir, 'backup'), () => {
                            if (restartOnFinish) {
                                this.restartController(callback);
                            } else {
                                if (callback) {
                                    callback();
                                }
                            }
                        });
                    });
                });
            });
        });
=======
        await this.cleanDatabaseAsync(false);
        console.log(`host.${hostname} done.`);
        // upload all data into DB
        // restore ioBroker.json
        if (restore.config) {
            fs.writeFileSync(tools.getConfigFileName(), JSON.stringify(restore.config, null, 2));
        }

        const sList = Object.keys(restore.states);

        await this._setObjHelper(restore.objects);
        console.log(restore.objects.length + ' objects restored.');
        await this._setStateHelper(sList, restore.states);
        console.log(`${sList.length} states restored.`);
        // Required for upload adapter
        this.mime = this.mime || require('mime');
        // Load user files into DB
        await this._uploadUserFiles(tmpDir + '/backup/files');
        //  reload objects of adapters
        await this._reloadAdaptersObjects();
        // Reload host objects
        const packageIO = fs.readJSONSync(`${__dirname}/../../io-package.json`);
        await this._reloadAdapterObject(packageIO ? packageIO.objects : null);
        // copy all files into iob-data
        await this._copyBackupedFiles(pathLib.join(tmpDir, 'backup'));
        if (restartOnFinish) {
            await this.restartControllerAsync();
        }
>>>>>>> 1232a951
    }

    /**
     * Returns all backups as array
     *
     * @return {string[]}
     */
    listBackups() {
        const dir = this.getBackupDir();
        const result = [];
        if (fs.existsSync(dir)) {
            const files = fs.readdirSync(dir);
            for (let i = 0; i < files.length; i++) {
                if (files[i].match(/\.tar\.gz$/i)) {
                    result.push(files[i]);
                }
            }
            return result;
        } else {
            return result;
        }
    }

    /**
     * Validates the backup.json and all json files inside the backup after (in temporary directory), here we only abort if backup.json is corrupted
     */
    _validateBackupAfterCreation() {
        const backupJSON = require(`${tmpDir}/backup/backup.json`);
        if (!backupJSON.objects || !backupJSON.objects.length) {
            throw new Error('Backup does not contain valid objects');
        }

        // we check all other json files, we assume them as optional, because user created files may be no valid json
        try {
            this._checkDirectory(`${tmpDir}/backup/files`);
        } catch (err) {
            console.warn(`host.${hostname} One or more optional files are corrupted: ${err.message}`);
            console.warn(`host.${hostname} Please ensure that self-created JSON files are valid`);
        }
    } // endValidateBackupAfterCreation

    /**
     * Validates the given backup.json and all json files in the backup, calls processExit afterwards
     * @param {string} name - index or name of the backup
     */
    validateBackup(name) {
        let backups;
        // @ts-ignore
        if (!name && name !== 0) {
            backups = this.listBackups();
            backups.sort((a, b) => b > a ? 1 : (b === a ? 0 : -1));
            if (backups.length) {
                // List all available backups
                console.log('Please specify one of the backup names:');

                for (const t in backups) {
                    console.log(`${backups[t]} or ${backups[t].replace(`_backup${tools.appName}.tar.gz`, '')} or ${t}`);
                }
            } else {
                console.warn(`No backups found. Create a backup, using "${tools.appName} backup" first`);
            }
            return void this.processExit(10);
        }
        // If number
        if (parseInt(name, 10).toString() === name.toString()) {
            backups = this.listBackups();
            backups.sort((a, b) => b > a ? 1 : (b === a ? 0 : -1));
            name = backups[parseInt(name, 10)];
            if (!name) {
                console.log('No matching backup found');
                if (backups.length) {
                    console.log('Please specify one of the backup names:');
                    for (const t of Object.keys(backups)) {
                        console.log(`${backups[t]} or ${backups[t].replace(`_backup${tools.appName}.tar.gz`, '')} or ${t}`);
                    }
                } else {
                    console.log(`No existing backups. Create a backup, using "${tools.appName} backup" first`);
                }
                return void this.processExit(10);
            } else {
                console.log(`host.${hostname} Using backup file ${name}`);
            }
        }

        name = (name || '').toString().replace(/\\/g, '/');
        if (!name.includes('/')) {
            name = this.getBackupDir() + name;
            const regEx = new RegExp(`_backup${tools.appName}`, 'i');
            if (!regEx.test(name)) {
                name += `_backup${tools.appName}`;
            }
            if (!name.match(/\.tar\.gz$/i)) {
                name += '.tar.gz';
            }
        }
        if (!fs.existsSync(name)) {
            console.error(`host.${hostname} Cannot find ${name}`);
            return void this.processExit(11);
        }
        const tar = require('tar');
        if (fs.existsSync(`${tmpDir}/backup/backup.json`)) {
            fs.unlinkSync(`${tmpDir}/backup/backup.json`);
        }

        return new Promise(resolve => {
            tar.extract({
                file: name,
                cwd: tmpDir
            }, async err => {
                if (err) {
                    console.error(`host.${hostname} Cannot extract from file "${name}"`);
                    return void this.processExit(9);
                }
                if (!fs.existsSync(`${tmpDir}/backup/backup.json`)) {
                    console.error(`host.${hostname} Validation failed. Cannot find extracted file from file "${tmpDir}/backup/backup.json"`);
                    return void this.processExit(9);
                }

                console.log(`host.${hostname} Starting validation ...`);
                let backupJSON;
                try {
                    backupJSON = require(`${tmpDir}/backup/backup.json`);
                } catch (err) {
                    console.error(`host.${hostname} Backup corrupted. Backup ${name} does not contain a valid backup.json file: ${err.message}`);
                    await this._removeFolderRecursive(`${tmpDir}/backup/`);
                    return void this.processExit(26);
                }

                if (!backupJSON || !backupJSON.objects || !backupJSON.objects.length) {
                    console.error(`host.${hostname} Backup corrupted. Backup does not contain valid objects`);
                    await this._removeFolderRecursive(`${tmpDir}/backup/`);
                    return void this.processExit(26);
                } // endIf

                console.log(`host.${hostname} backup.json OK`);

                try {
                    this._checkDirectory(`${tmpDir}/backup/files`, true);
                    await this._removeFolderRecursive(`${tmpDir}/backup/`);
                    resolve();
                } catch (err) {
                    console.error(`host.${hostname} Backup corrupted: ${err.message}`);
                    return void this.processExit(26);
                }
            });
        });
    } // endValidateBackup

    /**
     * Checks a directory for json files and validates them, steps down recursive in subdirectories
     * @param {string} path - path to the directory
     * @param {boolean} verbose - if logging should be verbose
     * @private
     */
    _checkDirectory(path, verbose=false) {
        if (fs.existsSync(path)) {
            const files = fs.readdirSync(path);
            if (!files.length) {
                return;
            }
            for (const file of files) {
                const filePath = `${path}/${file}`;
                if(fs.existsSync(filePath) && fs.statSync(filePath).isDirectory()) {
                    // if directory then check it
                    this._checkDirectory(filePath, verbose);
                } else if (file.endsWith('.json')) {
                    try {
                        require(filePath);
                        if (verbose) {
                            console.log(`host.${hostname} ${file} OK`);
                        }
                    } catch {
                        throw new Error(`host.${hostname} ${filePath} is not a valid json file`);
                    }
                }
            }
        } // endIf
    } // endCheckDirectory

    restoreBackup(name, callback) {
        let backups;
        if (!name && name !== 0) {
            // List all available backups
            console.log('Please specify one of the backup names:');
            backups = this.listBackups();
            backups.sort((a, b) => b > a ? 1 : (b === a ? 0 : -1));
            if (backups.length) {
                backups.forEach((backup, i) =>
                    console.log(`${backup} or ${backup.replace('_backup' + tools.appName + '.tar.gz', '')} or ${i}`));
            } else {
                console.warn('No backups found');
            }
            return this.processExit(10);
        }

        if (!this.cleanDatabaseAsync) {
            throw new Error('Invalid arguments: cleanDatabaseAsync is missing');
        }
        if (!this.restartControllerAsync) {
            throw new Error('Invalid arguments: restartControllerAsync is missing');
        }

        // If number
        if (parseInt(name, 10).toString() === name.toString()) {
            backups = this.listBackups();
            backups.sort((a, b) => b > a ? 1 : (b === a ? 0 : -1));
            name = backups[parseInt(name, 10)];
            if (!name) {
                console.log('No matching backup found');
                if (backups.length) {
                    console.log('Please specify one of the backup names:');
                    backups.forEach((backup, i) =>
                        console.log(`${backup} or ${backup.replace('_backup' + tools.appName + '.tar.gz', '')} or ${i}`));
                } // endIf
            } else {
                console.log(`host.${hostname} Using backup file ${name}`);
            }
        }

        name = (name || '').toString().replace(/\\/g, '/');
        if (!name.includes('/')) {
            name = this.getBackupDir() + name;
            const regEx = new RegExp('_backup' + tools.appName, 'i');
            if (!regEx.test(name)) {
                name += '_backup' + tools.appName;
            }
            if (!name.match(/\.tar\.gz$/i)) {
                name += '.tar.gz';
            }
        }
        if (!fs.existsSync(name)) {
            console.error(`host.${hostname} Cannot find ${name}`);
            return this.processExit(11);
        }
        const tar = require('tar');

        // delete /backup/backup.json
        fs.existsSync(tmpDir + '/backup/backup.json') && fs.unlinkSync(tmpDir + '/backup/backup.json');

        tar.extract({
            file: name,
            cwd: tmpDir
        }, err => {
            if (err) {
                console.error(`host.${hostname} Cannot extract from file "${name}"`);
                return this.processExit(9);
            }
            if (!fs.existsSync(`${tmpDir}/backup/backup.json`)) {
                console.error(`host.${hostname} Cannot find extracted file from file "${tmpDir}/backup/backup.json"`);
                return this.processExit(9);
            }
            // Stop controller
            const daemon = require('daemonize2').setup({
                main: '../../controller.js',
                name: tools.appName + ' controller',
                pidfile: `${__dirname}/../${tools.appName}.pid`,
                cwd: '../../',
                stopTimeout: 1000
            });
            daemon.on('error', async () => {
                await this._restoreAfterStop(false);
                callback && callback();
            });
            daemon.on('stopped', async () => {
                await this._restoreAfterStop(true);
                callback && callback();
            });
            daemon.on('notrunning', async () => {
                console.log(`host.${hostname} OK.`);
                await this._restoreAfterStop(false);
                callback && callback();
            });

            daemon.stop();
        });
    }
}

module.exports = BackupRestore;<|MERGE_RESOLUTION|>--- conflicted
+++ resolved
@@ -644,46 +644,6 @@
 
         // stop all adapters
         console.log(`host.${hostname} Clear all objects and states...`);
-<<<<<<< HEAD
-        this.cleanDatabase(false, async () => {
-            console.log(`host.${hostname} done.`);
-            // upload all data into DB
-            // restore iobroker.json
-            if (restore.config) {
-                fs.writeFileSync(tools.getConfigFileName(), JSON.stringify(restore.config, null, 2));
-            }
-
-            const sList = Object.keys(restore.states);
-
-            await this._setStateHelper(sList, restore.states);
-            console.log(`${sList.length} states restored.`);
-            await this._setObjHelper(restore.objects);
-            console.log(`${restore.objects.length} objects restored.`);
-
-            // Required for upload adapter
-            this.mime = this.mime || require('mime');
-            // Load user files into DB
-            this.uploadUserFiles(tmpDir + '/backup/files', () => {
-                //  reload objects of adapters
-                this.reloadAdaptersObjects(() => {
-                    // Reload host objects
-                    const packageIO = fs.readJSONSync(`${__dirname}/../../io-package.json`);
-                    this.reloadAdapterObject(packageIO ? packageIO.objects : null, () => {
-                        // copy all files into iob-data
-                        this.copyBackupedFiles(pathLib.join(tmpDir, 'backup'), () => {
-                            if (restartOnFinish) {
-                                this.restartController(callback);
-                            } else {
-                                if (callback) {
-                                    callback();
-                                }
-                            }
-                        });
-                    });
-                });
-            });
-        });
-=======
         await this.cleanDatabaseAsync(false);
         console.log(`host.${hostname} done.`);
         // upload all data into DB
@@ -695,7 +655,7 @@
         const sList = Object.keys(restore.states);
 
         await this._setObjHelper(restore.objects);
-        console.log(restore.objects.length + ' objects restored.');
+        console.log(`${restore.objects.length} objects restored.`);
         await this._setStateHelper(sList, restore.states);
         console.log(`${sList.length} states restored.`);
         // Required for upload adapter
@@ -712,7 +672,6 @@
         if (restartOnFinish) {
             await this.restartControllerAsync();
         }
->>>>>>> 1232a951
     }
 
     /**
