{
  "name": "@iobroker/js-controller-cli",
  "version": "5.0.20-alpha.0-20240323-74044f09",
  "engines": {
    "node": ">=18.0.0"
  },
  "dependencies": {
    "@iobroker/js-controller-common": "file:../common",
    "@iobroker/js-controller-common-db": "file:../common-db",
    "axios": "^1.6.0",
    "chokidar": "^3.5.3",
    "daemonize2": "^0.4.2",
    "debug": "^4.3.4",
    "deep-clone": "^3.0.3",
    "event-stream": "^4.0.1",
    "fs-extra": "^11.1.0",
    "mime-types": "^2.1.35",
    "readline-sync": "^1.4.10",
    "semver": "^7.5.2",
    "yargs": "^17.6.2"
  },
  "keywords": [
    "ioBroker"
  ],
  "author": "bluefox <dogafox@gmail.com>",
  "contributors": [
    "bluefox <dogafox@gmail.com>",
    "Apollon77 <iobroker@fischer-ka.de>",
    "foxriver76 <moritz.heusinger@gmail.com>"
  ],
  "repository": {
    "type": "git",
    "url": "https://github.com/ioBroker/ioBroker.js-controller/packages/cli"
  },
  "scripts": {
<<<<<<< HEAD
    "build": "tsc -b tsconfig.build.json && tsc-alias"
=======
    "build": "tsc -b tsconfig.build.json",
    "postbuild": "esm2cjs --in build/esm --out build/cjs -l error && cpy ./**/*.d.ts ./build/cjs/ --cwd=build/esm/"
  },
  "main": "build/cjs/index.js",
  "module": "build/esm/index.js",
  "types": "build/esm/index.d.ts",
  "exports": {
    ".": {
      "import": "./build/esm/index.js",
      "require": "./build/cjs/index.js",
      "types": "./build/esm/index.d.ts"
    }
>>>>>>> 7729e478
  },
  "license": "MIT",
  "publishConfig": {
    "access": "public"
  },
  "files": [
    "build/"
  ]
}<|MERGE_RESOLUTION|>--- conflicted
+++ resolved
@@ -33,10 +33,7 @@
     "url": "https://github.com/ioBroker/ioBroker.js-controller/packages/cli"
   },
   "scripts": {
-<<<<<<< HEAD
-    "build": "tsc -b tsconfig.build.json && tsc-alias"
-=======
-    "build": "tsc -b tsconfig.build.json",
+    "build": "tsc -b tsconfig.build.json && tsc-alias",
     "postbuild": "esm2cjs --in build/esm --out build/cjs -l error && cpy ./**/*.d.ts ./build/cjs/ --cwd=build/esm/"
   },
   "main": "build/cjs/index.js",
@@ -48,7 +45,6 @@
       "require": "./build/cjs/index.js",
       "types": "./build/esm/index.d.ts"
     }
->>>>>>> 7729e478
   },
   "license": "MIT",
   "publishConfig": {
