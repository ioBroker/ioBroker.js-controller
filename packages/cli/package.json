{
    "name": "@iobroker/js-controller-cli",
    "type": "module",
    "version": "6.0.12-alpha.0-20240903-dbd1caae0",
    "engines": {
        "node": ">=18.0.0"
    },
    "dependencies": {
        "@iobroker/js-controller-common": "file:../common",
        "@iobroker/js-controller-common-db": "file:../common-db",
<<<<<<< HEAD
        "@iobroker/plugin-base": "~2.0.1",
        "axios": "^1.6.3",
=======
        "axios": "^1.7.4",
>>>>>>> d16b146c
        "chokidar": "^3.5.3",
        "debug": "^4.3.4",
        "deep-clone": "^3.0.3",
        "event-stream": "^4.0.1",
        "fs-extra": "^11.1.0",
        "mime-types": "^2.1.35",
        "readline-sync": "^1.4.10",
        "semver": "^7.5.2",
        "yargs": "^17.6.2"
    },
    "keywords": [
        "ioBroker"
    ],
    "author": "bluefox <dogafox@gmail.com>",
    "contributors": [
        "bluefox <dogafox@gmail.com>",
        "Apollon77 <iobroker@fischer-ka.de>",
        "foxriver76 <moritz.heusinger@gmail.com>"
    ],
    "repository": {
        "type": "git",
        "url": "https://github.com/ioBroker/ioBroker.js-controller/tree/master/packages/cli"
    },
    "scripts": {
        "build": "tsc -b tsconfig.build.json && tsc-alias",
        "postbuild": "esm2cjs --in build/esm --out build/cjs -l error -t node18 && cpy ./**/*.d.ts ./build/cjs/ --cwd=build/esm/"
    },
    "main": "build/cjs/index.js",
    "module": "build/esm/index.js",
    "types": "build/esm/index.d.ts",
    "exports": {
        ".": {
            "import": "./build/esm/index.js",
            "require": "./build/cjs/index.js",
            "types": "./build/esm/index.d.ts"
        }
    },
    "license": "MIT",
    "publishConfig": {
        "access": "public"
    },
    "files": [
        "build/"
    ]
}<|MERGE_RESOLUTION|>--- conflicted
+++ resolved
@@ -8,12 +8,8 @@
     "dependencies": {
         "@iobroker/js-controller-common": "file:../common",
         "@iobroker/js-controller-common-db": "file:../common-db",
-<<<<<<< HEAD
         "@iobroker/plugin-base": "~2.0.1",
-        "axios": "^1.6.3",
-=======
         "axios": "^1.7.4",
->>>>>>> d16b146c
         "chokidar": "^3.5.3",
         "debug": "^4.3.4",
         "deep-clone": "^3.0.3",
