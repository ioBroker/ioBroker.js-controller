--- conflicted
+++ resolved
@@ -13,33 +13,20 @@
 import semver from 'semver';
 import child_process from 'node:child_process';
 import axios from 'axios';
-<<<<<<< HEAD
-import { URL } from 'url';
-import { Upload } from '@/lib/setup/setupUpload';
-import { PacketManager } from '@/lib/setup/setupPacketManager';
-import { getRepository } from '@/lib/setup/utils';
+import { URL } from 'node:url';
+import { Upload } from '@/lib/setup/setupUpload.js';
+import { PacketManager } from '@/lib/setup/setupPacketManager.js';
+import { getRepository } from '@/lib/setup/utils.js';
 import type { Client as StatesRedisClient } from '@iobroker/db-states-redis';
 import type { Client as ObjectsRedisClient } from '@iobroker/db-objects-redis';
-import type { ProcessExitCallback } from '@/lib/_Types';
-import { IoBrokerError } from '@/lib/setup/customError';
+import type { ProcessExitCallback } from '@/lib/_Types.js';
+import { IoBrokerError } from '@/lib/setup/customError.js';
 import type { CommandResult } from '@alcalzone/pak';
 import { SYSTEM_ADAPTER_PREFIX } from '@iobroker/js-controller-common/constants';
-=======
-import { URL } from 'node:url';
-import { Upload } from './setupUpload.js';
-import { PacketManager } from './setupPacketManager.js';
-import { getRepository } from './utils.js';
-import type { Client as StatesRedisClient } from '@iobroker/db-states-redis';
-import type { Client as ObjectsRedisClient } from '@iobroker/db-objects-redis';
-import type { ProcessExitCallback } from '../_Types.js';
-import type { CommandResult } from '@alcalzone/pak';
-import { SYSTEM_ADAPTER_PREFIX } from '@iobroker/js-controller-common/constants';
-import { IoBrokerError } from './customError.js';
 import { createRequire } from 'node:module';
 
 // eslint-disable-next-line unicorn/prefer-module
 const require = createRequire(import.meta.url || 'file://' + __filename);
->>>>>>> 4a8b1800
 
 const hostname = tools.getHostName();
 const osPlatform = process.platform;
