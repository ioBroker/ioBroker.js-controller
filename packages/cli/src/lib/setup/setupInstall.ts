--- conflicted
+++ resolved
@@ -146,13 +146,7 @@
      *
      * @param repoUrl
      * @param packetName
-<<<<<<< HEAD
-     * @param options, { stopDb: true } - will stop the db before upgrade ONLY use it for controller upgrade -
-     * db is gone afterwards, does not work with stoppedList
-     * @param options
-=======
      * @param options options.stopDb will stop the db before upgrade ONLY use it for controller upgrade - db is gone afterwards, does not work with stoppedList
->>>>>>> d43a9a01
      * @param stoppedList
      */
     async downloadPacket(
