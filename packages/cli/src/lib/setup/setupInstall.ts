/**
 *      Install adapter
 *
 *      Copyright 2013-2023 bluefox <dogafox@gmail.com>
 *
 *      MIT License
 *
 */

import { tools, EXIT_CODES } from '@iobroker/js-controller-common';
import fs from 'fs-extra';
import path from 'node:path';
import semver from 'semver';
import child_process from 'node:child_process';
import axios from 'axios';
<<<<<<< HEAD
import { URL } from 'url';
import { Upload } from '@/lib/setup/setupUpload';
import { PacketManager } from '@/lib/setup/setupPacketManager';
import { getRepository } from '@/lib/setup/utils';
import type { Client as StatesRedisClient } from '@iobroker/db-states-redis';
import type { Client as ObjectsRedisClient } from '@iobroker/db-objects-redis';
import type { ProcessExitCallback } from '@/lib/_Types';
import type { CommandResult } from '@alcalzone/pak';
import { SYSTEM_ADAPTER_PREFIX } from '@iobroker/js-controller-common/constants';
import { IoBrokerError } from '@/lib/setup/customError';
=======
import { URL } from 'node:url';
import { Upload } from './setupUpload.js';
import { PacketManager } from './setupPacketManager.js';
import { getRepository } from './utils.js';
import type { Client as StatesRedisClient } from '@iobroker/db-states-redis';
import type { Client as ObjectsRedisClient } from '@iobroker/db-objects-redis';
import type { ProcessExitCallback } from '../_Types.js';
import type { CommandResult } from '@alcalzone/pak';
import { SYSTEM_ADAPTER_PREFIX } from '@iobroker/js-controller-common/constants';
import { IoBrokerError } from './customError.js';
import { createRequire } from 'node:module';

// eslint-disable-next-line unicorn/prefer-module
const require = createRequire(import.meta.url || 'file://' + __filename);
>>>>>>> 57ee358d

const hostname = tools.getHostName();
const osPlatform = process.platform;

/** Note: this is duplicated in preinstallCheck */
const RECOMMENDED_NPM_VERSION = 8;

interface NpmInstallResult {
    installDir: string;
    _url: string;
}

interface NpmInstallOptions {
    /** url of the package */
    npmUrl: string;
    /** Additional options*/
    options: CLIDownloadPacketOptions;
    /** if debug logging is desired */
    debug: boolean;
    /** if it is a retry, do not perform special error handling again */
    isRetry: boolean;
}

interface NotEmptyErrorOptions extends Omit<NpmInstallOptions, 'isRetry'> {
    /** Result of the failed installation process */
    result: CommandResult;
}

export interface CLIInstallOptions {
    params: Record<string, any>;
    states: StatesRedisClient;
    objects: ObjectsRedisClient;
    processExit: ProcessExitCallback;
}

type Dependencies = string[] | Record<string, string>[] | string | Record<string, string>;

interface DownloadPacketReturnObject {
    stoppedList: ioBroker.InstanceObject[];
    packetName: string;
}

export interface CLIDownloadPacketOptions {
    /** will stop the db before upgrade ONLY use it for controller upgrade */
    stopDb?: boolean;
    /** name of the packet */
    packetName?: string;
    /** if unsafe-perm flag is required */
    unsafePerm?: boolean;
}

interface CreateInstanceOptions {
    instance?: number;
    ignoreIfExists?: boolean;
    enabled?: boolean;
    host?: string;
    port?: number;
}

export class Install {
    private readonly isRootOnUnix: boolean;
    private readonly objects: ObjectsRedisClient;
    private readonly states: StatesRedisClient;
    private readonly processExit: ProcessExitCallback;
    private readonly params: Record<string, any>;
    private readonly tarballRegex: RegExp;
    private upload: Upload;
    private packetManager?: PacketManager;

    constructor(options: CLIInstallOptions) {
        this.isRootOnUnix = typeof process.getuid === 'function' && process.getuid() === 0;

        options = options || {};

        if (!options.states) {
            throw new Error('Invalid arguments: states is missing');
        }
        if (!options.objects) {
            throw new Error('Invalid arguments: objects is missing');
        }
        if (!options.processExit) {
            throw new Error('Invalid arguments: processExit is missing');
        }

        this.objects = options.objects;
        this.states = options.states;
        this.processExit = options.processExit;
        this.params = options.params || {};

        this.tarballRegex = /\/tarball\/[^/]+$/;

        this.upload = new Upload(options);
    }

    /**
     * Enables or disables given instances
     *
     * @param instances all instance objects
     * @param enabled if enable or disable
     */
    async enableInstances(instances: ioBroker.InstanceObject[], enabled: boolean): Promise<void> {
        if (instances?.length) {
            const ts = Date.now();
            for (const instance of instances) {
                const updatedObj = {
                    common: {
                        enabled
                    },
                    from: `system.host.${hostname}.cli`,
                    ts
                };
                console.log(`host.${hostname} Adapter "${instance._id}" is ${enabled ? 'started' : 'stopped.'}`);
                // @ts-expect-error should be fixed with #1917
                await this.objects.extendObjectAsync(instance._id, updatedObj);
            }
        }
    }

    /**
     * Download given packet
     *
     * @param repoUrl
     * @param packetName
     * @param options options.stopDb will stop the db before upgrade ONLY use it for controller upgrade - db is gone afterwards, does not work with stoppedList
     * @param stoppedList
     */
    async downloadPacket(
        repoUrl: string | undefined | Record<string, any>,
        packetName: string,
        options?: CLIDownloadPacketOptions,
        stoppedList?: ioBroker.InstanceObject[]
    ): Promise<DownloadPacketReturnObject | void> {
        let url;
        if (!options || typeof options !== 'object') {
            options = {};
        }

        stoppedList = stoppedList || [];
        let sources: Record<string, any>;

        if (!repoUrl || !tools.isObject(repoUrl)) {
            try {
                sources = await getRepository({ repoName: repoUrl, objects: this.objects });
            } catch (e) {
                console.error(e.message);
                return this.processExit(e instanceof IoBrokerError ? e.code : e);
            }
        } else {
            sources = repoUrl;
        }

        if (options.stopDb && stoppedList.length) {
            console.warn('[downloadPacket] stoppedList cannot be used if stopping of databases is requested');
            stoppedList = [];
        }

        const debug = process.argv.includes('--debug');

        let version;
        // check if the adapter has format adapter@1.0.0
        if (packetName.includes('@')) {
            const parts = packetName.split('@');
            packetName = parts[0];
            version = parts[1];
        } else {
            // always take version from repository
            if (sources[packetName]?.version) {
                version = sources[packetName].version;
            } else {
                version = '';
            }
        }
        options.packetName = packetName;

        options.unsafePerm = sources[packetName]?.unsafePerm;

        // Check if flag stopBeforeUpdate is true or on windows we stop because of issue #1436
        if ((sources[packetName]?.stopBeforeUpdate || osPlatform === 'win32') && !stoppedList.length) {
            stoppedList = await this._getInstancesOfAdapter(packetName);
            await this.enableInstances(stoppedList, false);
        }

        // try to extract the information from local sources-dist.json
        if (!sources[packetName]) {
            try {
                const sourcesDist = fs.readJsonSync(`${tools.getControllerDir()}/conf/sources-dist.json`);
                sources[packetName] = sourcesDist[packetName];
            } catch {
                // OK
            }
        }

        if (sources[packetName]) {
            url = sources[packetName].url;

            if (
                url &&
                packetName === 'js-controller' &&
                fs.pathExistsSync(
                    `${tools.getControllerDir()}/../../node_modules/${tools.appName.toLowerCase()}.js-controller`
                )
            ) {
                url = null;
            }

            if (!url && packetName !== 'example') {
                if (options.stopDb) {
                    if (this.objects.destroy) {
                        await this.objects.destroy();
                        console.log('Stopped Objects DB');
                    }
                    if (this.states.destroy) {
                        await this.states.destroy();
                        console.log('Stopped States DB');
                    }
                }

                // Install node modules
                await this._npmInstallWithCheck(
                    `${tools.appName.toLowerCase()}.${packetName}${version ? `@${version}` : ''}`,
                    options,
                    debug
                );

                return { packetName, stoppedList };
            } else if (url && url.match(this.tarballRegex)) {
                if (options.stopDb) {
                    if (this.objects.destroy) {
                        await this.objects.destroy();
                        console.log('Stopped Objects DB');
                    }
                    if (this.states.destroy) {
                        await this.states.destroy();
                        console.log('Stopped States DB');
                    }
                }

                // Install node modules
                await this._npmInstallWithCheck(url, options, debug);
                return { packetName, stoppedList };
            } else if (!url) {
                // Adapter
                console.warn(
                    `host.${hostname} Adapter "${packetName}" can be updated only together with ${tools.appName.toLowerCase()}.js-controller`
                );
                return { packetName, stoppedList };
            }
        }

        console.error(
            `host.${hostname} Unknown packetName ${packetName}. Please install packages from outside the repository using "${tools.appNameLowerCase} url <url-or-package>"!`
        );
        return this.processExit(EXIT_CODES.UNKNOWN_PACKET_NAME);
    }

    /**
     * Install npm module from url
     *
     * @param npmUrl
     * @param options
     * @param debug if debug output should be printed
     */
    private async _npmInstallWithCheck(
        npmUrl: string,
        options: CLIDownloadPacketOptions,
        debug: boolean
    ): Promise<void | NpmInstallResult> {
        // Get npm version
        try {
            let npmVersion;
            try {
                npmVersion = child_process.execSync('npm -v', { encoding: 'utf8' });
                if (npmVersion) {
                    npmVersion = semver.valid(npmVersion.trim());
                }
                console.log(`NPM version: ${npmVersion}`);
            } catch (err) {
                console.error(`Error trying to check npm version: ${err.message}`);
            }

            if (!npmVersion) {
                console.error('!!!!!!!!!!!!!!!!!!!!!!!!!!!!!!!!!!!!!!!!!!!!!!!!!!!!!!!!!!!!!!!!!!!!!!!!!');
                console.error('Aborting install because the npm version could not be checked!');
                console.error('Please check that npm is installed correctly.');
                console.error(
                    `Use "npm install -g npm@${RECOMMENDED_NPM_VERSION}" or "npm install -g npm@latest" to install a supported version.`
                );
                console.error(
                    'You need to make sure to repeat this step after installing an update to NodeJS and/or npm'
                );
                console.error('!!!!!!!!!!!!!!!!!!!!!!!!!!!!!!!!!!!!!!!!!!!!!!!!!!!!!!!!!!!!!!!!!!!!!!!!!');
                return this.processExit(EXIT_CODES.INVALID_NPM_VERSION);
            } else if (semver.gte(npmVersion, '5.0.0') && semver.lt(npmVersion, '5.7.1')) {
                console.error('!!!!!!!!!!!!!!!!!!!!!!!!!!!!!!!!!!!!!!!!!!!!!!!!!!!!!!!!!!!!!!!!!!!!!!!!!');
                console.error('NPM 5 is only supported starting with version 5.7.1!');
                console.error(
                    `Please use "npm install -g npm@${RECOMMENDED_NPM_VERSION}" to upgrade npm to ${RECOMMENDED_NPM_VERSION}.x or `
                );
                console.error('use "npm install -g npm@latest" to install a supported version of npm!');
                console.error(
                    'You need to make sure to repeat this step after installing an update to NodeJS and/or npm'
                );
                console.error('!!!!!!!!!!!!!!!!!!!!!!!!!!!!!!!!!!!!!!!!!!!!!!!!!!!!!!!!!!!!!!!!!!!!!!!!!');
                return this.processExit(EXIT_CODES.INVALID_NPM_VERSION);
            }
        } catch (err) {
            console.error(`Could not check npm version: ${err.message}`);
            console.error('Assuming that correct version is installed.');
        }

        try {
            return await this._npmInstall({ npmUrl, options, debug, isRetry: false });
        } catch (err) {
            console.error(`Could not install ${npmUrl}: ${err.message}`);
        }
    }

    /**
     * Extract the adapterName e.g. `hm-rpc` from url
     *
     * @param npmUrl url of the npm packet
     */
    private getAdapterNameFromUrl(npmUrl: string): string {
        npmUrl = npmUrl
            .replace(/\\/g, '/') // it could be the Windows path
            .replace(/\.git$/, '') // it could be https://github.com/ioBroker/ioBroker.NAME.git
            .toLowerCase();

        // If the user installed a git commit-ish, the url contains stuff that doesn't belong in a folder name
        // e.g. iobroker/iobroker.javascript#branch-name
        if (npmUrl.includes('#')) {
            npmUrl = npmUrl.substring(0, npmUrl.indexOf('#'));
        }
        if (npmUrl.includes('/') && !npmUrl.startsWith('@')) {
            // only scoped packages (e.g. @types/node ) may have a slash in their path
            npmUrl = npmUrl.substring(npmUrl.lastIndexOf('/') + 1);
        }
        if (!npmUrl.startsWith('@')) {
            // it is a version, so cut off the version
            npmUrl = npmUrl.split('@')[0];
        }

        return npmUrl;
    }

    /**
     * Perform npm installation of given package
     *
     * @param installOptions options of package to install
     */
    private async _npmInstall(installOptions: NpmInstallOptions): Promise<void | NpmInstallResult> {
        const { npmUrl, debug, isRetry } = installOptions;
        let { options } = installOptions;

        if (typeof options !== 'object') {
            options = {};
        }

        if (this.isRootOnUnix) {
            // If ioBroker or the CLI is executed as root on unix platforms,
            // not providing the --unsafe-perm options means that every pre/postinstall
            // script fails when it uses npm commands.
            options.unsafePerm = true;
        }

        console.log(`Installing ${npmUrl}... (System call)`);

        const result = await tools.installNodeModule(npmUrl, {
            debug: !!debug,
            unsafePerm: !!options.unsafePerm
        });

        // code 1 is sometimes a real error and sometimes a strange error, where everything is installed but error
        const isSuccess = result.success || (result.exitCode === 1 && !result.stderr.startsWith('npm ERR!'));

        if (isSuccess) {
            // Determine where the packet would be installed if npm succeeds
            // TODO: There's probably a better way to figure this out
            let packetDirName: string;
            if (options.packetName) {
                packetDirName = `${tools.appName.toLowerCase()}.${options.packetName}`;
            } else {
                packetDirName = this.getAdapterNameFromUrl(npmUrl);
            }
            const installDir = tools.getAdapterDir(packetDirName);

            // inject the installedFrom information in io-package
            if (installDir && fs.existsSync(installDir)) {
                const ioPackPath = path.join(installDir, 'io-package.json');
                let ioPackContent: Record<string, any> | null;
                try {
                    ioPackContent = fs.readJSONSync(ioPackPath);
                } catch {
                    ioPackContent = null;
                }
                if (ioPackContent) {
                    ioPackContent.common = ioPackContent.common || {};
                    ioPackContent.common.installedFrom = npmUrl;
                    try {
                        fs.writeJsonSync(ioPackPath, ioPackContent, { encoding: 'utf8', spaces: 2 });
                    } catch {
                        // OK
                    }
                }
            } else {
                // npm exists with code 1 but adapter not installed
                console.error(result.stderr);
                console.error(`host.${hostname} Cannot install ${npmUrl}: ${result.exitCode}`);
                return this.processExit(EXIT_CODES.CANNOT_INSTALL_NPM_PACKET);
            }
            // create file that indicates that npm was called there
            fs.writeFileSync(path.join(installDir, 'iob_npm.done'), ' ');
            // command succeeded
            return { _url: npmUrl, installDir: path.dirname(installDir) };
        } else {
            if (!isRetry && result.stderr.includes('ENOTEMPTY')) {
                return this.handleNpmNotEmptyError({ npmUrl, options, debug, result });
            }

            console.error(result.stderr);
            console.error(`host.${hostname} Cannot install ${npmUrl}: ${result.exitCode}`);
            return this.processExit(EXIT_CODES.CANNOT_INSTALL_NPM_PACKET);
        }
    }

    /**
     * Handle the NPM `ENOTEMPTY` error, by deleting different affected directories and retrying installation
     *
     * @param notEmptyErrorOptions options of package to install
     */
    private handleNpmNotEmptyError(
        notEmptyErrorOptions: NotEmptyErrorOptions
    ): Promise<void | NpmInstallResult> | void {
        const { debug, npmUrl, options, result } = notEmptyErrorOptions;

        console.info('Try to solve ENOTEMPTY error automatically');

        const errorFilePath = result.stderr
            .split('\n')
            ?.find(line => line.startsWith('npm ERR! dest'))
            ?.split('dest')[1]
            .trim();

        const affectedNodeModulesPath = errorFilePath ? path.join(errorFilePath, '..') : undefined;

        if (affectedNodeModulesPath) {
            const parts = affectedNodeModulesPath.replace(/\\/g, '/').split('/');
            if (parts[parts.length - 1] === 'node_modules') {
                // node modules detected, so scan it for ".*-????????"
                let foundNpmGarbage = false;
                fs.readdirSync(affectedNodeModulesPath).forEach(file => {
                    if (file.match(/^\..*-[a-zA-Z0-9]{8}$/) && file !== '.local-chromium') {
                        fs.rmSync(path.join(affectedNodeModulesPath, file), { recursive: true, force: true });
                        foundNpmGarbage = true;
                        console.warn(`host.${hostname} deleted npm temp directory: "${file}")`);
                    }
                });

                if (foundNpmGarbage) {
                    return this._npmInstall({ npmUrl, options, debug, isRetry: true });
                }
            }
        }

        console.error('Could not handle ENOTEMPTY, because no deletable files were found');
        console.error(result.stderr);
        console.error(`host.${hostname} Cannot install ${npmUrl}: ${result.exitCode}`);
        return this.processExit(EXIT_CODES.CANNOT_INSTALL_NPM_PACKET);
    }

    private async _npmUninstall(packageName: string, debug: boolean): Promise<void> {
        const result = await tools.uninstallNodeModule(packageName, { debug: !!debug });
        if (!result.success) {
            throw new Error(`host.${hostname}: Cannot uninstall ${packageName}: ${result.exitCode}`);
        }
    }

    // this command is executed always on THIS host
    private async _checkDependencies(
        deps: Dependencies,
        globalDeps: Dependencies,
        _options: Record<string, any>
    ): Promise<void> {
        if (!deps && !globalDeps) {
            return;
        }

        deps = tools.parseDependencies(deps);
        globalDeps = tools.parseDependencies(globalDeps);

        // combine both dependencies
        const allDeps = { ...deps, ...globalDeps };

        // Get all installed adapters
        const objs = await this.objects.getObjectViewAsync('system', 'instance', {
            startkey: SYSTEM_ADAPTER_PREFIX,
            endkey: `${SYSTEM_ADAPTER_PREFIX}\u9999`
        });

        if (objs.rows.length) {
            for (const dName in allDeps) {
                let isFound = false;

                if (dName === 'js-controller') {
                    const version = allDeps[dName];
                    // Check only if version not *, else we dont have to read io-pack unnecessarily
                    if (version !== '*') {
                        const packJson = fs.readJSONSync(`${tools.getControllerDir()}/package.json`);
                        if (!semver.satisfies(packJson.version, version, { includePrerelease: true })) {
                            console.error(
                                `host.${hostname} Invalid version of "${dName}". Installed "${packJson.version}", required "${version}"`
                            );
                            return this.processExit(EXIT_CODES.INVALID_DEPENDENCY_VERSION);
                        } else {
                            isFound = true;
                        }
                    } else {
                        isFound = true;
                    }
                }

                if (!isFound) {
                    let gInstances: ioBroker.GetObjectViewItem<ioBroker.InstanceObject>[] = [];
                    let locInstances: ioBroker.GetObjectViewItem<ioBroker.InstanceObject>[] = [];
                    // if global dep get all instances of adapter
                    if (globalDeps[dName] !== undefined) {
                        gInstances = objs.rows.filter(obj => obj.value.common && obj.value.common.name === dName);
                    }
                    if (deps[dName] !== undefined) {
                        // local dep get all instances on same host
                        locInstances = objs.rows.filter(
                            obj =>
                                obj.value.common &&
                                obj.value.common.name === dName &&
                                obj.value.common.host === hostname
                        );
                        if (locInstances.length === 0) {
                            console.error(`host.${hostname} Required dependency "${dName}" not found on this host.`);
                        }
                    }

                    // we check, that all existing instances match - respect different versions for local and global deps
                    for (const instance of locInstances) {
                        const instanceVersion = instance.value.common.version;
                        if (
                            !semver.satisfies(instanceVersion, deps[dName], {
                                includePrerelease: true
                            })
                        ) {
                            console.error(
                                `host.${hostname} Invalid version of "${dName}". Installed "${instanceVersion}", required "${deps[dName]}"`
                            );
                            return this.processExit(EXIT_CODES.INVALID_DEPENDENCY_VERSION);
                        } else {
                            isFound = true;
                        }
                    }

                    for (const instance of gInstances) {
                        const instanceVersion = instance.value.common.version;
                        if (
                            !semver.satisfies(instanceVersion, globalDeps[dName], {
                                includePrerelease: true
                            })
                        ) {
                            console.error(
                                `host.${hostname} Invalid version of "${dName}". Installed "${instanceVersion}", required "${globalDeps[dName]}"`
                            );
                            return this.processExit(EXIT_CODES.INVALID_DEPENDENCY_VERSION);
                        } else {
                            isFound = true;
                        }
                    }
                }

                // if required dependency not found => install it
                if (!isFound) {
                    await this.createInstance(dName, _options);
                }
            }
        }
    }

    private async _uploadStaticObjects(adapter: string, _adapterConf?: Record<string, any>): Promise<void> {
        let adapterConf: Record<string, any>;
        if (!_adapterConf) {
            const adapterDir = tools.getAdapterDir(adapter);
            if (!adapterDir || !fs.existsSync(path.join(adapterDir, 'io-package.json'))) {
                const message = `Adapter directory "${adapterDir}" does not exists`;
                console.error(`host.${hostname} ${message}`);
                throw new Error(message);
            }
            try {
                adapterConf = await fs.readJSON(path.join(adapterDir, 'io-package.json'));
            } catch (e) {
                const message = `error reading io-package.json: ${e.message}`;
                console.error(`host.${hostname} ${message}`, adapter);
                throw new Error(message);
            }
        } else {
            adapterConf = _adapterConf;
        }

        let objs;
        if (adapterConf.objects && adapterConf.objects?.length > 0) {
            objs = adapterConf.objects;
        } else {
            objs = [];
        }

        // check if some dependencies are missing and install them if some found
        await this._checkDependencies(
            adapterConf.common.dependencies,
            adapterConf.common.globalDependencies,
            this.params
        );
        adapterConf.common.installedVersion = adapterConf.common.version;

        if (adapterConf.common.news) {
            delete adapterConf.common.news; // remove this information as it will be taken from repo
        }

        objs.push({
            _id: `system.adapter.${adapterConf.common.name}`,
            type: 'adapter',
            common: adapterConf.common,
            native: adapterConf.native
        });

        if (objs?.length) {
            for (let i = 0; i < objs.length; i++) {
                const obj = objs[i];
                obj.from = `system.host.${hostname}.cli`;
                obj.ts = Date.now();

                try {
                    await this.objects.extendObjectAsync(obj._id, obj);
                } catch (err) {
                    console.error(`host.${hostname} error setObject ${obj._id} ${err.message}`);
                    return;
                }

                console.log(`host.${hostname} object ${obj._id} created/updated`);
            }
        }
    }

    /**
     * Installs given adapter
     *
     * @param adapter The adapter name
     * @param repoUrl
     * @param _installCount
     */
    async installAdapter(adapter: string, repoUrl?: string, _installCount?: number): Promise<string | void> {
        _installCount = _installCount || 0;
        const fullName = adapter;
        if (adapter.includes('@')) {
            adapter = adapter.split('@')[0];
        }
        const adapterDir = tools.getAdapterDir(adapter);

        console.log(`host.${hostname} install adapter ${fullName}`);

        if (!adapterDir || !fs.existsSync(path.join(adapterDir, 'io-package.json'))) {
            if (_installCount === 2) {
                console.error(`host.${hostname} Cannot install ${adapter}`);
                return this.processExit(EXIT_CODES.CANNOT_INSTALL_NPM_PACKET);
            }
            _installCount++;

            // @ts-expect-error TODO needs adaption
            const { stoppedList } = await this.downloadPacket(repoUrl, fullName);
            await this.installAdapter(adapter, repoUrl, _installCount);
            await this.enableInstances(stoppedList, true); // even if unlikely make sure to reenable disabled instances
            return adapter;
        }
        let adapterConf: ioBroker.AdapterObject;
        try {
            adapterConf = fs.readJSONSync(path.join(adapterDir, 'io-package.json'));
        } catch (err) {
            console.error(`host.${hostname} error: reading io-package.json ${err.message}`);
            return this.processExit(EXIT_CODES.INVALID_IO_PACKAGE_JSON);
        }

        // Check if the operation system is ok
        if (adapterConf.common && adapterConf.common.os) {
            if (typeof adapterConf.common.os === 'string' && adapterConf.common.os !== osPlatform) {
                console.error(
                    `host.${hostname} Adapter does not support current os. Required ${adapterConf.common.os}. Actual platform: ${osPlatform}`
                );
                return this.processExit(EXIT_CODES.INVALID_OS);
            } else if (Array.isArray(adapterConf.common.os) && !adapterConf.common.os.includes(osPlatform as any)) {
                console.error(
                    `host.${hostname} Adapter does not support current os. Required one of ${adapterConf.common.os.join(
                        ', '
                    )}. Actual platform: ${osPlatform}`
                );
                return this.processExit(EXIT_CODES.INVALID_OS);
            }
        }

        let engineVersion;
        try {
            // read directly from disk and not via require to allow "on the fly" updates of adapters.
            const packJson = fs.readJSONSync(path.join(adapterDir, 'package.json'), 'utf8');
            engineVersion = packJson?.engines?.node;
        } catch {
            console.error(`host.${hostname}: Cannot read and parse "${adapterDir}/package.json"`);
        }

        // check node.js version if defined in package.json
        if (engineVersion) {
            if (!semver.satisfies(process.version.replace(/^v/, ''), engineVersion)) {
                console.error(
                    `host.${hostname} Adapter does not support current nodejs version. Required ${engineVersion}. Actual version: ${process.version}`
                );
                return this.processExit(EXIT_CODES.INVALID_NODE_VERSION);
            }
        }

        if (adapterConf.common.osDependencies) {
            // install linux/osx libraries
            await this.installOSPackages(adapterConf.common.osDependencies);
        }

        await this.upload.uploadAdapter(adapter, true, true);
        await this.upload.uploadAdapter(adapter, false, true);
        await this.callInstallOfAdapter(adapter, adapterConf);
        await this._uploadStaticObjects(adapter);
        await this.upload.upgradeAdapterObjects(adapter);
        return adapter;
    }

    async installOSPackages(osDependencies: NonNullable<ioBroker.AdapterCommon['osDependencies']>): Promise<void> {
        if (osPlatform in osDependencies) {
            try {
                this.packetManager = this.packetManager || new PacketManager();
                await this.packetManager.update();
                // @ts-expect-error we have checked that platform is a valid key
                await this.packetManager.install(osDependencies[osPlatform]);
            } catch (err) {
                console.error(`host.${hostname} Could not install required OS packages: ${err.message}`);
            }
        }
    }

    async callInstallOfAdapter(adapter: string, config: ioBroker.AdapterObject): Promise<string | void> {
        if (config.common.install) {
            // Install node modules
            let cmd = 'node ';

            let fileFullName: string;
            try {
                fileFullName = await tools.resolveAdapterMainFile(adapter);
            } catch {
                return;
            }

            return new Promise(resolve => {
                cmd += `"${fileFullName}" --install`;
                console.log(`host.${hostname} command: ${cmd}`);
                const child = child_process.exec(cmd, { windowsHide: true });
                if (child.stderr) {
                    tools.pipeLinewise(child.stderr, process.stdout);
                }
                child.on('exit', () => resolve(adapter));
            });
        }
    }

    /**
     * Create adapter instance
     *
<<<<<<< HEAD
     * @param adapter The adapter name
     * @param options Additional instance creation options
=======
     * @param adapter name of the adapter
     * @param options additional options
>>>>>>> 57ee358d
     */
    async createInstance(adapter: string, options?: CreateInstanceOptions): Promise<void> {
        let ignoreIfExists = false;
        options = options || {};
        options.host = options.host || hostname;

        if (options.ignoreIfExists !== undefined) {
            ignoreIfExists = !!options.ignoreIfExists;
            delete options.ignoreIfExists;
        }

        let obj;
        let err;
        try {
            obj = await this.objects.getObjectAsync(`system.adapter.${adapter}`);
        } catch (_err) {
            err = _err;
        }
        // Adapter is not installed - install it now
        if (err || !obj || !obj.common.installedVersion) {
            await this.installAdapter(adapter);
            obj = await this.objects.getObjectAsync(`system.adapter.${adapter}`);
        }

        if (!obj) {
            console.error('Adapter object not found, cannot create instance');
            return void this.processExit(EXIT_CODES.ADAPTER_NOT_FOUND);
        }

        // Check if some web pages should be uploaded
        await this.upload.uploadAdapter(adapter, true, false);
        await this.upload.uploadAdapter(adapter, false, false);

        const res = await this.objects.getObjectViewAsync('system', 'instance', {
            startkey: `${SYSTEM_ADAPTER_PREFIX}${adapter}.`,
            endkey: `${SYSTEM_ADAPTER_PREFIX}${adapter}.\u9999`
        });
        const systemConfig = await this.objects.getObjectAsync('system.config');
        const defaultLogLevel = systemConfig?.common?.defaultLogLevel;
        if (!res) {
            console.error(`host.${hostname} error: view instanceStats`);
            return this.processExit(EXIT_CODES.CANNOT_READ_INSTANCES);
        }

        // Count started instances
        if (obj.common.singleton && res.rows.length) {
            if (ignoreIfExists) {
                return;
            }
            console.error(`host.${hostname} error: this adapter does not allow multiple instances`);
            return this.processExit(EXIT_CODES.NO_MULTIPLE_INSTANCES_ALLOWED);
        }

        // check singletonHost one on host
        if (obj.common.singletonHost) {
            for (const row of res.rows) {
                if (row.value?.common.host === hostname) {
                    if (ignoreIfExists) {
                        return;
                    }
                    console.error(`host.${hostname} error: this adapter does not allow multiple instances on one host`);
                    return this.processExit(EXIT_CODES.NO_MULTIPLE_INSTANCES_ALLOWED_ON_HOST);
                }
            }
        }

        let instance: null | number = null;

        if (options.instance !== undefined) {
            instance = options.instance;
            // find max instance
            if (res.rows.find(obj => parseInt(obj.id.split('.').pop()!, 10) === instance)) {
                console.error(`host.${hostname} error: instance yet exists`);
                return this.processExit(EXIT_CODES.INSTANCE_ALREADY_EXISTS);
            }
        } else {
            // find max instance
            for (const row of res.rows) {
                const iInstance = parseInt(row.id.split('.').pop()!, 10);
                if (instance === null || iInstance > instance) {
                    instance = iInstance;
                }
            }
            if (instance === null) {
                instance = 0;
            } else {
                instance++;
            }
        }

        // We are now converting the adapter object to an instance object
        const instanceObj: ioBroker.InstanceObject = {
            ...obj,
            common: { ...obj.common, host: options.host },
            type: 'instance',
            _id: `system.adapter.${adapter}.${instance}`
        };

        if (instanceObj.common.news) {
            delete instanceObj.common.news; // remove this information as it could be big, but it will be taken from repo
        }

        instanceObj.common.enabled =
            options.enabled === true || options.enabled === false
                ? options.enabled
                : instanceObj.common.enabled === true || instanceObj.common.enabled === false
                ? instanceObj.common.enabled
                : false;

        if (options.port) {
            instanceObj.native = instanceObj.native || {};
            instanceObj.native.port = options.port;
        }

        if (instanceObj.common.dataFolder && instanceObj.common.dataFolder.includes('%INSTANCE%')) {
            instanceObj.common.dataFolder = instanceObj.common.dataFolder.replace(/%INSTANCE%/g, instance.toString());
        }

        if (defaultLogLevel) {
            instanceObj.common.loglevel = defaultLogLevel;
        } else if (!instanceObj.common.loglevel) {
            instanceObj.common.loglevel = 'info';
        }

        console.log(`host.${hostname} create instance ${adapter}`);

        let objs: ioBroker.StateObject[];
        if (!instanceObj.common.onlyWWW && instanceObj.common.mode !== 'once') {
            objs = tools.getInstanceIndicatorObjects(`${adapter}.${instance}`);
        } else {
            objs = [];
        }

        const adapterDir = tools.getAdapterDir(adapter);

        if (!adapterDir) {
            console.error(`host.${hostname} error: reading io-package.json ${err.message}`);
            return this.processExit(EXIT_CODES.INVALID_IO_PACKAGE_JSON);
        }

        if (fs.existsSync(path.join(adapterDir, 'www'))) {
            objs.push({
                _id: `system.adapter.${adapter}.upload`,
                type: 'state',
                common: {
                    name: adapter + '.upload',
                    type: 'number',
                    read: true,
                    write: false,
                    role: 'indicator.state',
                    unit: '%',
                    def: 0,
                    desc: 'Upload process indicator'
                },
                native: {}
            });
        }

        let adapterConf: Record<string, any>;

        try {
            adapterConf = fs.readJSONSync(path.join(adapterDir, 'io-package.json'));
        } catch (err) {
            console.error(`host.${hostname} error: reading io-package.json ${err.message}`);
            return this.processExit(EXIT_CODES.INVALID_IO_PACKAGE_JSON);
        }

        adapterConf.instanceObjects = adapterConf.instanceObjects || [];
        adapterConf.objects = adapterConf.objects || [];

        const defStates: Map<string, ioBroker.SettableState> = new Map();

        // Create only for this instance the predefined in io-package.json objects
        // It is not necessary to write "system.adapter.name.N." in the object '_id'
        for (const instanceObject of adapterConf.instanceObjects) {
            instanceObject._id = `${adapter}.${instance}${instanceObject._id ? `.${instanceObject._id}` : ''}`;

            if (instanceObject.common) {
                if (instanceObject.common.name) {
                    // if name has many languages
                    if (typeof instanceObject.common.name === 'object') {
                        Object.keys(instanceObject.common.name).forEach(
                            lang =>
                                (instanceObject.common.name[lang] = instanceObject.common.name[lang].replace(
                                    '%INSTANCE%',
                                    instance
                                ))
                        );
                    } else {
                        instanceObject.common.name = instanceObject.common.name.replace('%INSTANCE%', instance);
                    }
                }
                if (instanceObject.common.desc) {
                    // if name has many languages
                    if (typeof instanceObject.common.desc === 'object') {
                        Object.keys(instanceObject.common.desc).forEach(
                            lang =>
                                (instanceObject.common.desc[lang] = instanceObject.common.desc[lang].replace(
                                    '%INSTANCE%',
                                    instance
                                ))
                        );
                    } else {
                        instanceObject.common.desc = instanceObject.common.desc.replace('%INSTANCE%', instance);
                    }
                }
            }

            objs.push(instanceObject);
            if (instanceObject.common && instanceObject.common.def !== undefined) {
                defStates.set(instanceObject._id, {
                    val: instanceObject.common.def
                });
            }
        }

        // upload all objects
        for (const obj of objs) {
            try {
                tools.validateGeneralObjectProperties(obj);
            } catch (err) {
                // todo: in the future we will not create this object
                console.warn(`host.${hostname} Object ${obj._id} is invalid: ${err.message}`);
                console.warn(
                    `host.${hostname} This object will not be created in future versions. Please report this to the developer.`
                );
            }

            obj.from = `system.host.${hostname}.cli`;
            obj.ts = Date.now();
            try {
                await this.objects.setObjectAsync(obj._id, obj);
                console.log(`host.${hostname} object ${obj._id} created`);
            } catch (err) {
                console.error(`host.${hostname} error: ${err.message}`);
            }
        }

        // sets the default states if any given
        for (const [id, defState] of defStates) {
            defState.ack = true;
            defState.from = `system.host.${hostname}.cli`;
            try {
                await this.states.setStateAsync(id, defState);
                console.log(`host.${hostname} Set default value of ${id}: ${defState.val}`);
            } catch (err) {
                console.error(`host.${hostname} error: ${err.message}`);
            }
        }

        instanceObj.from = `system.host.${hostname}.cli`;
        instanceObj.ts = Date.now();

        try {
            await this.objects.setObjectAsync(instanceObj._id, instanceObj);
            console.log(`host.${hostname} object ${instanceObj._id} created`);
        } catch (err) {
            console.error(`host.${hostname} error: ${err.message}`);
        }
    }

    /**
     * Enumerate all instances of an adapter
     *
     * @param knownObjIDs
     * @param notDeleted
     * @param adapter
     * @param instance
     */
    private async _enumerateAdapterInstances(
        knownObjIDs: string[],
        notDeleted: string[],
        adapter: string,
        instance?: number
    ): Promise<void> {
        if (!notDeleted) {
            notDeleted = [];
        }

        // We need to filter the instances using RegExp, because the naive approach with startkey/endkey
        //   startkey: system.adapter.mqtt
        //   endkey: system.adapter.mqtt.\u9999
        // matches system.adapter.mqtt AND system.adapter.mqtt-client
        const instanceRegex =
            instance !== undefined
                ? new RegExp(`^system\\.adapter\\.${adapter}\\.${instance}$`)
                : new RegExp(`^system\\.adapter\\.${adapter}\\.\\d+$`);

        try {
            const doc = await this.objects.getObjectView('system', 'instance', {
                startkey: `system.adapter.${adapter}${instance !== undefined ? `.${instance}` : ''}`,
                endkey: `system.adapter.${adapter}${instance !== undefined ? `.${instance}` : ''}\u9999`
            });

            // add non-duplicates to the list (if instance not given -> only for this host)
            const newObjIDs = doc.rows
                // only the ones with an ID ...
                .filter(row => !!row.value._id)
                //  ... that matches the pattern
                .filter(row => instanceRegex.test(row.value._id))
                // if instance given also delete from foreign host else only instance on this host
                .filter(row => {
                    if (instance !== undefined || !row.value.common?.host || row.value.common?.host === hostname) {
                        return true;
                    } else {
                        if (!notDeleted.includes(row.value._id)) {
                            notDeleted.push(row.value._id);
                        }
                        return false;
                    }
                })
                .map(row => row.value._id)
                .filter(id => !knownObjIDs.includes(id));

            knownObjIDs.push(...newObjIDs);

            if (newObjIDs.length > 0) {
                console.log(
                    `host.${hostname} Counted ${newObjIDs.length} instances of ${adapter}${
                        instance !== undefined ? `.${instance}` : ''
                    }`
                );
            }
        } catch (err) {
            err !== tools.ERRORS.ERROR_NOT_FOUND &&
                err.message !== tools.ERRORS.ERROR_NOT_FOUND &&
                console.error(`host.${hostname} error: ${err.message}`);
        }
    }

    /**
     * Enumerate all meta objects of an adapter
     *
     * @param knownObjIDs
     * @param adapter
     * @param metaFilesToDelete
     */
    async _enumerateAdapterMeta(knownObjIDs: string[], adapter: string, metaFilesToDelete: string[]): Promise<void> {
        try {
            const doc = await this.objects.getObjectViewAsync('system', 'meta', {
                startkey: `${adapter}.`,
                endkey: `${adapter}.\u9999`
            });

            if (doc.rows.length) {
                const adapterRegex = new RegExp(`^${adapter}\\.`);

                // add non-duplicates to the list
                const newObjs = doc.rows
                    .filter(row => row.value._id)
                    .map(row => row.value._id)
                    .filter(id => adapterRegex.test(id))
                    .filter(id => knownObjIDs.indexOf(id) === -1);
                knownObjIDs.push(...newObjs);
                // meta ids can also be present as files
                metaFilesToDelete.push(...newObjs);

                if (newObjs.length) {
                    console.log(`host.${hostname} Counted ${newObjs.length} meta of ${adapter}`);
                }
            }
        } catch (err) {
            err !== tools.ERRORS.ERROR_NOT_FOUND &&
                err.message !== tools.ERRORS.ERROR_NOT_FOUND &&
                console.error(`host.${hostname} error: ${err.message}`);
        }
    }

    private async _enumerateAdapters(
        knownObjIDs: string[],
        adapter: string
    ): Promise<EXIT_CODES.CANNOT_DELETE_NON_DELETABLE | EXIT_CODES.NO_ERROR | void> {
        // This does not really enumerate the adapters, but finds the adapter object
        // if it exists and adds it to the list
        try {
            const obj = await this.objects.getObjectAsync(`system.adapter.${adapter}`);
            if (obj) {
                if (obj.common && obj.common.nondeletable) {
                    // If the adapter is non-deletable, mark it as not installed
                    console.log(
                        `host.${hostname} Adapter ${adapter} cannot be deleted completely, because it is marked non-deletable.`
                    );
                    obj.common.installedVersion = '';
                    obj.from = `system.host.${hostname}.cli`;
                    obj.ts = Date.now();
                    await this.objects.setObjectAsync(obj._id, obj);

                    return EXIT_CODES.CANNOT_DELETE_NON_DELETABLE;
                } else {
                    // The adapter is deletable, remember it for deletion
                    knownObjIDs.push(obj._id);
                    console.log(`host.${hostname} Counted 1 adapter for ${adapter}`);

                    return EXIT_CODES.NO_ERROR;
                }
            }
        } catch (err) {
            console.error(`host.${hostname} Cannot enumerate adapters: ${err.message}`);
        }
    }

    /**
     * Enumerates the devices of an adapter (or instance)
     *
     * @param knownObjIDs The already known object ids
     * @param adapter The adapter to enumerate the devices for
     * @param instance The instance to enumerate the devices for (optional)
     */
    private async _enumerateAdapterDevices(knownObjIDs: string[], adapter: string, instance?: number): Promise<void> {
        const adapterRegex = new RegExp(`^${adapter}${instance !== undefined ? `\\.${instance}` : ''}\\.`);

        try {
            const doc = await this.objects.getObjectViewAsync('system', 'device', {
                startkey: `${adapter}${instance !== undefined ? `.${instance}` : ''}`,
                endkey: `${adapter}${instance !== undefined ? `.${instance}` : ''}\u9999`
            });

            if (doc.rows.length) {
                // add non-duplicates to the list
                const newObjs = doc.rows
                    .filter(row => row.value._id)
                    .map(row => row.value._id)
                    .filter(id => adapterRegex.test(id))
                    .filter(id => !knownObjIDs.includes(id));

                knownObjIDs.push(...newObjs);
                if (newObjs.length > 0) {
                    console.log(
                        `host.${hostname} Counted ${newObjs.length} devices of ${adapter}${
                            instance !== undefined ? `.${instance}` : ''
                        }`
                    );
                }
            }
        } catch (err) {
            err !== tools.ERRORS.ERROR_NOT_FOUND &&
                err.message !== tools.ERRORS.ERROR_NOT_FOUND &&
                console.error(`host.${hostname} error: ${err.message}`);
        }
    }

    /**
     * Enumerates the channels of an adapter (or instance)
     *
     * @param knownObjIDs The already known object ids
     * @param adapter The adapter to enumerate the channels for
     * @param instance The instance to enumerate the channels for (optional)
     */
    private async _enumerateAdapterChannels(knownObjIDs: string[], adapter: string, instance?: number): Promise<void> {
        const adapterRegex = new RegExp(`^${adapter}${instance !== undefined ? `\\.${instance}` : ''}\\.`);
        try {
            const doc = await this.objects.getObjectViewAsync('system', 'channel', {
                startkey: `${adapter}${instance !== undefined ? `.${instance}` : ''}`,
                endkey: `${adapter}${instance !== undefined ? `.${instance}` : ''}\u9999`
            });

            if (doc.rows.length) {
                // add non-duplicates to the list
                const newObjs = doc.rows
                    .filter(row => row.value._id)
                    .map(row => row.value._id)
                    .filter(id => adapterRegex.test(id))
                    .filter(id => !knownObjIDs.includes(id));

                knownObjIDs.push(...newObjs);
                if (newObjs.length > 0) {
                    console.log(
                        `host.${hostname} Counted ${newObjs.length} channels of ${adapter}${
                            instance !== undefined ? `.${instance}` : ''
                        }`
                    );
                }
            }
        } catch (err) {
            err !== tools.ERRORS.ERROR_NOT_FOUND &&
                err.message !== tools.ERRORS.ERROR_NOT_FOUND &&
                console.error(`host.${hostname} error: ${err.message}`);
        }
    }

    /**
     * Enumerates the states of an adapter (or instance)
     *
     * @param knownObjIDs The already known object ids
     * @param adapter The adapter to enumerate the states for
     * @param instance The instance to enumerate the states for (optional)
     */
    async _enumerateAdapterStateObjects(knownObjIDs: string[], adapter: string, instance?: number): Promise<void> {
        const adapterRegex = new RegExp(`^${adapter}${instance !== undefined ? `\\.${instance}` : ''}\\.`);
        const sysAdapterRegex = new RegExp(
            `^system\\.adapter\\.${adapter}${instance !== undefined ? `\\.${instance}` : ''}\\.`
        );

        try {
            let doc = await this.objects.getObjectViewAsync('system', 'state', {
                startkey: `${adapter}${instance !== undefined ? `.${instance}` : ''}`,
                endkey: `${adapter}${instance !== undefined ? `.${instance}` : ''}\u9999`
            });

            if (doc.rows.length) {
                // add non-duplicates to the list
                const newObjs = doc.rows
                    .filter(row => row.value._id)
                    .map(row => row.value._id)
                    .filter(id => adapterRegex.test(id))
                    .filter(id => !knownObjIDs.includes(id));

                knownObjIDs.push(...newObjs);

                if (newObjs.length > 0) {
                    console.log(
                        `host.${hostname} Counted ${newObjs.length} states of ${adapter}${
                            instance !== undefined ? `.${instance}` : ''
                        }`
                    );
                }
            }

            doc = await this.objects.getObjectViewAsync('system', 'state', {
                startkey: `system.adapter.${adapter}${instance !== undefined ? `.${instance}` : ''}`,
                endkey: `system.adapter.${adapter}${instance !== undefined ? `.${instance}` : ''}\u9999`
            });

            if (doc.rows.length) {
                // add non-duplicates to the list
                const newObjs = doc.rows
                    .filter(row => row.value._id)
                    .map(row => row.value._id)
                    .filter(id => sysAdapterRegex.test(id))
                    .filter(id => !knownObjIDs.includes(id));

                knownObjIDs.push(...newObjs);

                if (newObjs.length > 0) {
                    console.log(
                        `host.${hostname} Counted ${newObjs.length} states of system.adapter.${adapter}${
                            instance !== undefined ? `.${instance}` : ''
                        }`
                    );
                }
            }
        } catch (err) {
            err !== tools.ERRORS.ERROR_NOT_FOUND &&
                err.message !== tools.ERRORS.ERROR_NOT_FOUND &&
                console.error(`host.${hostname} error: ${err.message}`);
        }
    }

    /**
     * Enumerates the docs of an adapter (or instance)
     *
     * @param knownObjIDs The already known object ids
     * @param adapter The adapter to enumerate the states for
     * @param instance The instance to enumerate the states for (optional)
     */
    private async _enumerateAdapterDocs(knownObjIDs: string[], adapter: string, instance?: number): Promise<void> {
        const adapterRegex = new RegExp(`^${adapter}${instance !== undefined ? `\\.${instance}` : ''}\\.`);
        const sysAdapterRegex = new RegExp(
            `^system\\.adapter\\.${adapter}${instance !== undefined ? `\\.${instance}` : ''}\\.`
        );

        if (instance === undefined) {
            knownObjIDs.push(`system.host.${hostname}.adapters.${adapter}`);
        }

        try {
            const doc = await this.objects.getObjectListAsync({ include_docs: true });
            if (doc.rows.length) {
                // add non-duplicates to the list
                const newObjs = doc.rows
                    .map(row => row.value._id)
                    .filter(id => adapterRegex.test(id) || sysAdapterRegex.test(id))
                    .filter(id => !knownObjIDs.includes(id));

                knownObjIDs.push(...newObjs);
                if (newObjs.length > 0) {
                    console.log(
                        `host.${hostname} Counted ${newObjs.length} objects of ${adapter}${
                            instance !== undefined ? `.${instance}` : ''
                        }`
                    );
                }
            }
        } catch (err) {
            err !== tools.ERRORS.ERROR_NOT_FOUND &&
                err.message !== tools.ERRORS.ERROR_NOT_FOUND &&
                console.error(`host.${hostname} error: ${err.message}`);
        }
    }

    /**
     * Enumerate all state IDs of an adapter (or instance)
     *
     * @param knownStateIDs
     * @param adapter
     * @param instance
     */
    async _enumerateAdapterStates(knownStateIDs: string[], adapter: string, instance?: number): Promise<void> {
        for (const pattern of [
            `io.${adapter}.${instance !== undefined ? instance + '.' : ''}*`,
            `messagebox.${adapter}.${instance !== undefined ? instance + '.' : ''}*`,
            `log.${adapter}.${instance !== undefined ? instance + '.' : ''}*`,
            `${adapter}.${instance !== undefined ? instance + '.' : ''}*`,
            `system.adapter.${adapter}.${instance !== undefined ? instance + '.' : ''}*`
        ]) {
            try {
                const ids = await this.states.getKeys(pattern);
                if (ids?.length) {
                    // add non-duplicates to the list
                    const newStates = ids.filter(id => !knownStateIDs.includes(id));

                    knownStateIDs.push(...newStates);

                    if (newStates.length) {
                        console.log(`host.${hostname} Counted ${newStates.length} states (${pattern}) from states`);
                    }
                }
            } catch (err) {
                console.error(`host.${hostname} Cannot get keys async: ${err.message}`);
            }
        }
    }

    /**
     * delete WWW pages, objects and meta files
     *
     * @param adapter
     * @param metaFilesToDelete
     */
    private async _deleteAdapterFiles(adapter: string, metaFilesToDelete: string[]): Promise<void> {
        // special files, which are not meta (vis widgets), combined with meta object ids
        const filesToDelete = [
            { id: 'vis', name: `widgets/${adapter}` },
            { id: 'vis', name: `widgets/${adapter}.html` },
            { id: 'vis-2', name: `widgets/${adapter}` },
            { id: 'vis-2', name: `widgets/${adapter}.html` },
            { id: adapter },
            { id: `${adapter}.admin` },
            ...metaFilesToDelete.map(id => ({ id }))
        ];

        for (const file of filesToDelete) {
            const id = typeof file === 'object' ? file.id : file;
            try {
                await this.objects.unlinkAsync(id, file.name ?? '');
                console.log(`host.${hostname} file ${id + (file.name ? `/${file.name}` : '')} deleted`);
            } catch (err) {
                err !== tools.ERRORS.ERROR_NOT_FOUND &&
                    err.message !== tools.ERRORS.ERROR_NOT_FOUND &&
                    console.error(`host.${hostname} Cannot delete ${id} files folder: ${err.message}`);
            }
        }

        for (const objId of [adapter, `${adapter}.admin`]) {
            try {
                await this.objects.delObjectAsync(objId);
                console.log(`host.${hostname} object ${objId} deleted`);
            } catch (err) {
                err !== tools.ERRORS.ERROR_NOT_FOUND &&
                    err.message !== tools.ERRORS.ERROR_NOT_FOUND &&
                    console.error(`host.${hostname} cannot delete objects: ${err.message}`);
            }
        }
    }

    private async _deleteAdapterStates(stateIDs: string[]): Promise<void> {
        if (stateIDs.length > 1_000) {
            console.log(`host.${hostname} Deleting ${stateIDs.length} state(s). Be patient...`);
        } else if (stateIDs.length) {
            console.log(`host.${hostname} Deleting ${stateIDs.length} state(s).`);
        }

        while (stateIDs.length > 0) {
            if (stateIDs.length % 200 === 0) {
                // write progress report
                console.log(`host.${hostname}: Only ${stateIDs.length} states left to be deleted.`);
            }
            // try to delete the current state
            try {
                await this.states.delState(stateIDs.pop()!);
            } catch (e) {
                // yep that works!
                e !== tools.ERRORS.ERROR_NOT_FOUND &&
                    e.message !== tools.ERRORS.ERROR_NOT_FOUND &&
                    console.error(`host.${hostname} Cannot delete states: ${e.message}`);
            }
        }
    }

    private async _deleteAdapterObjects(objIDs: string[]): Promise<void> {
        if (objIDs.length > 1_000) {
            console.log(`host.${hostname} Deleting ${objIDs.length} object(s). Be patient...`);
        } else if (objIDs.length) {
            console.log(`host.${hostname} Deleting ${objIDs.length} object(s).`);
        }

        let allEnums;

        if (objIDs.length > 1) {
            try {
                // cache all enums, else it will be slow to delete many objects
                allEnums = await tools.getAllEnums(this.objects);
            } catch (e) {
                console.error(`host.${hostname}: Could not retrieve all enums: ${e.message}`);
            }
        }

        while (objIDs.length > 0) {
            if (objIDs.length % 200 === 0) {
                // write progress report
                console.log(`host.${hostname}: Only ${objIDs.length} objects left to be deleted.`);
            }
            // try to delete the current object
            try {
                const id = objIDs.pop()!;
                await this.objects.delObjectAsync(id);
                await tools.removeIdFromAllEnums(this.objects, id, allEnums);
            } catch (e) {
                if (e !== tools.ERRORS.ERROR_NOT_FOUND && e.message !== tools.ERRORS.ERROR_NOT_FOUND) {
                    console.error(`host.${hostname} cannot delete objects: ${e.message}`);
                }
            }
        }
    }

    /**
     * Deletes given adapter from filesystem and removes all instances
     *
     * @param adapter adapter name
     */
    async deleteAdapter(adapter: string): Promise<EXIT_CODES> {
        const knownObjectIDs: string[] = [];
        const metaFilesToDelete: string[] = [];
        const notDeletedObjectIDs: string[] = [];
        const knownStateIDs: string[] = [];
        let resultCode = EXIT_CODES.NO_ERROR;

        const _uninstallNpm = async (): Promise<void> => {
            try {
                // find the adapter's io-package.json
                const adapterNpm = `${tools.appName.toLowerCase()}.${adapter}`;
                const ioPackPath = require.resolve(`${adapterNpm}/io-package.json`);
                const ioPack = await fs.readJSON(ioPackPath);

                if (!ioPack.common || !ioPack.common.nondeletable) {
                    await this._npmUninstall(adapterNpm, false);
                    // after uninstalling we have to restart the defined adapters
                    if (ioPack.common.restartAdapters) {
                        if (!Array.isArray(ioPack.common.restartAdapters)) {
                            // it's not an array, now it can only be a single adapter as string
                            if (typeof ioPack.common.restartAdapters !== 'string') {
                                return;
                            }
                            ioPack.common.restartAdapters = [ioPack.common.restartAdapters];
                        }
                        if (ioPack.common.restartAdapters.length && ioPack.common.restartAdapters[0]) {
                            const instances = await tools.getAllInstances(ioPack.common.restartAdapters, this.objects);
                            if (instances?.length) {
                                for (const instance of instances) {
                                    const obj = await this.objects.getObjectAsync(instance);
                                    // if instance is enabled
                                    if (obj?.common?.enabled) {
                                        try {
                                            obj.common.enabled = false; // disable instance
                                            obj.from = `system.host.${hostname}.cli`;
                                            obj.ts = Date.now();

                                            await this.objects.setObjectAsync(obj._id, obj);

                                            obj.common.enabled = true; // enable instance

                                            obj.from = `system.host.${hostname}.cli`;
                                            obj.ts = Date.now();

                                            await this.objects.setObjectAsync(obj._id, obj);
                                            console.log(`Adapter "${obj._id}" restarted.`);
                                        } catch (err) {
                                            console.error(`Cannot restart adapter "${obj._id}": ${err.message}`);
                                        }
                                    }
                                }
                            }
                        }
                    }
                }
            } catch (e) {
                console.error(`Error deleting adapter ${adapter} from disk: ${e.message}`);
                console.error(`You might have to delete it yourself!`);
            }
        };

        try {
            // detect if all instances on this host, if not so the www and admin must not be deleted
            await this._enumerateAdapterInstances(knownObjectIDs, notDeletedObjectIDs, adapter);

            if (notDeletedObjectIDs.length) {
                // just delete all instances on this host and then delete npm
                for (const knownObjectID of knownObjectIDs) {
                    await this.deleteInstance(adapter, parseInt(knownObjectID.split('.').pop()!));
                }

                // remove adapter from custom
                await this._removeCustomFromObjects([adapter]);
                await _uninstallNpm();
            } else {
                // we are not allowed to delete last instance if another instance depends on us
                const dependentInstance = await this._hasDependentInstances(adapter);

                if (dependentInstance) {
                    console.log(
                        `Cannot remove adapter "${adapter}", because instance "${dependentInstance}" depends on it!`
                    );
                    return EXIT_CODES.CANNOT_DELETE_DEPENDENCY;
                }

                const instances = knownObjectIDs.map(id => `${adapter}.${id.split('.').pop()}`);
                await this._enumerateAdapterMeta(knownObjectIDs, adapter, metaFilesToDelete);
                resultCode = (await this._enumerateAdapters(knownObjectIDs, adapter)) || resultCode;

                await this._enumerateAdapterDevices(knownObjectIDs, adapter);
                await this._enumerateAdapterChannels(knownObjectIDs, adapter);
                await this._enumerateAdapterStateObjects(knownObjectIDs, adapter);
                await this._enumerateAdapterStates(knownStateIDs, adapter);
                await this._enumerateAdapterDocs(knownObjectIDs, adapter);
                await this._deleteAdapterFiles(adapter, metaFilesToDelete);
                await this._deleteAdapterObjects(knownObjectIDs);
                await this._deleteAdapterStates(knownStateIDs);

                if (this.params.custom) {
                    // remove adapter from custom
                    await this._removeCustomFromObjects([...instances, adapter]);
                }

                await _uninstallNpm();
            }
        } catch (e) {
            console.error(`There was an error uninstalling ${adapter} on ${hostname}: ${e.message}`);
        }

        return resultCode;
    }

    /**
     * Deletes given instance of an adapter
     *
     * @param adapter adapter name like hm-rpc
     * @param instance e.g. 1, if undefined deletes all instances
     */
    async deleteInstance(adapter: string, instance?: number): Promise<void | EXIT_CODES.CANNOT_DELETE_DEPENDENCY> {
        const knownObjectIDs: string[] = [];
        const knownStateIDs: string[] = [];

        // we are not allowed to delete last instance if another instance depends on us
        const dependentInstance = await this._hasDependentInstances(adapter, instance);

        if (dependentInstance) {
            console.log(
                `Cannot remove instance "${adapter}.${instance}", because instance "${dependentInstance}" depends on it!`
            );
            return EXIT_CODES.CANNOT_DELETE_DEPENDENCY;
        }

        await this._removeInstancesInstalledNodeModules(adapter, instance);

        await this._enumerateAdapterInstances(knownObjectIDs, [], adapter, instance);
        await this._enumerateAdapterDevices(knownObjectIDs, adapter, instance);
        await this._enumerateAdapterChannels(knownObjectIDs, adapter, instance);
        await this._enumerateAdapterStateObjects(knownObjectIDs, adapter, instance);
        await this._enumerateAdapterStates(knownStateIDs, adapter, instance);
        await this._enumerateAdapterDocs(knownObjectIDs, adapter, instance);

        await this._deleteAdapterObjects(knownObjectIDs);
        await this._deleteAdapterStates(knownStateIDs);
        if (this.params.custom) {
            // delete instance from custom
            await this._removeCustomFromObjects([`${adapter}.${instance}`]);
        }
    }

    /**
     * Remove all node modules which has been installed by this instance
     *
     * @param adapter adapter name like hm-rpc
     * @param instance e.g. 1, if undefined deletes all instances
     */
    private async _removeInstancesInstalledNodeModules(adapter: string, instance?: number): Promise<void> {
        const packJson = fs.readJSONSync(path.join(tools.getRootDir(), 'package.json'));
        const regex = new RegExp(
            `^@${tools.appNameLowerCase}-${adapter}.${instance !== undefined ? instance : '\\d+'}\\/.*`,
            'g'
        );

        for (const packageName of Object.keys(packJson.dependencies)) {
            if (regex.test(packageName)) {
                console.log(`host.${hostname} Removing package ${packageName}`);
                await this._npmUninstall(packageName, true);
            }
        }
    }

    /**
     * Removes the custom attribute of the provided adapter/instance
     *
     * @param ids - id of the adapter/instance to check for
     */
    private async _removeCustomFromObjects(ids: string[]): Promise<void> {
        // get all objects which have a custom attribute
        const res = await this.objects.getObjectViewAsync('system', 'custom', {
            startkey: '',
            endkey: '\u9999'
        });

        if (res && res.rows) {
            for (const row of res.rows) {
                let obj;
                for (const id of ids) {
                    if (Object.prototype.hasOwnProperty.call(row.value, id)) {
                        if (!obj) {
                            obj = await this.objects.getObjectAsync(row.id);
                        }

                        if (obj?.common?.custom) {
                            delete obj.common.custom[id];
                        }
                    }
                }

                if (obj) {
                    // if we have removed a custom attribute, set it to db
                    await this.objects.setObjectAsync(row.id, obj);
                }
            }
        }
    }

    /**
     * Installs an adapter from given url
     *
     * @param url url to install adapter from
     * @param name package name
     */
    async installAdapterFromUrl(url: string, name: string): Promise<void> {
        // If the user provided an URL, try to parse it into known ways to represent a Github URL
        let parsedUrl;
        try {
            parsedUrl = new URL(url);
        } catch {
            /* ignore, not a valid URL */
        }

        const debug = process.argv.includes('--debug');

        if (parsedUrl && parsedUrl.hostname === 'github.com') {
            if (!tools.isGithubPathname(parsedUrl.pathname)) {
                return console.error(`Cannot install from GitHub. Invalid URL ${url}`);
            }

            // This is a URL we can parse
            // @ts-expect-error check if type check above is enough
            const { repo, user, commit } = tools.parseGithubPathname(parsedUrl.pathname);

            if (!commit) {
                // No commit given, try to get it from the API
                try {
                    const result = await axios(`http://api.github.com/repos/${user}/${repo}/commits`, {
                        headers: {
                            'User-Agent': 'ioBroker Adapter install',
                            // @ts-expect-error should be okay..
                            validateStatus: status => status === 200
                        }
                    });
                    if (result.data && Array.isArray(result.data) && result.data.length >= 1 && result.data[0].sha) {
                        url = `${user}/${repo}#${result.data[0].sha}`;
                    } else {
                        console.log(
                            `Info: Can not get current GitHub commit, only remember that we installed from GitHub.`
                        );
                        url = `${user}/${repo}`;
                    }
                } catch (err) {
                    console.log(
                        `Info: Can not get current GitHub commit, only remember that we installed from GitHub: ${err.message}`
                    );
                    // Install using the npm GitHub URL syntax `npm i user/repo_name`:
                    url = `${user}/${repo}`;
                }
            } else {
                // We've extracted all we need from the URL
                url = `${user}/${repo}#${commit}`;
            }
        }

        console.log(`install ${url}`);

        // Try to extract name from URL
        if (!name) {
            const reNpmPacket = new RegExp('^' + tools.appName + '\\.([-_\\w\\d]+)(@.*)?$', 'i');
            const match = reNpmPacket.exec(url); // we have iobroker.adaptername@1.2.3
            if (match) {
                name = match[1];
            } else if (url.match(/\.(tgz|gz|zip|tar\.gz)$/)) {
                const parts = url.split('/');
                const last = parts.pop()!;
                const mm = last.match(/\.([-_\w\d]+)-[.\d]+/);
                if (mm) {
                    name = mm[1];
                }
            } else {
                const githubUrlParts = tools.parseShortGithubUrl(url);
                // Try to extract the adapter name from the GitHub url if possible
                // Otherwise fall back to the complete URL
                if (githubUrlParts) {
                    name = githubUrlParts.repo;
                } else {
                    name = url;
                }
                // Remove the leading `iobroker.` from the name
                const reG = new RegExp(tools.appName + '\\.([-_\\w\\d]+)$', 'i');
                const match = reG.exec(name);
                if (match) {
                    name = match[1];
                }
            }
        }

        if (name === 'js-controller') {
            console.error(`Cannot install "js-controller" from url, use "${tools.appName.toLowerCase()} upgrade self"`);
            return;
        }

        const options = {
            packetName: name
        };

        /** list of stopped instances for windows */
        let stoppedList: ioBroker.InstanceObject[] = [];

        if (osPlatform === 'win32') {
            stoppedList = await this._getInstancesOfAdapter(name);
            await this.enableInstances(stoppedList, false);
        }

        const res = await this._npmInstallWithCheck(url, options, debug);
        // if we have no installDir, the method has called processExit itself
        if (!res || !res.installDir) {
            return;
        }

        const { installDir } = res;

        if (name) {
            await this.upload.uploadAdapter(name, true, true);
            await this.upload.uploadAdapter(name, false, true);
            await this.upload.upgradeAdapterObjects(name);
        } else {
            // Try to find io-package.json with the newest date
            const dirs = fs.readdirSync(installDir);
            let date = null;
            let dir = null;
            for (const _dir of dirs) {
                if (fs.existsSync(`${installDir}/${_dir}/io-package.json`)) {
                    const stat = fs.statSync(`${installDir}/${_dir}/io-package.json`);
                    if (!date || stat.mtime.getTime() > date.getTime()) {
                        dir = _dir;
                        date = stat.mtime;
                    }
                }
            }
            // if modify time is not older than one hour
            if (dir && date && Date.now() - date.getTime() < 3600000) {
                name = dir.substring(tools.appName.length + 1);
                await this.upload.uploadAdapter(name, true, true);
                await this.upload.uploadAdapter(name, false, true);
                await this.upload.upgradeAdapterObjects(name);
            }
        }

        // re-enable stopped instances
        await this.enableInstances(stoppedList, true);
    }

    /**
     * Checks if other adapters depend on this adapter
     *
     * @param adapter adapter name
     * @param instance instance, like 1
     * @returns if dependent exists returns adapter name
     */
    private async _hasDependentInstances(adapter: string, instance?: number): Promise<void | string> {
        try {
            // lets get all instances
            const doc = await this.objects.getObjectViewAsync('system', 'instance', {
                startkey: 'system.adapter.',
                endkey: 'system.adapter.\u9999'
            });

            let scopedHostname: string | undefined;

            if (instance) {
                // we need to respect host relative to the instance
                [scopedHostname] = doc.rows
                    .filter(row => row.id === `system.adapter.${adapter}.${instance}`)
                    .map(row => row.value!.common.host);
            }

            // fallback is this host
            scopedHostname = scopedHostname || hostname;

            for (const row of doc.rows) {
                if (!row.value?.common) {
                    // this object seems to be corrupted so it will not need our adapter
                    continue;
                }

                const localDeps = tools.parseDependencies(row.value.common.dependencies);

                for (const localDep of Object.keys(localDeps)) {
                    if (row.value.common.host === scopedHostname && localDep === adapter) {
                        if (instance === undefined) {
                            // this adapter needs us locally and all instances should be deleted
                            return `${row.value.common.name}.${row.id.split('.').pop()}`;
                        } else {
                            // check if other instance of us exists on this host
                            if (this._checkDependencyFulfilledThisHost(adapter, instance, doc.rows, scopedHostname)) {
                                // there are other instances of our adapter - ok
                                break;
                            } else {
                                return `${row.value.common.name}.${row.id.split('.').pop()}`;
                            }
                        }
                    }
                }

                const globalDeps = tools.parseDependencies(row.value!.common.globalDependencies);

                for (const globalDep of Object.keys(globalDeps)) {
                    if (globalDep === adapter) {
                        if (instance === undefined) {
                            // all instances on this host should be removed so check if there are some on other hosts
                            if (this._checkDependencyFulfilledForeignHosts(adapter, doc.rows, scopedHostname)) {
                                break;
                            } else {
                                return row.value!.common.name;
                            }
                        } else if (
                            this._checkDependencyFulfilledForeignHosts(adapter, doc.rows, scopedHostname) ||
                            this._checkDependencyFulfilledThisHost(adapter, instance, doc.rows, scopedHostname)
                        ) {
                            // another instance of our adapter is on another host or on ours, no need to search further
                            break;
                        } else {
                            return row.value!.common.name;
                        }
                    }
                }
            }
        } catch (e) {
            console.error(`Could not check dependent instances for "${adapter}": ${e.message}`);
        }
    }

    /**
     * Checks if adapter can also be found on another host than this
     *
     * @param adapter adapter name
     * @param instancesRows all instances objects view rows
     * @param scopedHostname hostname which should be assumed as local
     * @returns true if an instance is present on other host
     */
    private _checkDependencyFulfilledForeignHosts(
        adapter: string,
        instancesRows: ioBroker.GetObjectViewItem<ioBroker.InstanceObject>[],
        scopedHostname: string
    ): boolean {
        for (const row of instancesRows) {
            if (row.value && row.value.common.name === adapter && row.value.common.host !== scopedHostname) {
                return true;
            }
        }

        return false;
    }

    /**
     * Checks if another instance then the given is present on this host
     *
     * @param adapter adapter name
     * @param instance instance number like 1
     * @param instancesRows all instances objects view rows
     * @param scopedHostname hostname which should be assumed as local
     * @returns true if another instance is present on this host
     */
    private _checkDependencyFulfilledThisHost(
        adapter: string,
        instance: number,
        instancesRows: ioBroker.GetObjectViewItem<ioBroker.InstanceObject>[],
        scopedHostname: string
    ): boolean {
        for (const row of instancesRows) {
            if (
                row.value &&
                row.value.common.name === adapter &&
                row.value.common.host === scopedHostname &&
                parseInt(row.value._id.split('.').pop()!) !== instance
            ) {
                return true;
            }
        }

        return false;
    }

    /**
     * Get all instances of an adapter which are on the current host
     *
     * @param adapter adapter name
     */
    private async _getInstancesOfAdapter(adapter: string): Promise<ioBroker.InstanceObject[]> {
        const instances = [];
        const doc = await this.objects.getObjectListAsync({
            startkey: `system.adapter.${adapter}.`,
            endkey: `system.adapter.${adapter}.\u9999`
        });

        if (doc) {
            for (const row of doc.rows) {
                // stop only started instances on this host
                if (row.value.common.enabled && hostname === row.value.common.host) {
                    instances.push(row.value);
                }
            }
        }

        return instances as ioBroker.InstanceObject[];
    }
}<|MERGE_RESOLUTION|>--- conflicted
+++ resolved
@@ -13,18 +13,6 @@
 import semver from 'semver';
 import child_process from 'node:child_process';
 import axios from 'axios';
-<<<<<<< HEAD
-import { URL } from 'url';
-import { Upload } from '@/lib/setup/setupUpload';
-import { PacketManager } from '@/lib/setup/setupPacketManager';
-import { getRepository } from '@/lib/setup/utils';
-import type { Client as StatesRedisClient } from '@iobroker/db-states-redis';
-import type { Client as ObjectsRedisClient } from '@iobroker/db-objects-redis';
-import type { ProcessExitCallback } from '@/lib/_Types';
-import type { CommandResult } from '@alcalzone/pak';
-import { SYSTEM_ADAPTER_PREFIX } from '@iobroker/js-controller-common/constants';
-import { IoBrokerError } from '@/lib/setup/customError';
-=======
 import { URL } from 'node:url';
 import { Upload } from './setupUpload.js';
 import { PacketManager } from './setupPacketManager.js';
@@ -39,7 +27,6 @@
 
 // eslint-disable-next-line unicorn/prefer-module
 const require = createRequire(import.meta.url || 'file://' + __filename);
->>>>>>> 57ee358d
 
 const hostname = tools.getHostName();
 const osPlatform = process.platform;
@@ -814,13 +801,8 @@
     /**
      * Create adapter instance
      *
-<<<<<<< HEAD
      * @param adapter The adapter name
      * @param options Additional instance creation options
-=======
-     * @param adapter name of the adapter
-     * @param options additional options
->>>>>>> 57ee358d
      */
     async createInstance(adapter: string, options?: CreateInstanceOptions): Promise<void> {
         let ignoreIfExists = false;
