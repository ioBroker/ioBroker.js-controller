--- conflicted
+++ resolved
@@ -152,11 +152,7 @@
      * Get the directory where backups should be stored
      */
     static getBackupDir(): string {
-<<<<<<< HEAD
         return path.join(tools.getRootDir(), 'backups/').replace(/\\/g, '/');
-=======
-        return path.join(tools.getRootDir(), 'backups/');
->>>>>>> ef3265a4
     }
 
     copyFileSync(source: string, target: string): void {
