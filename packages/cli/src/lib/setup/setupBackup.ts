--- conflicted
+++ resolved
@@ -367,11 +367,7 @@
 
         console.log(`host.${hostname} Validating backup ...`);
         try {
-<<<<<<< HEAD
-            await this._validateTempDirectory();
-=======
-            await this._validateBackupAfterCreation(noConfig);
->>>>>>> 1ee989df
+            await this._validateTempDirectory(noConfig);
             console.log(`host.${hostname} The backup is valid!`);
 
             return await this._packBackup(name);
@@ -970,24 +966,17 @@
     }
 
     /**
-<<<<<<< HEAD
      * Validates a JSONL-style backup and all json files inside the backup (in temporary directory)
-     */
-    private async _validateTempDirectory(): Promise<void> {
-=======
-     * Validates the backup.json and all json files inside the backup after (in temporary directory), here we only abort if backup.json is corrupted
      *
      * @param noConfig if the backup does not contain a `config.json` (used by setup custom migration)
      */
-    private async _validateBackupAfterCreation(noConfig = false): Promise<void> {
->>>>>>> 1ee989df
+    private async _validateTempDirectory(noConfig = false): Promise<void> {
         const backupBaseDir = path.join(this.tmpDir, 'backup');
 
         if (!noConfig) {
             await fs.readJSON(path.join(backupBaseDir, 'config.json'));
-        }
-
-        console.log(`host.${this.hostname} "config.json" is valid`);
+            console.log(`host.${this.hostname} "config.json" is valid`);
+        }
 
         if (!(await fs.pathExists(path.join(backupBaseDir, 'objects.jsonl')))) {
             throw new Error('Backup does not contain valid objects');
