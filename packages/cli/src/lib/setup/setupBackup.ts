import fs from 'fs-extra';
import { EXIT_CODES, tools } from '@iobroker/js-controller-common';
import path from 'path';
import { Upload } from './setupUpload';
import { exec as execAsync } from 'promisify-child-process';
import tar from 'tar';
import type { Client as StatesRedisClient } from '@iobroker/db-states-redis';
import type { Client as ObjectsRedisClient } from '@iobroker/db-objects-redis';
import type { CleanDatabaseHandler, ProcessExitCallback, RestartController } from '../_Types';
<<<<<<< HEAD
import { dbConnectAsync, resetDbConnect } from './dbConnection';
=======
import { IoBrokerError } from './customError';

const hostname = tools.getHostName();

const controllerDir = tools.getControllerDir();
const tmpDir = path.normalize(path.join(controllerDir, 'tmp'));
const bkpDir = path.normalize(path.join(controllerDir, 'backups'));
>>>>>>> e2d44e8f

export interface CLIBackupRestoreOptions {
    dbMigration?: boolean;
    states: StatesRedisClient;
    objects: ObjectsRedisClient;
    processExit: ProcessExitCallback;
    cleanDatabase: CleanDatabaseHandler;
    restartController: RestartController;
}

type BackupObject = Omit<ioBroker.GetObjectListItem, 'doc'>;

export interface RestoreBackupReturnValue {
    /** Exit code of the process */
    exitCode: number;
    /** The new states db connection after restore */
    states: StatesRedisClient;
    /** The new objects db connection after restore */
    objects: ObjectsRedisClient;
}

interface RestoreAfterStopOptions {
    /** restart controller after restore */
    restartOnFinish: boolean;
    /** skip the controller version check */
    force: boolean;
    /** skip adapter deletion, e.g. for setup custom db migration */
    dontDeleteAdapters: boolean;
}

interface Backup {
    config?: null | ioBroker.IoBrokerJson;
    objects: null | BackupObject[];
    states: Record<string, ioBroker.State>;
}

export interface RestoreBackupOptions {
    /** backup name, absolute path or index */
    name: string | number;
    /** if force flag is set, js-controller is allowed to have a different version */
    force: boolean;
    /** skip adapter deletion, e.g. for setup custom db migration */
    dontDeleteAdapters: boolean;
    callback: (res: RestoreBackupReturnValue) => void;
}

const controllerDir = tools.getControllerDir();

export class BackupRestore {
    private readonly hostname = tools.getHostName();
    private readonly tmpDir = path.normalize(path.join(controllerDir, 'tmp'));
    private readonly bkpDir = path.normalize(path.join(controllerDir, 'backups'));
    private objects: ObjectsRedisClient;
    private states: StatesRedisClient;
    private readonly processExit: CLIBackupRestoreOptions['processExit'];
    private readonly restartController: CLIBackupRestoreOptions['restartController'];
    private readonly cleanDatabase: CLIBackupRestoreOptions['cleanDatabase'];
    private readonly dbMigration: boolean;
    /** these adapters will be reinstalled during restore, while others will be installed after next controller start */
    private readonly PRESERVE_ADAPTERS = ['admin', 'backitup'] as const;
    private upload: Upload;
    private configParts: string[];
    private readonly configDir: string;
    /** Placeholder inserted during backup creation if no custom hostname defined */
    private readonly HOSTNAME_PLACEHOLDER = '$$__hostname__$$';
    /** Same as HOSTNAME_PLACEHOLDER but used in replace method */
    private readonly HOSTNAME_PLACEHOLDER_REPLACE = '$$$$__hostname__$$$$';
    /** Regex to replace all occurrences of the HOSTNAME_PLACEHOLDER */
    private readonly HOSTNAME_PLACEHOLDER_REGEX = /\$\$__hostname__\$\$/g;

    constructor(options: CLIBackupRestoreOptions) {
        options = options || {};

        if (!options.states) {
            throw new Error('Invalid arguments: states is missing');
        }
        if (!options.objects) {
            throw new Error('Invalid arguments: objects is missing');
        }
        if (!options.processExit) {
            throw new Error('Invalid arguments: processExit is missing');
        }
        if (!options.cleanDatabase) {
            throw new Error('Invalid arguments: cleanDatabase is missing');
        }
        if (!options.restartController) {
            throw new Error('Invalid arguments: restartController is missing');
        }

        this.objects = options.objects;
        this.states = options.states;
        this.processExit = options.processExit;
        this.cleanDatabase = options.cleanDatabase;
        this.restartController = options.restartController;
        this.dbMigration = options.dbMigration || false;

        this.upload = new Upload(options);

        this.configParts = tools.getConfigFileName().split('/');
        this.configParts.pop(); // remove *.json
        this.configDir = this.configParts.join('/'); // => name-data
    }

    // --------------------------------------- BACKUP ---------------------------------------------------
    private async _copyFile(id: string, srcPath: string, destPath: string): Promise<void> {
        try {
            const data = await this.objects.readFile(id, srcPath);
            if (data) {
                fs.writeFileSync(destPath, data.file);
            }
        } catch (err) {
            console.log(`Can not copy File ${id}${srcPath} to ${destPath}: ${err.message}`);
        }
    }

    async copyDir(id: string, srcPath: string, destPath: string): Promise<void> {
        fs.ensureDirSync(destPath);

        try {
            const res = await this.objects.readDirAsync(id, srcPath);
            if (res) {
                for (const entry of res) {
                    if (entry.isDir) {
                        await this.copyDir(id, `${srcPath}/${entry.file}`, `${destPath}/${entry.file}`);
                    } else {
                        fs.ensureDirSync(destPath);
                        await this._copyFile(id, `${srcPath}/${entry.file}`, `${destPath}/${entry.file}`);
                    }
                }
            }
        } catch (err) {
            if (!err.message.includes('Not exists')) {
                console.warn(`Directory ${id}/${srcPath} cannot be copied: ${err}`);
            }
        }
    }

    static getBackupDir(): string {
        const dataDir = path.join(controllerDir, tools.getDefaultDataDir());

        const parts = dataDir.split('/');
        parts.pop(); // remove data or appName-data
        parts.pop();

        return path.normalize(`${parts.join('/')}/backups/`);
    }

    copyFileSync(source: string, target: string): void {
        let targetFile = target;

        try {
            // if target is a directory a new file with the same name will be created
            if (fs.existsSync(target)) {
                if (fs.statSync(target).isDirectory()) {
                    targetFile = path.join(target, path.basename(source));
                }
            }

            fs.writeFileSync(targetFile, fs.readFileSync(source));
        } catch (e) {
            console.error(`Could not copy ${targetFile} to ${source}: ${e.message}`);
        }
    }

    copyFolderRecursiveSync(source: string, target: string): void {
        let files = [];

        if (!fs.existsSync(target)) {
            fs.mkdirSync(target);
        }

        // check if folder needs to be created or integrated
        const targetFolder = path.join(target, path.basename(source));
        if (!fs.existsSync(targetFolder)) {
            fs.mkdirSync(targetFolder);
        }

        // copy
        if (fs.existsSync(source) && fs.statSync(source).isDirectory()) {
            files = fs.readdirSync(source);
            files.forEach(file => {
                const curSource = path.join(source, file);
                if (!fs.existsSync(curSource)) {
                    return;
                }
                if (fs.statSync(curSource).isDirectory()) {
                    this.copyFolderRecursiveSync(curSource, targetFolder);
                } else {
                    this.copyFileSync(curSource, targetFolder);
                }
            });
        }
    }

    /**
     * Removes the temporary backup directory, never throws
     */
    private removeTempBackupDir(): void {
        try {
            fs.rmSync(`${this.tmpDir}/backup`, { recursive: true, force: true });
        } catch (e) {
            console.error(`host.${this.hostname} Cannot clear temporary backup directory: ${e.message}`);
        }
    }

    /**
     * Pack and compress the backup
     *
     * @param name - backup name
     */
    private _packBackup(name: string): Promise<string> {
        // 2021_10_25 BF (TODO): store letsencrypt files too
        const letsEncrypt = `${this.configDir}/letsencrypt`;
        if (fs.existsSync(letsEncrypt)) {
            try {
                this.copyFolderRecursiveSync(letsEncrypt, `${this.tmpDir}/backup`);
            } catch (e) {
                console.error(`host.${this.hostname} Could not backup "${letsEncrypt}" directory: ${e.message}`);
                this.removeTempBackupDir();
                throw new IoBrokerError({ message: e.message, code: EXIT_CODES.CANNOT_COPY_DIR });
            }
        }

        return new Promise((resolve, reject) => {
            const f = fs.createWriteStream(name);
            f.on('finish', () => {
                this.removeTempBackupDir();
                resolve(path.normalize(name));
            });

<<<<<<< HEAD
            f.on('error', err => {
                console.error(`host.${this.hostname} Cannot pack directory ${this.tmpDir}/backup: ${err.message}`);
                this.processExit(EXIT_CODES.CANNOT_GZIP_DIRECTORY);
            });

            try {
                tar.create({ gzip: true, cwd: `${this.tmpDir}/` }, ['backup']).pipe(f);
            } catch (err) {
                console.error(`host.${this.hostname} Cannot pack directory ${this.tmpDir}/backup: ${err.message}`);
                return void this.processExit(EXIT_CODES.CANNOT_GZIP_DIRECTORY);
=======
            f.on('error', e => {
                console.error(`host.${hostname} Cannot pack directory ${tmpDir}/backup: ${e.message}`);
                reject(new IoBrokerError({ message: e.message, code: EXIT_CODES.CANNOT_GZIP_DIRECTORY }));
            });

            try {
                tar.create({ gzip: true, cwd: `${tmpDir}/` }, ['backup']).pipe(f);
            } catch (e) {
                console.error(`host.${hostname} Cannot pack directory ${tmpDir}/backup: ${e.message}`);
                reject(new IoBrokerError({ message: e.message, code: EXIT_CODES.CANNOT_GZIP_DIRECTORY }));
>>>>>>> e2d44e8f
            }
        });
    }

    /**
     * Creates backup and stores with given name
     *
     * @param name - name of the backup
     * @param noConfig - do not store configs (used by setup custom migration)
     */
    async createBackup(name: string, noConfig?: boolean): Promise<string> {
        if (!name) {
            const d = new Date();
            name =
                d.getFullYear() +
                '_' +
                ('0' + (d.getMonth() + 1)).slice(-2) +
                '_' +
                ('0' + d.getDate()).slice(-2) +
                '-' +
                ('0' + d.getHours()).slice(-2) +
                '_' +
                ('0' + d.getMinutes()).slice(-2) +
                '_' +
                ('0' + d.getSeconds()).slice(-2) +
                `_backup${tools.appName}`;
        }

        name = name.toString().replace(/\\/g, '/');
        if (!name.includes('/')) {
            const backupPath = BackupRestore.getBackupDir();

            // create directory if not exists
            fs.ensureDirSync(backupPath);

            if (!name.includes('.tar.gz')) {
                name = `${backupPath + name}.tar.gz`;
            } else {
                name = backupPath + name;
            }
        }

        let result: Backup | null = { objects: null, states: {} };

        const hostname = tools.getHostName();

        try {
            const res = await this.objects.getObjectListAsync({ include_docs: true });
            if (res) {
                // getObjectList returns value and doc as the same so filter out doc to reduce backup size
                result.objects = res.rows.map(entry => {
                    return {
                        id: entry.id,
                        value: entry.value
                    };
                });
            }
        } catch (e) {
            console.error(`host.${hostname} Cannot get objects: ${e.message}`);
        }

        let isCustomHostname = false;
        let config: ioBroker.IoBrokerJson | undefined;

        // read iobroker.json
        try {
            config = (await fs.readJSON(tools.getConfigFileName())) as ioBroker.IoBrokerJson;
            // if a hostname is configured
            isCustomHostname = !!config.system.hostname;
        } catch (e) {
            console.error(`host.${hostname} Cannot read config file: ${e.message}`);
        }

        result.config = !noConfig && config ? config : null;

        const r = new RegExp(`^system\\.host\\.${hostname}\\.(\\w+)$`);

        try {
            const keys = await this.states.getKeys('*');
            const objs = await this.states.getStates(keys!);

            if (keys && objs) {
                for (let i = 0; i < keys.length; i++) {
                    const obj = objs[i];

                    if (!obj) {
                        continue;
                    }

                    if (!isCustomHostname) {
                        // if it's a default hostname, we will have a new default after restore and need to replace
                        if (obj.from === `system.host.${hostname}` || r.test(obj.from)) {
                            obj.from.replace(
                                `system.host.${hostname}`,
                                `system.host.${this.HOSTNAME_PLACEHOLDER_REPLACE}`
                            );
                        }
                        if (r.test(keys[i])) {
                            keys[i] = keys[i].replace(hostname, this.HOSTNAME_PLACEHOLDER_REPLACE);
                        }
                    }
                    result.states[keys[i]] = obj;
                }

                console.log(`host.${hostname} ${keys.length} states saved`);
            }
        } catch (e) {
            console.error(`host.${hostname} Cannot get states: ${e.message}`);
        }

        fs.ensureDirSync(this.bkpDir);
        fs.ensureDirSync(this.tmpDir);

        this.removeTempBackupDir();

        fs.ensureDirSync(`${this.tmpDir}/backup`);
        fs.ensureDirSync(`${this.tmpDir}/backup/files`);

        // try to find user files
        if (result.objects) {
            for (const object of result.objects) {
                if (!object?.value || !object.value._id || !object.value.common) {
                    continue;
                }

                if (!isCustomHostname) {
                    if (
                        object.value._id.match(/^system\.adapter\.([\w\d_-]+).(\d+)$/) &&
                        object.value.common.host === hostname
                    ) {
                        object.value.common.host = this.HOSTNAME_PLACEHOLDER;
                        if (object.value) {
                            object.value.common.host = this.HOSTNAME_PLACEHOLDER;
                        }
                    } else if (r.test(object.value._id)) {
                        object.value._id = object.value._id.replace(hostname, this.HOSTNAME_PLACEHOLDER_REPLACE);
                        object.id = object.value._id;
                    } else if (object.value._id === `system.host.${hostname}`) {
                        object.value._id = `system.host.${this.HOSTNAME_PLACEHOLDER}`;
                        object.value.common.name = object.value._id;
                        object.value.common.hostname = this.HOSTNAME_PLACEHOLDER;
                        if (object.value.native && object.value.native.os) {
                            object.value.native.os.hostname = this.HOSTNAME_PLACEHOLDER;
                        }
                        object.id = object.value._id;
                        if (object.value) {
                            object.value.common.name = object.value._id;
                            object.value.common.hostname = this.HOSTNAME_PLACEHOLDER;
                            if (object.value.native?.os) {
                                object.value.native.os.hostname = this.HOSTNAME_PLACEHOLDER;
                            }
                        }
                    }
                }

                // Read all files
                if (object.value.type === 'meta' && object.value.common?.type === 'meta.user') {
                    // do not process "xxx.0. " and "xxx.0."
                    if (object.id.trim() === object.id && object.id[object.id.length - 1] !== '.') {
                        await this.copyDir(object.id, '', `${this.tmpDir}/backup/files/${object.id}`);
                    }
                }

                // Read all files
                if (object.value.type === 'instance' && object.value.common?.dataFolder) {
                    let dataFolderPath = object.value.common.dataFolder;

                    if (dataFolderPath[0] !== '/' && !dataFolderPath.match(/^\w:/)) {
                        dataFolderPath = path.join(this.configDir, dataFolderPath);
                    }

                    if (fs.existsSync(dataFolderPath)) {
                        try {
                            this.copyFolderRecursiveSync(dataFolderPath, `${this.tmpDir}/backup`);
                        } catch (e) {
                            console.error(
                                `host.${hostname} Could not backup "${dataFolderPath}" directory: ${e.message}`
                            );
                            this.removeTempBackupDir();
                            throw new IoBrokerError({ message: e.message, code: EXIT_CODES.CANNOT_COPY_DIR });
                        }
                    }
                }
            }
        }

        // special case: copy vis vis-common-user.css file
        try {
            const data = await this.objects.readFile('vis', 'css/vis-common-user.css');
            if (data) {
                const dir = `${this.tmpDir}/backup/files/`;
                fs.ensureDirSync(`${dir}vis`);
                fs.ensureDirSync(`${dir}vis/css`);

                fs.writeFileSync(`${dir}vis/css/vis-common-user.css`, data.file);
            }
        } catch {
            // do not process 'css/vis-common-user.css'
        }

        console.log(`host.${hostname} ${result.objects?.length || 'no'} objects saved`);

        try {
<<<<<<< HEAD
            fs.writeFileSync(`${this.tmpDir}/backup/backup.json`, JSON.stringify(result, null, 2));
=======
            await fs.writeJSON(`${tmpDir}/backup/backup.json`, result, { spaces: 0 });
>>>>>>> e2d44e8f
            result = null; // ... to allow GC to clean it up because no longer needed

            this._validateBackupAfterCreation();
            return await this._packBackup(name);
        } catch (e) {
            console.error(`host.${hostname} Backup not created: ${e.message}`);
            this.removeTempBackupDir();

            if (e instanceof IoBrokerError) {
                throw e;
            }

            throw new IoBrokerError({ message: e.message, code: EXIT_CODES.CANNOT_EXTRACT_FROM_ZIP });
        }
    }

    //--------------------------------------- RESTORE ---------------------------------------------------
    /**
     * Helper to restore raw states
     *
     * @param statesList - list of state ids
     * @param stateObjects - list of state objects
     */
    private async _setStateHelper(statesList: string[], stateObjects: Record<string, ioBroker.State>): Promise<void> {
        for (let i = 0; i < statesList.length; i++) {
            try {
                await this.states.setRawState(statesList[i], stateObjects[statesList[i]]);
            } catch (err) {
                console.log(`host.${this.hostname} Could not set value for state ${statesList[i]}: ${err.message}`);
            }
            if (i % 200 === 0) {
                console.log(`host.${this.hostname} Processed ${i}/${statesList.length} states`);
            }
        }
    }

    /**
     * Sets all objects to the db and disables all adapters
     *
     * @param _objects - array of all objects to be set
     */
    private async _setObjHelper(_objects: BackupObject[]): Promise<void> {
        for (let i = 0; i < _objects.length; i++) {
            // Disable all adapters.
            if (
                !this.dbMigration &&
                _objects[i].id &&
                /^system\.adapter\..+\.\d$/.test(_objects[i].id) &&
                !_objects[i].id.startsWith('system.adapter.admin.') &&
                !_objects[i].id.startsWith('system.adapter.backitup.')
            ) {
                if (_objects[i].value.common?.enabled) {
                    _objects[i].value.common.enabled = false;
                }
            }

            try {
                await this.objects.setObjectAsync(_objects[i].id, _objects[i].value);
            } catch (err) {
                console.warn(`host.${this.hostname} Cannot restore ${_objects[i].id}: ${err.message}`);
            }

            if (i % 200 === 0) {
                console.log(`host.${this.hostname} Processed ${i}/${_objects.length} objects`);
            }
        }
    }

    /**
     * Creates all provided object if non existing
     *
     * @param objectList - list of objects to be created
     */
    private async _reloadAdapterObject(objectList: ioBroker.Object[]): Promise<void> {
        if (!Array.isArray(objectList)) {
            return;
        }

        for (const object of objectList) {
            let obj;
            try {
                obj = await this.objects.getObjectAsync(object._id);
            } catch {
                // ignore
            }

            if (!obj) {
                // object not existing -> create it
                try {
                    await this.objects.setObjectAsync(object._id, object);
                    console.log(`host.${this.hostname} object ${object._id} created`);
                } catch {
                    // ignore
                }
            }
        }
    }

    private async _reloadAdaptersObjects(): Promise<void> {
        const dirs: string[] = [];
        let _modules;
        let p = path.join(controllerDir, 'node_modules');

        if (p.includes('js-controller')) {
            p = path.join(controllerDir, '..', 'node_modules');
        }

        if (fs.existsSync(p)) {
            _modules = fs.readdirSync(p).filter(dir => fs.existsSync(`${p}/${dir}/io-package.json`));
            if (_modules) {
                const regEx = new RegExp(`^${tools.appName}\\.`, 'i');
                for (const module of _modules) {
                    if (regEx.test(module) && !dirs.includes(module.substring(tools.appName.length + 1))) {
                        dirs.push(module);
                    }
                }
            }
        }

        // if installed as npm
        if (
            fs.existsSync(
                path.join(controllerDir, '..', '..', 'node_modules', `${tools.appName.toLowerCase()}.js-controller`)
            )
        ) {
            const p = path.join(controllerDir, '..');
            _modules = fs.readdirSync(p).filter(dir => fs.existsSync(`${p}/${dir}/io-package.json`));
            const regEx_ = new RegExp(`^${tools.appName}\\.`, 'i');
            for (const module of _modules) {
                // if starting from application name + '.'
                if (
                    regEx_.test(module) &&
                    // If not js-controller
                    module.substring(tools.appName.length + 1) !== 'js-controller' &&
                    !dirs.includes(module.substring(tools.appName.length + 1))
                ) {
                    dirs.push(module);
                }
            }
        }

        for (const dir of dirs) {
            const adapterName = dir.replace(/^iobroker\./i, '');
            await this.upload.uploadAdapter(adapterName, false, true);
            await this.upload.uploadAdapter(adapterName, true, true);

            let pkg;

            if (!dir) {
                console.error('Wrong');
            }
            const adapterDir = tools.getAdapterDir(adapterName);
            if (fs.existsSync(`${adapterDir}/io-package.json`)) {
                pkg = fs.readJSONSync(`${adapterDir}/io-package.json`);
            }

            if (pkg?.objects?.length) {
                console.log(`host.${this.hostname} Setup "${dir}" adapter`);
                await this._reloadAdapterObject(pkg.objects);
            }
        }
    }

    private async _uploadUserFiles(root: string, uploadPath?: string): Promise<void> {
        uploadPath = uploadPath || '';
        if (!fs.existsSync(root)) {
            return;
        }
        const files = fs.readdirSync(root + uploadPath);
        for (const file of files) {
            const fName = path.join(root, uploadPath, file);
            if (!fs.existsSync(fName)) {
                continue;
            }
            const stat = fs.statSync(fName);
            if (stat.isDirectory()) {
                try {
                    await this._uploadUserFiles(root, `${uploadPath}/${file}`);
                } catch (err) {
                    console.error(`Error: ${err}`);
                }
            } else {
                const parts = uploadPath.split('/');
                const adapter = parts.splice(0, 2)[1];
                const _path = `${parts.join('/')}/${file}`;
                console.log(`host.${this.hostname} Upload user file "${adapter}/${_path}`);
                try {
                    await this.objects.writeFileAsync(adapter, _path, fs.readFileSync(`${root + uploadPath}/${file}`));
                } catch (err) {
                    console.error(`Error: ${err.message}`);
                }
            }
        }
    }

    private _copyBackupedFiles(backupDir: string): void {
        try {
            if (!fs.existsSync(backupDir)) {
                console.log('No additional files to restore');
                return;
            }
            const dirs = fs.readdirSync(backupDir);

            dirs.forEach(dir => {
                if (dir === 'files') {
                    return;
                }
                const backupPath = path.join(backupDir, dir);
                let stat;
                try {
                    if (!fs.existsSync(backupPath)) {
                        return;
                    }
                    stat = fs.statSync(backupPath);
                } catch (err) {
                    console.error(`Ignoring ${backupPath} because can not get file type: ${err.message}`);
                    return;
                }
                if (stat.isDirectory()) {
                    this.copyFolderRecursiveSync(backupPath, this.configDir);
                }
            });
        } catch (err) {
            console.error(`Ignoring ${backupDir} because can not read directory: ${err.message}`);
        }
    }

    /**
     * Restore after controller has been stopped
     *
     * @param options The restore options
     */
    private async _restoreAfterStop(options: RestoreAfterStopOptions): Promise<number> {
        const { force, restartOnFinish, dontDeleteAdapters } = options;

        // Open file
        let data = fs.readFileSync(`${this.tmpDir}/backup/backup.json`, 'utf8');
        const hostname = tools.getHostName();
        // replace all hostnames of instances etc with the new host
        data = data.replace(this.HOSTNAME_PLACEHOLDER_REGEX, hostname);
        fs.writeFileSync(`${this.tmpDir}/backup/backup_.json`, data);
        let restore: Backup;
        try {
            restore = JSON.parse(data);
        } catch (err) {
            console.error(`Cannot parse "${this.tmpDir}/backup/backup_.json": ${err.message}`);
            return EXIT_CODES.CANNOT_RESTORE_BACKUP;
        }

        if (!restore.objects) {
            console.error('The backup does not contain any objects.');
            return EXIT_CODES.CANNOT_RESTORE_BACKUP;
        }

        // check that the same controller version is installed as it is contained in backup
        const exitCode = this._ensureCompatibility(
            controllerDir,
            restore.config?.system?.hostname || hostname,
            restore.objects,
            force
        );

        if (exitCode) {
            // we had an error
            return exitCode;
        }

        if (!dontDeleteAdapters) {
            // prevent having wrong versions of adapters
            await this._removeAllAdapters();
        }

        // restore ioBroker.json
        if (restore.config) {
            fs.writeFileSync(tools.getConfigFileName(), JSON.stringify(restore.config, null, 2));
            await this.connectToNewDatabase(restore.config);
        }

        console.log(`host.${hostname} Clear all objects and states...`);
        await this.cleanDatabase(false);
        console.log(`host.${hostname} done.`);

        const sList = Object.keys(restore.states);

        await this._setObjHelper(restore.objects);
        console.log(`${restore.objects.length} objects restored.`);
        await this._setStateHelper(sList, restore.states);
        console.log(`${sList.length} states restored.`);
        // Load user files into DB
        await this._uploadUserFiles(`${this.tmpDir}/backup/files`);
        // reload objects of adapters (if some couldn't be removed - normally this shouldn't be necessary anymore)
        await this._reloadAdaptersObjects();
        // Reload host objects
        const packageIO = fs.readJSONSync(path.join(controllerDir, 'io-package.json'));
        await this._reloadAdapterObject(packageIO ? packageIO.objects : null);
        // copy all files into iob-data
        await this._copyBackupedFiles(path.join(this.tmpDir, 'backup'));
        // reinstall preserve adapters
        await this._restorePreservedAdapters();

        if (force) {
            // js-controller version has changed (setup never called for this version)
            console.log('Forced restore - executing setup ...');
            try {
                await execAsync(
                    `"${process.execPath}" "${path.join(controllerDir, `${tools.appName.toLowerCase()}.js`)}" setup`
                );
            } catch (e) {
                console.error(
                    `Could not execute "setup" command, please ensure "setup" is called before starting ioBroker: ${e.message}`
                );
            }
        }

        if (restartOnFinish) {
            console.log('restart');
            this.restartController();
        }

        return EXIT_CODES.NO_ERROR;
    }

    /**
     * Connects to the database which is configured in `iobroker.json`
     * Meant to be used after configuration file has been overwritten
     *
     * @param config The new config, needed for logging purposes
     */
    private async connectToNewDatabase(config: ioBroker.IoBrokerJson): Promise<void> {
        console.log(
            `host.${this.hostname} Connecting to new DB "${config.states.type}/${config.objects.type}" (can take up to 20s) ...`
        );
        await resetDbConnect();
        const { objects, states } = await dbConnectAsync(false);
        console.log(`host.${this.hostname} Successfully connected to new DB`);

        this.upload = new Upload({ states, objects });

        this.objects = objects;
        this.states = states;
    }

    /**
     * Removes all adapters
     */
    private async _removeAllAdapters(): Promise<void> {
        const nodeModulePath = path.join(controllerDir, '..');
        const nodeModuleDirs = fs.readdirSync(nodeModulePath, { withFileTypes: true });
        // we need to uninstall current adapters to get exact the same system as before backup
        for (const dir of nodeModuleDirs) {
            if (
                dir.isDirectory() &&
                dir.name.startsWith(`${tools.appName.toLowerCase()}.`) &&
                dir.name !== `${tools.appName.toLowerCase()}.js-controller`
            ) {
                try {
                    const packJson = fs.readJsonSync(path.join(nodeModulePath, dir.name, 'package.json'));
                    console.log(`Removing current installation of ${packJson.name}`);
                    await tools.uninstallNodeModule(packJson.name);
                } catch {
                    // ignore
                }
            }
        }
    }

    /**
     * Ensure that installed controller version matches version in backup
     *
     * @param controllerDir - directory of js-controller
     * @param backupHostname - hostname in backup file
     * @param backupObjects - the objects contained in the backup
     * @param force - if force is true, only log
     */
    private _ensureCompatibility(
        controllerDir: string,
        backupHostname: string,
        backupObjects: BackupObject[],
        force: boolean
    ): void | number {
        try {
            const ioPackJson = fs.readJsonSync(path.join(controllerDir, 'io-package.json'));
            const hostObj = backupObjects.find(obj => obj.id === `system.host.${backupHostname}`);

            if (!hostObj) {
                console.error('No host object found, your backup seems to be corrupted!');
                return EXIT_CODES.CANNOT_RESTORE_BACKUP;
            }

            if (hostObj.value.common.installedVersion !== ioPackJson.common.version) {
                if (!force) {
                    console.warn('The current version of js-controller differs from the version in the backup.');
                    console.warn('The js-controller version of the backup can not be restored automatically.');
                    console.warn(
                        `To restore the js-controller version of the backup, execute "npm i iobroker.js-controller@${hostObj.value.common.installedVersion} --omit=dev" inside your ioBroker directory`
                    );
                    console.warn(
                        'If you really want to restore the backup with the current installed js-controller, execute the restore command with the --force flag'
                    );

                    return EXIT_CODES.CANNOT_RESTORE_BACKUP;
                } else {
                    console.info('The current version of js-controller differs from the version in the backup.');
                    console.info('The js-controller version of the backup can not be restored automatically.');
                    console.info('Note, that your backup might differ in behavior due to this version change!');
                }
            }
        } catch {
            // ignore
        }
    }

    /**
     * Returns all backups as array
     */
    listBackups(): string[] {
        const dir = BackupRestore.getBackupDir();
        const result: string[] = [];
        if (fs.existsSync(dir)) {
            const files = fs.readdirSync(dir);
            for (const file of files) {
                if (file.match(/\.tar\.gz$/i)) {
                    result.push(file);
                }
            }
            return result;
        } else {
            return result;
        }
    }

    /**
     * Validates the backup.json and all json files inside the backup after (in temporary directory), here we only abort if backup.json is corrupted
     */
    private _validateBackupAfterCreation(): void {
        // eslint-disable-next-line @typescript-eslint/no-var-requires
        const backupJSON = require(`${this.tmpDir}/backup/backup.json`);
        if (!backupJSON.objects || !backupJSON.objects.length) {
            throw new Error('Backup does not contain valid objects');
        }

        // we check all other json files, we assume them as optional, because user created files may be no valid json
        try {
            this._checkDirectory(`${this.tmpDir}/backup/files`);
        } catch (err) {
            console.warn(`host.${this.hostname} One or more optional files are corrupted: ${err.message}`);
            console.warn(`host.${this.hostname} Please ensure that self-created JSON files are valid`);
        }
    }

    /**
     * Validates the given backup.json and all json files in the backup, calls processExit afterwards
     * @param _name - index or name of the backup
     */
    validateBackup(_name: string | number): Promise<void> | undefined {
        let backups;
        let name = typeof _name === 'number' ? _name.toString() : _name;

        if (!name) {
            backups = this.listBackups();
            backups.sort((a, b) => (b > a ? 1 : b === a ? 0 : -1));
            if (backups.length) {
                // List all available backups
                console.log('Please specify one of the backup names:');

                for (const t in backups) {
                    console.log(`${backups[t]} or ${backups[t].replace(`_backup${tools.appName}.tar.gz`, '')} or ${t}`);
                }
            } else {
                console.warn(`No backups found. Create a backup, using "${tools.appName} backup" first`);
            }
            return void this.processExit(10);
        }
        // If number
        if (parseInt(name, 10).toString() === name.toString()) {
            backups = this.listBackups();
            backups.sort((a, b) => (b > a ? 1 : b === a ? 0 : -1));
            name = backups[parseInt(name, 10)];
            if (!name) {
                console.log('No matching backup found');
                if (backups.length) {
                    console.log('Please specify one of the backup names:');
                    for (const t in backups) {
                        console.log(
                            `${backups[t]} or ${backups[t].replace(`_backup${tools.appName}.tar.gz`, '')} or ${t}`
                        );
                    }
                } else {
                    console.log(`No existing backups. Create a backup, using "${tools.appName} backup" first`);
                }
                return void this.processExit(10);
            } else {
                console.log(`host.${this.hostname} Using backup file ${name}`);
            }
        }

        name = name.toString().replace(/\\/g, '/');
        if (!name.includes('/')) {
            name = BackupRestore.getBackupDir() + name;
            const regEx = new RegExp(`_backup${tools.appName}`, 'i');
            if (!regEx.test(name)) {
                name += `_backup${tools.appName}`;
            }
            if (!name.match(/\.tar\.gz$/i)) {
                name += '.tar.gz';
            }
        }
        if (!fs.existsSync(name)) {
            console.error(`host.${this.hostname} Cannot find ${name}`);
            return void this.processExit(11);
        }

        if (fs.existsSync(`${this.tmpDir}/backup/backup.json`)) {
            fs.unlinkSync(`${this.tmpDir}/backup/backup.json`);
        }

        return new Promise(resolve => {
            tar.extract(
                {
                    file: name,
                    cwd: this.tmpDir
                },
                undefined,
                err => {
                    if (err) {
                        console.error(`host.${this.hostname} Cannot extract from file "${name}": ${err.message}`);
                        return void this.processExit(9);
                    }
                    if (!fs.existsSync(`${this.tmpDir}/backup/backup.json`)) {
                        console.error(
                            `host.${this.hostname} Validation failed. Cannot find extracted file from file "${this.tmpDir}/backup/backup.json"`
                        );
                        return void this.processExit(9);
                    }

                    console.log(`host.${this.hostname} Starting validation ...`);
                    let backupJSON;
                    try {
                        backupJSON = require(`${this.tmpDir}/backup/backup.json`);
                    } catch (err) {
                        console.error(
                            `host.${this.hostname} Backup corrupted. Backup ${name} does not contain a valid backup.json file: ${err.message}`
                        );
                        this.removeTempBackupDir();

                        return void this.processExit(26);
                    }

                    if (!backupJSON || !backupJSON.objects || !backupJSON.objects.length) {
                        console.error(`host.${this.hostname} Backup corrupted. Backup does not contain valid objects`);
                        try {
                            this.removeTempBackupDir();
                        } catch (e) {
                            console.error(
                                `host.${this.hostname} Cannot clear temporary backup directory: ${e.message}`
                            );
                        }
                        return void this.processExit(26);
                    }

                    console.log(`host.${this.hostname} backup.json OK`);

                    try {
                        this._checkDirectory(`${this.tmpDir}/backup/files`, true);
                        this.removeTempBackupDir();

                        resolve();
                    } catch (err) {
                        console.error(`host.${this.hostname} Backup corrupted: ${err.message}`);
                        return void this.processExit(26);
                    }
                }
            );
        });
    }

    /**
     * Checks a directory for json files and validates them, steps down recursive in subdirectories
     * @param path - path to the directory
     * @param verbose - if logging should be verbose
     */
    private _checkDirectory(path: string, verbose = false): void {
        if (fs.existsSync(path)) {
            const files = fs.readdirSync(path);
            if (!files.length) {
                return;
            }
            for (const file of files) {
                const filePath = `${path}/${file}`;
                if (fs.existsSync(filePath) && fs.statSync(filePath).isDirectory()) {
                    // if directory then check it
                    this._checkDirectory(filePath, verbose);
                } else if (file.endsWith('.json')) {
                    try {
                        require(filePath);
                        if (verbose) {
                            console.log(`host.${this.hostname} ${file} OK`);
                        }
                    } catch {
                        throw new Error(`host.${this.hostname} ${filePath} is not a valid json file`);
                    }
                }
            }
        }
    }

    /**
     * Restores a backup
     *
     * @param options Restore options
     */
    restoreBackup(options: RestoreBackupOptions): void {
        const { name: _name, dontDeleteAdapters, force, callback } = options;

        let backups;
        let name = typeof _name === 'number' ? _name.toString() : _name;

        if (!name) {
            // List all available backups
            console.log('Please specify one of the backup names:');
            backups = this.listBackups();
            backups.sort((a, b) => (b > a ? 1 : b === a ? 0 : -1));
            if (backups.length) {
                backups.forEach((backup, i) =>
                    console.log(`${backup} or ${backup.replace(`_backup${tools.appName}.tar.gz`, '')} or ${i}`)
                );
            } else {
                console.warn('No backups found');
            }
            return void this.processExit(10);
        }

        if (!this.cleanDatabase) {
            throw new Error('Invalid arguments: cleanDatabase is missing');
        }
        if (!this.restartController) {
            throw new Error('Invalid arguments: restartController is missing');
        }

        // If number
        if (parseInt(name, 10).toString() === name.toString()) {
            backups = this.listBackups();
            backups.sort((a, b) => (b > a ? 1 : b === a ? 0 : -1));
            name = backups[parseInt(name, 10)];
            if (!name) {
                console.log('No matching backup found');
                if (backups.length) {
                    console.log('Please specify one of the backup names:');
                    backups.forEach((backup, i) =>
                        console.log(`${backup} or ${backup.replace(`_backup${tools.appName}.tar.gz`, '')} or ${i}`)
                    );
                }
            } else {
                console.log(`host.${this.hostname} Using backup file ${name}`);
            }
        }

        name = name.toString().replace(/\\/g, '/');
        if (!name.includes('/')) {
            name = BackupRestore.getBackupDir() + name;
            const regEx = new RegExp(`_backup${tools.appName}`, 'i');
            if (!regEx.test(name)) {
                name += `_backup${tools.appName}`;
            }
            if (!name.match(/\.tar\.gz$/i)) {
                name += '.tar.gz';
            }
        }
        if (!fs.existsSync(name)) {
            console.error(`host.${this.hostname} Cannot find ${name}`);
            return void this.processExit(11);
        }

        // delete /backup/backup.json
        if (fs.existsSync(`${this.tmpDir}/backup/backup.json`)) {
            fs.unlinkSync(`${this.tmpDir}/backup/backup.json`);
        }

        tar.extract(
            {
                file: name,
                cwd: this.tmpDir
            },
            undefined,
            err => {
                if (err) {
                    console.error(`host.${this.hostname} Cannot extract from file "${name}": ${err.message}`);
                    return void this.processExit(9);
                }
                if (!fs.existsSync(`${this.tmpDir}/backup/backup.json`)) {
                    console.error(
                        `host.${this.hostname} Cannot find extracted file from file "${this.tmpDir}/backup/backup.json"`
                    );
                    return void this.processExit(9);
                }
                // Stop controller
                // eslint-disable-next-line @typescript-eslint/no-var-requires
                const daemon = require('daemonize2').setup({
                    main: path.join(controllerDir, 'controller.js'),
                    name: `${tools.appName} controller`,
                    pidfile: path.join(controllerDir, `${tools.appName}.pid`),
                    cwd: controllerDir,
                    stopTimeout: 1_000
                });
                daemon.on('error', async () => {
                    const exitCode = await this._restoreAfterStop({
                        restartOnFinish: false,
                        force,
                        dontDeleteAdapters
                    });
                    callback && callback({ exitCode, objects: this.objects, states: this.states });
                });
                daemon.on('stopped', async () => {
                    const exitCode = await this._restoreAfterStop({
                        restartOnFinish: true,
                        force,
                        dontDeleteAdapters
                    });
                    callback && callback({ exitCode, objects: this.objects, states: this.states });
                });
                daemon.on('notrunning', async () => {
                    console.log(`host.${this.hostname} OK.`);
                    const exitCode = await this._restoreAfterStop({
                        restartOnFinish: false,
                        force,
                        dontDeleteAdapters
                    });
                    callback && callback({ exitCode, objects: this.objects, states: this.states });
                });

                daemon.stop();
            }
        );
    }

    /**
     * This method checks if adapter of PRESERVE_ADAPTERS exist, and reinstalls them if this is the case
     */
    private async _restorePreservedAdapters(): Promise<void> {
        for (const adapterName of this.PRESERVE_ADAPTERS) {
            try {
                const adapterObj = await this.objects.getObjectAsync(`system.adapter.${adapterName}`);
                if (adapterObj?.common?.version) {
                    let installSource;
                    // @ts-expect-error https://github.com/ioBroker/adapter-core/issues/455
                    if (adapterObj.common.installedFrom) {
                        // @ts-expect-error https://github.com/ioBroker/adapter-core/issues/455
                        installSource = adapterObj.common.installedFrom;
                    } else {
                        installSource = `${tools.appName.toLowerCase()}.${adapterName}@${adapterObj.common.version}`;
                    }

                    console.log(`Reinstalling adapter "${adapterName}" from "${installSource}"`);
                    const res = await tools.installNodeModule(installSource);

                    if (!res.success) {
                        console.error(`Could not install adapter "${adapterName}" (${res.exitCode}): ${res.stderr}`);
                    }
                }
            } catch (e) {
                console.error(`Could not ensure existence of adapter "${adapterName}": ${e.message}`);
            }
        }
    }
}<|MERGE_RESOLUTION|>--- conflicted
+++ resolved
@@ -7,17 +7,8 @@
 import type { Client as StatesRedisClient } from '@iobroker/db-states-redis';
 import type { Client as ObjectsRedisClient } from '@iobroker/db-objects-redis';
 import type { CleanDatabaseHandler, ProcessExitCallback, RestartController } from '../_Types';
-<<<<<<< HEAD
 import { dbConnectAsync, resetDbConnect } from './dbConnection';
-=======
 import { IoBrokerError } from './customError';
-
-const hostname = tools.getHostName();
-
-const controllerDir = tools.getControllerDir();
-const tmpDir = path.normalize(path.join(controllerDir, 'tmp'));
-const bkpDir = path.normalize(path.join(controllerDir, 'backups'));
->>>>>>> e2d44e8f
 
 export interface CLIBackupRestoreOptions {
     dbMigration?: boolean;
@@ -248,29 +239,16 @@
                 resolve(path.normalize(name));
             });
 
-<<<<<<< HEAD
-            f.on('error', err => {
-                console.error(`host.${this.hostname} Cannot pack directory ${this.tmpDir}/backup: ${err.message}`);
-                this.processExit(EXIT_CODES.CANNOT_GZIP_DIRECTORY);
+            f.on('error', e => {
+                console.error(`host.${this.hostname} Cannot pack directory ${this.tmpDir}/backup: ${e.message}`);
+                reject(new IoBrokerError({ message: e.message, code: EXIT_CODES.CANNOT_GZIP_DIRECTORY }));
             });
 
             try {
                 tar.create({ gzip: true, cwd: `${this.tmpDir}/` }, ['backup']).pipe(f);
-            } catch (err) {
-                console.error(`host.${this.hostname} Cannot pack directory ${this.tmpDir}/backup: ${err.message}`);
-                return void this.processExit(EXIT_CODES.CANNOT_GZIP_DIRECTORY);
-=======
-            f.on('error', e => {
-                console.error(`host.${hostname} Cannot pack directory ${tmpDir}/backup: ${e.message}`);
+            } catch (e) {
+                console.error(`host.${this.hostname} Cannot pack directory ${this.tmpDir}/backup: ${e.message}`);
                 reject(new IoBrokerError({ message: e.message, code: EXIT_CODES.CANNOT_GZIP_DIRECTORY }));
-            });
-
-            try {
-                tar.create({ gzip: true, cwd: `${tmpDir}/` }, ['backup']).pipe(f);
-            } catch (e) {
-                console.error(`host.${hostname} Cannot pack directory ${tmpDir}/backup: ${e.message}`);
-                reject(new IoBrokerError({ message: e.message, code: EXIT_CODES.CANNOT_GZIP_DIRECTORY }));
->>>>>>> e2d44e8f
             }
         });
     }
@@ -474,11 +452,7 @@
         console.log(`host.${hostname} ${result.objects?.length || 'no'} objects saved`);
 
         try {
-<<<<<<< HEAD
-            fs.writeFileSync(`${this.tmpDir}/backup/backup.json`, JSON.stringify(result, null, 2));
-=======
-            await fs.writeJSON(`${tmpDir}/backup/backup.json`, result, { spaces: 0 });
->>>>>>> e2d44e8f
+            await fs.writeJSON(`${this.tmpDir}/backup/backup.json`, result, { spaces: 0 });
             result = null; // ... to allow GC to clean it up because no longer needed
 
             this._validateBackupAfterCreation();
