--- conflicted
+++ resolved
@@ -791,16 +791,9 @@
     /**
      * Create object from io-package json
      *
-<<<<<<< HEAD
-     * @param name
-     * @param ioPack
-     * @param _logger
-     * @param logger
-=======
      * @param name adapter name
      * @param ioPack IoPack content
      * @param logger logger instance
->>>>>>> 4a8b1800
      */
     async upgradeAdapterObjects(
         name: string,
