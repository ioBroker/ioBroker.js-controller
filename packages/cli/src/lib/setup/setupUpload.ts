/**
 *      Upload adapter files into DB
 *
 *      Copyright 2013-2023 bluefox <dogafox@gmail.com>
 *
 *      MIT License
 *
 */

import fs from 'fs-extra';
import { tools } from '@iobroker/js-controller-common';
import deepClone from 'deep-clone';
import { isDeepStrictEqual } from 'node:util';
import axios from 'axios';
import mime from 'mime-types';
import { join } from 'node:path';
import type { Client as StatesRedisClient } from '@iobroker/db-states-redis';
import type { Client as ObjectsRedisClient } from '@iobroker/db-objects-redis';
import type { InternalLogger } from '@iobroker/js-controller-common/tools';

const hostname = tools.getHostName();

export interface CLIUploadOptions {
    states: StatesRedisClient;
    objects: ObjectsRedisClient;
}

interface File {
    adapter: string;
    path: string;
}

interface Logger extends InternalLogger {
    log(message: string): void;
}

export class Upload {
    private readonly states: StatesRedisClient;
    private readonly objects: ObjectsRedisClient;
    private readonly regApp = new RegExp('/' + tools.appName.replace(/\./g, '\\.') + '\\.', 'i');
    private callbackId = 1;
    private readonly sendToHostFromCliAsync: (...args: any[]) => Promise<any>;
    private callbacks: Record<string, any> = {};
    private lastProgressUpdate = Date.now();

    constructor(_options: CLIUploadOptions) {
        const options = _options || {};

        if (!options.states) {
            throw new Error('Invalid arguments: states is missing');
        }
        if (!options.objects) {
            throw new Error('Invalid arguments: objects is missing');
        }

        this.states = options.states;
        this.objects = options.objects;
        this.sendToHostFromCliAsync = tools.promisifyNoError(this.sendToHostFromCli);
    }

    async checkHostsIfAlive(hosts: string[]): Promise<string[]> {
        const result = [];
        if (hosts) {
            for (const host of hosts) {
                const state = await this.states.getStateAsync(`${host}.alive`);
                if (state?.val) {
                    result.push(host);
                }
            }
        }
        return result;
    }

    async getHosts(onlyAlive: boolean): Promise<string[]> {
        const hosts = [];
        try {
            const arr = await this.objects.getObjectListAsync({
                startkey: 'system.host.',
                endkey: 'system.host.\u9999'
            });
            if (arr?.rows) {
                for (const row of arr.rows) {
                    if (row.value.type !== 'host') {
                        continue;
                    }
                    hosts.push(row.value._id);
                }
            }
        } catch (e) {
            // ignore
            console.warn(`Cannot read hosts: ${e.message}`);
        }

        if (onlyAlive) {
            return this.checkHostsIfAlive(hosts);
        } else {
            return hosts;
        }
    }

    // Check if some adapters must be restarted and restart them
    async checkRestartOther(adapter: string): Promise<void> {
        const adapterDir = tools.getAdapterDir(adapter);

        if (!adapterDir) {
            console.error(`Adapter directory of adapter "${adapter}" not found`);
            return;
        }

        try {
            const adapterConf = await fs.readJSON(join(adapterDir, 'io-package.json'));
            if (adapterConf.common.restartAdapters) {
                if (!Array.isArray(adapterConf.common.restartAdapters)) {
                    // it's not an array, now it can only be a single adapter as string
                    if (typeof adapterConf.common.restartAdapters !== 'string') {
                        return;
                    }
                    adapterConf.common.restartAdapters = [adapterConf.common.restartAdapters];
                }

                if (adapterConf.common.restartAdapters.length && adapterConf.common.restartAdapters[0]) {
                    const instances = await tools.getAllInstances(adapterConf.common.restartAdapters, this.objects);
                    if (instances?.length) {
                        for (const instance of instances) {
                            try {
                                const obj = await this.objects.getObjectAsync(instance);
                                // if instance is enabled
                                if (obj?.common?.enabled) {
                                    obj.common.enabled = false; // disable instance

                                    obj.from = `system.host.${tools.getHostName()}.cli`;
                                    obj.ts = Date.now();

                                    await this.objects.setObjectAsync(obj._id, obj);

                                    obj.common.enabled = true; // enable instance
                                    obj.ts = Date.now();

                                    await this.objects.setObjectAsync(obj._id, obj);
                                    console.log(`Adapter "${obj._id}" restarted.`);
                                }
                            } catch (e) {
                                console.error(`Cannot restart adapter "${instance}": ${e.message}`);
                            }
                        }
                    }
                }
            }
        } catch (e) {
            console.error(`Cannot parse ${adapterDir}/io-package.json: ${e.message}`);
        }
    }

    sendToHostFromCli(
        host: string,
        command: string,
        message: ioBroker.MessagePayload,
        callback: ioBroker.MessageCallback | null
    ): void {
        const time = Date.now();
        const from = `system.host.${hostname}_cli_${time}`;

        const timeout = setTimeout(() => {
            if (callback) {
                callback();
            }
            callback = null;
            this.states.unsubscribeMessage(from);
            // @ts-expect-error todo: I don't think this works
            this.states.onChange = null;
        }, 60_000);

        // @ts-expect-error todo: I don't think this works
        this.states.onChange = (id, msg) => {
            if (id.endsWith(from)) {
                if (msg.command === 'log' || msg.command === 'error' || msg.command === 'warn') {
                    // @ts-expect-error
                    console[msg.command](`${host} -> ${msg.text}`);
                } else if (callback) {
                    callback(msg && msg.message);
                    callback = null;
                    clearTimeout(timeout);
                    this.states.unsubscribeMessage(from);
                    // @ts-expect-error
                    this.states.onChange = null;
                }
            }
        };

        this.states.subscribeMessage(from, () => {
            const obj = {
                command,
                message: message,
                from: `system.host.${hostname}_cli_${time}`,
                callback: {
                    message,
                    id: this.callbackId++,
                    ack: false,
                    time
                }
            } as const;

            if (this.callbackId > 0xffffffff) {
                this.callbackId = 1;
            }

            this.callbacks[`_${obj.callback.id}`] = { cb: callback };

            // we cannot receive answers from hosts in CLI, so this command is "fire and forget"
            this.states.pushMessage(host, obj);
        });
    }

    async uploadAdapterFullAsync(adapters: string[]): Promise<void> {
        if (adapters?.length) {
            const liveHosts = await this.getHosts(true);
            for (const adapter of adapters) {
                // Find the host which has this adapter
                const instances = await tools.getInstances(adapter, this.objects, true);
                // try to find instance on this host
                let instance = instances.find(obj => obj?.common?.host === hostname);

                // try to find enabled instance on live host
                instance =
                    instance || instances.find(obj => obj?.common?.enabled && liveHosts.includes(obj.common.host));

                // try to find any instance
                instance = instance || instances.find(obj => obj?.common && liveHosts.includes(obj.common.host));

                if (instance && instance.common.host !== hostname) {
                    console.log(`Send upload command to host "${instance.common.host}"... `);
                    // send upload message to the host
                    const response = await this.sendToHostFromCliAsync(instance.common.host, 'upload', adapter);
                    if (response) {
                        console.log(`Upload result: ${response.result}`);
                    } else {
                        console.error(`No answer from ${instance.common.host}`);
                    }
                } else {
                    if (!instance) {
                        // no one alive instance found
                        const adapterDir = tools.getAdapterDir(adapter);
                        if (!adapterDir || !fs.existsSync(adapterDir)) {
                            console.warn(
                                `No alive host found which has the adapter ${adapter} installed! No upload possible. Skipped.`
                            );
                            continue;
                        }
                    }

                    // try to upload on this host. It will print an error if the adapter directory not found
                    await this.uploadAdapter(adapter, true, true);
                    await this.upgradeAdapterObjects(adapter);
                    await this.uploadAdapter(adapter, false, true);
                }
            }
        }
    }

    /**
     * Uploads a file
     *
     * @param source source path
     * @param target target path
     */
    async uploadFile(source: string, target: string): Promise<string> {
        target = target.replace(/\\/g, '/');
        source = source.replace(/\\/g, '/');
        if (target[0] === '/') {
            target = target.substring(1);
        }
        if (target[target.length - 1] === '/') {
            let name = source.split('/').pop()!;
            name = name.split('?')[0];
            if (!name.includes('.')) {
                name = 'index.html';
            }
            target += name;
        }
        const parts = target.split('/');
        const adapter = parts[0];
        parts.splice(0, 1);
        target = parts.join('/');

        if (source.match(/^http:\/\/|^https:\/\//)) {
            try {
                const result = await axios(source, {
                    responseType: 'arraybuffer',
                    validateStatus: status => status === 200
                });
                if (result?.data) {
                    await this.objects.writeFileAsync(adapter, target, result.data);
                } else {
                    console.error(`Empty response from URL "${source}"`);
                    throw new Error(`Empty response from URL "${source}"`);
                }
            } catch (e) {
                let result;
                if (e.response) {
                    // The request was made and the server responded with a status code
                    // that falls out of the range of 2xx
                    result = e.response.data || e.response.status;
                } else if (e.request) {
                    // The request was made but no response was received
                    // `err.request` is an instance of XMLHttpRequest in the browser and an instance of
                    // http.ClientRequest in node.js
                    result = e.request;
                } else {
                    // Something happened in setting up the request that triggered an Error
                    result = e.message;
                }
                console.error(`Cannot get URL "${source}": ${result}`);
                throw new Error(result);
            }
        } else {
            try {
                await this.objects.writeFileAsync(adapter, target, fs.readFileSync(source));
            } catch (e) {
                console.error(`Cannot read file "${source}": ${e.message}`);
                throw e;
            }
        }

        return `${adapter}/${target}`;
    }

    async eraseFiles(files: any[], logger: Logger | typeof console): Promise<void> {
        if (files && files.length) {
            for (const file of files) {
                try {
                    await this.objects.unlinkAsync(file.adapter, file.path);
                } catch (e) {
                    logger.error(`Cannot delete file "${file.path}": ${e}`);
                }
            }
        }
    }

    /**
     * Collect Files of an adapter specific directory from the ioBroker storage
     *
     * @param adapter Adapter name
     * @param path path in the adapter specific storage space
     * @param logger Logger instance
     */
    async collectExistingFilesToDelete(
        adapter: string,
        path: string,
        logger: Logger | typeof console
    ): Promise<{ filesToDelete: File[]; dirs: File[] }> {
        let _files: File[] = [];
        let _dirs: File[] = [];
        let files: ioBroker.ReadDirResult[];
        try {
            files = await this.objects.readDirAsync(adapter, path);
        } catch {
            // ignore err
            files = [];
        }

        if (files?.length) {
            for (const file of files) {
                if (file.file === '.' || file.file === '..') {
                    continue;
                }
                const newPath = path + file.file;
                if (file.isDir) {
                    if (!_dirs.find(e => e.path === newPath)) {
                        _dirs.push({ adapter, path: newPath });
                    }
                    try {
                        const result = await this.collectExistingFilesToDelete(adapter, `${newPath}/`, logger);
                        if (result.filesToDelete) {
                            _files = _files.concat(result.filesToDelete);
                        }

                        _dirs = _dirs.concat(result.dirs);
                    } catch (e) {
                        logger.warn(`Cannot delete folder "${adapter}${newPath}/": ${e.message}`);
                    }
                } else if (!_files.find(e => e.path === newPath)) {
                    _files.push({ adapter, path: newPath });
                }
            }
        }

        return { filesToDelete: _files, dirs: _dirs };
    }

    async upload(
        adapter: string,
        isAdmin: boolean,
        files: string[],
        id: string,
        logger: Logger | typeof console
    ): Promise<string> {
        const uploadID = `system.adapter.${adapter}.upload`;

        await this.states.setStateAsync(uploadID, { val: 0, ack: true });

        for (let f = 0; f < files.length; f++) {
            const file = files[f];
            // do not upload '.gitignore' files. Todo: add other exceptions
            if (file === '.gitignore') {
                continue;
            }

            const mimeType = mime.lookup(file);
            let attNameArr = file.split(this.regApp);
            // try to find anyway if adapter is not lower case
            if (attNameArr.length === 1 && file.toLowerCase().includes(tools.appName.toLowerCase())) {
                attNameArr = ['', file.substring(tools.appName.length + 2)];
            }

            let attName = attNameArr.pop()!;
            attName = attName.split('/').slice(2).join('/');

            const remainingFiles = files.length - f - 1;

            if (remainingFiles >= 100) {
                (!f || !(remainingFiles % 50)) &&
                    logger.log(`upload [${remainingFiles}] ${id} ${file} ${attName} ${mimeType}`);
            } else if (remainingFiles > 20) {
                if (!f || !(remainingFiles % 10)) {
                    logger.log(`upload [${remainingFiles}] ${id} ${file} ${attName} ${mimeType}`);
                }
            } else {
                logger.log(`upload [${remainingFiles}] ${id} ${file} ${attName} ${mimeType}`);
            }

            // Update upload indicator
            if (!isAdmin) {
                const now = Date.now();
                if (now - this.lastProgressUpdate > 1_000) {
                    this.lastProgressUpdate = now;
                    await this.states.setStateAsync(uploadID, {
                        val: Math.round((1_000 * (files.length - f)) / files.length) / 10,
                        ack: true
                    });
                }
            }

            try {
                const content = await fs.readFile(file);
                await this.objects.writeFileAsync(id, attName, content, { mimeType: mimeType || undefined });
            } catch (e) {
                console.error(`Error: Cannot upload ${file}: ${e.message}`);
            }
        }

        // Set upload progress to 0;
        if (!isAdmin && files.length) {
            await this.states.setStateAsync(uploadID, { val: 0, ack: true });
        }

        return adapter;
    }

    // Read synchronous all files recursively from local directory
    walk(dir: string, _results?: string[]): string[] {
        const results = _results || [];
        try {
            if (fs.existsSync(dir)) {
                const list = fs.readdirSync(dir);
                list.map(file => {
                    const stat = fs.statSync(`${dir}/${file}`);
                    if (stat.isDirectory()) {
                        this.walk(`${dir}/${file}`, results);
                    } else {
                        if (!file.endsWith('.npmignore') && !file.endsWith('.gitignore')) {
                            results.push(`${dir}/${file}`);
                        }
                    }
                });
            }
        } catch (e) {
            console.error(e);
        }

        return results;
    }

    /**
     * Upload given adapter
     *
     * @param adapter adapter name
     * @param isAdmin if admin folder should be uploaded too
     * @param forceUpload if upload should be forced
     * @param subTree subtree path to upload
     * @param _logger logger instance
     */
    async uploadAdapter(
        adapter: string,
        isAdmin: boolean,
        forceUpload: boolean,
        subTree?: string,
        _logger?: Logger
    ): Promise<string> {
        const id = adapter + (isAdmin ? '.admin' : '');
        const adapterDir = tools.getAdapterDir(adapter);
        let dir = adapterDir ? adapterDir + (isAdmin ? '/admin' : '/www') : '';

        const logger = _logger || console;

        if (subTree && dir) {
            dir += `/${subTree}`;
        }
        if (adapterDir === null || !fs.existsSync(adapterDir)) {
            console.log(
                `INFO: Directory "${
                    adapterDir || `for ${adapter}${isAdmin ? '.admin' : ''}`
                }" does not exist. Nothing was uploaded or deleted.`
            );
            return adapter;
        }

        let cfg;
        try {
            cfg = await fs.readJSON(`${adapterDir}/io-package.json`);
        } catch (e) {
            // file not parsable or does not exist
            console.error(`Could not read io-package.json: ${e.message}`);
        }

        if (!fs.existsSync(dir)) {
            // www folder have not all adapters. So show warning only for admin folder
            // widgets do not have www folder, but they have onlyWWW flag
            (isAdmin || (cfg?.common?.onlyWWW && !cfg.common.visWidgets)) &&
                console.log(
                    `INFO: Directory "${
                        dir || `for ${adapter}${isAdmin ? '.admin' : ''}`
                    }" was not found! Nothing was uploaded or deleted.`
                );

            if (isAdmin) {
                return adapter;
            } else {
                await this.checkRestartOther(adapter);
                return adapter;
            }
        }

        // check for common.wwwDontUpload (required for legacy adapters and admin)
        if (!isAdmin && cfg?.common?.wwwDontUpload) {
            return adapter;
        }

        // Create "upload progress" object if not exists
        if (!isAdmin) {
            let obj;
            const uploadID = `system.adapter.${adapter}.upload`;
            try {
                obj = await this.objects.getObjectAsync(uploadID);
            } catch {
                // ignore
            }
            if (!obj) {
                await this.objects.setObjectAsync(uploadID, {
                    _id: uploadID,
                    type: 'state',
                    common: {
                        name: `${adapter}.upload`,
                        type: 'number',
                        role: 'indicator.state',
                        unit: '%',
                        min: 0,
                        max: 100,
                        def: 0,
                        desc: 'Upload process indicator',
                        read: true,
                        write: false
                    },
                    from: `system.host.${tools.getHostName()}.cli`,
                    ts: Date.now(),
                    native: {}
                });
            }
            // Set indicator to 0
            await this.states.setState(uploadID, { val: 0, ack: true });
        }

        let result;
        try {
            result = await this.objects.getObjectAsync(id);
        } catch {
            // ignore
        }
        // Read all names with subtrees from local directory
        const files = this.walk(dir);
        if (!result) {
            // @ts-expect-error types needed admin is not allowed for meta, but it should be allowed
            await this.objects.setObjectAsync(id, {
                type: 'meta',
                common: {
                    name: id.split('.').pop()!,
                    type: isAdmin ? 'admin' : 'www'
                },
                from: `system.host.${tools.getHostName()}.cli`,
                ts: Date.now(),
                native: {}
            });
            forceUpload = true;
        }

        if (forceUpload) {
            // only skip if explicitly opted out
            // The visualization check is needed as user of legacy systems often stored files inside adapter directories like `vis`
            // in the long term, such adapters should explicitly opt out, so we can hopefully remove this line in 2-3 versions (current 5.0)
            if (
                cfg?.common?.eraseOnUpload !== false &&
                !(cfg?.common?.eraseOnUpload === undefined && cfg?.common?.type === 'visualization')
            ) {
                const { filesToDelete } = await this.collectExistingFilesToDelete(
                    isAdmin ? `${adapter}.admin` : adapter,
                    '/',
                    logger
                );
                // delete old files, before upload of new
                await this.eraseFiles(filesToDelete, logger);
            }
            if (!isAdmin) {
                await this.checkRestartOther(adapter);
                await new Promise<void>(resolve => setTimeout(() => resolve(), 25));
                await this.upload(adapter, isAdmin, files, id, logger);
            } else {
                await this.upload(adapter, isAdmin, files, id, logger);
            }
        }
        return adapter;
    }

    extendNative(target: Record<string, any>, additional: Record<string, unknown>): Record<string, any> {
        if (tools.isObject(additional)) {
            for (const [attr, attrData] of Object.entries(additional)) {
                if (target[attr] === undefined) {
                    target[attr] = attrData;
                } else if (tools.isObject(attrData)) {
                    try {
                        target[attr] = target[attr] || {};
                    } catch {
                        console.warn(`Cannot update attribute ${attr} of native`);
                    }
                    if (typeof target[attr] === 'object' && target[attr] !== null) {
                        this.extendNative(target[attr], attrData);
                    }
                }
            }
        }
        return target;
    }

    extendCommon(
        target: Record<string, any>,
        additional: Record<string, any>,
        instance: string
    ): ioBroker.InstanceCommon {
        if (tools.isObject(additional)) {
            const preserveAttributes = [
                'title',
                'schedule',
                'restartSchedule',
                'mode',
                'loglevel',
                'enabled',
                'custom',
                'tier'
            ];

            for (const [attr, attrData] of Object.entries(additional)) {
                // preserve these attributes, except, they were undefined before and preserve titleLang if current titleLang is of type string (changed by user)
                if (preserveAttributes.includes(attr) || (attr === 'titleLang' && typeof target[attr] === 'string')) {
                    if (target[attr] === undefined) {
                        target[attr] = attrData;
                    }
                } else if (typeof attrData !== 'object' || attrData instanceof Array) {
                    try {
                        target[attr] = attrData;

                        // dataFolder can have wildcards
                        if (attr === 'dataFolder' && target.dataFolder && target.dataFolder.includes('%INSTANCE%')) {
                            target.dataFolder = target.dataFolder.replace(/%INSTANCE%/g, instance);
                        }
                    } catch {
                        console.warn(`Cannot update attribute ${attr} of common`);
                    }
                } else {
                    target[attr] = target[attr] || {};
                    if (typeof target[attr] !== 'object') {
                        target[attr] = {}; // here we clean the simple value with object
                    }

                    this.extendCommon(target[attr], attrData, instance);
                }
            }
        }
        return target as ioBroker.InstanceCommon;
    }

    /**
     * Extends the `system.instance.adapter.<instanceNumber>` objects with the native properties from adapters io-package.json
     *
     * @param name name of the adapter
     * @param ioPack parsed io-package content
     * @param hostname name of the host where the adapter is installed on
     * @param logger instance of logger
     */
    async _upgradeAdapterObjectsHelper(
        name: string,
        ioPack: ioBroker.AdapterObject,
        hostname: string,
        logger: Logger | typeof console
    ): Promise<string> {
        // Update all instances of this host
        const res = await this.objects.getObjectViewAsync('system', 'instance', {
            startkey: `system.adapter.${name}.`,
            endkey: `system.adapter.${name}.\u9999`
        });

        if (res) {
            for (const row of res.rows) {
                if (row.value?.common.host === hostname) {
                    const _obj = await this.objects.getObjectAsync(row.id);
                    const newObject = deepClone(_obj) as ioBroker.InstanceObject;

                    // TODO: refactor the following assignments into a method, where we can define which attributes need a real override and their defaults

                    // all common settings should be taken from new one
                    newObject.common = this.extendCommon(
                        newObject.common,
                        ioPack.common,
                        newObject._id.split('.').pop()!
                    );
                    newObject.native = this.extendNative(newObject.native, ioPack.native);

                    // protected/encryptedNative and notifications also need to be updated
                    newObject.protectedNative = ioPack.protectedNative || [];
                    newObject.encryptedNative = ioPack.encryptedNative || [];
                    newObject.notifications = ioPack.notifications || [];
                    // update instanceObjects and objects
                    newObject.instanceObjects = ioPack.instanceObjects || [];
                    newObject.objects = ioPack.objects || [];

                    newObject.common.version = ioPack.common.version;
                    newObject.common.installedVersion = ioPack.common.version;
                    newObject.common.installedFrom = ioPack.common.installedFrom;

                    if (ioPack.common.visWidgets) {
                        newObject.common.visWidgets = ioPack.common.visWidgets;
                    } else {
                        delete newObject.common.visWidgets;
                    }

                    if (!ioPack.common.compact && newObject.common.compact) {
                        newObject.common.compact = ioPack.common.compact;
                    }

                    // Compare objects to reduce restarts of instances
                    if (!isDeepStrictEqual(newObject, _obj)) {
                        logger.log(`Update "${newObject._id}"`);

                        newObject.from = `system.host.${tools.getHostName()}.cli`;
                        newObject.ts = Date.now();

                        await this.objects.setObjectAsync(newObject._id, newObject);
                    }
                }
            }
        }

        // updates only "_design/system" and co "_design/*"
        if (Array.isArray(ioPack.objects)) {
            for (const obj of ioPack.objects) {
                if (name === 'js-controller' && !obj._id.startsWith('_design/')) {
                    continue;
                }

                obj.from = `system.host.${hostname}.cli`;
                obj.ts = Date.now();

                try {
                    await this.objects.setObjectAsync(obj._id, obj);
                } catch (e) {
                    logger.error(`Cannot update object: ${e}`);
                }
            }
        }

        return name;
    }

    /**
     * Create object from io-package json
     *
<<<<<<< HEAD
     * @param name adapter name
     * @param ioPack IoPack content
     * @param logger logger instance
=======
     * @param name
     * @param ioPack
     * @param logger
>>>>>>> e8b78e6d
     */
    async upgradeAdapterObjects(
        name: string,
        ioPack?: ioBroker.AdapterObject,
        logger: Logger | typeof console = console
    ): Promise<string> {
        const adapterDir = tools.getAdapterDir(name);
        let ioPackFile;
        try {
            ioPackFile = fs.readJSONSync(`${adapterDir}/io-package.json`);
        } catch {
            if (adapterDir) {
                logger.error(`Cannot find io-package.json in ${adapterDir}`);
            } else {
                logger.error(`Cannot find io-package.json for "${name}"`);
            }
            ioPackFile = null;
        }
        ioPack = ioPack || ioPackFile;

        if (ioPack) {
            // Always update installedFrom from File on disk if exists and set
            if (ioPackFile?.common?.installedFrom) {
                ioPack.common = ioPack.common || {};
                ioPack.common.installedFrom = ioPackFile.common.installedFrom;
            }
            // Not existing? Why ever ... we recreate
            let _obj;
            try {
                _obj = await this.objects.getObject(`system.adapter.${name}`);
            } catch {
                // ignore err
            }
            const obj: Omit<ioBroker.AdapterObject, '_id'> = _obj || {
                common: ioPack.common,
                native: ioPack.native,
                type: 'adapter',
                instanceObjects: [],
                objects: []
            };

            obj.common = ioPack.common || {};
            obj.native = ioPack.native || {};
            // protected/encryptedNative and notifications also need to be updated
            obj.protectedNative = ioPack.protectedNative || [];
            obj.encryptedNative = ioPack.encryptedNative || [];
            obj.notifications = ioPack.notifications || [];
            // update instanceObjects and objects
            obj.instanceObjects = ioPack.instanceObjects || [];
            obj.objects = ioPack.objects || [];

            obj.type = 'adapter';

            obj.common.installedVersion = ioPack.common.version;

            if (obj.common.news) {
                delete obj.common.news; // remove this information as it could be big, but it will be taken from repo
            }

            const hostname = tools.getHostName();

            obj.from = `system.host.${hostname}.cli`;
            obj.ts = Date.now();

            try {
                await this.objects.setObjectAsync(`system.adapter.${name}`, obj);
                await this.objects.setObjectAsync(`system.host.${hostname}.adapters.${name}`, obj);
            } catch (e) {
                logger.error(
                    `Cannot set "system.adapter.${name}" and "system.host.${hostname}.adapters.${name}": ${e.message}`
                );
            }

            await this._upgradeAdapterObjectsHelper(name, ioPack, hostname, logger);
        }

        return name;
    }
}<|MERGE_RESOLUTION|>--- conflicted
+++ resolved
@@ -791,15 +791,9 @@
     /**
      * Create object from io-package json
      *
-<<<<<<< HEAD
      * @param name adapter name
      * @param ioPack IoPack content
      * @param logger logger instance
-=======
-     * @param name
-     * @param ioPack
-     * @param logger
->>>>>>> e8b78e6d
      */
     async upgradeAdapterObjects(
         name: string,
