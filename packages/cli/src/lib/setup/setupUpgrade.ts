--- conflicted
+++ resolved
@@ -546,11 +546,7 @@
                 try {
                     if (!semver.diff(installedVersion, targetVersion)) {
                         console.log(`Uninstall npm packet "${npmPacketName}" for a clean re-installation`);
-<<<<<<< HEAD
                         await tools.uninstallNodeModule(npmPacketName, { debug: process.argv.includes('--debug') });
-=======
-                        await tools.uninstallNodeModule(npmPacketName, { debug: false });
->>>>>>> 57ee358d
                     }
                 } catch (e) {
                     console.warn(`Could not uninstall npm packet "${npmPacketName}": ${e.message}`);
