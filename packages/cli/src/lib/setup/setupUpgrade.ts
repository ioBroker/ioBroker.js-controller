import Debug from 'debug';
import fs from 'fs-extra';
import { tools, EXIT_CODES } from '@iobroker/js-controller-common';
import semver from 'semver';
<<<<<<< HEAD
import { Upload } from '@/lib/setup/setupUpload';
import { Install } from '@/lib/setup/setupInstall';
import rl from 'readline-sync';
import tty from 'tty';
import path from 'path';
import { getRepository, isVersionIgnored } from '@/lib/setup/utils';
import type { Client as ObjectsInRedisClient } from '@iobroker/db-objects-redis';
import type { Client as StatesInRedisClient } from '@iobroker/db-states-redis';
import type { ProcessExitCallback } from '@/lib/_Types';
import { IoBrokerError } from '@/lib/setup/customError';
=======
import { Upload } from './setupUpload.js';
import { Install } from './setupInstall.js';
import rl from 'readline-sync';
import tty from 'node:tty';
import path from 'node:path';
import { getRepository } from './utils.js';
import type { Client as ObjectsInRedisClient } from '@iobroker/db-objects-redis';
import type { Client as StatesInRedisClient } from '@iobroker/db-states-redis';
import type { ProcessExitCallback } from '../_Types.js';
import { IoBrokerError } from './customError.js';
>>>>>>> 4a8b1800

const debug = Debug('iobroker:cli');

type IoPackDependencies = string[] | Record<string, any>[] | Record<string, any>;

interface CLIUpgradeOptions {
    processExit: ProcessExitCallback;
    objects: ObjectsInRedisClient;
    states: StatesInRedisClient;
    params: Record<string, any>;
}

export class Upgrade {
    private readonly hostname = tools.getHostName();
    private readonly upload: Upload;
    private readonly install: Install;
    private readonly objects: ObjectsInRedisClient;
    private readonly processExit: ProcessExitCallback;

    constructor(options: CLIUpgradeOptions) {
        options = options || {};

        if (!options.processExit) {
            throw new Error('Invalid arguments: processExit is missing');
        }

        this.processExit = options.processExit;
        this.objects = options.objects;

        this.upload = new Upload(options);
        this.install = new Install(options);
    }

    /**
     * Sorts the adapters by their dependencies and then upgrades multiple adapters from the given repository url
     *
     * @param repo the repository content
     * @param list list of adapters to upgrade
     * @param forceDowngrade flag to force downgrade
     * @param autoConfirm automatically confirm the tty questions (bypass)
     */
    async upgradeAdapterHelper(
        repo: Record<string, any>,
        list: string[],
        forceDowngrade: boolean,
        autoConfirm: boolean
    ): Promise<void> {
        const relevantAdapters = [];
        // check which adapters are upgradeable and sort them according to their dependencies
        for (const adapter of list) {
            if (repo[adapter].controller) {
                // skip controller
                continue;
            }
            const adapterDir = tools.getAdapterDir(adapter);
            if (adapterDir && fs.existsSync(path.join(adapterDir, 'io-package.json'))) {
                const ioInstalled = fs.readJsonSync(path.join(adapterDir, 'io-package.json'));
                if (!tools.upToDate(repo[adapter].version, ioInstalled.common.version)) {
                    // not up to date, we need to put it into account for our dependency check
                    relevantAdapters.push(adapter);
                }
            }
        }

        if (relevantAdapters.length) {
            const sortedAdapters = [];

            while (relevantAdapters.length) {
                let oneAdapterAdded = false;
                // create ordered list for upgrades
                for (let i = relevantAdapters.length - 1; i >= 0; i--) {
                    const relAdapter = relevantAdapters[i];
                    // if new version has no dependencies we can upgrade
                    if (!repo[relAdapter].dependencies && !repo[relAdapter].globalDependencies) {
                        // no deps, simply add it
                        sortedAdapters.push(relAdapter);
                        relevantAdapters.splice(relevantAdapters.indexOf(relAdapter), 1);
                        oneAdapterAdded = true;
                    } else {
                        const allDeps: Record<string, string> = {
                            ...tools.parseDependencies(repo[relAdapter].dependencies),
                            ...tools.parseDependencies(repo[relAdapter].globalDependencies)
                        };

                        // we have to check if the deps are there
                        let conflict = false;
                        for (const [depName, version] of Object.entries(allDeps)) {
                            debug(`adapter "${relAdapter}" has dependency "${depName}": "${version}"`);
                            if (version !== '*') {
                                // dependency is important, because it affects version range
                                if (relevantAdapters.includes(depName)) {
                                    // the dependency is also in the upgrade list and not previously added, we should add the dependency first
                                    debug(`conflict for dependency "${depName}" at adapter "${relAdapter}"`);
                                    conflict = true;
                                    break;
                                }
                            }
                        }
                        // we reached here and no conflict so every dep is satisfied
                        if (!conflict) {
                            sortedAdapters.push(relAdapter);
                            relevantAdapters.splice(relevantAdapters.indexOf(relAdapter), 1);
                            oneAdapterAdded = true;
                        }
                    }
                }

                if (!oneAdapterAdded) {
                    // no adapter during this loop -> circular dependency
                    console.warn(`Circular dependency detected between adapters "${relevantAdapters.join(', ')}"`);
                    sortedAdapters.concat(relevantAdapters);
                    break; // however, break and try to update
                }
            }

            debug(`upgrade order is "${sortedAdapters.join(', ')}"`);

            for (const sortedAdapter of sortedAdapters) {
                if (repo[sortedAdapter]?.controller) {
                    continue;
                }
                await this.upgradeAdapter(repo, sortedAdapter, forceDowngrade, autoConfirm, true);
            }
        } else {
            console.log('All adapters are up to date');
        }
    }

    /**
     * Checks that local and global deps are fulfilled else rejects promise
     *
     * @param deps local dependencies - required on this host
     * @param globalDeps global dependencies - required on one of the hosts
     */
    private async _checkDependencies(deps: IoPackDependencies, globalDeps: IoPackDependencies): Promise<void> {
        if (!deps && !globalDeps) {
            return Promise.resolve();
        }

        deps = tools.parseDependencies(deps);
        globalDeps = tools.parseDependencies(globalDeps);
        // combine both dependencies
        const allDeps = { ...deps, ...globalDeps };

        // Get all installed adapters
        let objs;
        try {
            objs = await this.objects.getObjectViewAsync(
                'system',
                'instance',
                {
                    startkey: 'system.adapter.',
                    endkey: 'system.adapter.\u9999'
                },
                undefined
            );
        } catch (e) {
            return Promise.reject(e);
        }

        if (objs?.rows?.length) {
            for (const dName in allDeps) {
                if (dName === 'js-controller') {
                    const version = allDeps[dName];
                    // Check only if version not *, else we don't have to read io-pack unnecessarily
                    if (version !== '*') {
                        const iopkg_ = fs.readJSONSync(`${tools.getControllerDir()}/package.json`);
                        try {
                            if (!semver.satisfies(iopkg_.version, version, { includePrerelease: true })) {
                                return Promise.reject(
                                    new Error(
                                        `Invalid version of "${dName}". Installed "${iopkg_.version}", required "${version}`
                                    )
                                );
                            }
                        } catch (e) {
                            console.log(`Can not check js-controller dependency requirement: ${e.message}`);
                            return Promise.reject(
                                new Error(
                                    `Invalid version of "${dName}". Installed "${iopkg_.version}", required "${version}`
                                )
                            );
                        }
                    }
                } else {
                    let gInstances: ioBroker.GetObjectViewItem<ioBroker.InstanceObject>[] = [];
                    let locInstances: ioBroker.GetObjectViewItem<ioBroker.InstanceObject>[] = [];
                    // if global dep get all instances of adapter
                    if (globalDeps[dName] !== undefined) {
                        gInstances = objs.rows.filter(obj => obj.value.common && obj.value.common.name === dName);
                    }
                    if (deps[dName] !== undefined) {
                        // local dep get all instances on same host
                        locInstances = objs.rows.filter(
                            obj =>
                                obj.value.common &&
                                obj.value.common.name === dName &&
                                obj.value.common.host === this.hostname
                        );
                        if (locInstances.length === 0) {
                            return Promise.reject(new Error(`Required dependency "${dName}" not found on this host.`));
                        }
                    }

                    let isFound = false;
                    // we check, that all instances match - respect different local and global dep versions
                    for (const instance of locInstances) {
                        const instanceVersion = instance.value.common.version;
                        try {
                            if (
                                !semver.satisfies(instanceVersion, deps[dName], {
                                    includePrerelease: true
                                })
                            ) {
                                return Promise.reject(
                                    new Error(
                                        `Invalid version of "${dName}". Installed "${instanceVersion}", required "${deps[dName]}`
                                    )
                                );
                            }
                        } catch (e) {
                            console.log(`Can not check dependency requirement: ${e.message}`);
                            return Promise.reject(
                                new Error(
                                    `Invalid version of "${dName}". Installed "${instanceVersion}", required "${deps[dName]}`
                                )
                            );
                        }
                        isFound = true;
                    }

                    for (const instance of gInstances) {
                        const instanceVersion = instance.value.common.version;
                        try {
                            if (
                                !semver.satisfies(instanceVersion, globalDeps[dName], {
                                    includePrerelease: true
                                })
                            ) {
                                return Promise.reject(
                                    new Error(
                                        `Invalid version of "${dName}". Installed "${instanceVersion}", required "${globalDeps[dName]}`
                                    )
                                );
                            }
                        } catch (e) {
                            console.log(`Can not check dependency requirement: ${e.message}`);
                            return Promise.reject(
                                new Error(
                                    `Invalid version of "${dName}". Installed "${instanceVersion}", required "${globalDeps[dName]}`
                                )
                            );
                        }
                        isFound = true;
                    }

                    if (isFound === false) {
                        return Promise.reject(new Error(`Required dependency "${dName}" not found.`));
                    }
                }
            }
        }
    }

    /**
     * Try to async upgrade adapter from given source with some checks
     *
     * @param repoUrlOrObject url of the selected repository or parsed repo, if undefined use current active repository
     * @param adapter name of the adapter (can also include version like web@3.0.0)
     * @param forceDowngrade flag to force downgrade
     * @param autoConfirm automatically confirm the tty questions (bypass)
     * @param upgradeAll if true, this is an upgrade all call, we don't do major upgrades if no tty
     */
    async upgradeAdapter(
        repoUrlOrObject: string | Record<string, any> | undefined,
        adapter: string,
        forceDowngrade: boolean,
        autoConfirm: boolean,
        upgradeAll: boolean
    ): Promise<void> {
        let sources: Record<string, any>;
        if (!repoUrlOrObject || !tools.isObject(repoUrlOrObject)) {
            try {
                sources = await getRepository({ repoName: repoUrlOrObject, objects: this.objects });
            } catch (e) {
                console.error(e.message);
                return this.processExit(e instanceof IoBrokerError ? e.code : e);
            }
        } else {
            sources = repoUrlOrObject;
        }

        let version: string;
        if (adapter.includes('@')) {
            const parts = adapter.split('@');
            adapter = parts[0];
            version = parts[1];
        } else {
            version = '';
        }
        if (version) {
            forceDowngrade = true;
        }

        /** Repository entry of this adapter */
        const repoAdapter: Record<string, any> = sources[adapter];

        // TODO: not really adapter object but close enough
        const finishUpgrade = async (name: string, ioPack?: ioBroker.AdapterObject): Promise<void> => {
            if (!ioPack) {
                const adapterDir = tools.getAdapterDir(name);

                if (!adapterDir) {
                    console.error(`Cannot find io-package.json in ${adapterDir}`);
                    return this.processExit(EXIT_CODES.MISSING_ADAPTER_FILES);
                }

                try {
                    // close enough to an AdapterObject
                    ioPack = fs.readJSONSync(path.join(adapterDir, 'io-package.json')) as ioBroker.AdapterObject;
                } catch {
                    console.error(`Cannot find io-package.json in ${adapterDir}`);
                    return this.processExit(EXIT_CODES.MISSING_ADAPTER_FILES);
                }
            }

            if (ioPack.common.osDependencies) {
                // install linux/osx libraries
                await this.install.installOSPackages(ioPack.common.osDependencies);
            }

            // Upload www and admin files of adapter
            await this.upload.uploadAdapter(name, false, true);
            // extend all adapter instance default configs with current config
            // (introduce potentially new attributes while keeping current settings)
            await this.upload.upgradeAdapterObjects(name, ioPack);
            await this.upload.uploadAdapter(name, true, true);
        };

        const adapterDir = tools.getAdapterDir(adapter);

        // Read actual description of installed adapter with version
        if (!adapterDir || (!version && !fs.existsSync(path.join(adapterDir, 'io-package.json')))) {
            return console.log(
                `Adapter "${adapter}"${
                    adapter.length < 15 ? new Array(15 - adapter.length).join(' ') : ''
                } is not installed.`
            );
        }
        // Get the url of io-package.json or direct the version
        if (!repoAdapter) {
            console.log(`Adapter "${adapter}" is not in the repository and cannot be updated.`);
            return this.processExit(EXIT_CODES.ADAPTER_NOT_FOUND);
        }
        if (repoAdapter.controller) {
            return console.log(
                `Cannot update ${adapter} using this command. Please use "iobroker upgrade self" instead!`
            );
        }

        // TODO: not 100 % true but should be correct enough
        let ioInstalled: Pick<ioBroker.AdapterObject, 'common'>;
        if (adapterDir && fs.existsSync(path.join(adapterDir, 'io-package.json'))) {
            ioInstalled = fs.readJsonSync(`${adapterDir}/io-package.json`);
        } else {
            // @ts-expect-error https://github.com/ioBroker/adapter-core/issues/455
            ioInstalled = { common: { version: '0.0.0' } };
        }

        const installedVersion = ioInstalled.common.version;

        /**
         * We show changelog (news) and ask user if he really wants to upgrade but only if fd is associated with a tty, returns true if upgrade desired
         *
         * @param installedVersion - installed version of adapter
         * @param targetVersion - target version of adapter
         * @param adapterName - name of the adapter
         */
        const showUpgradeDialog = (installedVersion: string, targetVersion: string, adapterName: string): boolean => {
            // major upgrade or downgrade
            const isMajor = semver.major(installedVersion) !== semver.major(targetVersion);

            if (autoConfirm || (!tty.isatty(process.stdout.fd) && (!isMajor || !upgradeAll))) {
                // force flag or script on non major or single adapter upgrade -> always upgrade
                return true;
            }

            if (!tty.isatty(process.stdout.fd) && isMajor && upgradeAll) {
                // no tty and not forced and multiple adapters, do not upgrade
                console.log(`Skip major upgrade of ${adapterName} from ${installedVersion} to ${targetVersion}`);
                return false;
            }

            const isUpgrade = semver.gt(targetVersion, installedVersion);
            const isDowngrade = semver.lt(targetVersion, installedVersion);

            // if information in repo files -> show news
            if (repoAdapter?.news) {
                const news = repoAdapter.news;

                let first = true;
                // check if upgrade or downgrade
                if (isUpgrade) {
                    for (const version in news) {
                        try {
                            if (semver.lte(version, targetVersion) && semver.gt(version, installedVersion)) {
                                if (first === true) {
                                    const noMissingNews = news[targetVersion] && news[installedVersion];
                                    console.log(
                                        `\nThis upgrade of "${adapter}" will ${
                                            noMissingNews ? '' : 'at least '
                                        }introduce the following changes:`
                                    );
                                    console.log(
                                        '=========================================================================='
                                    );
                                    first = false;
                                } else if (first === false) {
                                    console.log();
                                }
                                console.log(`-> ${version}:`);
                                console.log(news[version].en);
                            }
                        } catch {
                            // ignore
                        }
                    }
                } else if (isDowngrade) {
                    for (const version in news) {
                        try {
                            if (semver.gt(version, targetVersion) && semver.lte(version, installedVersion)) {
                                if (first === true) {
                                    const noMissingNews = news[targetVersion] && news[installedVersion];
                                    console.log(
                                        `\nThis downgrade of "${adapter}" will ${
                                            noMissingNews ? '' : 'at least '
                                        }remove the following changes:`
                                    );
                                    console.log(
                                        '=========================================================================='
                                    );
                                    first = false;
                                } else if (first === false) {
                                    console.log();
                                }
                                console.log(`-> ${version}`);
                                console.log(news[version].en);
                            }
                        } catch {
                            // ignore
                        }
                    }
                }
                if (first === false) {
                    console.log('==========================================================================\n');
                }
            }

            let answer;

            // ask user if he really wants to upgrade/downgrade/reinstall - repeat until (y)es or (n)o given
            do {
                if (isUpgrade || isDowngrade) {
                    if (isMajor) {
                        console.log(
                            `BE CAREFUL: THIS IS A MAJOR ${
                                isUpgrade ? 'UPGRADE' : 'DOWNGRADE'
                            }, WHICH WILL MOST LIKELY INTRODUCE BREAKING CHANGES!`
                        );
                    }
                    answer = rl.question(
                        `Would you like to ${
                            isUpgrade ? 'upgrade' : 'downgrade'
                        } ${adapter} from @${installedVersion} to @${
                            version || repoAdapter.version
                        } now? [(y)es, (n)o]: `,
                        {
                            defaultInput: 'n'
                        }
                    );
                } else {
                    answer = rl.question(
                        `Would you like to reinstall version ${
                            version || repoAdapter.version
                        } of ${adapter} now? [(y)es, (n)o]: `,
                        {
                            defaultInput: 'n'
                        }
                    );
                }

                answer = answer.toLowerCase();

                if (answer === 'n' || answer === 'no') {
                    return false;
                }
            } while (answer !== 'y' && answer !== 'yes');
            return true;
        };

        // If version is included in repository
        if (repoAdapter.version) {
            if (!forceDowngrade) {
                try {
                    await this._checkDependencies(repoAdapter.dependencies, repoAdapter.globalDependencies);
                } catch (e) {
                    return console.error(`Cannot check dependencies: ${e.message}`);
                }
            }

            if (
                !forceDowngrade &&
                (repoAdapter.version === installedVersion || tools.upToDate(repoAdapter.version, installedVersion))
            ) {
                return console.log(
                    `Adapter "${adapter}"${
                        adapter.length < 15 ? new Array(15 - adapter.length).join(' ') : ''
                    } is up to date.`
                );
            } else {
                const targetVersion = version || repoAdapter.version;

                const isIgnored = await isVersionIgnored({
                    adapterName: adapter,
                    version: targetVersion,
                    objects: this.objects
                });

                if (isIgnored) {
                    console.log(
                        `No upgrade of "${adapter}" desired, because version "${targetVersion}" is configured to be ignored by the user. Run "${tools.appNameLowerCase} version ${adapter} --recognize" to allow this upgrade!`
                    );
                    return;
                }

                try {
                    if (!showUpgradeDialog(installedVersion, targetVersion, adapter)) {
                        console.log(`No upgrade of "${adapter}" desired.`);
                        return;
                    }
                } catch (e) {
                    console.log(`Can not check version information to display upgrade infos: ${e.message}`);
                }
                console.log(`Update ${adapter} from @${installedVersion} to @${targetVersion}`);
                const npmPacketName = `${tools.appNameLowerCase}.${adapter}`;

                try {
                    if (!semver.diff(installedVersion, targetVersion)) {
                        console.log(`Uninstall npm packet "${npmPacketName}" for a clean re-installation`);
                        await tools.uninstallNodeModule(npmPacketName, { debug: process.argv.includes('--debug') });
                    }
                } catch (e) {
                    console.warn(`Could not uninstall npm packet "${npmPacketName}": ${e.message}`);
                }

                // Get the adapter from website
                const { packetName, stoppedList } = await this.install.downloadPacket(
                    sources,
                    `${adapter}@${targetVersion}`
                );
                await finishUpgrade(packetName);
                await this.install.enableInstances(stoppedList, true);
            }
        } else if (repoAdapter.meta) {
            // Read repository from url or file
            const ioPack = (await tools.getJsonAsync(repoAdapter.meta)) as ioBroker.AdapterObject;
            if (!ioPack) {
                console.error(`Cannot parse file${repoAdapter.meta}`);
                return;
            }

            if (!forceDowngrade) {
                try {
                    // @ts-expect-error https://github.com/ioBroker/adapter-core/issues/455
                    await this._checkDependencies(ioPack.common.dependencies, ioPack.common.globalDependencies);
                } catch (e) {
                    console.error(`Cannot check dependencies: ${e.message}`);
                    return;
                }
            }

            if (
                !version &&
                (ioPack.common.version === installedVersion ||
                    (!forceDowngrade && tools.upToDate(ioPack.common.version, installedVersion)))
            ) {
                console.log(
                    `Adapter "${adapter}"${
                        adapter.length < 15 ? new Array(15 - adapter.length).join(' ') : ''
                    } is up to date.`
                );
            } else {
                // Get the adapter from web site
                const targetVersion = version || ioPack.common.version;

                const isIgnored = await isVersionIgnored({
                    adapterName: adapter,
                    version: targetVersion,
                    objects: this.objects
                });

                if (isIgnored) {
                    console.log(
                        `No upgrade of "${adapter}" desired, because version "${targetVersion}" is configured to be ignored by the user. Run "${tools.appNameLowerCase} version ${adapter} --recognize" to allow this upgrade!`
                    );
                    return;
                }

                try {
                    if (!showUpgradeDialog(installedVersion, targetVersion, adapter)) {
                        console.log(`No upgrade of "${adapter}" desired.`);
                        return;
                    }
                } catch (e) {
                    console.log(`Can not check version information to display upgrade infos: ${e.message}`);
                }
                console.log(`Update ${adapter} from @${installedVersion} to @${targetVersion}`);
                const { packetName, stoppedList } = await this.install.downloadPacket(
                    sources,
                    `${adapter}@${targetVersion}`
                );
                await finishUpgrade(packetName, ioPack);
                await this.install.enableInstances(stoppedList, true);
            }
<<<<<<< HEAD
        } else if (forceDowngrade) {
            try {
                if (!showUpgradeDialog(installedVersion, version, adapter)) {
                    return console.log(`No upgrade of "${adapter}" desired.`);
=======
        } else {
            if (forceDowngrade) {
                try {
                    if (!showUpgradeDialog(installedVersion, version, adapter)) {
                        return console.log(`No upgrade of "${adapter}" desired.`);
                    }
                } catch (e) {
                    console.log(`Can not check version information to display upgrade infos: ${e.message}`);
>>>>>>> 4a8b1800
                }
            } catch (e) {
                console.log(`Can not check version information to display upgrade infos: ${e.message}`);
            }
            console.warn(`Unable to get version for "${adapter}". Update anyway.`);
            console.log(`Update ${adapter} from @${installedVersion} to @${version}`);
            // Get the adapter from website
            const { packetName, stoppedList } = await this.install.downloadPacket(sources, `${adapter}@${version}`);
            await finishUpgrade(packetName);
            await this.install.enableInstances(stoppedList, true);
        } else {
            return console.error(`Unable to get version for "${adapter}".`);
        }
    }

    /**
     * Upgrade the js-controller
     *
     * @param repoUrl the repo or url
     * @param forceDowngrade if downgrades are allowed
     * @param controllerRunning if controller is currently running
     */
    async upgradeController(repoUrl: string, forceDowngrade: boolean, controllerRunning: boolean): Promise<void> {
        let sources: Record<string, any>;

        try {
            const result = await getRepository({ repoName: repoUrl, objects: this.objects });
            if (!result) {
                return console.warn(`Cannot get repository under "${repoUrl}"`);
            }
            sources = result;
        } catch (e) {
            console.error(e.message);
            return this.processExit(e instanceof IoBrokerError ? e.code : e);
        }

        const installed = fs.readJSONSync(`${tools.getControllerDir()}/io-package.json`);
        if (!installed || !installed.common || !installed.common.version) {
            return console.error(
                `Host "${this.hostname}"${
                    this.hostname.length < 15 ? ''.padStart(15 - this.hostname.length) : ''
                } is not installed.`
            );
        }

        const controllerName = installed.common.name;
        /** Repository entry of the controller */
        const repoController = sources[controllerName];

        if (!repoController) {
            // no info for controller
            return console.error(`Cannot find this controller "${controllerName}" in repository.`);
        }

        if (repoController.version) {
            if (
                !forceDowngrade &&
                (repoController.version === installed.common.version ||
                    tools.upToDate(repoController.version, installed.common.version))
            ) {
                console.log(
                    `Host    "${this.hostname}"${
                        this.hostname.length < 15 ? new Array(15 - this.hostname.length).join(' ') : ''
                    } is up to date.`
                );
            } else if (controllerRunning) {
                console.warn(`Controller is running. Please stop ioBroker first.`);
            } else {
                console.log(`Update ${controllerName} from @${installed.common.version} to @${repoController.version}`);
                // Get the controller from website
                await this.install.downloadPacket(sources, `${controllerName}@${repoController.version}`, {
                    stopDb: true
                });
            }
        } else {
            const ioPack = await tools.getJsonAsync(repoController.meta);
            if ((!ioPack || !ioPack.common) && !forceDowngrade) {
                return console.warn(
                    `Cannot read version. Write "${tools.appName} upgrade self --force" to upgrade controller anyway.`
                );
            }
            let version = ioPack?.common ? ioPack.common.version : '';
            if (version) {
                version = `@${version}`;
            }

            if (
                (ioPack?.common && ioPack.common.version === installed.common.version) ||
                (!forceDowngrade && ioPack?.common && tools.upToDate(ioPack.common.version, installed.common.version))
            ) {
                console.log(
                    `Host    "${this.hostname}"${
                        this.hostname.length < 15 ? new Array(15 - this.hostname.length).join(' ') : ''
                    } is up to date.`
                );
            } else if (controllerRunning) {
                console.warn(`Controller is running. Please stop ioBroker first.`);
            } else {
<<<<<<< HEAD
                const name = ioPack?.common?.name || controllerName;
=======
                const name = ioPack?.common?.name ? ioPack.common.name : controllerName;
>>>>>>> 4a8b1800
                console.log(`Update ${name} from @${installed.common.version} to ${version}`);
                // Get the controller from website
                await this.install.downloadPacket(sources, name + version, { stopDb: true });
            }
        }
    }
}<|MERGE_RESOLUTION|>--- conflicted
+++ resolved
@@ -2,29 +2,16 @@
 import fs from 'fs-extra';
 import { tools, EXIT_CODES } from '@iobroker/js-controller-common';
 import semver from 'semver';
-<<<<<<< HEAD
-import { Upload } from '@/lib/setup/setupUpload';
-import { Install } from '@/lib/setup/setupInstall';
-import rl from 'readline-sync';
-import tty from 'tty';
-import path from 'path';
-import { getRepository, isVersionIgnored } from '@/lib/setup/utils';
-import type { Client as ObjectsInRedisClient } from '@iobroker/db-objects-redis';
-import type { Client as StatesInRedisClient } from '@iobroker/db-states-redis';
-import type { ProcessExitCallback } from '@/lib/_Types';
-import { IoBrokerError } from '@/lib/setup/customError';
-=======
-import { Upload } from './setupUpload.js';
-import { Install } from './setupInstall.js';
+import { Upload } from '@/lib/setup/setupUpload.js';
+import { Install } from '@/lib/setup/setupInstall.js';
 import rl from 'readline-sync';
 import tty from 'node:tty';
 import path from 'node:path';
-import { getRepository } from './utils.js';
+import { getRepository, isVersionIgnored } from '@/lib/setup/utils.js';
 import type { Client as ObjectsInRedisClient } from '@iobroker/db-objects-redis';
 import type { Client as StatesInRedisClient } from '@iobroker/db-states-redis';
-import type { ProcessExitCallback } from '../_Types.js';
-import { IoBrokerError } from './customError.js';
->>>>>>> 4a8b1800
+import type { ProcessExitCallback } from '@/lib/_Types.js';
+import { IoBrokerError } from '@/lib/setup/customError.js';
 
 const debug = Debug('iobroker:cli');
 
@@ -649,21 +636,10 @@
                 await finishUpgrade(packetName, ioPack);
                 await this.install.enableInstances(stoppedList, true);
             }
-<<<<<<< HEAD
         } else if (forceDowngrade) {
             try {
                 if (!showUpgradeDialog(installedVersion, version, adapter)) {
                     return console.log(`No upgrade of "${adapter}" desired.`);
-=======
-        } else {
-            if (forceDowngrade) {
-                try {
-                    if (!showUpgradeDialog(installedVersion, version, adapter)) {
-                        return console.log(`No upgrade of "${adapter}" desired.`);
-                    }
-                } catch (e) {
-                    console.log(`Can not check version information to display upgrade infos: ${e.message}`);
->>>>>>> 4a8b1800
                 }
             } catch (e) {
                 console.log(`Can not check version information to display upgrade infos: ${e.message}`);
@@ -762,11 +738,7 @@
             } else if (controllerRunning) {
                 console.warn(`Controller is running. Please stop ioBroker first.`);
             } else {
-<<<<<<< HEAD
                 const name = ioPack?.common?.name || controllerName;
-=======
-                const name = ioPack?.common?.name ? ioPack.common.name : controllerName;
->>>>>>> 4a8b1800
                 console.log(`Update ${name} from @${installed.common.version} to ${version}`);
                 // Get the controller from website
                 await this.install.downloadPacket(sources, name + version, { stopDb: true });
