--- conflicted
+++ resolved
@@ -11,10 +11,6 @@
 import type { Client as ObjectsInRedisClient } from '@iobroker/db-objects-redis';
 import type { Client as StatesInRedisClient } from '@iobroker/db-states-redis';
 import type { ProcessExitCallback } from '../_Types';
-<<<<<<< HEAD
-=======
-import { getRepository } from './utils';
->>>>>>> 01a349ad
 
 const debug = Debug('iobroker:cli');
 
@@ -22,10 +18,6 @@
 
 interface CLIUpgradeOptions {
     processExit: ProcessExitCallback;
-<<<<<<< HEAD
-=======
-    restartController: () => void;
->>>>>>> 01a349ad
     objects: ObjectsInRedisClient;
     states: StatesInRedisClient;
     params: Record<string, any>;
@@ -37,7 +29,6 @@
     private readonly install: Install;
     private readonly objects: ObjectsInRedisClient;
     private readonly processExit: ProcessExitCallback;
-    private readonly params: Record<string, any>;
 
     constructor(options: CLIUpgradeOptions) {
         options = options || {};
@@ -45,15 +36,8 @@
         if (!options.processExit) {
             throw new Error('Invalid arguments: processExit is missing');
         }
-<<<<<<< HEAD
-=======
-        if (!options.restartController) {
-            throw new Error('Invalid arguments: restartController is missing');
-        }
->>>>>>> 01a349ad
 
         this.processExit = options.processExit;
-        this.params = options.params;
         this.objects = options.objects;
 
         this.upload = new Upload(options);
@@ -311,11 +295,7 @@
         let sources: Record<string, any>;
         if (!repoUrlOrObject || !tools.isObject(repoUrlOrObject)) {
             try {
-<<<<<<< HEAD
                 sources = await getRepository({ repoName: repoUrlOrObject, objects: this.objects });
-=======
-                sources = await getRepository(this.objects, repoUrlOrObject);
->>>>>>> 01a349ad
             } catch (e) {
                 return this.processExit(e);
             }
@@ -650,11 +630,7 @@
         let sources: Record<string, any>;
         if (!repoUrlOrObject || !tools.isObject(repoUrlOrObject)) {
             try {
-<<<<<<< HEAD
                 const result = await getRepository({ repoName: repoUrlOrObject, objects: this.objects });
-=======
-                const result = await getRepository(this.objects, repoUrlOrObject);
->>>>>>> 01a349ad
                 if (!result) {
                     return console.warn(`Cannot get repository under "${repoUrlOrObject}"`);
                 }
