--- conflicted
+++ resolved
@@ -14,22 +14,10 @@
 import fs from 'fs-extra';
 import path from 'node:path';
 import { EXIT_CODES, tools } from '@iobroker/js-controller-common';
-<<<<<<< HEAD
-import {
-    statesDbHasServer,
-    objectsDbHasServer,
-    isLocalStatesDbServer,
-    isLocalObjectsDbServer
-} from '@iobroker/js-controller-common-db';
-import { resetDbConnect, dbConnectAsync } from '@/lib/setup/dbConnection';
-import { BackupRestore } from '@/lib/setup/setupBackup';
-import crypto from 'crypto';
-=======
 import { tools as dbTools } from '@iobroker/js-controller-common-db';
 import { resetDbConnect, dbConnectAsync } from '@/lib/setup/dbConnection.js';
 import { BackupRestore } from '@/lib/setup/setupBackup.js';
 import crypto from 'node:crypto';
->>>>>>> 22e91ec6
 import deepClone from 'deep-clone';
 import * as pluginInfos from '@/lib/setup/pluginInfos.js';
 import rl from 'readline-sync';
@@ -426,17 +414,6 @@
      */
     async migrateObjects(newConfig: ioBroker.IoBrokerJson, oldConfig: ioBroker.IoBrokerJson): Promise<EXIT_CODES> {
         // allow migration if one of the db types changed or host changed of redis
-<<<<<<< HEAD
-        const oldStatesHasServer = statesDbHasServer(oldConfig.states.type);
-        const oldObjectsHasServer = statesDbHasServer(oldConfig.objects.type);
-        const newStatesHasServer = statesDbHasServer(newConfig.states.type);
-        const newObjectsHasServer = statesDbHasServer(newConfig.objects.type);
-
-        const oldStatesLocalServer = isLocalStatesDbServer(oldConfig.states.type, oldConfig.states.host);
-        const oldObjectsLocalServer = isLocalObjectsDbServer(oldConfig.objects.type, oldConfig.objects.host);
-        const newStatesLocalServer = isLocalStatesDbServer(newConfig.states.type, newConfig.states.host);
-        const newObjectsLocalServer = isLocalObjectsDbServer(newConfig.objects.type, newConfig.objects.host);
-=======
         const oldStatesHasServer = await dbTools.statesDbHasServer(oldConfig.states.type);
         const oldObjectsHasServer = await dbTools.statesDbHasServer(oldConfig.objects.type);
         const newStatesHasServer = await dbTools.statesDbHasServer(newConfig.states.type);
@@ -452,7 +429,6 @@
             newConfig.objects.type,
             newConfig.objects.host
         );
->>>>>>> 22e91ec6
 
         if (
             oldConfig &&
@@ -736,15 +712,11 @@
                 }`
             );
         }
-<<<<<<< HEAD
-        if (objectsDbHasServer(originalConfig.objects.type) || statesDbHasServer(originalConfig.states.type)) {
-=======
 
         const hasObjectsServer = await dbTools.objectsDbHasServer(originalConfig.objects.type);
         const hasStatesServer = await dbTools.statesDbHasServer(originalConfig.states.type);
 
         if (hasObjectsServer || hasStatesServer) {
->>>>>>> 22e91ec6
             console.log(`- Data Directory: ${tools.getDefaultDataDir()}`);
         }
         if (originalConfig && originalConfig.system && originalConfig.system.hostname) {
@@ -936,14 +908,10 @@
             stype === originalConfig.states.type && sHost === originalConfig.states.host
                 ? originalConfig.states.port
                 : sp;
-<<<<<<< HEAD
-        if (stype === otype && !statesDbHasServer(stype) && sHost === oHost) {
-=======
 
         const statesHasServer = await dbTools.statesDbHasServer(stype);
 
         if (stype === otype && !statesHasServer && sHost === oHost) {
->>>>>>> 22e91ec6
             defaultStatesPort = oPort;
         }
         const userStatePort = rl.question(
@@ -994,14 +962,10 @@
         let dir;
         let hname;
 
-<<<<<<< HEAD
-        if (isLocalStatesDbServer(stype, sHost) || isLocalObjectsDbServer(otype, oHost)) {
-=======
         const hasLocalObjectsServer = await dbTools.isLocalObjectsDbServer(otype, oHost);
         const hasLocalStatesServer = await dbTools.isLocalStatesDbServer(stype, sHost);
 
         if (hasLocalStatesServer || hasLocalObjectsServer) {
->>>>>>> 22e91ec6
             let validDataDir = false;
 
             while (!validDataDir) {
