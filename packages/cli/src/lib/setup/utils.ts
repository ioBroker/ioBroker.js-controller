import { EXIT_CODES } from '@iobroker/js-controller-common';
import { tools } from '@iobroker/js-controller-common';
import type { Client as ObjectsClient } from '@iobroker/db-objects-redis';
<<<<<<< HEAD
import { IoBrokerError } from './customError';
import semver from 'semver';
=======
import { IoBrokerError } from './customError.js';
>>>>>>> 4a8b1800

interface GetRepositoryOptions {
    /** The objects DB client */
    objects: ObjectsClient;
    /** Name of the repository */
    repoName?: string;
}

/**
 * Get json of the given repository
 *
 * @param options Repository specific options
 */
export async function getRepository(options: GetRepositoryOptions): Promise<Record<string, any>> {
    const { objects } = options;
    const { repoName } = options;

    let repoNameOrArray: string | string[] | undefined = repoName;
    if (!repoName || repoName === 'auto') {
        const systemConfig = await objects!.getObjectAsync('system.config');
        repoNameOrArray = systemConfig!.common.activeRepo;
    }

    const repoArr = !Array.isArray(repoNameOrArray) ? [repoNameOrArray!] : repoNameOrArray;

    const systemRepos = (await objects!.getObjectAsync('system.repositories'))!;

    const allSources = {};
    let changed = false;
    let anyFound = false;
    for (const repoUrl of repoArr) {
        const repo = systemRepos.native.repositories[repoUrl];
        if (repo) {
            if (typeof repo === 'string') {
                systemRepos.native.repositories[repo] = {
                    link: repo,
                    json: null
                };
                changed = true;
            }

            // If repo is not yet loaded
            if (!systemRepos.native.repositories[repoUrl].json) {
                console.log(`Update repository "${repoUrl}" under "${systemRepos.native.repositories[repoUrl].link}"`);
                const data = await tools.getRepositoryFileAsync(systemRepos.native.repositories[repoUrl].link);
                systemRepos.native.repositories[repoUrl].json = data.json;
                systemRepos.native.repositories[repoUrl].hash = data.hash;
                systemRepos.from = `system.host.${tools.getHostName()}.cli`;
                systemRepos.ts = new Date().getTime();
                changed = true;
            }

            if (systemRepos.native.repositories[repoUrl].json) {
                Object.assign(allSources, systemRepos.native.repositories[repoUrl].json);
                anyFound = true;
            }
        }

        if (changed) {
            await objects.setObjectAsync('system.repositories', systemRepos);
        }
    }

    if (!anyFound) {
        let message: string;
        if (repoArr.length) {
            message = `ERROR: No repositories defined matching "${repoArr.join(
                ' | '
            )}". Please use one of ${Object.keys(systemRepos.native.repositories)
                .map(repo => `"${repo}"`)
                .join(', ')}.`;
        } else {
            message = `ERROR: No repositories defined. Please define one repository as active: "iob repo set <${Object.keys(
                systemRepos.native.repositories
            ).join(' | ')}>"`;
        }

        throw new IoBrokerError({ message, code: EXIT_CODES.INVALID_REPO });
    } else {
        return allSources;
    }
}

interface VersionOptions {
    /** The adapter name to check the version for */
    adapterName: string;
    /** The objects DB instance */
    objects: ObjectsClient;
}

interface IgnoreVersionOptions extends VersionOptions {
    /** The version which will be checked */
    version: string;
}

/**
 * Get info if a specific version should be ignored of this adapter
 *
 * @param options name and target version of the adapter
 */
export async function isVersionIgnored(options: IgnoreVersionOptions): Promise<boolean> {
    const { adapterName, version, objects } = options;
    const obj = await objects.getObject(`system.host.${tools.getHostName()}.adapter.${adapterName}`);

    if (obj?.common.ignoreVersion === undefined) {
        return false;
    }

    return semver.satisfies(version, obj?.common.ignoreVersion);
}

/**
 * Ignore a specific version of an adapter
 *
 * @param options name and target version of the adapter
 */
export async function ignoreVersion(options: IgnoreVersionOptions): Promise<void> {
    const { adapterName, version, objects } = options;
    const id = `system.host.${tools.getHostName()}.adapter.${adapterName}`;
    const obj = await objects.getObject(id);

    if (!obj) {
        throw new IoBrokerError({ code: EXIT_CODES.CANNOT_SET_OBJECT, message: `Object "${id}" does not exist` });
    }

    obj.common.ignoreVersion = version;

    await objects.setObject(id, obj);
}

/**
 * Recognize all updates of adapter again
 *
 * @param options name of the adapter
 */
export async function recognizeVersion(options: VersionOptions): Promise<void> {
    const { adapterName, objects } = options;
    const id = `system.host.${tools.getHostName()}.adapter.${adapterName}`;
    const obj = await objects.getObject(id);

    if (!obj) {
        throw new IoBrokerError({ code: EXIT_CODES.CANNOT_SET_OBJECT, message: `Object "${id}" does not exist` });
    }

    delete obj.common.ignoreVersion;

    await objects.setObject(id, obj);
}<|MERGE_RESOLUTION|>--- conflicted
+++ resolved
@@ -1,12 +1,8 @@
 import { EXIT_CODES } from '@iobroker/js-controller-common';
 import { tools } from '@iobroker/js-controller-common';
 import type { Client as ObjectsClient } from '@iobroker/db-objects-redis';
-<<<<<<< HEAD
-import { IoBrokerError } from './customError';
 import semver from 'semver';
-=======
-import { IoBrokerError } from './customError.js';
->>>>>>> 4a8b1800
+import { IoBrokerError } from '@/lib/setup/customError.js';
 
 interface GetRepositoryOptions {
     /** The objects DB client */
