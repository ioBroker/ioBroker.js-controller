import { CLICommand, CLICommandOptions } from './cliCommand';

import * as CLI from './messages.js';
import { formatValue } from './cliTools';
import { tools, EXIT_CODES } from '@iobroker/js-controller-common';
import type { Client as ObjectsClient } from '@iobroker/db-objects-redis';
import type { Client as StatesClient } from '@iobroker/db-states-redis';

interface ParsedPropPathAndAssignment {
    propPath?: string;
    value: unknown;
}

/** Command iobroker object ... */
export class CLIObjects extends CLICommand {
    constructor(options: CLICommandOptions) {
        super(options);
    }

    /**
     * Executes a command
     * @param args
     */
    execute(args: any[]): void {
        const { callback, showHelp } = this.options;
        const command = args[0];

        switch (command) {
            case 'chmod':
                return this.chmod(args);
            case 'chown':
                return this.chown(args);
            case 'list':
            case 'l':
                return this.list(args);
            case 'get':
                return this.get(args);
            case 'set':
                return this.set(args);
            case 'extend':
                return this.extend(args);
            case 'delete':
            case 'del':
                return this.delete(args);
            case 'getDBVersion':
                return this.getDBVersion();
            case 'setDBVersion':
                return this.setDBVersion();
            case 'activateSets':
                return this.activateSets();
            case 'deactivateSets':
                return this.deactivateSets();
            default:
                CLI.error.unknownCommand('object', command);
                showHelp();
                return void callback(3);
        }
    }

    /**
     * Activates the usage of Redis Sets
     */
    activateSets(): void {
        const { callback, dbConnect } = this.options;
        dbConnect(async params => {
            const { states, objects } = params;

            const useSetsIndicator = await objects.getMeta('objects.features.useSets');

            if (!useSetsIndicator || !parseInt(useSetsIndicator)) {
                // all hosts need to be stopped for this
                if (await tools.isHostRunning(objects, states)) {
                    console.log('Cannot activate the usage of Redis Sets while one or more hosts are running');
                    return void callback(EXIT_CODES.CONTROLLER_RUNNING);
                }

                await objects.activateSets();
                const noMigrated = await objects.migrateToSets();

                if (noMigrated) {
                    console.log(`Successfully migrated ${noMigrated} objects to Redis Sets`);
                }
                console.log(
                    `Successfully activated the usage of Redis Sets. Please make sure to only use js-controller 4.0 or higher on all hosts!`
                );
            } else {
                console.log('Redis Sets are already activated.');
            }
            return void callback(EXIT_CODES.NO_ERROR);
        });
    }

    /**
     * Deactivates the usage of Redis Sets
     */
    deactivateSets(): void {
        const { callback, dbConnect } = this.options;
        dbConnect(async params => {
            const { objects } = params;
            const useSetsIndicator = await objects.getMeta('objects.features.useSets');

            if (useSetsIndicator && parseInt(useSetsIndicator)) {
                await objects.deactivateSets();
                console.log(`Successfully deactivated the usage of Redis Sets.`);
            } else {
                console.log('Redis Sets are already deactivated.');
            }
            return void callback(EXIT_CODES.NO_ERROR);
        });
    }

    /**
     * Get the protocol version
     */
    getDBVersion(): void {
        const { callback, dbConnect } = this.options;
        dbConnect(async params => {
            const { objects } = params;

            const version = await objects.getProtocolVersion();
            console.log(`Current Objects DB protocol version: ${version}`);
            return void callback(EXIT_CODES.NO_ERROR);
        });
    }

    /**
     * Set protocol version
     */
    setDBVersion(): void {
        const { callback, dbConnect } = this.options;
        dbConnect(async params => {
            const { objects } = params;
            const rl = await import('readline-sync');

            let answer = rl.question('Changing the protocol version will restart all hosts! Continue? [N/y]', {
                limit: /^(yes|y|n|no)$/i,
                defaultInput: 'no'
            });

            answer = answer.toLowerCase();

            if (answer !== 'y' && answer !== 'yes') {
                console.log('Protocol version has not been changed!');
                return void callback(EXIT_CODES.NO_ERROR);
            }

            try {
                await objects.setProtocolVersion(this.options.version);
            } catch (e) {
                console.error(`Cannot update protocol version: ${e.message}`);
                return void callback(1);
            }
            console.log(`Objects DB protocol updated to version ${this.options.version}`);
            return void callback(EXIT_CODES.NO_ERROR);
        });
    }

    /**
     * Changes access rights for all objects matching the pattern
     * @param args
     */
    chmod(args: any[]): void {
        const { callback, dbConnect } = this.options;
        let [modeObject, modeState, pattern] = args.slice(1);

        // Yargs converts numeric string to number, so we can use that to test
        // Afterwards we parse them ourselves, but with base16
        if (typeof modeObject !== 'number') {
            CLI.error.requiredArgumentMissing('mode', 'object chmod 644 system.*');
            return void callback(1);
        }
        modeObject = parseInt(modeObject.toString(), 16);

        if (typeof modeState === 'number') {
            // a mode for the state was given, convert it
            modeState = parseInt(modeState.toString(), 16);
        } else {
            pattern = modeState;
            modeState = undefined;
        }

        if (pattern === undefined) {
            CLI.error.requiredArgumentMissing('pattern', 'object chmod 644 system.*');
            return void callback(1);
        }

        dbConnect(params => {
            const { objects, states } = params;

            objects.chmodObject(
                pattern,
                { user: 'system.user.admin', object: modeObject, state: modeState },
                (err, processed) => {
                    // Print the new object rights
                    this.printObjectList(objects, states, err?.message, processed);
                }
            );
        });
    }

    /**
     * Changes owner for all objects matching the pattern
     * @param args
     */
    chown(args: any[]): void {
        const { callback, dbConnect } = this.options;
        /** @type {[string, string, any]} */
        let [user, group, pattern] = args.slice(1);

        if (!pattern) {
            pattern = group;
            group = undefined;
        }

        if (!user) {
            CLI.error.requiredArgumentMissing('user', 'object chown user system.*');
            return void callback(1);
        } else if (!user.startsWith('system.user.')) {
            user = 'system.user.' + user;
        }
        if (group && !group.startsWith('system.group.')) {
            group = 'system.group.' + group;
        }

        if (!pattern) {
            CLI.error.requiredArgumentMissing('pattern', 'object chown user system.*');
            return void callback(1);
        }
        dbConnect(params => {
            const { objects, states } = params;

            objects.chownObject(
                pattern,
                { user: 'system.user.admin', owner: user, ownerGroup: group },
                (err, processed) => {
                    // Print the new object rights
                    this.printObjectList(objects, states, err?.message, processed);
                }
            );
        });
    }

    /**
     * Lists all objects matching a pattern and their access rights
     * @param args
     */
    list(args: any[]): void {
        const { callback, dbConnect } = this.options;
        let pattern = args[1];
        if (typeof pattern === 'string') {
            pattern = { startkey: pattern.replace('*', ''), endkey: pattern.replace('*', '\u9999') };
        }

        dbConnect(params => {
            const { objects, states } = params;

            objects.getObjectList(pattern, { user: 'system.user.admin', sorted: true }, (err, processed) => {
                this.printObjectList(
                    objects,
                    states,
                    err?.message,
                    processed && processed.rows && processed.rows.map(r => r.value)
                );
                return void callback(EXIT_CODES.NO_ERROR);
            });
        });
    }

    /**
     * Retrieves an object or its property from the DB and prints it
     * @param args
     */
    get(args: any[]): void {
        const { callback, pretty, dbConnect } = this.options;
        /** @type {[string, string]} */
        const [id, propPath] = args.slice(1);
        if (!id) {
            CLI.error.requiredArgumentMissing('id', 'object get id [propertypath]');
            return void callback(1);
        }

        // If propPath is passed, the given property will be retrieved instead.
        // For example: `"native.something[2].onething"` selects `onething` of the 3rd array element of `object.native.something`.

        dbConnect(params => {
            const { objects } = params;

            objects.getObject(id, (err, res) => {
                if (err || !res) {
                    CLI.error.objectNotFound(id, err?.message);
                    return void callback(3);
                } else {
                    if (typeof propPath === 'string') {
                        // We want to select a part of the object
                        try {
                            res = deepSelectProperty(res, propPath);
                        } catch {
                            CLI.error.objectPropertyNotFound(id, propPath);
                            return void callback(3);
                        }
                    }
                    console.log(formatValue(res, pretty));
                    return void callback(EXIT_CODES.NO_ERROR);
                }
            });
        });
    }

    /**
     * Updates an object or its property with the given value
     * @param args
     */
    set(args: any[]): void {
        const { callback, dbConnect } = this.options;
        const id: string = args[1];
        if (!id) {
            CLI.error.requiredArgumentMissing('id', 'object set id [propertypath=]value');
            return void callback(1);
        }

        const lastArg = args.length >= 2 ? args.slice(2).join(' ') : undefined;
        const parsedArg = parsePropPathAndAssignment(lastArg!);
        if (!parsedArg) {
            CLI.error.invalidPropertyOrValue();
            return void callback(3);
        }
        const { propPath, value } = parsedArg;

        dbConnect(params => {
            const { objects } = params;

            const doSetObject = (obj: any): void => {
                objects.setObject(id, obj, err => {
                    if (err) {
                        CLI.error.cannotUpdateObject(id, err.message);
                        return void callback(1);
                    } else {
                        CLI.success.objectUpdated(id);
                        return void callback(EXIT_CODES.NO_ERROR);
                    }
                });
            };
            if (!propPath) {
                // We set the entire object, no need to retrieve it first
                doSetObject(value as any);
            } else {
                // We want to update a part of the object
                // Retrieve the object first
                objects.getObject(id, async (err, res) => {
                    if (err || !res) {
                        CLI.error.objectNotFound(id, err?.message);
                        return void callback(3);
                    }
                    try {
                        deepSetProperty(res, propPath, value);
                    } catch {
                        CLI.error.objectPropertyNotFound(id, propPath);
                        return void callback(3);
                    }

                    // auto encrypt -> only do that here, no one configures an instance by setting the whole object,
                    // else it would be copied and probably already encrypted
                    if (
                        /^system\.adapter\.(?<adapterName>.+)\.(?<instanceNr>\d+)$/g.test(id) &&
                        'encryptedNative' in res
                    ) {
                        await this._autoEncrypt(objects, res, propPath, value);
                    }

                    doSetObject(res);
                });
            }
        });
    }

    /**
     * Encrypts all newly set properties of encryptedNative - currently customized for propPath
     *
     * @param objects - objects db instance
     * @param res - object which will be adapted
     * @param propPath - path of the changed property
     * @param value - value which has been newly set to the property
     */
    private async _autoEncrypt(
        objects: ObjectsClient,
        res: ioBroker.AnyObject,
        propPath: string,
        value: any
    ): Promise<void> {
        // input: it's an instance object and has encrypted native, was a native value set?
        if (/^native\..+[^.]$/g.test(propPath) && typeof value === 'string') {
            // single native property
            const prop = propPath.split('.')[1];
            if ('encryptedNative' in res && res.encryptedNative?.includes(prop)) {
                try {
                    const config = await objects.getObjectAsync('system.config');
                    res.native[prop] = tools.encrypt(config!.native.secret, res.native[prop]);
                } catch (e) {
                    console.error(`Could not auto-encrypt property "${prop}": ${e.message}`);
                }
            }
        } else if (propPath === 'native' && tools.isObject(value)) {
            // whole native attribute
            let config;
            for (const prop in value) {
                if (
                    typeof (res.native as Record<string, any>)[prop] === 'string' &&
                    'encryptedNative' in res &&
                    res.encryptedNative?.includes(prop)
                ) {
                    try {
                        config = config || (await objects.getObjectAsync('system.config'));
                        res.native[prop] = tools.encrypt(config!.native.secret, res.native[prop]);
                    } catch (e) {
                        console.error(`Could not auto-encrypt property "${prop}": ${e.message}`);
                    }
                }
            }
        }
    }

    /**
     * Extends an object with the given value
     * @param args
     */
    extend(args: any[]): void {
        const { callback, dbConnect } = this.options;
        const id: string = args[1];
        if (!id) {
            CLI.error.requiredArgumentMissing('id', 'object extend id <json-value>');
            return void callback(1);
        }

        const lastArg = args.length >= 2 ? args.slice(2).join(' ') : undefined;
        const parsedArg = parsePropPathAndAssignment(lastArg!);
        // extend does not accept a property path, so error when one is passed
        if (!parsedArg || parsedArg.propPath) {
            CLI.error.invalidJSONValue();
            return void callback(3);
        }
        const { value } = parsedArg;

        dbConnect(params => {
            const { objects } = params;

            objects.extendObject(id, value as any, null, err => {
                if (err) {
                    CLI.error.cannotUpdateObject(id, err.message);
                    return void callback(1);
                } else {
                    CLI.success.objectUpdated(id);
                    return void callback(EXIT_CODES.NO_ERROR);
                }
            });
        });
    }

    /**
     * Collects all object for specific path
     * @param objects class
     * @param params parameters for getObjectView
     */
    async _collectObjects(objects: ObjectsClient, params: ioBroker.GetObjectViewParams): Promise<ioBroker.AnyObject[]> {
        const types = [
            'state',
            'channel',
            'device',
            'enum',
            'instance',
            'host',
            'adapter',
            'meta',
            'config',
            'group',
            'user',
            'script'
        ];
        const result: ioBroker.AnyObject[] = [];

        for (const type of types) {
            try {
                const res = await objects.getObjectViewAsync('system', type, params);
<<<<<<< HEAD
                res?.rows.forEach(item => {
=======
                res.rows.forEach(item => {
>>>>>>> 0b3c6e0e
                    if (item.value) {
                        result.push(item.value);
                    }
                });
            } catch {
                // ignore
            }
        }
        return result;
    }

    /**
     * Delete all object from list sequentially
     * @param objects class
     * @param ids IDs
     * @param callback
     */
    async _deleteObjects(objects: ObjectsClient, ids: string[], callback: (exitCode: number) => void): Promise<void> {
        if (!ids || !ids.length) {
            return tools.maybeCallback(callback, EXIT_CODES.NO_ERROR);
        } else {
            let allEnums;

            try {
                // cache all enums, else it will be slow to delete many objects
                allEnums = await tools.getAllEnums(objects);
            } catch (e) {
                console.error(`Could not retrieve all enums: ${e.message}`);
            }

            for (const id of ids) {
                try {
                    await objects.delObjectAsync(id);
                    await tools.removeIdFromAllEnums(objects, id, allEnums);
                } catch (e) {
                    console.warn(`Could not delete object or remove "${id}" from enums: ${e.message}`);
                }
            }
            return tools.maybeCallback(callback, EXIT_CODES.NO_ERROR);
        }
    }

    /**
     * Deletes an object
     * @param args
     */
    delete(args: any[]): void {
        const { callback, dbConnect } = this.options;
        const id: string = args[1];
        if (!id) {
            CLI.error.requiredArgumentMissing('id', 'object delete id');
            return void callback(1);
        }

        dbConnect(async params => {
            const { objects } = params;

            if (id.endsWith('*')) {
                const params = {
                    startkey: id.replace(/\*/g, ''),
                    endkey: id.replace(/\*/g, '\u9999')
                };

                const result = await this._collectObjects(objects, params);
                if (!result || !result.length) {
                    console.log('No IDs found for this pattern.');
                    return void callback(EXIT_CODES.NO_ERROR);
                }
                const ids = result.map(item => item._id);

                // if no auto confirmation, ask user
                if (!this.options.f && this.options.y && !this.options.yes) {
                    const rl = (await import('readline')).createInterface({
                        input: process.stdin,
                        output: process.stdout
                    });
                    rl.question(`${result.length} object(s) will be deleted. Are you sure? [y/N]: `, answer => {
                        rl.close();
                        if (
                            answer === 'y' ||
                            answer === 'yes' ||
                            answer === 'j' ||
                            answer === 'ja' ||
                            answer === 'да' ||
                            answer === 'д'
                        ) {
                            this._deleteObjects(objects, ids, callback);
                        } else {
                            console.log('Aborted.');
                            return void callback(3);
                        }
                    });
                } else {
                    this._deleteObjects(objects, ids, callback);
                }
            } else {
                // only one object
                objects.delObject(id, async err => {
                    if (err) {
                        CLI.error.objectNotFound(id, err.message);
                        callback(3);
                    } else {
                        try {
                            await tools.removeIdFromAllEnums(objects, id);
                            CLI.success.objectDeleted(id);
                            callback(EXIT_CODES.NO_ERROR);
                        } catch (e) {
                            CLI.error.cannotDeleteObjectFromEnums(id, e.message);
                            callback(3);
                        }
                    }
                });
            }
        });
    }

    /**
     * Prints a list of objects and its access properties
     * @param objects objects db
     * @param states states db
     * @param err An error (if one occurred)
     * @param objList The object list to print
     */
    async printObjectList(
        objects: ObjectsClient,
        states: StatesClient,
        err: string | undefined,
        objList?: ioBroker.AnyObject[]
    ): Promise<void> {
        // TODO: is this supposed to be here?
        const { callback } = this.options;
        if (err) {
            console.error(err);
            return void callback(33);
        }
        if (objList !== null && objList !== undefined) {
            const { List } = await import('../setup/setupList');
            const list = new List({
                states,
                objects,
                processExit: callback
            });
            list.showObjectHeader();
            objList.forEach(list.showObject);
        }
        setTimeout(callback, 1_000);
    }
}

/**
 * Reverses a string
 * @param str The string to reverse
 */
function reverseString(str: string): string {
    return Array.from(str).reverse().join('');
}

/**
 * Normalizes a property path for use in deepSelectProperty and deepSetProperty
 * @param path The property path to normalize
 */
function normalizePropertyPath(path: string): string {
    // Basically we want to support paths like "obj[1][2]", but the other methods expect "obj.[1].[2]"
    // So we need to replace all occurences of square brackets without leading dots
    // JS Regex only supports negative lookbehind in ES 2018, so we fake it using reversed strings and
    // negative lookahead
    const arrayIndexRegex = /(]\d+\[)(?!\.)/g; // Reversing the string reverses the brackets too
    let ret = reverseString(path);
    // Append the dot to each bracket, since we're going to reverse it
    ret = ret.replace(arrayIndexRegex, '$1.');
    return reverseString(ret);
}

/**
 * Selects a property of an object or its sub-objects and returns it if it exists. E.g.
 * `deepSelectProperty(obj, "common.asdf.qwer")` => `obj.common.asdf.qwer`
 * @param object The object to select a property from
 * @param path The property path to search for
 */
function deepSelectProperty(object: ioBroker.AnyObject, path: string): any {
    /**
     * @param obj
     * @param pathArr
     */
    function _deepSelectProperty(obj: any, pathArr: string[]): unknown {
        // are we there yet? then return obj
        if (!pathArr.length) {
            return obj;
        }
        // go deeper
        let propName = pathArr.shift()!;
        if (/\[\d+]/.test(propName)) {
            // this is an array index
            // @ts-expect-error // TODO: fix it - this is not ts fashion, assigning numbers to the string array here
            propName = parseInt(propName.slice(1, -1));
        }
        return _deepSelectProperty(obj[propName], pathArr);
    }
    path = normalizePropertyPath(path);
    return _deepSelectProperty(object, path.split('.'));
}

/**
 * Changes a property of an object or its sub-objects if it exists. Opposite of `deepSelectProperty`.
 * @param object The object to replace a property in
 * @param path The property path to search for
 * @param value
 */
function deepSetProperty(object: ioBroker.AnyObject, path: string, value: any): void {
    /**
     * @param obj
     * @param pathArr
     */
    function _deepSetProperty(obj: any, pathArr: string[]): void {
        // are we there yet? then return obj
        if (pathArr.length === 1) {
            obj[pathArr[0]] = value;
            return;
        }
        // go deeper
        let propName = pathArr.shift()!;
        if (/\[\d+]/.test(propName)) {
            // this is an array index
            // @ts-expect-error // TODO: fix it - this is not ts fashion, assigning numbers to the string array here
            propName = parseInt(propName.slice(1, -1));
        }
        _deepSetProperty(obj[propName], pathArr);
    }
    path = normalizePropertyPath(path);
    _deepSetProperty(object, path.split('.'));
}

/**
 * Tries to parse a CLI argument that could be used to set an object
 * @param arg The CLI argument containing the value to be set
 */
function parseCLIValue(arg: string): any {
    try {
        // JSON.parse does not allow plain strings
        return JSON.parse(arg);
    } catch {
        // arg is a string
        return arg;
    }
}

/**
 * Tries to parse a CLI argument of the form [propPath=]value.
 * @param arg The CLI argument containing an optional prop path and a JSON value
 */
function parsePropPathAndAssignment(arg: string): ParsedPropPathAndAssignment | undefined {
    const equalsIndex = arg.indexOf('=');
    if (equalsIndex > -1) {
        // This might contain a propPath AND a value
        const propPath = arg.substr(0, equalsIndex);
        const valueString = arg.substr(equalsIndex + 1);
        // For partial assignments, allow strings as the value
        const value = parseCLIValue(valueString);
        return { propPath, value };
    } else {
        // This is a full assignment, allow only objects
        try {
            const value = JSON.parse(arg);
            if (!tools.isObject(value)) {
                return undefined;
            }
            return { value };
        } catch {
            // nope!
            return undefined;
        }
    }
}<|MERGE_RESOLUTION|>--- conflicted
+++ resolved
@@ -480,11 +480,7 @@
         for (const type of types) {
             try {
                 const res = await objects.getObjectViewAsync('system', type, params);
-<<<<<<< HEAD
-                res?.rows.forEach(item => {
-=======
                 res.rows.forEach(item => {
->>>>>>> 0b3c6e0e
                     if (item.value) {
                         result.push(item.value);
                     }
