import { tools } from '@iobroker/js-controller-common';
import type { Client as ObjectsClient } from '@iobroker/db-objects-redis';

/**
 *
 * @param val The value to format for output
 * @param pretty Whether it should be pretty-printed
 */
export function formatValue(val: any, pretty = false): string {
    // Only use JSON.stringify if we need it (for objects and arrays)
    const needsStringify = tools.isObject(val) || tools.isArray(val);
    const output = !needsStringify ? val : pretty ? JSON.stringify(val, null, 2) : JSON.stringify(val);
    return output;
}

/** Returns the "from" property for objects changed by the CLI */
export function getObjectFrom(): `system.host.${string}.cli` {
    return `system.host.${tools.getHostName()}.cli`;
}

/**
 * Removes <tools.appName> from the start of the adapter name if it is there
 * E.g. iobroker.admin -> admin
 *
 * @param name The adapter name to normalize
 */
export function normalizeAdapterName(name: string): string {
    if (typeof name === 'string') {
        name = name.replace(new RegExp(`^${tools.appName}\\.`, 'i'), '');
    }
    return name;
}

/**
 * Ensures that the given string is a valid adapter identifier (<adaptername>) WITHOUT instance number
 *
 * @param name The name which is supposed to be an adapter identifier
 */
export function validateAdapterIdentifier(name: string): boolean {
    return /^[a-z0-9\-_]+$/.test(name);
}

/**
 * Ensures that the given string contains a valid identifier for
 * an adapter (without instance number) or instance (with instance number)
 *
 * @param name the adapter name or instance
 */
export function validateAdapterOrInstanceIdentifier(name: string): boolean {
    return /^[a-z0-9\-_]+(\.\d+)?$/.test(name);
}

/**
 * Ensures that the given string contains a valid identifier for
 * an adapter (without instance number) or instance (with instance number)
 *
 * @param name the adapter name or instance
 */
export function splitAdapterOrInstanceIdentifierWithVersion(
    name: string
): { name: string; instance: string | null; version: string | null; nameWithVersion: string } | null {
    const res = name.match(/^([a-z0-9\-_]+)\.?(\d+)?@?([a-z0-9\-_.]*)?$/);
    if (!res) {
        return null;
    }
    return {
        name: res[1],
        instance: res[2] || null,
        version: res[3] || null,
        nameWithVersion: `${res[1]}${res[3] ? `@${res[3]}` : ''}`
    };
}

/**
 * Extracts the instance name from an object ID
 *
 * @param instanceObjID The ID of the instance object
 */
export function getInstanceName(instanceObjID: string): string {
    return instanceObjID.replace(/^system\.adapter\./i, '');
}

/**
 * Enumerates the instances of an adapter or all of them
 *
 * @param objects The objects DB to use
 * @param adapter (optional) The adapter whose instances should be enumerated
 * @returns An array of instance objects
 */
<<<<<<< HEAD
export async function enumInstances(
    objects: ObjectsClient,
    adapter?: string
): Promise<ioBroker.InferGetObjectViewItemType<'system', 'instance'>[]> {
=======
export async function enumInstances(objects: ObjectsClient, adapter?: string): Promise<ioBroker.InstanceObject[]> {
>>>>>>> 773de582
    // if no adapter given all instances should be returned
    const startkey = `system.adapter.${adapter ? `${adapter}.` : ''}`;
    const data = await enumObjects(objects, 'instance', startkey);
    // because of startkey logic not only receive objects with the dot at the end, so filter them!
    return data.filter((it): it is ioBroker.InstanceObject => !!(it && it._id.startsWith(startkey)));
}

/**
 * Enumerates all known hosts
 *
 * @param objects The objects DB to use
 * @returns An array of host objects
 */
export function enumHosts(objects: ObjectsClient): Promise<ioBroker.InferGetObjectViewItemType<'system', 'host'>[]> {
    return enumObjects(objects, 'host', 'system.host.');
}

/**
 * Enumerates all objects of a given type
 *
 * @param objects The objects DB to use
 * @param type The type of the objects to enumerate
 * @param startkey The prefix of the objects
 */
export function enumObjects<T extends string>(
    objects: ObjectsClient,
    type: T,
    startkey: string
): Promise<ioBroker.InferGetObjectViewItemType<'system', T>[]> {
    return new Promise((resolve, reject) => {
        const endkey = `${startkey}\u9999`;
        objects.getObjectView('system', type, { startkey, endkey }, null, (err, res) => {
            if (err) {
                return reject(err);
            }

            let ret: ioBroker.InferGetObjectViewItemType<'system', T>[] = [];
            if (res?.rows) {
                ret = res.rows.map(row => row.value);
            }
            resolve(ret);
        });
    });
}<|MERGE_RESOLUTION|>--- conflicted
+++ resolved
@@ -87,14 +87,7 @@
  * @param adapter (optional) The adapter whose instances should be enumerated
  * @returns An array of instance objects
  */
-<<<<<<< HEAD
-export async function enumInstances(
-    objects: ObjectsClient,
-    adapter?: string
-): Promise<ioBroker.InferGetObjectViewItemType<'system', 'instance'>[]> {
-=======
 export async function enumInstances(objects: ObjectsClient, adapter?: string): Promise<ioBroker.InstanceObject[]> {
->>>>>>> 773de582
     // if no adapter given all instances should be returned
     const startkey = `system.adapter.${adapter ? `${adapter}.` : ''}`;
     const data = await enumObjects(objects, 'instance', startkey);
