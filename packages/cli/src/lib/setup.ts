--- conflicted
+++ resolved
@@ -2,11 +2,10 @@
 import { tools } from '@iobroker/js-controller-common';
 import { EXIT_CODES } from '@iobroker/js-controller-common';
 import deepClone from 'deep-clone';
-import { isDeepStrictEqual } from 'util';
+import { isDeepStrictEqual } from 'node:util';
 import Debug from 'debug';
 import { tools as dbTools } from '@iobroker/js-controller-common-db';
-import path from 'path';
-<<<<<<< HEAD
+import path from 'node:path';
 import yargs from 'yargs/yargs';
 import * as CLITools from '@/lib/cli/cliTools.js';
 import { CLIHost } from '@/lib/cli/cliHost.js';
@@ -16,40 +15,24 @@
 import { CLIObjects } from '@/lib/cli/cliObjects.js';
 import { CLICompact } from '@/lib/cli/cliCompact.js';
 import { CLILogs } from '@/lib/cli/cliLogs.js';
+import { CLIProcess } from '@/lib/cli/cliProcess.js';
+import { CLIMessage } from '@/lib/cli/cliMessage.js';
+import { CLIPlugin } from '@/lib/cli/cliPlugin.js';
 import { error as CLIError } from '@/lib/cli/messages.js';
 import type { CLICommandContext, CLICommandOptions } from '@/lib/cli/cliCommand.js';
 import { getRepository } from '@/lib/setup/utils.js';
 import { dbConnect, dbConnectAsync, exitApplicationSave } from '@/lib/setup/dbConnection.js';
 import { IoBrokerError } from '@/lib/setup/customError.js';
-import * as url from 'url';
+import * as url from 'node:url';
 const __dirname = url.fileURLToPath(new URL('.', import.meta.url));
 import { createRequire } from 'node:module';
 const require = createRequire(import.meta.url);
-=======
-import yargs from 'yargs';
-import * as CLITools from '@/lib/cli/cliTools';
-import { CLIHost } from '@/lib/cli/cliHost';
-import { CLIStates } from '@/lib/cli/cliStates';
-import { CLIDebug } from '@/lib/cli/cliDebug';
-import { CLICert } from '@/lib/cli/cliCert';
-import { CLIObjects } from '@/lib/cli/cliObjects';
-import { CLICompact } from '@/lib/cli/cliCompact';
-import { CLILogs } from '@/lib/cli/cliLogs';
-import { CLIMessage } from '@/lib/cli/cliMessage';
-import { CLIPlugin } from '@/lib/cli/cliPlugin';
-import { CLIProcess } from '@/lib/cli/cliProcess';
-import { error as CLIError } from './cli/messages';
-import type { CLICommandContext, CLICommandOptions } from '@/lib/cli/cliCommand';
-import { getRepository } from '@/lib/setup/utils';
-import { dbConnect, dbConnectAsync, exitApplicationSave } from '@/lib/setup/dbConnection';
-import { IoBrokerError } from '@/lib/setup/customError';
->>>>>>> 4247a32c
 
 tools.ensureDNSOrder();
 
 const debug = Debug('iobroker:cli');
 
-require('events').EventEmitter.prototype._maxListeners = 100;
+require('node:events').EventEmitter.prototype._maxListeners = 100;
 process.setMaxListeners(0);
 
 let _yargs: ReturnType<typeof yargs>;
@@ -1133,7 +1116,7 @@
             break;
         }
         case 'unsetup': {
-            const rl = (await import('readline')).createInterface({
+            const rl = (await import('node:readline')).createInterface({
                 input: process.stdin,
                 output: process.stdout
             });
@@ -2916,7 +2899,7 @@
  */
 async function restartController(): Promise<void> {
     console.log('Starting node restart.js');
-    const { spawn } = await import('child_process');
+    const { spawn } = await import('node:child_process');
 
     const child = spawn('node', [`${__dirname}/restart.js`], {
         detached: true,
