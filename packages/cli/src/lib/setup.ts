--- conflicted
+++ resolved
@@ -18,11 +18,8 @@
 import { error as CLIError } from './cli/messages';
 import type { CLICommandContext, CLICommandOptions } from './cli/cliCommand';
 import { getRepository } from './setup/utils';
-<<<<<<< HEAD
 import { dbConnect, dbConnectAsync, exitApplicationSave } from './setup/dbConnection';
-=======
 import { IoBrokerError } from './setup/customError';
->>>>>>> e2d44e8f
 
 tools.ensureDNSOrder();
 
