--- conflicted
+++ resolved
@@ -5,25 +5,6 @@
 import { isDeepStrictEqual } from 'node:util';
 import Debug from 'debug';
 import { tools as dbTools } from '@iobroker/js-controller-common-db';
-<<<<<<< HEAD
-import path from 'path';
-import yargs from 'yargs';
-import * as CLITools from '@/lib/cli/cliTools';
-import { CLIHost } from '@/lib/cli/cliHost';
-import { CLIStates } from '@/lib/cli/cliStates';
-import { CLIDebug } from '@/lib/cli/cliDebug';
-import { CLICert } from '@/lib/cli/cliCert';
-import { CLIObjects } from '@/lib/cli/cliObjects';
-import { CLICompact } from '@/lib/cli/cliCompact';
-import { CLILogs } from '@/lib/cli/cliLogs';
-import { error as CLIError } from '@/lib/cli/messages';
-import type { CLICommandContext, CLICommandOptions } from '@/lib/cli/cliCommand';
-import { getRepository } from '@/lib/setup/utils';
-import { dbConnect, dbConnectAsync, exitApplicationSave } from '@/lib/setup/dbConnection';
-import { IoBrokerError } from '@/lib/setup/customError';
-import type { ListType } from '@/lib/setup/setupList';
-import * as events from 'node:events';
-=======
 import path from 'node:path';
 import yargs from 'yargs/yargs';
 import * as CLITools from '@/lib/cli/cliTools.js';
@@ -42,23 +23,21 @@
 import { getRepository } from '@/lib/setup/utils.js';
 import { dbConnect, dbConnectAsync, exitApplicationSave } from '@/lib/setup/dbConnection.js';
 import { IoBrokerError } from '@/lib/setup/customError.js';
+import type { ListType } from '@/lib/setup/setupList.js';
 import * as url from 'node:url';
+import * as events from 'node:events';
+
 // eslint-disable-next-line unicorn/prefer-module
 const thisDir = url.fileURLToPath(new URL('.', import.meta.url || 'file://' + __filename));
 import { createRequire } from 'node:module';
 // eslint-disable-next-line unicorn/prefer-module
 const require = createRequire(import.meta.url || 'file://' + __filename);
->>>>>>> 57ee358d
 
 tools.ensureDNSOrder();
 
 const debug = Debug('iobroker:cli');
 
-<<<<<<< HEAD
 events.EventEmitter.setMaxListeners(100);
-=======
-require('node:events').EventEmitter.prototype._maxListeners = 100;
->>>>>>> 57ee358d
 process.setMaxListeners(0);
 
 let _yargs: ReturnType<typeof yargs>;
