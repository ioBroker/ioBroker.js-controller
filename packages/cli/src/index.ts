<<<<<<< HEAD
export { execute, dbConnectAsync } from './lib/setup';
=======
export { execute } from './lib/setup';
export { dbConnectAsync } from './lib/setup/dbConnection';
// required by main.ts
>>>>>>> 01a349ad
export { Vendor } from './lib/setup/setupVendor';
export { Upload } from './lib/setup/setupUpload';
<<<<<<< HEAD
export { Upgrade } from './lib/setup/setupUpgrade';
export { BackupRestore } from './lib/setup/setupBackup';
=======
// required by testConsole
export { BackupRestore } from './lib/setup/setupBackup';
// used by adapter upgrade manager
export { Upgrade } from './lib/setup/setupUpgrade';
>>>>>>> 01a349ad
<|MERGE_RESOLUTION|>--- conflicted
+++ resolved
@@ -1,18 +1,6 @@
-<<<<<<< HEAD
-export { execute, dbConnectAsync } from './lib/setup';
-=======
 export { execute } from './lib/setup';
 export { dbConnectAsync } from './lib/setup/dbConnection';
-// required by main.ts
->>>>>>> 01a349ad
 export { Vendor } from './lib/setup/setupVendor';
 export { Upload } from './lib/setup/setupUpload';
-<<<<<<< HEAD
 export { Upgrade } from './lib/setup/setupUpgrade';
-export { BackupRestore } from './lib/setup/setupBackup';
-=======
-// required by testConsole
-export { BackupRestore } from './lib/setup/setupBackup';
-// used by adapter upgrade manager
-export { Upgrade } from './lib/setup/setupUpgrade';
->>>>>>> 01a349ad
+export { BackupRestore } from './lib/setup/setupBackup';