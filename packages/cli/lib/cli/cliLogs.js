'use strict';
// const CLI = require('./messages.js');
const CLICommand = require('./cliCommand.js');
const { getConfigFileName } = require('@iobroker/js-controller-common').tools;
const chokidar = require('chokidar');
const fs = require('fs-extra');
const os = require('os');
const es = require('event-stream');
const { tools } = require('@iobroker/js-controller-common');

/** Command ioBroker state ... */
module.exports = class CLILogs extends CLICommand {

    /** @param {import('./cliCommand').CLICommandOptions} options */
    constructor(options) {
        super(options);
        /** @type {Map<string, number>} */
        this.fileSizes = new Map();
        this.isReady = false;
    }

    /**
     * Executes a command
     * @param {any[]} args
     */
    execute(args, params) {

        /** @type {string | undefined} */
        const adapterName = args[0];
        const watch = params.watch || params.w;
        const count = params.lines || 1000;
        /** @type {CLILogsOptions} */
        const options = {
            complete: this.options['all'],
            adapterName
        };

        const config = fs.readJSONSync(require.resolve(getConfigFileName()));
<<<<<<< HEAD
        const logger = require('@iobroker/js-controller-common/lib/common/logger')(config.log);
=======
        const logger = require('@iobroker/js-controller-common').logger(config.log);
>>>>>>> 17c5d1b3
        let fileName = logger.getFileName();
        if (fileName) {
            let lines = fs.readFileSync(fileName).toString('utf-8').split('\n');
            lines = lines.filter(line => line);
            if (lines.length > count) {
                lines.splice(0, lines.length - count);
            }
            let regex;
            if (adapterName) {
                //2019-03-02 13:26:54.698  - debug: iot.0 [ALEXA] Created ALEXA device: Bad.Hauptlicht.Aktor.STATE ["turnOn","turnOff"]
                regex = new RegExp(': ' + adapterName + '\\.');
            }
            lines.forEach(line => {
                if (regex && !regex.test(line)) {
                    return;
                }
                console.log(line);
            });

            if (watch) {
                fileName = fileName.replace(/\\/g, '/');
                const parts = fileName.split('/');
                parts.pop();
                chokidar.watch(`${parts.join('/')}/iobroker*`, {awaitWriteFinish: {stabilityThreshold: 500}})
                    .on('all', this.watchHandler.bind(this, options))
                    .on('ready', () => this.isReady = true)
                ;
            }
        } else {
            console.log('No log file found');
        }
    }

    /**
     * @typedef CLILogsOptions
     * @property {boolean} [complete] Whether to show today's full log
     * @property {string} [adapterName] An optional adapter name to filter by
     */

    /**
     * Called by chokidar when watched files change
     * @param {CLILogsOptions} options some options
     * @param {string} event The type of change
     * @param {*} path Which path has changed
     * @param {*} stats Information about the file
     */
    watchHandler(options, event, path, stats) {
        if (event === 'add' || !this.fileSizes.has(path)) {
            this.fileSizes.set(path, stats.size);
            if (
                stats.size > 0 && (
                    this.isReady
                    || (options.complete && this.isTodaysLogfile(path))
                )
            ) {
                this.streamChange(path, 0, options);
            }
        } else if (event === 'change') {
            const oldFileSize = this.fileSizes.get(path);
            this.fileSizes.set(path, stats.size);
            if (this.isReady && stats.size > oldFileSize) {
                this.streamChange(path, oldFileSize, options);
            }
        } else if (event === 'unlink') {
            this.fileSizes.delete(path);
        }
    }

    /**
     * If the log file belongs to today
     * @param {string} path The log file path
     */
    isTodaysLogfile(path) {
        const YYYYMMDDDate = new Date().toJSON().slice(0, 10);
        return path.includes(YYYYMMDDDate);
    }

    /**
     * Streams a portion of a file to the console
     * @param {string} path The file to stream
     * @param {number} start The offset in bytes where to start
     * @param {CLILogsOptions} options some options
     */
    streamChange(path, start, options) {
        const input = fs.createReadStream(path, {
            encoding: 'utf8',
            start,
            autoClose: true
        });
        if (options.adapterName) {
            // Read the input line by line and only include the lines matching the filter
            input
                .pipe(es.split())
                // @ts-ignore
                .pipe(es.filterSync(line => line.includes(options.adapterName)))
                .pipe(es.mapSync(line => line + os.EOL))
                .pipe(process.stdout)
            ;
        } else {
            // just pipe the input through
            tools.pipeLinewise(input, process.stdout);
        }
    }
};
<|MERGE_RESOLUTION|>--- conflicted
+++ resolved
@@ -36,11 +36,7 @@
         };
 
         const config = fs.readJSONSync(require.resolve(getConfigFileName()));
-<<<<<<< HEAD
-        const logger = require('@iobroker/js-controller-common/lib/common/logger')(config.log);
-=======
         const logger = require('@iobroker/js-controller-common').logger(config.log);
->>>>>>> 17c5d1b3
         let fileName = logger.getFileName();
         if (fileName) {
             let lines = fs.readFileSync(fileName).toString('utf-8').split('\n');
