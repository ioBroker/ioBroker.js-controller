/**
 * Object DB in REDIS - Client
 *
 * MIT License
 * Written by bluefox <dogafox@gmail.com>, 2014-2022
 *
 */
// eslint-disable-next-line @typescript-eslint/no-var-requires
const extend = require('node.extend');
import type IORedis from 'ioredis';
import Redis from 'ioredis';
import { tools } from '@iobroker/db-base';
import fs from 'fs';
import path from 'path';
import crypto from 'crypto';
import { isDeepStrictEqual } from 'util';
import deepClone from 'deep-clone';
import type {
    ACLObject,
    FileObject,
    CheckFileRightsCallback,
    GetUserGroupPromiseReturn,
    WMStrm
} from './objectsUtils.js';
import * as utils from './objectsUtils.js';
import semver from 'semver';
import * as CONSTS from './constants';
import type { InternalLogger } from '@iobroker/js-controller-common/tools';
import type { ConnectionOptions, DbStatus } from '@iobroker/db-base/inMemFileDB';

const ERRORS = CONSTS.ERRORS;

type ChangeFunction = (id: string, object: ioBroker.Object | null) => void;

type GetUserGroupCallbackNoError = (user: string, groups: string[], acl: ioBroker.ObjectPermissions) => void;

interface ViewFuncResult<T extends ioBroker.AnyObject> {
    rows: ioBroker.GetObjectViewItem<T>[];
}

interface ObjectListResult {
    rows: ioBroker.GetObjectListItem<ioBroker.Object>[];
}

interface RedisConnectionOptions extends ConnectionOptions {
    redisNamespace?: string;
}

export interface ObjectsSettings {
    connected: () => void;
    controller?: boolean;
    primaryHostLost?: () => void;
    disconnected?: () => void;
    change?: ChangeFunction;
    changeUser?: ChangeFunction;
    changeFileUser?: ioBroker.FileChangeHandler;
    autoConnect?: boolean;
    logger: InternalLogger;
    hostname?: string;
    namespace?: string;
    defaultNewAcl?: ACLObject;
    metaNamespace?: string;
    redisNamespace?: string;
    connection: RedisConnectionOptions;
}

interface CallOptions {
    groups?: string[];
    group?: string;
    user?: ioBroker.ObjectIDs.User;
    owner?: ioBroker.ObjectIDs.User;
    ownerGroup?: string;
    acl?: any;
    [other: string]: any;
}

interface ObjectIdValue {
    id: string;
    value: ioBroker.AnyObject;
}

interface ObjectViewFunction {
    map: string;
    reduce?: '_stats';
}

interface WriteFileOptions extends CallOptions {
    mimeType?: string;
}

interface MetaObject {
    modifiedAt?: number;
    createdAt?: number;
    binary?: boolean;
    mimeType?: string;
    notExists?: boolean;
    path?: string;
    file?: string;
    stats?: any;
    isDir?: boolean;
    acl?: any;
}

interface ChmodMetaObject extends MetaObject {
    modifiedAt: number;
    createdAt: number;
}

interface Script {
    name: string;
    hash: string;
    text: Buffer;
    loaded?: boolean;
}

type CheckFileCallback = (checkFailed: boolean, options?: CallOptions, fileOptions?: { notExists: boolean }) => void;

export class ObjectsInRedisClient {
    private client: IORedis.Redis | null;
    private readonly fileNamespace: string;
    private readonly redisNamespace: string;
    private readonly fileNamespaceL: number;
    private readonly objNamespace: string;
    private readonly setNamespace: string;
    private readonly metaNamespace: string;
    private readonly objNamespaceL: number;
    private readonly supportedProtocolVersions: string[];
    private stop: boolean;
    private sub: IORedis.Redis | null;
    private subSystem: IORedis.Redis | null;
    private settings: ObjectsSettings;
    private readonly preserveSettings: ('custom' | 'smartName' | 'material' | 'habpanel' | 'mobile')[];
    private defaultNewAcl: ACLObject | null;
    private readonly namespace: string;
    private readonly hostname: string;
    private scripts: Record<string, string>;
    private readonly existingMetaObjects: Record<string, boolean>;
    private log: InternalLogger;
    private activeProtocolVersion?: string;
    private useSets?: boolean;
    private noLegacyMultihost?: boolean;
    private readonly userSubscriptions: Record<string, boolean>;
    private readonly systemSubscriptions: Record<string, boolean>;

    constructor(settings: ObjectsSettings) {
        this.settings = settings || {};
        this.redisNamespace = `${
            this.settings.redisNamespace ||
            (this.settings.connection && this.settings.connection.redisNamespace) ||
            'cfg'
        }.`;
        this.fileNamespace = `${this.redisNamespace}f.`;
        this.fileNamespaceL = this.fileNamespace.length;
        this.objNamespace = `${this.redisNamespace}o.`;
        this.setNamespace = `${this.redisNamespace}s.`;
        this.metaNamespace = `${this.settings.metaNamespace || 'meta'}.`;
        this.objNamespaceL = this.objNamespace.length;
        this.supportedProtocolVersions = ['4'];

        this.stop = false;
        this.client = null;
        this.sub = null;
        this.subSystem = null;
        this.preserveSettings = ['custom', 'smartName', 'material', 'habpanel', 'mobile'];
        this.defaultNewAcl = this.settings.defaultNewAcl || null;
        this.namespace = this.settings.namespace || this.settings.hostname || '';
        this.hostname = this.settings.hostname || tools.getHostName();
        this.scripts = {};
        this.userSubscriptions = {};
        this.systemSubscriptions = {};

        // cached meta-objects for file operations
        this.existingMetaObjects = {};

        this.log = tools.getLogger(this.settings.logger);

        if (this.settings.autoConnect !== false) {
            this.connectDb();
        }
    }

    /**
     * Checks if we are allowed to start and sets the protocol version accordingly
     */
    private async _determineProtocolVersion(): Promise<void> {
        if (!this.client) {
            throw new Error(ERRORS.ERROR_DB_CLOSED);
        }

        let protoVersion;
        try {
            protoVersion = await this.client.get(`${this.metaNamespace}objects.protocolVersion`);
        } catch (e) {
            if (e.message.includes('GET-UNSUPPORTED')) {
                // secondary updated and primary < 4.0
                return;
            }
        }

        if (!protoVersion) {
            // if no proto version existent yet, we set ours
            const highestVersion = Math.max(...this.supportedProtocolVersions.map(value => parseInt(value)));
            await this.setProtocolVersion(highestVersion);
            this.activeProtocolVersion = highestVersion.toString();
            return;
        }

        // check if we can support this version
        if (this.supportedProtocolVersions.includes(protoVersion)) {
            this.activeProtocolVersion = protoVersion;
        } else {
            throw new Error(`This host does not support protocol version "${protoVersion}"`);
        }
    }

    connectDb(): void {
        this.settings.connection = this.settings.connection || {};

        const onChange = this.settings.change; // on change handler
        const onChangeUser = this.settings.changeUser; // on change handler for User events
        const onChangeFileUser = this.settings.changeFileUser; // on change handler for User file events

        // limit max number of log entries in the list
        this.settings.connection.maxQueue = this.settings.connection.maxQueue || 1_000;

        this.settings.connection.options = this.settings.connection.options || {};
        const retry_max_delay: number = this.settings.connection.options.retry_max_delay || 5_000;
        const retry_max_count: number = this.settings.connection.options.retry_max_count || 19;

        let ready = false;
        let initError = false;
        let connected = false;
        let reconnectCounter = 0;
        let errorLogged = false;

        this.settings.connection.options.retryStrategy = (reconnectCount: number): Error | number => {
            if (!ready && initError) {
                return new Error('No more tries');
            }
            if (this.stop) {
                return new Error('Client has stopped ... no retries anymore');
            }
            if (ready && reconnectCount >= retry_max_count) {
                return new Error('Stop trying to reconnect');
            }
            // A function that receives an options object as parameter including the retry attempt,
            // the total_retry_time indicating how much time passed since the last time connected,
            // the error why the connection was lost and the number of times_connected in total.
            // If you return a number from this function, the retry will happen exactly after that
            // time in milliseconds. If you return a non-number, no further retry will happen and
            // all offline commands are flushed with errors. Return an error to return that
            // specific error to all offline commands.

            if (!ready) {
                return 300;
            } else {
                return retry_max_delay;
            }
        };

        delete this.settings.connection.options.retry_max_delay;
        this.settings.connection.options.enableReadyCheck = true;

        if (this.settings.connection.port === 0) {
            // Port = 0 means unix socket
            // initiate a unix socket connection
            this.settings.connection.options.path = this.settings.connection.host;
            this.log.debug(
                `${this.namespace} Redis Objects: Use File Socket for connection: ${this.settings.connection.options.path}`
            );
        } else if (Array.isArray(this.settings.connection.host)) {
            const configuredPort = this.settings.connection.port;
            // Host is an array means we use a sentinel
            const defaultPort = Array.isArray(configuredPort) ? null : configuredPort;

            this.settings.connection.options.sentinels = this.settings.connection.host.map((redisNode, idx) => ({
                host: redisNode,
                // @ts-expect-error ts does not get that if defPort is null we have an array
                port: defaultPort === null ? configuredPort[idx] : defaultPort
            }));

            this.settings.connection.options.name = this.settings.connection.sentinelName
                ? this.settings.connection.sentinelName
                : 'mymaster';
            this.log.debug(
                `${this.namespace} Redis Objects: Use Sentinel for connection: ${
                    this.settings.connection.options.name
                }, ${JSON.stringify(this.settings.connection.options.sentinels)}`
            );
        } else {
            this.settings.connection.options.host = this.settings.connection.host;
            this.settings.connection.options.port = this.settings.connection.port;
            this.log.debug(
                `${this.namespace} Redis Objects: Use Redis connection: ${this.settings.connection.options.host}:${this.settings.connection.options.port}`
            );
        }
        this.settings.connection.options.db = this.settings.connection.options.db || 0;
        this.settings.connection.options.family = this.settings.connection.options.family || 0;
        this.settings.connection.options.password =
            this.settings.connection.options.auth_pass || this.settings.connection.pass || null;

        this.settings.connection.options.autoResubscribe = false; // We do our own resubscribe because other sometimes not work
        // REDIS does not allow whitespaces, we have some because of pid
        this.settings.connection.options.connectionName = this.namespace.replace(/\s/g, '');

        this.client = new Redis(this.settings.connection.options);

        this.client.on('error', error => {
            this.settings.connection.enhancedLogging &&
                this.log.silly(
                    `${this.namespace} Redis ERROR Objects: (${this.stop}) ${error.message} / ${error.stack}`
                );
            if (this.stop) {
                return;
            }
            if (!ready) {
                initError = true;
                // Seems we have a socket.io server
                if (error.message.startsWith('Protocol error, got "H" as reply type byte.')) {
                    this.log.error(
                        `${this.namespace} Could not connect to objects database at ${this.settings.connection.options.host}:${this.settings.connection.options.port} (invalid protocol). Please make sure the configured IP and port points to a host running JS-Controller >= 2.0. and that the port is not occupied by other software!`
                    );
                }
                return;
            }
            this.log.error(`${this.namespace} Objects database error: ${error.message}`);
            errorLogged = true;
        });

        this.client.on('end', () => {
            this.settings.connection.enhancedLogging &&
                this.log.silly(`${this.namespace} Objects-Redis Event end (stop=${this.stop})`);
            ready && typeof this.settings.disconnected === 'function' && this.settings.disconnected();
        });

        this.client.on('connect', () => {
            this.settings.connection.enhancedLogging &&
                this.log.silly(`${this.namespace} Objects-Redis Event connect (stop=${this.stop})`);
            connected = true;
            if (errorLogged) {
                this.log.info(`${this.namespace} Objects database successfully reconnected`);
                errorLogged = false;
            }
        });

        this.client.on('close', () => {
            this.settings.connection.enhancedLogging &&
                this.log.silly(`${this.namespace} Objects-Redis Event close (stop=${this.stop})`);
            //if (ready && typeof this.settings.disconnected === 'function') this.settings.disconnected();
        });

        this.client.on('reconnecting', () => {
            if (connected && !ready && !initError) {
                reconnectCounter++;
            }

            this.settings.connection.enhancedLogging &&
                this.log.silly(
                    `${this.namespace} Objects-Redis Event reconnect (reconnectCounter=${reconnectCounter}, stop=${this.stop})`
                );

            if (reconnectCounter > 2) {
                // fallback logic for nodejs <10
                this.log.error(
                    `${this.namespace} The DB port  ${this.settings.connection.options.port} is occupied by something that is not a Redis protocol server. Please check other software running on this port or, if you use iobroker, make sure to update to js-controller 2.0 or higher!`
                );
                return;
            }
            connected = false;
            initError = false;
        });

        this.client.on('ready', async () => {
            if (this.stop || !this.client) {
                return;
            }
            initError = false;

            this.log.debug(`${this.namespace} Objects client ready ... initialize now`);
            try {
                await this.client.config('SET', 'lua-time-limit', 10000); // increase LUA timeout TODO still necessary with scan?
            } catch (e) {
                this.log.warn(`${this.namespace} Unable to increase LUA script timeout: ${e.message}`);
            }

            let initCounter = 0;
            if (!this.subSystem && typeof onChange === 'function') {
                initCounter++;
                this.log.debug(`${this.namespace} Objects create System PubSub Client`);
                this.subSystem = new Redis(this.settings.connection.options);

                if (typeof this.settings.primaryHostLost === 'function') {
                    try {
                        // enable Expiry/Evicted events in server - same as states (could be same db)
                        await this.client.config('SET', 'notify-keyspace-events', 'Exe');
                    } catch (e) {
                        this.log.warn(
                            `${this.namespace} Unable to enable Expiry Keyspace events from Redis Server: ${e.message}`
                        );
                    }

                    this.subSystem.on('message', (channel, message) => {
                        if (
                            channel === `__keyevent@${this.settings.connection.options.db}__:expired` ||
                            channel === `__keyevent@${this.settings.connection.options.db}__:evicted`
                        ) {
                            this.log.silly(`${this.namespace} redis message expired/evicted ${channel}:${message}`);

                            if (
                                message === `${this.metaNamespace}objects.primaryHost` &&
                                typeof this.settings.primaryHostLost === 'function'
                            ) {
                                this.settings.primaryHostLost();
                            }
                        }
                    });
                }

                if (typeof onChange === 'function') {
                    this.subSystem.on('pmessage', (pattern, channel, message) =>
                        setImmediate(() => {
                            this.log.silly(
                                `${this.namespace} Objects system redis pmessage ${pattern}/${channel}:${message}`
                            );

                            if (channel.startsWith(this.metaNamespace)) {
                                if (
                                    channel === `${this.metaNamespace}objects.protocolVersion` &&
                                    message !== this.activeProtocolVersion
                                ) {
                                    if (typeof this.settings.disconnected === 'function') {
                                        // protocol version has changed, restart controller
                                        this.log.info(
                                            `${this.namespace} Objects protocol version has changed, disconnecting!`
                                        );
                                        this.settings.disconnected();
                                    }
                                } else if (channel === `${this.metaNamespace}objects.features.useSets`) {
                                    const newUseSets = !!parseInt(message);
                                    if (newUseSets !== this.useSets) {
                                        this.log.info(
                                            `${this.namespace} Sets ${
                                                newUseSets ? 'activated' : 'deactivated'
                                            }: restarting ...`
                                        );
                                        this.useSets = newUseSets;
                                        // luas are no longer up to date, lets restart
                                        if (typeof this.settings.disconnected === 'function') {
                                            this.settings.disconnected();
                                        }
                                    }
                                }
                                return;
                            }

                            try {
                                if (channel.startsWith(this.objNamespace) && channel.length > this.objNamespaceL) {
                                    const id = channel.substring(this.objNamespaceL);
                                    try {
                                        const obj = message ? JSON.parse(message) : null;

                                        if (
                                            id === 'system.config' &&
                                            obj &&
                                            obj.common &&
                                            obj.common.defaultNewAcl &&
                                            !isDeepStrictEqual(obj.common.defaultNewAcl, this.defaultNewAcl)
                                        ) {
                                            this.defaultNewAcl = deepClone(obj.common.defaultNewAcl);
                                            this.settings.controller && this.setDefaultAcl(this.defaultNewAcl);
                                        }

                                        onChange(id, obj);
                                    } catch (e) {
                                        this.log.warn(
                                            `${this.namespace} Objects Cannot process system pmessage ${id} - ${message}: ${e.message}`
                                        );
                                        this.log.warn(`${this.namespace} ${e.stack}`);
                                    }
                                } else {
                                    this.log.warn(
                                        `${this.namespace} Objects Received unexpected system pmessage: ${channel}`
                                    );
                                }
                            } catch (e) {
                                this.log.warn(
                                    `${this.namespace} Objects system pmessage ${channel} ${JSON.stringify(message)} ${
                                        e.message
                                    }`
                                );
                                this.log.warn(`${this.namespace} ${e.stack}`);
                            }
                        })
                    );
                }

                this.subSystem.on('end', () => {
                    this.settings.connection.enhancedLogging &&
                        this.log.silly(`${this.namespace} Objects-Redis System Event end sub (stop=${this.stop})`);
                    ready && typeof this.settings.disconnected === 'function' && this.settings.disconnected();
                });

                this.subSystem.on('error', error => {
                    if (this.stop) {
                        return;
                    }
                    this.settings.connection.enhancedLogging &&
                        this.log.silly(
                            `${this.namespace} PubSub System client Objects No redis connection: ${JSON.stringify(
                                error
                            )}`
                        );
                });

                if (this.settings.connection.enhancedLogging) {
                    this.subSystem.on('connect', () =>
                        this.log.silly(
                            `${this.namespace} PubSub System client Objects-Redis Event connect (stop=${this.stop})`
                        )
                    );

                    this.subSystem.on('close', () =>
                        this.log.silly(
                            `${this.namespace} PubSub System client Objects-Redis Event close (stop=${this.stop})`
                        )
                    );

                    this.subSystem.on('reconnecting', reconnectCounter =>
                        this.log.silly(
                            `${this.namespace} PubSub System client Objects-Redis Event reconnect (reconnectCounter=${reconnectCounter}, stop=${this.stop})`
                        )
                    );
                }

                this.subSystem.on('ready', async () => {
                    if (--initCounter < 1) {
                        if (this.settings.connection.port === 0) {
                            this.log.debug(
                                `${this.namespace} Objects ${
                                    ready ? 'system re' : ''
                                }connected to redis: ${tools.maybeArrayToString(this.settings.connection.host)}`
                            );
                        } else {
                            this.log.debug(
                                `${this.namespace} Objects ${
                                    ready ? 'system re' : ''
                                }connected to redis: ${tools.maybeArrayToString(
                                    this.settings.connection.host
                                )}:${tools.maybeArrayToString(this.settings.connection.port)}`
                            );
                        }
                        !ready && typeof this.settings.connected === 'function' && this.settings.connected();
                        ready = true;
                    }
                    // subscribe on system.config anytime because also adapters need stuff like defaultNewAcl (especially admin)
                    try {
                        this.subSystem && (await this.subSystem.psubscribe(`${this.objNamespace}system.config`));
                    } catch {
                        // ignore
                    }

                    // subscribe to meta changes
                    try {
                        this.subSystem && (await this.subSystem.psubscribe(`${this.metaNamespace}*`));
                    } catch (e) {
                        this.log.warn(
                            `${this.namespace} Unable to subscribe to meta namespace "${this.metaNamespace}" changes: ${e.message}`
                        );
                    }

                    if (this.subSystem) {
                        for (const sub of Object.keys(this.systemSubscriptions)) {
                            try {
                                await this.subSystem.psubscribe(sub);
                            } catch {
                                // ignore
                            }
                        }
                    }
                });
            }

            if (!this.sub && (typeof onChangeUser === 'function' || typeof onChangeFileUser === 'function')) {
                initCounter++;
                this.log.debug(`${this.namespace} Objects create User PubSub Client`);
                this.sub = new Redis(this.settings.connection.options);

                this.sub.on('pmessage', (pattern, channel, message) => {
                    setImmediate(() => {
                        this.log.silly(
                            `${this.namespace} Objects user redis pmessage ${pattern}/${channel}:${message}`
                        );
                        try {
                            if (channel.startsWith(this.objNamespace) && channel.length > this.objNamespaceL) {
                                if (onChangeUser) {
                                    const id = channel.substring(this.objNamespaceL);
                                    try {
                                        const obj = message ? JSON.parse(message) : null;

                                        onChangeUser(id, obj);
                                    } catch (e) {
                                        this.log.warn(
                                            `${this.namespace} Objects user cannot process pmessage ${id} - ${message}: ${e.message}`
                                        );
                                        this.log.warn(`${this.namespace} ${e.stack}`);
                                    }
                                }
                            } else if (channel.startsWith(this.fileNamespace) && channel.length > this.fileNamespaceL) {
                                if (onChangeFileUser) {
                                    // cfg.f.vis.0$%$main/historyChart.js$%$data
                                    const [id, fileName] = channel.substring(this.fileNamespaceL).split('$%$');

                                    try {
                                        const obj = message ? JSON.parse(message) : null;

                                        onChangeFileUser(id, fileName, obj);
                                    } catch (e) {
                                        this.log.warn(
                                            `${this.namespace} Objects user cannot process pmessage ${id}/${fileName} - ${message}: ${e.message}`
                                        );
                                        this.log.warn(`${this.namespace} ${e.stack}`);
                                    }
                                }
                            } else {
                                this.log.warn(
                                    `${this.namespace} Objects user received unexpected pmessage: ${channel}`
                                );
                            }
                        } catch (e) {
                            this.log.warn(
                                `${this.namespace} Objects user pmessage ${channel} ${JSON.stringify(message)} ${
                                    e.message
                                }`
                            );
                            this.log.warn(`${this.namespace} ${e.stack}`);
                        }
                    });
                });

                this.sub.on('end', () => {
                    this.settings.connection.enhancedLogging &&
                        this.log.silly(`${this.namespace} Objects-Redis Event end user sub (stop=${this.stop})`);
                    ready && typeof this.settings.disconnected === 'function' && this.settings.disconnected();
                });

                this.sub.on('error', error => {
                    if (this.stop) {
                        return;
                    }
                    this.settings.connection.enhancedLogging &&
                        this.log.silly(
                            `${this.namespace} PubSub user client Objects No redis connection: ${JSON.stringify(error)}`
                        );
                });

                if (this.settings.connection.enhancedLogging) {
                    this.sub.on('connect', () =>
                        this.log.silly(
                            `${this.namespace} PubSub user client Objects-Redis Event connect (stop=${this.stop})`
                        )
                    );

                    this.sub.on('close', () =>
                        this.log.silly(
                            `${this.namespace} PubSub user client Objects-Redis Event close (stop=${this.stop})`
                        )
                    );

                    this.sub.on('reconnecting', reconnectCounter =>
                        this.log.silly(
                            `${this.namespace} PubSub user client Objects-Redis Event reconnect (reconnectCounter=${reconnectCounter}, stop=${this.stop})`
                        )
                    );
                }

                this.sub.on('ready', async () => {
                    if (!this.sub) {
                        // client gone while ready emitted, can maybe not happen but ts is happy
                        return;
                    }

                    if (--initCounter < 1) {
                        if (this.settings.connection.port === 0) {
                            this.log.debug(
                                `${this.namespace} Objects ${
                                    ready ? 'user re' : ''
                                }connected to redis: ${tools.maybeArrayToString(this.settings.connection.host)}`
                            );
                        } else {
                            this.log.debug(
                                `${this.namespace} Objects ${
                                    ready ? 'user re' : ''
                                }connected to redis: ${tools.maybeArrayToString(
                                    this.settings.connection.host
                                )}:${tools.maybeArrayToString(this.settings.connection.port)}`
                            );
                        }
                        !ready && typeof this.settings.connected === 'function' && this.settings.connected();
                        ready = true;
                    }

                    for (const sub of Object.keys(this.userSubscriptions)) {
                        try {
                            await this.sub.psubscribe(sub);
                        } catch {
                            // ignore
                        }
                    }
                });
            }

            if (!this.client) {
                return;
            }

            // do this before starting with async calls ;-)
            initCounter++;

            try {
                // check if we are allowed to use sets
                this.useSets = !!parseInt(
                    (await this.client.get(`${this.metaNamespace}objects.features.useSets`)) || '0'
                );
            } catch (e) {
                // if unsupported we have a legacy host
                if (!e.message.includes('UNSUPPORTED')) {
                    this.log.error(`${this.namespace} Cannot determine Set feature status: ${e.message}`);
                    return;
                } else {
                    this.useSets = false;
                }
            }

            try {
                await this._determineProtocolVersion();
            } catch (e) {
                this.log.error(`${this.namespace} ${e.message}`);
                throw new Error('Objects DB is not allowed to start in the current Multihost environment');
            }

            // for controller v4 we have to check if we can use the new lua scripts and set logic
            // TODO: remove this backward shim if controller v4.0 is old enough
            let keys = await this._getKeysViaScan(`${this.objNamespace}system.host.*`);

            // filter out obvious non-host objects
            const hostRegex = new RegExp(`^${this.objNamespace.replace(/\./g, '\\.')}system\\.host\\.[^.]+$`);
            keys = keys.filter(id => hostRegex.test(id));
            /** if false we have a host smaller 4 (no proto version for this existing) */
            this.noLegacyMultihost = true;

            try {
                if (keys.length) {
                    // else no host known yet - so we are single host
                    const objs = await this.client.mget(keys);
                    for (const strObj of objs) {
                        const obj = strObj !== null ? JSON.parse(strObj) : strObj;
                        if (
                            obj &&
                            obj.type === 'host' &&
                            obj._id !== `system.host.${this.hostname}` &&
                            obj.common &&
                            obj.common.installedVersion &&
                            semver.lt(obj.common.installedVersion, '4.0.0')
                        ) {
                            // one of the host has a version smaller 4, we have to use legacy db
                            this.noLegacyMultihost = false;
                            this.log.info(`${this.namespace} Sets unsupported`);
                        }
                    }
                }
            } catch (e) {
                this.log.error(
                    `${this.namespace} Cannot determine Lua scripts strategy: ${e.message} ${JSON.stringify(keys)}`
                );
                return;
            }

            this.log.debug(`${this.namespace} Objects client initialize lua scripts`);

            try {
                await this.loadLuaScripts();
            } catch (err) {
                this.log.error(`${this.namespace} Cannot initialize database scripts: ${err.message}`);
                return;
            }

            // init default new acl
            let obj;
            try {
                obj = await this.client.get(`${this.objNamespace}system.config`);
            } catch {
                // ignore
            }
            if (obj) {
                try {
                    obj = JSON.parse(obj);
                } catch {
                    this.log.error(`${this.namespace} Cannot parse JSON system.config: ${obj}`);
                    obj = null;
                }
                if (obj && obj.common && obj.common.defaultNewAcl) {
                    this.defaultNewAcl = obj.common.defaultNewAcl;
                }
            } else {
                this.log.error(`${this.namespace} Cannot read system.config: ${obj} (OK when migrating or restoring)`);
            }

            if (--initCounter < 1) {
                if (this.settings.connection.port === 0) {
                    this.log.debug(
                        `${this.namespace} Objects ${
                            ready ? 'client re' : ''
                        }connected to redis: ${tools.maybeArrayToString(this.settings.connection.host)}`
                    );
                } else {
                    this.log.debug(
                        `${this.namespace} Objects ${
                            ready ? 'client re' : ''
                        }connected to redis: ${tools.maybeArrayToString(
                            this.settings.connection.host
                        )}:${tools.maybeArrayToString(this.settings.connection.port)}`
                    );
                }
                !ready && typeof this.settings.connected === 'function' && this.settings.connected();
                ready = true;
            }
        });
    }

    getStatus(): DbStatus {
        return { type: 'redis', server: false };
    }

    /**
     * Checks if given ID is a meta-object, else throws error
     *
     * @param {string} id to check
     * @throws Error if id is invalid
     */
    async validateMetaObject(id: string): Promise<void> {
        if (this.existingMetaObjects[id] === undefined) {
            // if not cached -> getObject
            const obj = await this.getObjectAsync(id);
            if (obj && obj.type === 'meta') {
                this.existingMetaObjects[id] = true;
            } else {
                this.existingMetaObjects[id] = false;
                return Promise.reject(new Error(`${id} is not an object of type "meta"`));
            }
        } else if (this.existingMetaObjects[id] === false) {
            return Promise.reject(new Error(`${id} is not an object of type "meta"`));
        }
    }

    normalizeFilename(name: string): string {
        return name ? name.replace(/[/\\]+/g, '/') : name;
    }

    // -------------- FILE FUNCTIONS -------------------------------------------
    /**
     * Sets a buffer to the Redis DB
     *
     * @param id id of the file
     * @param data content, if string is passed it will be converted to a Buffer
     */
    private async _setBinaryState(id: string, data: Buffer | string): Promise<void> {
        if (!this.client) {
            throw new Error(ERRORS.ERROR_DB_CLOSED);
        }
        if (!Buffer.isBuffer(data)) {
            data = Buffer.from(data);
        }

        await this.client.set(id, data);
        await this.client.publish(id, data.byteLength.toString(10));
    }

    /**
     * get buffer of given id from redis
     *
     * @param id - id of the data with namespace prefix
     */
    private _getBinaryState(id: string): Promise<Buffer> {
        if (!this.client) {
            throw new Error(ERRORS.ERROR_DB_CLOSED);
        }

        return this.client.getBuffer(id);
    }

    /**
     * deletes binary state of given id from redis db
     *
     * @param id - id to delete, with namespace prefix
     */
    private async _delBinaryState(id: string): Promise<void> {
        if (!this.client) {
            throw new Error(ERRORS.ERROR_DB_CLOSED);
        } else {
            await this.client.del(id);
            await this.client.publish(id, 'null'); // inform about deletion
        }
    }

    getFileId(id: string, name: string, isMeta?: boolean): string {
        name = this.normalizeFilename(name);
        // e.g. ekey.admin and admin/ekey.png
        if (id.endsWith('.admin')) {
            if (name.startsWith('admin/')) {
                name = name.replace(/^admin\//, '');
            } else if (name.match(/^iobroker.[-\d\w]\/admin\//i)) {
                // e.g. ekey.admin and iobroker.ekey/admin/ekey.png
                name = name.replace(/^iobroker.[-\d\w]\/admin\//i, '');
            }
        }
        let normalized;
        try {
            normalized = utils.sanitizePath(id, name);
        } catch {
            this.log.debug(`${this.namespace} Invalid file path ${id}/${name}`);
            return '';
        }
        if (id !== '*') {
            id = normalized.id;
        }
        name = normalized.name;

        return `${this.fileNamespace + id}$%$${name}${isMeta !== undefined ? (isMeta ? '$%$meta' : '$%$data') : ''}`;
    }

    async checkFile(
        id: string,
        name: string,
        options: CallOptions,
        flag: any,
        callback?: CheckFileCallback
    ): Promise<ioBroker.CallbackReturnTypeOf<CheckFileCallback> | void> {
        // read file settings from redis
        const fileId = this.getFileId(id, name, true);
        if (!fileId) {
            const fileOptions = { notExists: true };
            if (utils.checkFile(fileOptions, options, flag, this.defaultNewAcl)) {
                return tools.maybeCallback(callback, false, options, fileOptions); // NO error
            } else {
                return tools.maybeCallback(callback, true, options); // error
            }
        }
        if (!this.client) {
            // @ts-expect-error TODO: not in specs, better just maybe cb check false?
            return tools.maybeCallbackWithRedisError(callback, ERRORS.ERROR_DB_CLOSED, options);
        }
        let fileOptions;
        try {
            fileOptions = await this.client.get(fileId);
        } catch {
            // ignore
        }
        fileOptions = fileOptions || '{"notExists": true}';
        try {
            fileOptions = JSON.parse(fileOptions);
        } catch {
            this.log.error(`${this.namespace} Cannot parse JSON ${id}: ${fileOptions}`);
            fileOptions = { notExists: true };
        }
        if (utils.checkFile(fileOptions, options, flag, this.defaultNewAcl)) {
            return tools.maybeCallback(callback, false, options, fileOptions); // NO error
        } else {
            return tools.maybeCallback(callback, true, options); // error
        }
    }

    checkFileRights(
        id: string,
        name: string | null,
        options?: CallOptions | null,
        flag?: any,
        callback?: CheckFileRightsCallback
    ): void {
        return utils.checkFileRights(this, id, name, options, flag, callback);
    }

    private async _setDefaultAcl(ids: string[], defaultAcl: any): Promise<void> {
        for (const id of ids) {
            try {
                const obj = await this.getObject(id);
                if (obj && !obj.acl) {
                    obj.acl = defaultAcl;
                    await this.setObjectAsync(id, obj, null);
                }
            } catch (e) {
                this.log.error(
                    `${this.namespace} _setDefaultAcl error on id "${id}" with acl "${JSON.stringify(defaultAcl)}": ${
                        e.message
                    }`
                );
            }
        }
    }

    async setDefaultAcl(defaultNewAcl: ACLObject | null): Promise<void> {
        this.defaultNewAcl = defaultNewAcl || {
            owner: CONSTS.SYSTEM_ADMIN_USER,
            ownerGroup: CONSTS.SYSTEM_ADMIN_GROUP,
            object: 0x664,
            state: 0x664,
            file: 0x664
        };
        try {
            // Get ALL Objects
            const ids = await this.getKeysAsync('*');
            if (ids) {
                await this._setDefaultAcl(ids, this.defaultNewAcl);
            }
        } catch (e) {
            this.log.error(`${this.namespace} Could not update default acl: ${e.message}`);
        }
    }

    getUserGroup(
        user: ioBroker.ObjectIDs.User,
        callback: GetUserGroupCallbackNoError
    ): Promise<GetUserGroupPromiseReturn> | void {
        return utils.getUserGroup(this, user, (error, user, userGroups, userAcl) => {
            if (error) {
                this.log.error(`${this.namespace} ${error.stack}`);
            }
            return tools.maybeCallback(callback, user, userGroups, userAcl);
        });
    }

    insert(
        id: string,
        attName: string,
        ignore: any,
        options: string | Record<string, any>,
        obj: any,
        callback: (err: Error | null | undefined, param: null) => void
    ): WMStrm {
        return utils.insert(this, id, attName, ignore, options, obj, callback);
    }

    private async _writeFile(
        id: string,
        name: string,
        data: Buffer | string,
        options: { virtualFile?: any; user?: any; group?: any; mode?: any; mimeType?: string },
        callback: ioBroker.ErrorCallback | undefined,
        meta: {
            acl?: Record<string, any>;
            stats?: { size: number };
            notExists?: boolean;
            mimeType?: string;
            binary?: boolean;
            modifiedAt?: number;
            virtualFile?: boolean;
            createdAt?: number;
        }
    ): Promise<void> {
        const matchedExtension = name.match(/\.[^.]+$/);
        const ext = matchedExtension ? matchedExtension[0] : '';

        const isTextData = typeof data === 'string';

        const { mimeType, isBinary } = utils.getMimeType(ext, isTextData);

        const metaID = this.getFileId(id, name, true);
        if (!this.client) {
            return tools.maybeCallbackWithError(callback, ERRORS.ERROR_DB_CLOSED);
        }
        // virtual files only get Meta objects
        if (options.virtualFile) {
            meta = {
                notExists: true,
                virtualFile: true
            }; // Store file with flags as it would not exist
            try {
                await this.client.set(metaID, JSON.stringify(meta));
                return tools.maybeCallback(callback);
            } catch (e) {
                return tools.maybeCallbackWithRedisError(callback, e);
            }
        } else {
            if (!meta) {
                meta = { createdAt: Date.now() };
            }
            if (!meta.acl) {
                meta.acl = {
                    owner: options.user || (this.defaultNewAcl && this.defaultNewAcl.owner) || CONSTS.SYSTEM_ADMIN_USER,
                    ownerGroup:
                        options.group ||
                        (this.defaultNewAcl && this.defaultNewAcl.ownerGroup) ||
                        CONSTS.SYSTEM_ADMIN_GROUP,
                    permissions: options.mode || (this.defaultNewAcl && this.defaultNewAcl.file) || 0x644
                };
            }
            meta.stats = {
                size: data ? data.length : 0
            };
            if (Object.prototype.hasOwnProperty.call(meta, 'notExists')) {
                delete meta.notExists;
            }

            meta.mimeType = options.mimeType || mimeType;
            meta.binary = isBinary;
            meta.acl.ownerGroup =
                meta.acl.ownerGroup ||
                (this.defaultNewAcl && this.defaultNewAcl.ownerGroup) ||
                CONSTS.SYSTEM_ADMIN_GROUP;
            meta.modifiedAt = Date.now();

            try {
                await this._setBinaryState(this.getFileId(id, name, false), data);
                await this.client.set(metaID, JSON.stringify(meta));
                return tools.maybeCallback(callback);
            } catch (e) {
                return tools.maybeCallbackWithRedisError(callback, e);
            }
        }
    }

    // No options provided by the user
    async writeFile(id: string, name: string, data: any, callback?: ioBroker.ErrorCallback): Promise<void>;
    // Options provided by the user
    async writeFile(
        id: string,
        name: string,
        data: any,
        options?: WriteFileOptions | null,
        callback?: ioBroker.ErrorCallback
    ): Promise<void>;

    async writeFile(
        id: string,
        name: string,
        data: any,
        options?: WriteFileOptions | ioBroker.ErrorCallback | null,
        callback?: ioBroker.ErrorCallback
    ): Promise<void> {
        if (typeof options === 'function') {
            callback = options;
            options = null;
        }
        if (typeof options === 'string') {
            options = { mimeType: options };
        }

        if (options?.acl) {
            options.acl = null;
        }

        if (!callback) {
            return this.writeFileAsync(id, name, data, options);
        }

        try {
            await this.validateMetaObject(id);
        } catch (e) {
            this.log.error(`${this.namespace} Cannot write file ${name}: ${e.message}`);
            return tools.maybeCallbackWithError(callback, e);
        }

        if (typeof name !== 'string' || !name.length || name === '/') {
            return tools.maybeCallbackWithError(callback, ERRORS.ERROR_NOT_FOUND);
        }

        if (name.startsWith('/')) {
            name = name.substring(1);
        }

        if (data === undefined) {
            data = null;
        }

        // If file yet exists => check the permissions
        return this.checkFileRights(id, name, options, CONSTS.ACCESS_WRITE, (err, options, meta) => {
            if (err) {
                return tools.maybeCallbackWithError(callback, err);
            } else {
                return this._writeFile(id, name, data, options, callback, meta);
            }
        });
    }

    writeFileAsync(id: string, name: string, data: any, options?: WriteFileOptions | null): Promise<void> {
        return new Promise<void>((resolve, reject) =>
            this.writeFile(id, name, data, options, err => (err ? reject(err) : resolve()))
        );
    }

    private async _readFile(id: string, name: string, meta: MetaObject): ioBroker.ReadFilePromise {
        if (meta.notExists) {
            throw new Error(ERRORS.ERROR_NOT_FOUND);
        }
        if (!this.client) {
            throw new Error(ERRORS.ERROR_DB_CLOSED);
        }

        let buffer;
        buffer = await this._getBinaryState(this.getFileId(id, name, false));

        const mimeType = meta && meta.mimeType;
        if (meta && !meta.binary && buffer) {
            buffer = buffer.toString();
        }

        return { file: buffer, mimeType: mimeType };
    }

    // User has provided no callback, we will return the Promise
    readFile(id: string, name: string, options?: CallOptions | null): ioBroker.ReadFilePromise;

    // User has provided a callback, thus we will call it
    readFile(
        id: string,
        name: string,
        options: CallOptions | null | undefined,
        callback: ioBroker.ReadFileCallback
    ): void;
    readFile(
        id: string,
        name: string,
        options?: CallOptions | null,
        callback?: ioBroker.ReadFileCallback
    ): void | ioBroker.ReadFilePromise {
        if (typeof options === 'function') {
            callback = options;
            options = null;
        }
        if (options && options.acl) {
            options.acl = null;
        }

        if (!callback) {
            return new Promise((resolve, reject) =>
                this.readFile(id, name, options, (err, res, mimeType) =>
                    err ? reject(err) : resolve({ file: res!, mimeType: mimeType })
                )
            );
        }

        if (typeof name !== 'string' || !name.length || name === '/') {
            return tools.maybeCallbackWithError(callback, ERRORS.ERROR_NOT_FOUND);
        }

        if (name.startsWith('/')) {
            name = name.substring(1);
        }

        options = options || {};
        this.checkFileRights(id, name, options, CONSTS.ACCESS_READ, async (err, options, meta) => {
            if (err) {
                return tools.maybeCallbackWithError(callback, err);
            } else {
                try {
                    const { file, mimeType } = await this._readFile(id, name, meta);
                    return tools.maybeCallbackWithError(callback, null, file, mimeType);
                } catch (e) {
                    return tools.maybeCallbackWithError(callback, e);
                }
            }
        });
    }

    /**
     * Check if given object exists
     *
     * @param id id of the object
     * @param options optional user context
     */
    async objectExists(id: string, options?: CallOptions | null): Promise<boolean> {
        if (!this.client) {
            throw new Error(ERRORS.ERROR_DB_CLOSED);
        }
        if (!id || typeof id !== 'string') {
            throw new Error(`invalid id ${JSON.stringify(id)}`);
        }

        try {
            await new Promise<void>((resolve, reject) => {
                utils.checkObjectRights(this, null, null, options, CONSTS.ACCESS_LIST, err => {
                    if (err) {
                        reject(err);
                    } else {
                        resolve();
                    }
                });
            });
            const exists = await this.client.exists(this.objNamespace + id);
            return !!exists;
        } catch (e) {
            this.log.error(`${this.namespace} Cannot check object existence of "${id}": ${e.message}`);
            return Promise.reject(new Error(`Cannot check object existence of "${id}": ${e.message}`));
        }
    }

    /**
     * Check if given file exists
     *
     * @param id id of the namespace
     * @param name name of the file
     * @param options optional user context
     */
    async fileExists(id: string, name: string, options?: CallOptions | null): Promise<boolean> {
        if (typeof name !== 'string') {
            name = '';
        }

        if (name.startsWith('/')) {
            name = name.substring(1);
        }

        try {
            await new Promise<void>((resolve, reject) => {
                this.checkFileRights(id, name, options, CONSTS.ACCESS_READ, err => {
                    if (err) {
                        reject(err);
                    } else {
                        resolve();
                    }
                });
            });

            if (!this.client) {
                throw new Error(ERRORS.ERROR_DB_CLOSED);
            }

            id = this.getFileId(id, name, false);
            const exists = await this.client.exists(id);
            return !!exists;
        } catch (e) {
            this.log.error(`${this.namespace} Cannot check file existence of "${id}": ${e.message}`);
            throw new Error(`Cannot check file existence of "${id}": ${e.message}`);
        }
    }

    private async _unlink(
        id: string,
        name: string,
        options: CallOptions,
        meta: MetaObject
    ): Promise<undefined | ioBroker.RmResult[]> {
        if (!this.client) {
            throw new Error(ERRORS.ERROR_DB_CLOSED);
        }
        if (meta && meta.notExists) {
            return this._rm(id, name, options);
        } else {
            const metaID = this.getFileId(id, name, true);
            const dataID = this.getFileId(id, name, false);
            await this._delBinaryState(dataID);
            await this.client.del(metaID);
        }
    }

    unlink(id: string, name: string, options: CallOptions | null | undefined, callback?: ioBroker.RmCallback): void {
        if (typeof options === 'function') {
            callback = options;
            options = null;
        }
        if (options && options.acl) {
            options.acl = null;
        }

        if (typeof name !== 'string') {
            name = '';
        }

        if (name.startsWith('/')) {
            name = name.substring(1);
        }

        this.checkFileRights(id, name, options, CONSTS.ACCESS_DELETE, async (err, options, meta) => {
            if (err) {
                return tools.maybeCallbackWithError(callback, err);
            } else {
                if (!options.acl.file.delete) {
                    return tools.maybeCallbackWithError(callback, ERRORS.ERROR_PERMISSION);
                } else {
                    try {
                        const files = await this._unlink(id, name, options, meta);
                        return tools.maybeCallbackWithError(callback, null, files);
                    } catch (e) {
                        return tools.maybeCallbackWithError(callback, e);
                    }
                }
            }
        });
    }

    unlinkAsync(id: string, name: string, options: CallOptions): Promise<void> {
        return new Promise<void>((resolve, reject) =>
            this.unlink(id, name, options, err => (err ? reject(err) : resolve()))
        );
    }

    delFile(id: string, name: string, options: CallOptions, callback: ioBroker.ErrorCallback): void {
        return this.unlink(id, name, options, callback);
    }

    delFileAsync(id: string, name: string, options: CallOptions): Promise<void> {
        return this.unlinkAsync(id, name, options);
    }

    private async _readDir(
        id: string,
        name: string,
        options: CallOptions,
        callback: (err?: Error | null, res?: ioBroker.ReadDirResult[]) => void
    ): Promise<void> {
        name = this.normalizeFilename(name);
        if (!this.client) {
            return tools.maybeCallbackWithError(callback, ERRORS.ERROR_DB_CLOSED);
        }
        if (id === '') {
            // special case for "root"
            const dirID = this.getFileId('*', '*');

            let keys;
            try {
                keys = await this._getKeysViaScan(dirID);
            } catch (e) {
                return tools.maybeCallbackWithRedisError(callback, e);
            }

            if (!this.client) {
                return tools.maybeCallbackWithError(callback, ERRORS.ERROR_DB_CLOSED);
            }

            const result: ioBroker.ReadDirResult[] = [];
            if (!keys || !keys.length) {
                return tools.maybeCallbackWithError(callback, null, result);
            }
            let lastDir: string;
            keys.sort().forEach(dir => {
                dir = dir.substring(this.fileNamespaceL, dir.indexOf('$%$'));
                if (dir !== lastDir) {
                    result.push({
                        file: dir,
                        stats: {},
                        isDir: true
                    });
                }
                lastDir = dir;
            });
            return tools.maybeCallbackWithError(callback, null, result);
        }

        const dirID = this.getFileId(id, `${name}${name.length ? '/' : ''}*`);

        let keys;
        try {
            keys = await this._getKeysViaScan(dirID);
        } catch (e) {
            return tools.maybeCallbackWithRedisError(callback, e);
        }

        if (!this.client) {
            return tools.maybeCallbackWithError(callback, ERRORS.ERROR_DB_CLOSED);
        }

        const start = dirID.indexOf('$%$') + 3;
        const end = '$%$meta'.length;

        const baseName = name + (name.length ? '/' : '');
        const dirs: string[] = [];
        const deepLevel = baseName.split('/').length;
        if (!keys || !keys.length) {
            return tools.maybeCallbackWithError(callback, ERRORS.ERROR_NOT_FOUND, []);
        }
        keys = keys.sort().filter(key => {
            if (key.endsWith('$%$meta')) {
                const parts = key.substr(start, key.length - end).split('/');
                if (parts.length === deepLevel) {
                    return !key.includes('/_data.json$%$') && key !== '_data.json'; // sort out "virtual" files that are used to mark directories
                } else {
                    const dir = parts[deepLevel - 1];
                    if (dirs.indexOf(dir) === -1) {
                        dirs.push(dir);
                    }
                }
            }
        });
        if (!keys.length) {
            const result: ioBroker.ReadDirResult[] = dirs.map(file => ({
                file,
                stats: {},
                isDir: true
            }));

            return tools.maybeCallbackWithError(callback, null, result);
        }

        // Check permissions
        let strObjs: (null | string)[];
        try {
            strObjs = await this.client.mget(keys);
        } catch (e) {
            return tools.maybeCallbackWithRedisError(callback, e);
        }

        const result: ioBroker.ReadDirResult[] = [];
        const dontCheck =
            options.user === CONSTS.SYSTEM_ADMIN_USER ||
            options.group !== CONSTS.SYSTEM_ADMIN_GROUP ||
            (options.groups && options.groups.indexOf(CONSTS.SYSTEM_ADMIN_GROUP) !== -1);

        for (let i = 0; i < keys.length; i++) {
            const file = keys[i].substring(start + baseName.length, keys[i].length - end);
            while (dirs.length && dirs[0] < file) {
                result.push({
                    file: dirs.shift()!,
                    stats: {},
                    isDir: true
                });
            }

            const strObj = strObjs[i];
            let obj: FileObject | null;
            try {
                obj = strObj ? JSON.parse(strObj) : null;
            } catch {
                this.log.error(`${this.namespace} Cannot parse JSON ${keys[i]}: ${strObj}`);
                continue;
            }
            if (dontCheck || utils.checkObject(obj, options, CONSTS.ACCESS_READ)) {
                if (!obj || obj.virtualFile) {
                    // virtual file, ignore
                    continue;
                }
                obj.acl = obj.acl || {};
                if (
                    options.user !== CONSTS.SYSTEM_ADMIN_USER &&
                    options.groups &&
                    options.groups.indexOf(CONSTS.SYSTEM_ADMIN_GROUP) === -1
                ) {
                    obj.acl.read = !!(obj.acl.permissions & CONSTS.ACCESS_EVERY_READ);
                    obj.acl.write = !!(obj.acl.permissions & CONSTS.ACCESS_EVERY_WRITE);
                } else {
                    obj.acl.read = true;
                    obj.acl.write = true;
                }
                result.push({
                    file: file,
                    stats: obj.stats,
                    isDir: false,
                    acl: obj.acl,
                    modifiedAt: obj.modifiedAt,
                    createdAt: obj.createdAt
                });
            }
        }
        while (dirs.length) {
            result.push({
                file: dirs.shift()!,
                stats: {},
                isDir: true
            });
        }
        return tools.maybeCallbackWithError(callback, null, result);
    }

    readDir(
        id: string,
        name: string,
        options: CallOptions | null | undefined,
        callback: ioBroker.ReadDirCallback
    ): void {
        if (typeof options === 'function') {
            callback = options;
            options = null;
        }
        if (options && options.acl) {
            options.acl = null;
        }

        if (typeof name !== 'string') {
            name = '';
        }

        // remove first and last
        if (name.startsWith('/')) {
            name = name.substring(1);
        }
        if (name.endsWith('/')) {
            name = name.substring(0, name.length - 1);
        }

        this.checkFileRights(id, name, options, CONSTS.ACCESS_READ, (err, options) => {
            if (err) {
                return tools.maybeCallbackWithError(callback, err);
            } else {
                if (!options.acl.file.list) {
                    return tools.maybeCallbackWithError(callback, ERRORS.ERROR_PERMISSION);
                } else {
                    this._readDir(id, name, options, callback);
                }
            }
        });
    }

    readDirAsync(id: string, name: string, options?: CallOptions): ioBroker.ReadDirPromise {
        return new Promise((resolve, reject) =>
            this.readDir(id, name, options, (err, res) => (err ? reject(err) : resolve(res!)))
        );
    }

    private async _renameHelper(
        keys: string[],
        oldBase: string,
        newBase: string,
        callback?: ioBroker.ErrorCallback
    ): Promise<void> {
        if (!keys || !keys.length) {
            return tools.maybeCallback(callback);
        } else {
            if (!this.client) {
                return tools.maybeCallbackWithError(callback, ERRORS.ERROR_DB_CLOSED);
            }
            for (const id of keys) {
                try {
                    try {
                        await this.client.rename(
                            id.replace(/\$%\$meta$/, '$%$data'),
                            id.replace(oldBase, newBase).replace(/\$%\$meta$/, '$%$data')
                        );
                    } catch (e) {
                        // _data.json is not having a data key, so ignore error
                        if (!(id.endsWith('/_data.json$%$meta') && e.message.includes('no such key'))) {
                            throw e;
                        }
                    }
                    await this.client.rename(id, id.replace(oldBase, newBase));
                } catch (e) {
                    return tools.maybeCallbackWithRedisError(callback, e);
                }
            }
            return tools.maybeCallback(callback);
        }
    }

    private async _rename(
        id: string,
        oldName: string,
        newName: string,
        options: CallOptions,
        callback?: ioBroker.ErrorCallback,
        meta?: MetaObject
    ): Promise<void> {
        const oldMetaID = this.getFileId(id, oldName, true);
        const oldDataID = this.getFileId(id, oldName, false);
        const newMetaID = this.getFileId(id, newName, true);
        const newDataID = this.getFileId(id, newName, false);
        if (!meta || !this.client) {
            return tools.maybeCallbackWithError(callback, ERRORS.ERROR_DB_CLOSED);
        } else if (meta.notExists) {
            oldName = this.normalizeFilename(oldName);
            newName = this.normalizeFilename(newName);

            // it could be dir
            if (!oldName.endsWith('/*')) {
                oldName += '/*';
            } else if (oldName.endsWith('/')) {
                oldName += '*';
            }

            if (!newName.endsWith('/*')) {
                newName += '/*';
            } else if (newName.endsWith('/')) {
                newName += '*';
            }

            const oldBase = oldName.substring(0, oldName.length - 1);
            const newBase = newName.substring(0, newName.length - 1);
            const dirID = this.getFileId(id, oldName);
            let keys;
            try {
                keys = await this._getKeysViaScan(dirID);
            } catch (e) {
                return tools.maybeCallbackWithRedisError(callback, e);
            }

            if (!this.client) {
                return tools.maybeCallbackWithError(callback, ERRORS.ERROR_DB_CLOSED);
            }
            if (!keys) {
                return tools.maybeCallbackWithError(callback, ERRORS.ERROR_NOT_FOUND);
            }

            keys = keys.sort().filter(key => key.endsWith('$%$meta'));

            if (!keys.length) {
                return tools.maybeCallbackWithError(callback, ERRORS.ERROR_NOT_FOUND);
            }
            // Check permissions
            let strObjs: (string | null)[];
            try {
                strObjs = await this.client.mget(keys);
            } catch (e) {
                return tools.maybeCallbackWithRedisError(callback, e);
            }
            let result;
            const dontCheck =
                options.user === CONSTS.SYSTEM_ADMIN_USER ||
                options.group !== CONSTS.SYSTEM_ADMIN_GROUP ||
                (options.groups && options.groups.indexOf(CONSTS.SYSTEM_ADMIN_GROUP) !== -1);

            if (!dontCheck) {
                result = [];
                for (let i = 0; i < keys.length; i++) {
                    const strObj = strObjs[i];
                    let obj: ioBroker.AnyObject | null;
                    try {
                        obj = strObj ? JSON.parse(strObj) : null;
                    } catch {
                        this.log.error(`${this.namespace} Cannot parse JSON ${keys[i]}: ${strObj}`);
                        continue;
                    }
                    if (utils.checkObject(obj, options, CONSTS.ACCESS_READ)) {
                        result.push(keys[i]);
                    }
                }
            } else {
                result = keys;
            }
            return this._renameHelper(result, oldBase, newBase, callback);
        } else {
            try {
                await this.client.rename(oldDataID, newDataID);
                await this.client.rename(oldMetaID, newMetaID);
                return tools.maybeCallback(callback);
            } catch (e) {
                return tools.maybeCallbackWithRedisError(callback, e);
            }
        }
    }

    rename(
        id: string,
        oldName: string,
        newName: string,
        options?: CallOptions | null,
        callback?: ioBroker.ErrorCallback
    ): void | Promise<void> {
        if (typeof options === 'function') {
            callback = options;
            options = null;
        }
        if (options && options.acl) {
            options.acl = null;
        }
        if (
            typeof oldName !== 'string' ||
            !oldName.length ||
            oldName === '/' ||
            oldName === '//' ||
            typeof newName !== 'string' ||
            !newName.length ||
            newName === '/' ||
            newName === '//'
        ) {
            return tools.maybeCallbackWithError(callback, ERRORS.ERROR_NOT_FOUND);
        }
        if (oldName.startsWith('/')) {
            oldName = oldName.substring(1);
        }
        if (newName.startsWith('/')) {
            newName = newName.substring(1);
        }
        if (oldName.endsWith('/')) {
            oldName = oldName.substring(0, oldName.length - 1);
        }
        if (newName.endsWith('/')) {
            newName = newName.substring(0, newName.length - 1);
        }

        this.checkFileRights(id, oldName, options, CONSTS.ACCESS_WRITE, (err, options, meta) => {
            if (err) {
                return tools.maybeCallbackWithError(callback, err);
            } else {
                if (!options.acl.file.write) {
                    return tools.maybeCallbackWithError(callback, ERRORS.ERROR_PERMISSION);
                } else {
                    this._rename(id, oldName, newName, options, callback, meta);
                }
            }
        });
    }

    renameAsync(id: string, oldName: string, newName: string, options: CallOptions): Promise<void> {
        return new Promise((resolve, reject) =>
            this.rename(id, oldName, newName, options, err => (err ? reject(err) : resolve()))
        );
    }

    private async _touch(id: string, name: string, callback: ioBroker.ErrorCallback, meta: MetaObject): Promise<void> {
        const metaID = this.getFileId(id, name, true);
        if (!this.client) {
            return tools.maybeCallbackWithError(callback, ERRORS.ERROR_DB_CLOSED);
        }
        if (!meta || meta.notExists) {
            return tools.maybeCallbackWithError(callback, ERRORS.ERROR_NOT_FOUND);
        }
        meta.modifiedAt = Date.now();
        try {
            await this.client.set(metaID, JSON.stringify(meta));
            return tools.maybeCallback(callback);
        } catch (e) {
            return tools.maybeCallbackWithRedisError(callback, e);
        }
    }

    touch(id: string, name: string, options: CallOptions | null, callback: ioBroker.ErrorCallback): void {
        if (typeof options === 'function') {
            callback = options;
            options = null;
        }
        if (options && options.acl) {
            options.acl = null;
        }

        if (typeof name !== 'string' || !name.length || name === '/') {
            return tools.maybeCallbackWithError(callback, ERRORS.ERROR_NOT_FOUND);
        }

        if (name.startsWith('/')) {
            name = name.substring(1);
        }

        this.checkFileRights(id, name, options, CONSTS.ACCESS_WRITE, (err, options, meta) => {
            if (err) {
                return tools.maybeCallbackWithError(callback, err);
            } else {
                return this._touch(id, name, callback, meta);
            }
        });
    }

    touchAsync(id: string, name: string, options: CallOptions): Promise<void> {
        return new Promise((resolve, reject) => this.touch(id, name, options, err => (err ? reject(err) : resolve())));
    }

    private async _rmHelper(keys: string[]): Promise<void> {
        if (!keys.length) {
            return;
        } else {
            if (!this.client) {
                throw new Error(ERRORS.ERROR_DB_CLOSED);
            }

            for (const id of keys) {
                await this._delBinaryState(id.replace(/\$%\$meta$/, '$%$data'));
                await this.client.del(id);
            }
        }
    }

    private async _rm(
        id: string,
        name: string,
        options: CallOptions,
        meta?: any
    ): Promise<ioBroker.RmResult[] | undefined> {
        if (meta && !meta.isDir) {
            // it is file
            const metaID = this.getFileId(id, name, true);
            const dataID = this.getFileId(id, name, false);
            await this.delObjectAsync(dataID);
            await this.delObjectAsync(metaID);
        } else {
            if (!this.client) {
                throw new Error(ERRORS.ERROR_DB_CLOSED);
            }
            name = this.normalizeFilename(name);
            // it could be dir
            if (!name.endsWith('/*')) {
                name += '/*';
            } else if (name.endsWith('/')) {
                name += '*';
            }
            const dirID = this.getFileId(id, name);
            let keys = await this._getKeysViaScan(dirID);

            if (!this.client) {
                throw new Error(ERRORS.ERROR_DB_CLOSED);
            }
            if (!keys) {
                throw new Error(ERRORS.ERROR_NOT_FOUND);
            }

            keys = keys.sort().filter(key => key.endsWith('$%$meta'));

            if (!keys.length) {
                throw new Error(ERRORS.ERROR_NOT_FOUND);
            }
            // Check permissions
            let objs;
            try {
                objs = await this.client.mget(keys);
            } catch {
                // ignore
            }
            let result;
            const dontCheck =
                options.user === CONSTS.SYSTEM_ADMIN_USER ||
                options.group !== CONSTS.SYSTEM_ADMIN_GROUP ||
                (options.groups && options.groups.indexOf(CONSTS.SYSTEM_ADMIN_GROUP) !== -1);

            objs = objs || [];
            if (!dontCheck) {
                result = [];
                for (let i = 0; i < keys.length; i++) {
                    try {
                        const strObj = objs[i];
                        const obj: ioBroker.AnyObject | null = strObj ? JSON.parse(strObj) : null;
                        if (utils.checkObject(obj, options, CONSTS.ACCESS_READ)) {
                            result.push(keys[i]);
                        }
                    } catch {
                        this.log.error(`${this.namespace} Cannot parse JSON ${keys[i]}: ${objs[i]}`);
                    }
                }
            } else {
                result = keys;
            }
            const files = result.map(key => {
                const name = key.substring(this.fileNamespaceL + id.length + 3, key.length - 7);
                const pos = name.lastIndexOf('/');
                if (pos !== -1) {
                    return { file: name.substring(pos + 1), path: name.substring(0, pos) };
                } else {
                    return { file: id, path: '' };
                }
            });

            try {
                await this._rmHelper(result);
            } catch (e) {
                this.log.error(`${this.namespace} Could not remove files: ${e.message}`);
            }

            return files;
        }
    }

    rm(id: string, name: string, options: CallOptions | null, callback: ioBroker.RmCallback): void {
        if (typeof options === 'function') {
            callback = options;
            options = null;
        }
        if (options && options.acl) {
            options.acl = null;
        }

        if (typeof name !== 'string') {
            name = '';
        }

        this.checkFileRights(id, null, options, CONSTS.ACCESS_DELETE, async (err, options, meta) => {
            if (err) {
                return tools.maybeCallbackWithError(callback, err);
            } else {
                if (!options.acl.file.delete) {
                    return tools.maybeCallbackWithError(callback, ERRORS.ERROR_PERMISSION);
                } else {
                    try {
                        const files = await this._rm(id, name, options, meta && meta.notExists ? null : meta);
                        return tools.maybeCallbackWithError(callback, null, files);
                    } catch (e) {
                        return tools.maybeCallbackWithError(callback, e);
                    }
                }
            }
        });
    }

    rmAsync(id: string, name: string, options: CallOptions): Promise<void | ioBroker.RmResult[]> {
        return new Promise((resolve, reject) =>
            this.rm(id, name, options, (err, files) => (err ? reject(err) : resolve(files)))
        );
    }

    // simulate. redis has no dirs
    mkdir(
        id: string,
        dirName?: string,
        options?: CallOptions | null | undefined,
        callback?: ioBroker.ErrorCallback
    ): void {
        if (typeof options === 'function') {
            callback = options;
            options = null;
        }
        if (typeof dirName !== 'string') {
            dirName = '';
        }

        dirName = this.normalizeFilename(dirName);
        if (dirName.startsWith('/')) {
            dirName = dirName.substring(1);
        }
        this.checkFileRights(id, dirName, options, CONSTS.ACCESS_WRITE, (err, options) => {
            if (err) {
                return tools.maybeCallbackWithError(callback, err);
            } else {
                if (!options.acl.file.write) {
                    return tools.maybeCallbackWithError(callback, ERRORS.ERROR_PERMISSION);
                } else {
                    // we create a dummy file (for file this file exists to store meta data)
                    options = options || {};
                    options.virtualFile = true; // this is a virtual File
                    const realName = dirName + (dirName!.endsWith('/') ? '' : '/');
                    this.writeFile(id, `${realName}_data.json`, '', options, callback);
                }
            }
        });
    }

    mkdirAsync(id: string, dirName?: string, options?: CallOptions): Promise<void> {
        return new Promise((resolve, reject) =>
            this.mkdir(id, dirName, options, err => (err ? reject(err) : resolve()))
        );
    }

    private async _chownFileHelper(
        keys: string[],
        metas: any[],
        options: CallOptions,
        callback: ioBroker.ErrorCallback
    ): Promise<void> {
        if (!keys.length) {
            return tools.maybeCallback(callback);
        }
        if (!this.client) {
            return tools.maybeCallbackWithError(callback, ERRORS.ERROR_DB_CLOSED);
        }

        for (const id of keys) {
            const meta = metas.shift();
            meta.acl.owner = options.owner;
            meta.acl.ownerGroup = options.ownerGroup;
            try {
                await this.client.set(id, JSON.stringify(meta));
            } catch (e) {
                return tools.maybeCallbackWithRedisError(callback, e);
            }
        }
        return tools.maybeCallback(callback);
    }

    private async _chownFile(
        id: string,
        name: string,
        options: CallOptions,
        callback: ioBroker.ChownFileCallback,
        meta: ChmodMetaObject
    ): Promise<ioBroker.ChownFileResult | void> {
        if (!meta) {
            return tools.maybeCallbackWithError(callback, ERRORS.ERROR_NOT_FOUND);
        }

        name = this.normalizeFilename(name);
        if (!this.client) {
            return tools.maybeCallbackWithError(callback, ERRORS.ERROR_DB_CLOSED);
        }
        if (!meta.isDir && !meta.notExists) {
            // it is file
            const metaID = this.getFileId(id, name, true);
            meta.acl.owner = options.owner;
            meta.acl.ownerGroup = options.ownerGroup;
            try {
                await this.client.set(metaID, JSON.stringify(meta));
            } catch (e) {
                return tools.maybeCallbackWithRedisError(callback, e);
            }
            const nameArr = name.split('/');
            const file = nameArr.pop() as string;
            const res = [
                {
                    path: nameArr.join('/'),
                    file: file,
                    stats: meta.stats,
                    isDir: false,
                    acl: meta.acl || {},
                    modifiedAt: meta.modifiedAt,
                    createdAt: meta.createdAt
                }
            ];
            return tools.maybeCallbackWithError(callback, null, res);
        }

        // it could be dir
        if (!name.endsWith('/*')) {
            name += '/*';
        } else if (name.endsWith('/')) {
            name += '*';
        }
        const dirID = this.getFileId(id, name);

        let keys;
        try {
            keys = await this._getKeysViaScan(dirID);
        } catch (e) {
            return tools.maybeCallbackWithRedisError(callback, e);
        }

        if (!this.client) {
            return tools.maybeCallbackWithError(callback, ERRORS.ERROR_DB_CLOSED);
        }
        if (!keys) {
            return tools.maybeCallbackWithError(callback, ERRORS.ERROR_NOT_FOUND);
        }

        keys = keys.sort().filter(key => key.endsWith('$%$meta'));

        // Check permissions
        let metasStr: (string | null)[];
        try {
            metasStr = await this.client.mget(keys);
        } catch (e) {
            return tools.maybeCallbackWithRedisError(callback, e);
        }
        const dontCheck =
            options.user === CONSTS.SYSTEM_ADMIN_USER ||
            options.group !== CONSTS.SYSTEM_ADMIN_GROUP ||
            (options.groups && options.groups.indexOf(CONSTS.SYSTEM_ADMIN_GROUP) !== -1);
        const keysFiltered = [];
        const objsFiltered = [];
        const processed: ioBroker.ChownFileResult[] = [];
        const start = dirID.indexOf('$%$') + 3;
        const end = '$%$meta'.length;

        for (let i = 0; i < keys.length; i++) {
            const metaStr = metasStr[i];
            let meta: null | FileObject;
            try {
                meta = metaStr ? JSON.parse(metaStr) : null;
            } catch {
                this.log.error(`${this.namespace} Cannot parse JSON ${keys[i]}: ${metaStr}`);
                continue;
            }
            if (dontCheck || utils.checkObject(meta, options, CONSTS.ACCESS_WRITE)) {
                if (!meta || meta.virtualFile) {
                    continue;
                } // virtual file, ignore
                keysFiltered.push(keys[i]);
                objsFiltered.push(meta);

                const name = keys[i].substring(start, keys[i].length - end);
                const nameArr = name.split('/');
                const file = nameArr.pop() as string;
                processed.push({
                    path: nameArr.join('/'),
                    file: file,
                    stats: meta.stats || {},
                    isDir: false,
                    acl: meta.acl || {},
                    modifiedAt: meta.modifiedAt,
                    createdAt: meta.createdAt
                });
            }
        }
        this._chownFileHelper(keysFiltered, objsFiltered, options, err => {
            return tools.maybeCallbackWithError(callback, err, processed);
        });
    }

    chownFile(id: string, name: string, options: CallOptions, callback: ioBroker.ChownFileCallback): void {
        if (typeof options === 'function') {
            callback = options;
            options = {};
        }
        options = options || {};
        if (typeof options !== 'object') {
            options = { owner: options };
        }

        if (typeof name !== 'string' || !name.length || name === '/') {
            return tools.maybeCallbackWithError(callback, ERRORS.ERROR_NOT_FOUND);
        }

        if (name.startsWith('/')) {
            name = name.substring(1);
        }

        if (!options.ownerGroup && options.group) {
            options.ownerGroup = options.group;
        }
        if (!options.owner && options.user) {
            options.owner = options.user;
        }

        if (!options.owner) {
            this.log.error(`${this.namespace} user is not defined`);
            return tools.maybeCallbackWithError(callback, 'invalid parameter');
        }

        if (!options.ownerGroup) {
            // get user group
            this.getUserGroup(options.owner, (user, groups) => {
                if (!groups || !groups[0]) {
                    return tools.maybeCallbackWithError(callback, `user "${options.owner}" belongs to no group`);
                } else {
                    options.ownerGroup = groups[0];
                }
                this.chownFile(id, name, options, callback);
            });
            return;
        }

        this.checkFileRights(id, name, options, CONSTS.ACCESS_WRITE, (err, options, meta) => {
            if (err) {
                return tools.maybeCallbackWithError(callback, err);
            } else {
                if (!options.acl.file.write) {
                    return tools.maybeCallbackWithError(callback, ERRORS.ERROR_PERMISSION);
                } else {
                    return this._chownFile(id, name, options, callback, meta);
                }
            }
        });
    }

    chownFileAsync(
        id: string,
        name: string,
        options: CallOptions
    ): Promise<ioBroker.CallbackReturnTypeOf<ioBroker.ChownFileCallback>> {
        return new Promise((resolve, reject) =>
            this.chownFile(id, name, options, (err, processed) => (err ? reject(err) : resolve(processed)))
        );
    }

    /**
     *
     * @param keys Key names to handle
     * @param metas Objects for the keys to handle
     * @param options options
     * @param callback callback function
     */
    private async _chmodFileHelper(
        keys: string[],
        metas: any[],
        options: CallOptions,
        callback: ioBroker.ErrorCallback
    ): Promise<void> {
        if (!keys || !keys.length) {
            return tools.maybeCallback(callback);
        }
        if (!this.client) {
            return tools.maybeCallbackWithError(callback, ERRORS.ERROR_DB_CLOSED);
        }

        for (const i in keys) {
            const id = keys[i];
            const meta = metas[i];
            meta.acl.permissions = options.mode;
            try {
                await this.client.set(id, JSON.stringify(meta));
            } catch (e) {
                return tools.maybeCallbackWithRedisError(callback, e);
            }
        }
        return tools.maybeCallback(callback);
    }

    private async _chmodFile(
        id: string,
        name: string,
        options: CallOptions,
        callback: ioBroker.ChownFileCallback,
        meta: ChmodMetaObject
    ): Promise<void> {
        if (!meta) {
            return tools.maybeCallbackWithError(callback, ERRORS.ERROR_NOT_FOUND);
        }
        name = this.normalizeFilename(name);
        if (!this.client) {
            return tools.maybeCallbackWithError(callback, ERRORS.ERROR_DB_CLOSED);
        }
        if (!meta.isDir && !meta.notExists) {
            // it is file
            const metaID = this.getFileId(id, name, true);
            meta.acl.permissions = options.mode;
            try {
                await this.client.set(metaID, JSON.stringify(meta));
            } catch (e) {
                return tools.maybeCallbackWithRedisError(callback, e);
            }

            const nameArr = name.split('/');
            const file = nameArr.pop() as string;
            const res = [
                {
                    path: nameArr.join('/'),
                    file: file,
                    stats: meta.stats,
                    isDir: false,
                    acl: meta.acl || {},
                    modifiedAt: meta.modifiedAt,
                    createdAt: meta.createdAt
                }
            ];
            return tools.maybeCallbackWithError(callback, null, res);
        }

        // it could be dir
        if (!name.endsWith('/*')) {
            name += '/*';
        } else if (name.endsWith('/')) {
            name += '*';
        }
        const dirID = this.getFileId(id, name);

        let keys;
        try {
            keys = await this._getKeysViaScan(dirID);
        } catch (e) {
            return tools.maybeCallbackWithRedisError(callback, e);
        }

        if (!this.client) {
            return tools.maybeCallbackWithError(callback, ERRORS.ERROR_DB_CLOSED);
        }
        if (!keys) {
            return tools.maybeCallbackWithError(callback, ERRORS.ERROR_NOT_FOUND);
        }

        keys = keys.sort().filter(key => key.endsWith('$%$meta'));

        // Check permissions
        let strObjs: (null | string)[];
        try {
            strObjs = await this.client.mget(keys);
        } catch (e) {
            return tools.maybeCallbackWithRedisError(callback, e);
        }

        const dontCheck =
            options.user === CONSTS.SYSTEM_ADMIN_USER ||
            options.group !== CONSTS.SYSTEM_ADMIN_GROUP ||
            (options.groups && options.groups.indexOf(CONSTS.SYSTEM_ADMIN_GROUP) !== -1);

        const keysFiltered = [];
        const objsFiltered = [];
        const processed: ioBroker.ChownFileResult[] = [];
        const start = dirID.indexOf('$%$') + 3;
        const end = '$%$meta'.length;

        for (let i = 0; i < keys.length; i++) {
            const strObj = strObjs[i];
            let obj: null | FileObject;
            try {
                obj = strObj ? JSON.parse(strObj) : null;
            } catch {
                this.log.error(`${this.namespace} Cannot parse JSON ${keys[i]}: ${strObj}`);
                continue;
            }
            if (dontCheck || utils.checkObject(obj, options, CONSTS.ACCESS_WRITE)) {
                if (!obj || obj.virtualFile) {
                    continue;
                } // virtual file, ignore
                keysFiltered.push(keys[i]);
                objsFiltered.push(obj);

                const name = keys[i].substring(start, keys[i].length - end);
                const nameArr = name.split('/');
                const file = nameArr.pop() as string;
                processed.push({
                    path: nameArr.join('/'),
                    file: file,
                    stats: obj.stats,
                    isDir: false,
                    acl: obj.acl || {},
                    modifiedAt: obj.modifiedAt,
                    createdAt: obj.createdAt
                });
            }
        }
        this._chmodFileHelper(keysFiltered, objsFiltered, options, err =>
            tools.maybeCallbackWithError(callback, err, processed)
        );
    }

    chmodFile(id: string, name: string, options: CallOptions | null, callback: ioBroker.ChownFileCallback): void {
        if (typeof options === 'function') {
            callback = options;
            options = null;
        }
        options = options || {};

        if (typeof name !== 'string' || !name.length || name === '/') {
            return tools.maybeCallbackWithError(callback, ERRORS.ERROR_NOT_FOUND);
        }

        if (name[0].startsWith('/')) {
            name = name.substring(1);
        }

        if (typeof options !== 'object') {
            options = { mode: options };
        }

        if (options.mode === undefined) {
            this.log.error(`${this.namespace} mode is not defined`);
            return tools.maybeCallbackWithError(callback, 'invalid parameter');
        } else if (typeof options.mode === 'string') {
            options.mode = parseInt(options.mode, 16);
        }

        this.checkFileRights(id, name, options, CONSTS.ACCESS_WRITE, (err, options, meta) => {
            if (err) {
                return tools.maybeCallbackWithError(callback, err);
            } else {
                if (!options.acl.file.write) {
                    return tools.maybeCallbackWithError(callback, ERRORS.ERROR_PERMISSION);
                } else {
                    return this._chmodFile(id, name, options, callback, meta);
                }
            }
        });
    }

    chmodFileAsync(
        id: string,
        name: string,
        options: CallOptions
    ): Promise<ioBroker.CallbackReturnTypeOf<ioBroker.ChownFileCallback>> {
        return new Promise((resolve, reject) =>
            this.chmodFile(id, name, options, (err, processed) => (err ? reject(err) : resolve(processed)))
        );
    }

    // no options provided by user
    enableFileCache(enabled: boolean, callback?: (err: Error | null | undefined, res: boolean) => void): void;
    // options provided by user
    enableFileCache(
        enabled: boolean,
        options?: CallOptions,
        callback?: (err: Error | null | undefined, res: boolean) => void
    ): void;
    enableFileCache(
        enabled: boolean,
        options?: any,
        callback?: (err: Error | null | undefined, res: boolean) => void
    ): void {
        if (typeof options === 'function') {
            callback = options;
            options = null;
        }

        if (options && options.acl) {
            options.acl = null;
        }

        utils.checkObjectRights(this, null, null, options, CONSTS.ACCESS_WRITE, (err, _options) => {
            if (err) {
                return tools.maybeCallbackWithError(callback, err);
            } else {
                // cache cannot be enabled
                return tools.maybeCallbackWithError(callback, null, false);
            }
        });
    }

    enableFileCacheAsync(enabled: boolean, options?: CallOptions): Promise<boolean> {
        return new Promise((resolve, reject) =>
            this.enableFileCache(enabled, options, (err, res) => (err ? reject(err) : resolve(res)))
        );
    }

    private async _subscribeFile(id: string, pattern: string | string[]): Promise<void> {
        if (!this.sub) {
            throw new Error(ERRORS.ERROR_DB_CLOSED);
        }
        if (Array.isArray(pattern)) {
            for (const _pattern of pattern) {
                const fileId = this.getFileId(id, _pattern, false);
                this.log.silly(`${this.namespace} redis psubscribe ${fileId}`);
                if (this.sub) {
                    await this.sub.psubscribe(fileId);
                    this.userSubscriptions[fileId] = true;
                }
            }
        } else {
            const fileId = this.getFileId(id, pattern, false);
            this.log.silly(`${this.namespace} redis psubscribe ${fileId}`);
            await this.sub.psubscribe(fileId);
            this.userSubscriptions[fileId] = true;
        }
    }

    private async _unsubscribeFile(id: string, pattern: string | string[]): Promise<void> {
        if (!this.sub) {
            throw new Error(ERRORS.ERROR_DB_CLOSED);
        }
        if (Array.isArray(pattern)) {
            for (const _pattern of pattern) {
                const fileId = this.getFileId(id, _pattern, false);
                this.log.silly(`${this.namespace} redis punsubscribe ${fileId}`);
                if (this.sub) {
                    await this.sub.punsubscribe(fileId);
                    if (this.userSubscriptions[fileId] !== undefined) {
                        delete this.userSubscriptions[fileId];
                    }
                }
            }
        } else {
            this.log.silly(`${this.namespace} redis punsubscribe ${this.objNamespace}${pattern}`);
            const fileId = this.getFileId(id, pattern, false);
            await this.sub.punsubscribe(fileId);
            if (this.userSubscriptions[fileId] !== undefined) {
                delete this.userSubscriptions[fileId];
            }
        }
    }

    subscribeUserFile(id: string, pattern: string | string[], options?: CallOptions | null): Promise<void> {
        return new Promise((resolve, reject) => {
            utils.checkObjectRights(this, null, null, options, 'list', err => {
                if (err) {
                    reject(err);
                } else {
                    return this._subscribeFile(id, pattern)
                        .then(() => resolve())
                        .catch(err => reject(err));
                }
            });
        });
    }

    unsubscribeUserFile(id: string, pattern: string | string[], options?: CallOptions | null): Promise<void> {
        return new Promise((resolve, reject) => {
            utils.checkObjectRights(this, null, null, options, 'list', err => {
                if (err) {
                    reject(err);
                } else {
                    return this._unsubscribeFile(id, pattern)
                        .then(() => resolve())
                        .catch(err => reject(err));
                }
            });
        });
    }

    // -------------- OBJECT FUNCTIONS -------------------------------------------
    // If callback provided by user, we call callback else we return a Promise
    private _subscribe<T extends ioBroker.ErrorCallback>(
        pattern: string | string[],
        asUser: boolean,
        callback?: T
    ): T extends ioBroker.ErrorCallback ? void : Promise<void>;
    private _subscribe(
        pattern: string | string[],
        asUser: boolean,
        callback?: ioBroker.ErrorCallback
    ): void | Promise<void> {
        const subClient = asUser ? this.sub : this.subSystem;
        if (!subClient) {
            return tools.maybeCallbackWithError(callback, ERRORS.ERROR_DB_CLOSED);
        }
        if (Array.isArray(pattern)) {
            let count = pattern.length;
            pattern.forEach(pattern => {
                this.log.silly(`${this.namespace} redis psubscribe ${this.objNamespace}${pattern}`);
                subClient.psubscribe(this.objNamespace + pattern, err => {
                    if (!err) {
                        const subscriptions = asUser ? this.userSubscriptions : this.systemSubscriptions;
                        subscriptions[this.objNamespace + pattern] = true;
                    }
                    if (!--count) {
                        return tools.maybeCallbackWithError(callback, err);
                    }
                });
            });
        } else {
            this.log.silly(`${this.namespace} redis psubscribe ${this.objNamespace}${pattern}`);
            subClient.psubscribe(this.objNamespace + pattern, err => {
                if (!err) {
                    const subscriptions = asUser ? this.userSubscriptions : this.systemSubscriptions;
                    subscriptions[this.objNamespace + pattern] = true;
                }
                return tools.maybeCallbackWithError(callback, err);
            });
        }
    }

    private subscribeConfig(
        pattern: string | string[],
        options?: CallOptions | null,
        callback?: ioBroker.ErrorCallback
    ): void {
        utils.checkObjectRights(this, null, null, options, 'list', err => {
            if (err) {
                return tools.maybeCallbackWithRedisError(callback, err);
            } else {
                return this._subscribe(pattern, false, callback);
            }
        });
    }

    subscribe(pattern: string | string[], callback?: ioBroker.ErrorCallback): void;
    subscribe(pattern: string | string[], options?: CallOptions, callback?: ioBroker.ErrorCallback): void;
    subscribe(
        pattern: string | string[],
        options?: CallOptions | ioBroker.ErrorCallback | null,
        callback?: ioBroker.ErrorCallback
    ): void {
        if (typeof options === 'function') {
            callback = options;
            options = null;
        }
        return this.subscribeConfig(pattern, options, callback);
    }

    subscribeAsync(pattern: string | string[], options?: CallOptions): Promise<void> {
        return new Promise((resolve, reject) =>
            this.subscribe(pattern, options, err => (err ? reject(err) : resolve()))
        );
    }

    // User has called the method without providing options
    subscribeUser(pattern: string | string[], callback?: ioBroker.ErrorCallback): void;
    // User has called the method by providing options
    subscribeUser(pattern: string | string[], options?: CallOptions | null, callback?: ioBroker.ErrorCallback): void;
    subscribeUser(pattern: string | string[], options?: any, callback?: ioBroker.ErrorCallback): void {
        if (typeof options === 'function') {
            callback = options;
            options = null;
        }
        utils.checkObjectRights(this, null, null, options, 'list', err => {
            if (err) {
                return tools.maybeCallbackWithRedisError(callback, err);
            } else {
                return this._subscribe(pattern, true, callback);
            }
        });
    }

    subscribeUserAsync(pattern: string | string[], options: CallOptions): Promise<void> {
        return new Promise((resolve, reject) =>
            this.subscribeUser(pattern, options, err => (err ? reject(err) : resolve()))
        );
    }

    private async _unsubscribe(pattern: string | string[], asUser: boolean): Promise<void> {
        const subClient = asUser ? this.sub : this.subSystem;
        if (!subClient) {
            throw new Error(ERRORS.ERROR_DB_CLOSED);
        }
        if (Array.isArray(pattern)) {
            for (const _pattern of pattern) {
                this.log.silly(`${this.namespace} redis punsubscribe ${this.objNamespace}${_pattern}`);
                await subClient.punsubscribe(this.objNamespace + _pattern);
                const subscriptions = asUser ? this.userSubscriptions : this.systemSubscriptions;
                if (subscriptions[this.objNamespace + _pattern] !== undefined) {
                    delete subscriptions[this.objNamespace + _pattern];
                }
            }
        } else {
            this.log.silly(`${this.namespace} redis punsubscribe ${this.objNamespace}${pattern}`);

            await subClient.punsubscribe(this.objNamespace + pattern);
            const subscriptions = asUser ? this.userSubscriptions : this.systemSubscriptions;
            if (subscriptions[this.objNamespace + pattern] !== undefined) {
                delete subscriptions[this.objNamespace + pattern];
            }
        }
    }

    private unsubscribeConfig(
        pattern: string | string[],
        options?: CallOptions | null,
        callback?: ioBroker.ErrorCallback
    ): void {
        utils.checkObjectRights(this, null, null, options, 'list', async err => {
            if (err) {
                return tools.maybeCallbackWithRedisError(callback, err);
            } else {
                try {
                    await this._unsubscribe(pattern, false);
                    return tools.maybeCallback(callback);
                } catch (e) {
                    return tools.maybeCallbackWithRedisError(callback, e);
                }
            }
        });
    }

    // User has not provided any options
    unsubscribe(pattern: string | string[], callback?: ioBroker.ErrorCallback): void;
    // User has provided options
    unsubscribe(pattern: string | string[], options?: CallOptions | null, callback?: ioBroker.ErrorCallback): void;
    unsubscribe(
        pattern: string | string[],
        options?: CallOptions | ioBroker.ErrorCallback | null,
        callback?: ioBroker.ErrorCallback
    ): void {
        if (typeof options === 'function') {
            callback = options;
            options = null;
        }

        return this.unsubscribeConfig(pattern, options, callback);
    }

    unsubscribeAsync(pattern: string | string[], options: CallOptions): Promise<void> {
        return new Promise((resolve, reject) =>
            this.unsubscribe(pattern, options, err => (err ? reject(err) : resolve()))
        );
    }

    unsubscribeUser(pattern: string | string[], options?: CallOptions | null, callback?: ioBroker.ErrorCallback): void {
        if (typeof options === 'function') {
            callback = options;
            options = null;
        }
        utils.checkObjectRights(this, null, null, options, 'list', async err => {
            if (err) {
                return tools.maybeCallbackWithError(callback, err);
            } else {
                try {
                    await this._unsubscribe(pattern, true);
                    return tools.maybeCallback(callback);
                } catch (e) {
                    return tools.maybeCallbackWithRedisError(callback, e);
                }
            }
        });
    }

    unsubscribeUserAsync(pattern: string | string[], options: CallOptions): Promise<void> {
        return new Promise<void>((resolve, reject) =>
            this.unsubscribeUser(pattern, options, err => (err ? reject(err) : resolve()))
        );
    }

    private async _objectHelper(keys: string[], objs: any[]): Promise<void> {
        if (!keys.length) {
            return;
        } else {
            if (!this.client) {
                throw new Error(ERRORS.ERROR_DB_CLOSED);
            }
            for (const id of keys) {
                const obj = objs.shift();
                const message = JSON.stringify(obj);
                const commands = [];
                if (this.useSets) {
                    if (obj.type) {
                        // e.g. _design/ has no type
                        // add the object to the set + set object atomic
                        commands.push(['sadd', `${this.setNamespace}object.type.${obj.type}`, id]);
                    }

                    if (obj.common?.custom) {
                        // add to "common" set
                        commands.push(['sadd', `${this.setNamespace}object.common.custom`, id]);
                    }
                }

                if (!commands.length) {
                    // only set
                    await this.client.set(id, message);
                } else {
                    // set all commands atomic
                    commands.push(['set', id, message]);
                    await this.client.multi(commands).exec();
                }
                await this.client.publish(id, message);
            }
        }
    }

    private _chownObject(pattern: string, options: CallOptions, callback?: ioBroker.ChownObjectCallback): void {
        this.getKeys(
            pattern,
            options,
            async (err, keys) => {
                if (err) {
                    return tools.maybeCallbackWithError(callback, err);
                }
                if (!this.client) {
                    return tools.maybeCallbackWithError(callback, ERRORS.ERROR_DB_CLOSED);
                }

                if (!keys) {
                    return tools.maybeCallbackWithError(callback, ERRORS.ERROR_NOT_FOUND);
                }

                let strObjects;
                try {
                    strObjects = await this.client.mget(keys);
                } catch (e) {
                    return tools.maybeCallbackWithRedisError(callback, e);
                }
                const filteredKeys = [];
                const filteredObjs = [];

                for (let i = 0; i < keys.length; i++) {
                    const strObj = strObjects[i];
                    let obj: null | ioBroker.AnyObject;
                    try {
                        obj = strObj ? JSON.parse(strObj) : null;
                    } catch {
                        this.log.error(`${this.namespace} Cannot parse JSON ${keys[i]}: ${strObj}`);
                        continue;
                    }
                    if (!obj || !utils.checkObject(obj, options, CONSTS.ACCESS_WRITE)) {
                        continue;
                    }
                    if (!obj.acl) {
                        obj.acl = {
                            owner: (this.defaultNewAcl && this.defaultNewAcl.owner) || CONSTS.SYSTEM_ADMIN_USER,
                            ownerGroup:
                                (this.defaultNewAcl && this.defaultNewAcl.ownerGroup) || CONSTS.SYSTEM_ADMIN_GROUP,
                            object:
                                (this.defaultNewAcl && this.defaultNewAcl.object) ||
                                CONSTS.ACCESS_USER_RW | CONSTS.ACCESS_GROUP_READ | CONSTS.ACCESS_EVERY_READ // '0644'
                        };
                        if (obj.type === 'state') {
                            obj.acl!.state =
                                (this.defaultNewAcl && this.defaultNewAcl.state) ||
                                CONSTS.ACCESS_USER_RW | CONSTS.ACCESS_GROUP_READ | CONSTS.ACCESS_EVERY_READ; // '0644'
                        }
                    }
                    obj.acl.owner = options.owner || obj.acl.owner;
                    obj.acl.ownerGroup = options.ownerGroup || obj.acl.ownerGroup;
                    filteredKeys.push(keys[i]);
                    filteredObjs.push(obj);
                }
                try {
                    await this._objectHelper(filteredKeys, filteredObjs);
                } catch (e) {
                    this.log.error(`${this.namespace} _chownObject error: ${e.message}`);
                }
                // @ts-expect-error TODO we are returning type Object for ease of use to devs, but formally these are AnyObjects, e.g. not guaranteed to have common
                return tools.maybeCallbackWithError(callback, null, filteredObjs);
            },
            true
        );
    }

    chownObject(pattern: string, options: CallOptions, callback?: ioBroker.ChownObjectCallback): void | Promise<void> {
        if (typeof options === 'function') {
            callback = options;
            options = {};
        }
        options = options || {};
        options.acl = null;

        if (typeof options !== 'object') {
            options = { owner: options };
        }

        if (!options.ownerGroup && options.group) {
            options.ownerGroup = options.group;
        }
        if (!options.owner && options.user) {
            options.owner = options.user;
        }

        if (!options.owner) {
            this.log.error(`${this.namespace} user is not defined`);
            return tools.maybeCallbackWithError(callback, 'invalid parameter');
        }

        if (!options.ownerGroup) {
            // get user group
            this.getUserGroup(options.owner, (user, groups /* , permissions*/) => {
                if (!groups || !groups[0]) {
                    return tools.maybeCallbackWithError(callback, `user "${options.owner}" belongs to no group`);
                } else {
                    options.ownerGroup = groups[0];
                }
                this.chownObject(pattern, options, callback);
            });
            return;
        }

        utils.checkObjectRights(this, null, null, options, CONSTS.ACCESS_WRITE, (err, options) => {
            if (err) {
                return tools.maybeCallbackWithRedisError(callback, err);
            } else {
                if (!options.acl.object || !options.acl.object.write) {
                    return tools.maybeCallbackWithError(callback, ERRORS.ERROR_PERMISSION);
                } else {
                    return this._chownObject(pattern, options, callback);
                }
            }
        });
    }

    chownObjectAsync(
        pattern: string,
        options: CallOptions
    ): Promise<ioBroker.CallbackReturnTypeOf<ioBroker.ChownObjectCallback>> {
        return new Promise((resolve, reject) =>
            this.chownObject(pattern, options, (err, list) => (err ? reject(err) : resolve(list)))
        );
    }

    private _chmodObject(pattern: string, options: CallOptions, callback?: ioBroker.ChownObjectCallback): void {
        this.getKeys(
            pattern,
            options,
            async (err, keys) => {
                if (err) {
                    return tools.maybeCallbackWithRedisError(callback, err);
                }
                if (!this.client) {
                    return tools.maybeCallbackWithRedisError(callback, ERRORS.ERROR_DB_CLOSED);
                }

                if (!keys) {
                    return tools.maybeCallbackWithError(callback, ERRORS.ERROR_NOT_FOUND);
                }

                let strObjs: (null | string)[];
                try {
                    strObjs = await this.client.mget(keys);
                } catch (e) {
                    return tools.maybeCallbackWithRedisError(callback, e);
                }

                const filteredKeys = [];
                const filteredObjs = [];

                for (let i = 0; i < keys.length; i++) {
                    const strObj = strObjs[i];
                    let obj: null | ioBroker.AnyObject;
                    try {
                        obj = strObj ? JSON.parse(strObj) : null;
                    } catch {
                        this.log.error(`${this.namespace} Cannot parse JSON ${keys[i]}: ${strObj}`);
                        continue;
                    }
                    if (!utils.checkObject(obj, options, CONSTS.ACCESS_WRITE) || !obj) {
                        continue;
                    }
                    if (!obj.acl) {
                        obj.acl = {
                            owner: (this.defaultNewAcl && this.defaultNewAcl.owner) || CONSTS.SYSTEM_ADMIN_USER,
                            ownerGroup:
                                (this.defaultNewAcl && this.defaultNewAcl.ownerGroup) || CONSTS.SYSTEM_ADMIN_GROUP,
                            object:
                                (this.defaultNewAcl && this.defaultNewAcl.object) ||
                                CONSTS.ACCESS_USER_RW | CONSTS.ACCESS_GROUP_READ | CONSTS.ACCESS_EVERY_READ // '0644'
                        };
                        if (obj.type === 'state') {
                            obj.acl!.state =
                                (this.defaultNewAcl && this.defaultNewAcl.state) ||
                                CONSTS.ACCESS_USER_RW | CONSTS.ACCESS_GROUP_READ | CONSTS.ACCESS_EVERY_READ; // '0644'
                        }
                    }
                    if (options.object !== undefined) {
                        obj.acl.object = options.object;
                    }

                    if (options.state !== undefined && 'state' in obj.acl) {
                        obj.acl.state = options.state;
                    }

                    filteredKeys.push(keys[i]);
                    filteredObjs.push(obj);
                }
                try {
                    await this._objectHelper(filteredKeys, filteredObjs);
                } catch (e) {
                    this.log.error(`${this.namespace} _chmodObject error: ${e.message}`);
                }
            },
            true
        );
    }

    chmodObject(
        pattern: string,
        options: CallOptions | null,
        callback?: ioBroker.ChownObjectCallback
    ): void | Promise<void> {
        if (typeof options === 'function') {
            callback = options;
            options = null;
        }
        options = options || {};
        options.acl = null;

        if (typeof options !== 'object') {
            options = { object: options };
        }

        if (options.mode && !options.object) {
            options.object = options.mode;
        }

        if (options.object === undefined) {
            this.log.error(`${this.namespace} mode is not defined`);
            return tools.maybeCallbackWithError(callback, 'invalid parameter');
        } else if (typeof options.mode === 'string') {
            options.mode = parseInt(options.mode, 16);
        }

        utils.checkObjectRights(this, null, null, options, CONSTS.ACCESS_WRITE, (err, options) => {
            if (err) {
                return tools.maybeCallbackWithRedisError(callback, err);
            } else {
                if (!options.acl.file.write) {
                    return tools.maybeCallbackWithError(callback, ERRORS.ERROR_PERMISSION);
                } else {
                    return this._chmodObject(pattern, options, callback);
                }
            }
        });
    }

    chmodObjectAsync(
        pattern: string,
        options: CallOptions
    ): Promise<ioBroker.CallbackReturnTypeOf<ioBroker.ChownObjectCallback>> {
        return new Promise((resolve, reject) =>
            this.chmodObject(pattern, options, (err, list) => (err ? reject(err) : resolve(list)))
        );
    }

    private async _getObject(id: string, options: CallOptions, callback: ioBroker.GetObjectCallback): Promise<void> {
        if (!this.client) {
            return tools.maybeCallbackWithRedisError(callback, ERRORS.ERROR_DB_CLOSED);
        }
        if (!id || typeof id !== 'string') {
            return tools.maybeCallbackWithError(callback, `invalid id ${JSON.stringify(id)}`);
        }

        let obj, err;
        try {
            obj = await this.client.get(this.objNamespace + id);
        } catch (e) {
            this.log.debug(`${this.namespace} redis get ${id}, error - ${e.message}`);
            err = e;
        }

        try {
            obj = obj ? JSON.parse(obj) : null;
        } catch (e) {
            this.log.warn(`${this.namespace} Cannot parse ${id} - ${obj}: ${e.message}`);
            obj = null;
            if (!err) {
                err = e;
            }
        }
        if (obj) {
            // Check permissions
            if (utils.checkObject(obj, options, CONSTS.ACCESS_READ)) {
                return tools.maybeCallbackWithError(callback, null, obj);
            } else {
                return tools.maybeCallbackWithError(callback, ERRORS.ERROR_PERMISSION);
            }
        } else {
            return tools.maybeCallbackWithRedisError(callback, err, obj);
        }
    }

    // cb version with options
    getObject<T extends string>(
        id: T,
        options: Record<string, any> | undefined | null,
        callback: ioBroker.GetObjectCallback<T>
    ): void;
    // no options but cb
    getObject<T extends string>(id: T, callback: ioBroker.GetObjectCallback<T>): void;
    // Promise version
    getObject<T extends string>(
        id: T,
        options?: Record<string, any> | null
    ): Promise<ioBroker.CallbackReturnTypeOf<ioBroker.GetObjectCallback<T>>>;
    getObject<T extends string>(
        id: T,
        options?: any,
        callback?: ioBroker.GetObjectCallback<T>
    ): void | Promise<ioBroker.CallbackReturnTypeOf<ioBroker.GetObjectCallback<T>>> {
        if (typeof options === 'function') {
            callback = options;
            options = null;
        }
        if (!callback) {
            return new Promise((resolve, reject) =>
                this.getObject(id, options, (err, obj) => (err ? reject(err) : resolve(obj)))
            );
        }

        if (typeof callback === 'function') {
            if (options?.acl) {
                options.acl = null;
            }
            utils.checkObjectRights(this, null, null, options, CONSTS.ACCESS_READ, (err, options) => {
                if (err) {
                    return tools.maybeCallbackWithError(callback, err);
                } else {
                    // @ts-expect-error the callback is there else we would have returned
                    return this._getObject(id, options, callback);
                }
            });
        }
    }

    getObjectAsync<T extends string>(
        id: T,
        options?: Record<string, any> | null
    ): Promise<ioBroker.CallbackReturnTypeOf<ioBroker.GetObjectCallback<T>>> {
        return new Promise((resolve, reject) =>
            this.getObject(id, options, (err, obj) => (err ? reject(err) : resolve(obj)))
        );
    }

    private async _getKeys(
        pattern: string,
        options: CallOptions,
        callback?: ioBroker.GetKeysCallback,
        dontModify?: boolean
    ): Promise<ioBroker.CallbackReturnTypeOf<ioBroker.GetKeysCallback> | void> {
        if (!this.client) {
            return tools.maybeCallbackWithError(callback, ERRORS.ERROR_DB_CLOSED);
        }
        if (!pattern || typeof pattern !== 'string') {
            return tools.maybeCallbackWithError(callback, `invalid pattern ${JSON.stringify(pattern)}`);
        }

        const r = new RegExp(tools.pattern2RegEx(pattern));
        let keys;

        try {
            keys = await this._getKeysViaScan(this.objNamespace + pattern);
        } catch (e) {
            return tools.maybeCallbackWithRedisError(callback, e);
        }

        if (!this.client) {
            return tools.maybeCallbackWithError(callback, ERRORS.ERROR_DB_CLOSED);
        }

        const result: string[] = [];
        if (keys) {
            keys.sort();
            const result = [];
            const dontCheck =
                options.user === CONSTS.SYSTEM_ADMIN_USER ||
                options.group !== CONSTS.SYSTEM_ADMIN_GROUP ||
                (options.groups && options.groups.indexOf(CONSTS.SYSTEM_ADMIN_GROUP) !== -1);

            if (dontCheck) {
                for (let i = 0; i < keys.length; i++) {
                    const id = keys[i].substring(this.objNamespaceL);
                    if (r.test(id)) {
                        if (!dontModify) {
                            result.push(id);
                        } else {
                            result.push(keys[i]);
                        }
                    }
                }
                return tools.maybeCallbackWithError(callback, null, result);
            } else {
                // Check permissions
                let metas: (string | null)[];
                try {
                    metas = await this.client.mget(keys);
                } catch (e) {
                    return tools.maybeCallbackWithRedisError(callback, e);
                }
                metas = metas || [];
                for (let i = 0; i < keys.length; i++) {
                    const metaStr = metas[i];
                    let meta: ioBroker.AnyObject;
                    try {
                        meta = metaStr ? JSON.parse(metaStr) : null;
                    } catch {
                        this.log.error(`${this.namespace} Cannot parse JSON ${keys[i]}: ${metaStr}`);
                        continue;
                    }

                    if (r.test(keys[i]) && utils.checkObject(meta, options, CONSTS.ACCESS_READ)) {
                        if (!dontModify) {
                            result.push(keys[i].substring(this.objNamespaceL));
                        } else {
                            result.push(keys[i]);
                        }
                    }
                }
                return tools.maybeCallbackWithError(callback, null, result);
            }
        } else {
            return tools.maybeCallbackWithError(callback, null, result);
        }
    }

    // User has provided a callback, thus we call the callback function
    getKeys(
        pattern: string,
        options: CallOptions | null | undefined,
        callback: ioBroker.GetKeysCallback,
        dontModify?: boolean
    ): void;
    // User has provided callback without options, we call it
    getKeys(pattern: string, callback: ioBroker.GetKeysCallback): void;
    // User has provided no callback, we return a promise
    getKeys(
        pattern: string,
        options?: CallOptions | null,
        callback?: undefined,
        dontModify?: boolean
    ): Promise<ioBroker.CallbackReturnTypeOf<ioBroker.GetKeysCallback>>;
    getKeys(
        pattern: string,
        options?: CallOptions | null | ioBroker.GetKeysCallback,
        callback?: ioBroker.GetKeysCallback,
        dontModify?: boolean
    ): void | Promise<ioBroker.CallbackReturnTypeOf<ioBroker.GetKeysCallback>> {
        if (typeof options === 'function') {
            callback = options;
            options = null;
        }
        if (!callback) {
            return new Promise((resolve, reject) =>
                this.getKeys(pattern, options, (err, obj) => (err ? reject(err) : resolve(obj)), dontModify)
            );
        }
        if (typeof callback === 'function') {
            utils.checkObjectRights(this, null, null, options, 'list', (err, options) => {
                if (err) {
                    return tools.maybeCallbackWithRedisError(callback, err);
                } else {
                    return this._getKeys(pattern, options, callback, dontModify);
                }
            });
        }
    }

    getKeysAsync(id: string, options?: CallOptions): Promise<ioBroker.CallbackReturnTypeOf<ioBroker.GetKeysCallback>> {
        return this.getKeys(id, options);
    }

    private async _getObjects(
        keys: string[],
        options: CallOptions,
        callback?: (err?: Error | null, objs?: ioBroker.AnyObject[]) => void,
        dontModify?: boolean
    ): Promise<void | ioBroker.AnyObject[]> {
        if (!keys) {
            return tools.maybeCallbackWithError(callback, 'no keys');
        }
        if (!keys.length) {
            return tools.maybeCallbackWithError(callback, null, []);
        }

        let _keys: string[];
        if (!dontModify) {
            _keys = [];
            for (let i = 0; i < keys.length; i++) {
                _keys[i] = this.objNamespace + keys[i];
            }
        } else {
            _keys = keys;
        }

        if (!this.client) {
            return tools.maybeCallbackWithError(callback, ERRORS.ERROR_DB_CLOSED);
        }

        let objs;
        try {
            objs = await this.client.mget(_keys);
            this.settings.connection.enhancedLogging &&
                this.log.silly(`${this.namespace} redis mget ${!objs ? 0 : objs.length} ${_keys.length}`);
        } catch (e) {
            this.log.warn(`${this.namespace} redis mget ${!objs ? 0 : objs.length} ${_keys.length}, err: ${e.message}`);
        }
        let result = [];

        if (objs) {
            const dontCheck =
                options &&
                (options.user === CONSTS.SYSTEM_ADMIN_USER ||
                    options.group !== CONSTS.SYSTEM_ADMIN_GROUP ||
                    (options.groups && options.groups.indexOf(CONSTS.SYSTEM_ADMIN_GROUP) !== -1));

            if (!dontCheck) {
                for (let i = 0; i < objs.length; i++) {
                    const strObj = objs[i];
                    let obj: ioBroker.AnyObject | null;
                    try {
                        obj = strObj ? JSON.parse(strObj) : null;
                    } catch {
                        this.log.error(`${this.namespace} Cannot parse JSON ${_keys[i]}: ${objs[i]}`);
                        // TODO why permission error? It should better be something like parse error
                        result.push({ error: ERRORS.ERROR_PERMISSION });
                        continue;
                    }
                    if (utils.checkObject(obj, options, CONSTS.ACCESS_READ)) {
                        result.push(obj);
                    } else {
                        result.push({ error: ERRORS.ERROR_PERMISSION });
                    }
                }
            } else {
                result = objs.map((obj, i) => {
                    try {
                        return obj !== null ? JSON.parse(obj) : obj;
                    } catch {
                        this.log.error(`${this.namespace} Cannot parse JSON ${_keys[i]}: ${obj}`);
                        return null;
                    }
                });
            }
        }
        return tools.maybeCallbackWithError(callback, null, result);
    }

    getObjects(keys: string[], callback: (err?: Error | null, objs?: ioBroker.AnyObject[]) => void): void;
    // No callback provided, we return a Promise
    getObjects(keys: string[], options?: CallOptions | null): Promise<ioBroker.AnyObject[]>;
    // Callback provided, thus we call it
    getObjects(
        keys: string[],
        options: CallOptions | null,
        callback: (err?: Error | null, objs?: ioBroker.AnyObject[]) => void,
        dontModify?: boolean
    ): void;
    getObjects(
        keys: string[],
        options?: CallOptions | null,
        callback?: (err?: Error | null, objs?: ioBroker.AnyObject[]) => void,
        dontModify?: boolean
    ): void | Promise<ioBroker.AnyObject[]> {
        if (typeof options === 'function') {
            callback = options;
            options = null;
        }
        if (!callback) {
            return new Promise((resolve, reject) =>
                // @ts-expect-error need to clarify, that objs is not undefined if no error is provided
                this.getObjects(keys, options, (err, objs) => (err ? reject(err) : resolve(objs)), dontModify)
            );
        }

        if (options && options.acl) {
            options.acl = null;
        }
        if (typeof callback === 'function') {
            utils.checkObjectRights(this, null, null, options, CONSTS.ACCESS_READ, (err, options) => {
                if (err) {
                    return tools.maybeCallbackWithRedisError(callback, err);
                } else {
                    return this._getObjects(keys, options, callback, dontModify);
                }
            });
        }
    }

    getObjectsAsync(keys: string[], options?: CallOptions | null): Promise<ioBroker.AnyObject[]> {
        return this.getObjects(keys, options);
    }

    private async _getObjectsByPattern(
        pattern: string,
        options: CallOptions,
        callback: (err?: Error | null, objs?: ioBroker.AnyObject[]) => void
    ): Promise<ioBroker.AnyObject[] | void> {
        if (!pattern || typeof pattern !== 'string') {
            return tools.maybeCallbackWithError(callback, `invalid pattern ${JSON.stringify(pattern)}`);
        }

        if (!this.client) {
            return tools.maybeCallbackWithRedisError(callback, ERRORS.ERROR_DB_CLOSED);
        }

        let keys;
        try {
            keys = await this._getKeysViaScan(this.objNamespace + pattern);
        } catch (e) {
            return tools.maybeCallbackWithRedisError(callback, e);
        }
        if (!this.client) {
            return tools.maybeCallbackWithError(callback, ERRORS.ERROR_DB_CLOSED);
        }

        this.settings.connection.enhancedLogging &&
            this.log.silly(`${this.namespace} redis keys ${keys.length} ${pattern}`);
        this._getObjects(keys, options, callback, true);
    }

    getObjectsByPattern(pattern: string, options: CallOptions | null): Promise<ioBroker.AnyObject[] | void>;
    getObjectsByPattern(
        pattern: string,
        options: CallOptions | null,
        callback: (err?: Error | null, objs?: ioBroker.AnyObject[]) => void
    ): void;
    getObjectsByPattern(
        pattern: string,
        options: CallOptions | null,
        callback?: (err?: Error | null, objs?: ioBroker.AnyObject[]) => void
    ): void | Promise<ioBroker.AnyObject[] | void> {
        if (typeof options === 'function') {
            callback = options;
            options = null;
        }
        if (!callback) {
            return new Promise((resolve, reject) =>
                this.getObjectsByPattern(pattern, options, (err, obj) => (err ? reject(err) : resolve(obj)))
            );
        }
        if (options && options.acl) {
            options.acl = null;
        }
        if (typeof callback === 'function') {
            utils.checkObjectRights(this, null, null, options, CONSTS.ACCESS_READ, (err, options) => {
                if (err) {
                    return tools.maybeCallbackWithRedisError(callback, err);
                } else {
                    return this._getObjectsByPattern(pattern, options, callback!);
                }
            });
        }
    }

    getObjectsByPatternAsync(pattern: string, options: CallOptions): Promise<ioBroker.AnyObject[] | void> {
        return new Promise((resolve, reject) =>
            this.getObjectsByPattern(pattern, options, (err, objs) => (err ? reject(err) : resolve(objs)))
        );
    }

    private async _setObject<T extends string>(
        id: T,
        obj: ioBroker.SettableObject<ioBroker.ObjectIdToObjectType<T>>,
        options: CallOptions
    ): ioBroker.SetObjectPromise {
        if (!id || typeof id !== 'string' || utils.REG_CHECK_ID.test(id)) {
            throw new Error(`Invalid ID: ${id}`);
        }

        if (!obj) {
            this.log.warn(`${this.namespace} setObject: Argument object is null`);
            throw new Error('obj is null');
        }
        if (!tools.isObject(obj)) {
            this.log.warn(`${this.namespace} setObject: Argument object is no object: ${obj as any}`);
            throw new Error('obj is no object');
        }
        if (!this.client) {
            throw new Error(ERRORS.ERROR_DB_CLOSED);
        }
        // make a copy of object, because we will modify it
        obj = deepClone(obj);

        obj._id = id;

        const oldObjStr = await this.client.get(this.objNamespace + id);

        let oldObj: ioBroker.AnyObject | null;
        try {
            oldObj = oldObjStr ? JSON.parse(oldObjStr) : null;
        } catch (e) {
            this.log.error(`${this.namespace} Cannot parse ${id} - ${oldObjStr}: ${e.message}`);
            throw new Error(`Cannot parse ${id} - ${oldObjStr}: ${e.message}`);
        }

        if (!tools.checkNonEditable(oldObj, obj)) {
            throw new Error('Invalid password for update of vendor information');
        }

        // we need to know if custom has been added/deleted
        const oldObjHasCustom = oldObj?.common?.custom;

        // do not delete common settings, like "history" or "mobile". It can be erased only with "null"
        if (oldObj?.common) {
            for (const commonSetting of this.preserveSettings) {
                // special case if "custom"
                if (commonSetting === 'custom') {
                    // we had broken objects where common.custom was a "non-object" ... check and fix them here, no warning because users will most likely have no idea how to deal with it
                    if (
                        oldObj.common.custom !== undefined &&
                        oldObj.common.custom !== null &&
                        !tools.isObject(oldObj.common.custom)
                    ) {
                        delete oldObj.common.custom;
                    }
                    // also remove invalid data from new objects ... should not happen because adapter.js checks too
                    if (
                        obj.common &&
                        obj.common.custom !== undefined &&
                        obj.common.custom !== null &&
                        !tools.isObject(obj.common.custom)
                    ) {
                        delete obj.common.custom;
                    }

                    if (!oldObj.common.custom) {
                        // do nothing
                    } else if ((!obj.common || !obj.common.custom) && oldObj.common.custom) {
                        obj.common = obj.common || {};
                        obj.common.custom = oldObj.common.custom;
                    } else if (obj.common?.custom && oldObj.common.custom) {
                        // merge together
                        for (const attr of Object.keys(oldObj.common.custom)) {
                            if (obj.common.custom[attr] === null) {
                                delete obj.common.custom[attr];
                            } else if (obj.common.custom[attr] === undefined) {
                                obj.common.custom[attr] = oldObj.common.custom[attr];
                            }
                        }
                    }
                    // remove custom if no one attribute inside
                    if (obj.common?.custom) {
                        for (const attr of Object.keys(obj.common.custom)) {
                            if (obj.common.custom[attr] === null) {
                                delete obj.common.custom[attr];
                            }
                        }

                        if (!Object.keys(obj.common.custom).length) {
                            delete obj.common.custom;
                        }
                    }
                } else {
                    // preserve only relevant for StateCommon TODO: maybe better a type guard to be specific
                    let objCommon: ioBroker.StateCommon = obj.common as ioBroker.StateCommon;
                    // remove settings if desired
                    if (objCommon && objCommon[commonSetting] === null) {
                        delete objCommon[commonSetting];
                    } else if (
                        // if old setting present and new setting is absent
                        // @ts-expect-error https://github.com/ioBroker/adapter-core/issues/455
                        oldObj.common[commonSetting] !== undefined &&
                        (!objCommon || objCommon[commonSetting] === undefined)
                    ) {
                        objCommon = objCommon || {};
                        // @ts-expect-error https://github.com/ioBroker/adapter-core/issues/455
                        objCommon[commonSetting] = oldObj.common[commonSetting];
                    }
                }
            }
        }

        if (obj.common && 'alias' in obj.common && obj.common.alias.id) {
            if (typeof obj.common.alias.id === 'object') {
                if (typeof obj.common.alias.id.write !== 'string' || typeof obj.common.alias.id.read !== 'string') {
                    throw new Error('Invalid alias ID');
                }

                if (obj.common.alias.id.write.startsWith('alias.') || obj.common.alias.id.read.startsWith('alias.')) {
                    throw new Error('Cannot make alias on alias');
                }
            } else {
                if (typeof obj.common.alias.id !== 'string') {
                    throw new Error('Invalid alias ID');
                }

                if (obj.common.alias.id.startsWith('alias.')) {
                    throw new Error('Cannot make alias on alias');
                }
            }
        }

        if (oldObj?.acl && !obj.acl) {
            obj.acl = oldObj.acl;
        }

        // add user default rights if no acl provided
        if (this.defaultNewAcl && !obj.acl) {
            obj.acl = deepClone(this.defaultNewAcl);
            // @ts-expect-error need to change assignments logic
            delete obj.acl.file;
            if (obj.type !== 'state') {
                // @ts-expect-error need to change assignments logic
                delete obj.acl.state;
            }
            // take the current user as owner if given, but if admin we keep default
            if (options.user && options.user !== CONSTS.SYSTEM_ADMIN_USER) {
                obj.acl.owner = options.user;
            }
            // take the current group as owner if given, but if admin we keep default
            if (options.group && options.group !== CONSTS.SYSTEM_ADMIN_GROUP) {
                obj.acl.ownerGroup = options.group;
            }
        }

        if (this.defaultNewAcl && obj.acl && !obj.acl.ownerGroup && options.group) {
            obj.acl.ownerGroup = options.group;
        }

        const message = JSON.stringify(obj);

        const commands = [];
        if (this.useSets) {
            if (obj.type && !oldObj?.type) {
                // new object or oldObj had no type -> add to set + set object
                commands.push(['sadd', `${this.setNamespace}object.type.${obj.type}`, this.objNamespace + id]);
            } else if (obj.type && oldObj && oldObj.type && oldObj.type !== obj.type) {
                // the old obj had a type which differs from the new type -> rem old, add new
                commands.push(
                    ['sadd', `${this.setNamespace}object.type.${obj.type}`, this.objNamespace + id],
                    ['srem', `${this.setNamespace}object.type.${oldObj.type}`, this.objNamespace + id]
                );
            } else if (oldObj?.type && !obj.type) {
                // the oldObj had a type, the new one has no -> rem
                // @ts-expect-error TODO remove in v5.1, for now support objs without type for legacy design objects
                commands.push(['srem', `${this.setNamespace}object.type.${obj.type}`, this.objNamespace + id]);
            }

            if (obj.common?.custom && !oldObjHasCustom) {
                // we now have custom, old object had no custom
                commands.push(['sadd', `${this.setNamespace}object.common.custom`, this.objNamespace + id]);
            } else if (oldObjHasCustom && !obj.common?.custom) {
                // we no longer have custom
                commands.push(['srem', `${this.setNamespace}object.common.custom`, this.objNamespace + id]);
            }
        }

        if (!commands.length) {
            await this.client.set(this.objNamespace + id, message);
        } else {
            // set all commands atomic
            commands.push(['set', this.objNamespace + id, message]);
            await this.client.multi(commands).exec();
        }

        // object updated -> if type changed to meta -> cache
        if (oldObj?.type === 'meta' && this.existingMetaObjects[id] === false) {
            this.existingMetaObjects[id] = true;
        }

        await this.client.publish(this.objNamespace + id, message);
        return { id };
    }

    setObject<T extends string>(
        id: T,
        obj: ioBroker.SettableObject<ioBroker.ObjectIdToObjectType<T>>
    ): Promise<ioBroker.CallbackReturnTypeOf<ioBroker.SetObjectCallback>>;

    // method called without options
    setObject<T extends string>(
        id: T,
        obj: ioBroker.SettableObject<ioBroker.ObjectIdToObjectType<T>>,
        callback?: ioBroker.SetObjectCallback
    ): void | Promise<ioBroker.CallbackReturnTypeOf<ioBroker.SetObjectCallback>>;

    // method called with options
    setObject<T extends string>(
        id: T,
        obj: ioBroker.SettableObject<ioBroker.ObjectIdToObjectType<T>>,
        options?: CallOptions | null,
        callback?: ioBroker.SetObjectCallback
    ): void | Promise<ioBroker.CallbackReturnTypeOf<ioBroker.SetObjectCallback>>;

    /**
     * set anew or update object
     *
     * This function writes the object into DB
     *
     * @param id ID of the object
     * @param obj
     * @param options options for access control are optional
     * @param callback return function
     */
    setObject<T extends string>(
        id: T,
        obj: ioBroker.SettableObject<ioBroker.ObjectIdToObjectType<T>>,
        options?: CallOptions | null,
        callback?: ioBroker.SetObjectCallback
    ): void | Promise<ioBroker.CallbackReturnTypeOf<ioBroker.SetObjectCallback>> {
        if (typeof options === 'function') {
            callback = options;
            options = {};
        }
        if (!callback) {
            return new Promise((resolve, reject) =>
                this.setObject(id, obj, options, (err, res) => (err ? reject(err) : resolve(res)))
            );
        }
        if (options && options.acl) {
            options.acl = null;
        }

        utils.checkObjectRights(this, null, null, options, CONSTS.ACCESS_WRITE, async err => {
            // do not use options from checkObjectRights because this will mess up configured default acl
            if (err) {
                return tools.maybeCallbackWithRedisError(callback, err);
            } else {
                try {
                    const res = await this._setObject(id, obj, options || {});
                    return tools.maybeCallbackWithError(callback, null, res);
                } catch (e) {
                    return tools.maybeCallbackWithError(callback, e);
                }
            }
        });
    }

    setObjectAsync(
        id: string,
        obj: ioBroker.SettableObject,
        options?: CallOptions | null
    ): Promise<ioBroker.CallbackReturnTypeOf<ioBroker.SetObjectCallback>> {
        return new Promise((resolve, reject) =>
            // @ts-expect-error TODO we are returning type Object for ease of use to devs, but formally these are AnyObjects, e.g. not guaranteed to have common
            this.setObject(id, obj, options, (err, res) => (err ? reject(err) : resolve(res)))
        );
    }

    private async _delObject(id: string, options: CallOptions): Promise<void> {
        if (!id || typeof id !== 'string' || utils.REG_CHECK_ID.test(id)) {
            throw new Error(`Invalid ID: ${id}`);
        }
        if (!this.client) {
            throw new Error(ERRORS.ERROR_DB_CLOSED);
        }

        // read object
        let oldObjStr: string | null;
        try {
            oldObjStr = await this.client.get(this.objNamespace + id);
        } catch (e) {
            this.log.warn(`${this.namespace} redis get ${id}, error - ${e.message}`);
            // TODO: maybe better throw? We have not deleted the object
            return;
        }

        if (!oldObjStr) {
            // Not existent, so goal reached :-)
            return;
        }

        let oldObj: ioBroker.AnyObject | null;
        try {
            oldObj = JSON.parse(oldObjStr);
        } catch (e) {
            this.log.warn(`${this.namespace} Cannot parse ${id} - ${oldObjStr}: ${e.message}`);
            oldObj = null;
        }

        if (!utils.checkObject(oldObj, options, CONSTS.ACCESS_WRITE)) {
            throw new Error(ERRORS.ERROR_PERMISSION);
        } else {
            const commands = [];

            if (oldObj && this.useSets) {
                if (oldObj.type) {
                    // e.g. _design/ has no type
                    // del the object from the set + del object atomic
                    commands.push(['srem', `${this.setNamespace}object.type.${oldObj.type}`, this.objNamespace + id]);
                }

                if (oldObj.common?.custom) {
                    // del the object from "custom" set
                    commands.push(['srem', `${this.setNamespace}object.common.custom`, this.objNamespace + id]);
                }
            }

            if (!commands.length) {
                // only del
                await this.client.del(this.objNamespace + id);
            } else {
                // set all commands atomic
                commands.push(['del', this.objNamespace + id]);
                await this.client.multi(commands).exec();
            }

            // object has been deleted -> remove from cached meta if there
            if (this.existingMetaObjects[id]) {
                this.existingMetaObjects[id] = false;
            }

            await this.client.publish(this.objNamespace + id, 'null');
        }
    }

    // User has not passed options parameter
    delObject(id: string, callback: ioBroker.ErrorCallback): void;
    // User has  passed options parameter
    delObject(id: string, options: CallOptions | null, callback: ioBroker.ErrorCallback): void;
    // User has not passed a callback, we will return a Promise
    delObject(id: string, options?: CallOptions | null): Promise<void>;

    delObject(id: string, options: CallOptions | null, callback?: ioBroker.ErrorCallback): void | Promise<void> {
        if (typeof options === 'function') {
            callback = options;
            options = null;
        }
        if (!callback) {
            return new Promise((resolve, reject) =>
                this.delObject(id, options, err => (err ? reject(err) : resolve()))
            );
        }

        if (options?.acl) {
            options.acl = null;
        }
        utils.checkObjectRights(this, null, null, options, CONSTS.ACCESS_DELETE, async (err, options) => {
            if (err) {
                return tools.maybeCallbackWithError(callback, err);
            } else {
                try {
                    await this._delObject(id, options);
                    return tools.maybeCallback(callback);
                } catch (e) {
                    return tools.maybeCallbackWithRedisError(callback, e);
                }
            }
        });
    }

    delObjectAsync(id: string, options?: CallOptions): Promise<void> {
        return this.delObject(id, options);
    }

    /**
     * Function to checks if comparisons will work according to the configured Locale
     */
    async isSystemLocaleSupported(): Promise<boolean> {
        if (!this.client) {
            throw new Error(ERRORS.ERROR_DB_CLOSED);
        }

        try {
            const res = await this.client.eval(`return 'c-i.t' >= 'c.' and 'c-i.t' < 'c.香'`, 0);
            return res === null;
        } catch (e) {
            this.log.warn(`${this.namespace} Cannot check if locale is supported: ${e.message}`);
            return true;
        }
    }

    // this function is very ineffective. Because reads all objects and then process them
    private async _applyViewFunc(
        func: ObjectViewFunction,
        params?: ioBroker.GetObjectViewParams,
        options: CallOptions = {}
    ): ioBroker.GetObjectViewPromise<any> {
        if (!this.client) {
            throw new Error(ERRORS.ERROR_DB_CLOSED);
        }
        const result: ViewFuncResult<any> = {
            rows: []
        };

        /**
         * filters objs which are already present (and parse Errors) in array by property 'id'
         *
         * @param arr - Array of objects which should be filtered
         * @param duplicateFiltering - if duplicates need to be filtered
         */
        const filterEntries = (arr: ObjectIdValue[], duplicateFiltering: boolean): ObjectIdValue[] => {
            if (duplicateFiltering) {
                const included = new Map<string, boolean>();
                return arr.filter(obj => {
                    if (included.has(obj.id) || obj.value === null) {
                        return false;
                    } else {
                        included.set(obj.id, true);
                        return true;
                    }
                });
            } else {
                return arr.filter(obj => {
                    // only filter parse Errors
                    return obj.value !== null;
                });
            }
        };

        params = params || {};
        params.startkey = params.startkey || '';
        params.endkey = params.endkey || '\u9999';
        const wildcardPos = params.endkey.indexOf('\u9999');
        let wildCardLastPos = true;
        if (wildcardPos !== -1 && wildcardPos !== params.endkey.length - 1) {
            wildCardLastPos = false; // TODO do in LUA
        }

        // if start and end keys are equal modify end key
        if (params.startkey === params.endkey) {
            params.endkey = `${params.endkey}\u0000`;
        }

        const matches: string[] | null = func.map.match(
            /if\s\(doc\.type\s?===?\s?'(\w+)'\)\semit\(([^,]+),\s?doc\s?\)/
        );

        // filter by type
        if (wildCardLastPos && func?.map && this.scripts.filter && matches) {
            let cursor = '0';
            let filterRequired = true;
            do {
                if (!this.client) {
                    throw new Error(ERRORS.ERROR_DB_CLOSED);
                }

                let objs: string[];
                try {
                    objs = await this.client.evalsha([
                        this.scripts.filter,
                        6,
                        this.objNamespace,
                        params.startkey,
                        params.endkey,
                        matches[1],
                        cursor,
                        `${this.setNamespace}object.type.${matches[1]}`
                    ]);
                } catch (e) {
                    this.log.warn(`${this.namespace} Cannot get view: ${e.message}`);
                    throw e;
                }
                objs = objs || [];
                // if real redis we will have e.g. [[objs..], '0'], else [{}, .., {}]
                if (Array.isArray(objs[0])) {
                    cursor = objs[1] || '0';
                    objs = objs[0];
                } else {
                    cursor = '0';
                    filterRequired = false;
                }

                const currRows = objs.map(_obj => {
                    let obj: ioBroker.AnyObject;
                    try {
                        obj = JSON.parse(_obj);
                    } catch {
                        this.log.error(`${this.namespace} Cannot parse JSON: ${_obj}`);
                        return { id: 'parseError', value: null };
                    }

                    if (!obj) {
                        this.log.error(`${this.namespace} empty object!`);
                        return { id: 'parseError', value: null };
                    }

                    if (matches[2] && matches[2].trim() === 'doc._id') {
                        return { id: obj._id, value: obj };
                    } else if (matches[2] && matches[2].trim() === 'doc.common.name' && obj.common) {
                        if (typeof obj.common.name === 'object') {
                            if (obj.common.name.en) {
                                return { id: obj.common.name.en, value: obj };
                            } else {
                                return { id: JSON.stringify(obj.common.name), value: obj };
                            }
                        } else {
                            return { id: obj.common.name, value: obj };
                        }
                    } else {
                        this.log.error(`${this.namespace} Cannot filter "${matches[2]}": ${JSON.stringify(obj)}`);
                        return { id: 'parseError', value: null };
                    }
                });
                if (currRows.length) {
                    result.rows = [...result.rows, ...currRows];
                } // endIf
            } while (cursor !== '0');

            // Now we have all objects -> calculate max if desired
            if (func.reduce === '_stats') {
                let max = null;
                for (let i = 0; i < result.rows.length; i++) {
                    if (max === null || result.rows[i].value > max) {
                        max = result.rows[i].value;
                    }
                }
                if (max !== null) {
                    result.rows = [{ id: '_stats', value: { max: max } }];
                } else {
                    result.rows = [];
                }
            }

            // apply filter if needed
            result.rows = filterEntries(result.rows, filterRequired);
            return result;
        } else if (
            // filter by script
            wildCardLastPos &&
            func?.map &&
            this.scripts.script &&
            func.map.includes('doc.common.engineType')
        ) {
            let cursor = '0';
            let filterRequired = true;
            do {
                if (!this.client) {
                    throw new Error(ERRORS.ERROR_DB_CLOSED);
                }
                let res: string[] | [objStrings: string[], cursor: string];
                try {
                    res = await this.client.evalsha([
                        this.scripts.script,
                        5,
                        this.objNamespace,
                        params.startkey,
                        params.endkey,
                        cursor,
                        `${this.setNamespace}object.type.script`
                    ]);
                } catch (e) {
                    this.log.warn(`${this.namespace} Cannot get "scripts" view: ${e.message}`);
                    throw e;
                }

                let objs: string[];
                // if real redis we will have e.g. [[objs..], '0'], else [{}, .., {}]
                if (Array.isArray(res[0])) {
                    cursor = res[1] || '0';
                    objs = res[0];
                } else {
                    cursor = '0';
                    filterRequired = false;
                    objs = res as string[];
                }

                const currRows = objs.map(obj => {
                    try {
                        const scriptObj: ioBroker.ScriptObject = JSON.parse(obj);
                        return { id: scriptObj._id, value: scriptObj };
                    } catch {
                        this.log.error(`${this.namespace} Cannot parse JSON: ${obj}`);
                        return { id: 'parseError', value: null };
                    }
                });
                if (currRows.length) {
                    result.rows = [...result.rows, ...currRows];
                } // endIf
            } while (cursor !== '0');

            // apply filter if needed
            result.rows = filterEntries(result.rows, filterRequired);
            return result;
        } else if (
            // filter by hm-rega programs
            wildCardLastPos &&
            func?.map &&
            this.scripts.programs &&
            func.map.includes("doc.native.TypeName === 'PROGRAM'")
        ) {
            let cursor = '0';
            let filterRequired = true;
            do {
                if (!this.client) {
                    throw new Error(ERRORS.ERROR_DB_CLOSED);
                }

                let objs: string[];
                try {
                    objs = await this.client.evalsha([
                        this.scripts.programs,
                        5,
                        `${this.objNamespace}hm-rega.`,
                        params.startkey,
                        params.endkey,
                        cursor,
                        `${this.setNamespace}object.type.channel`
                    ]);
                } catch (e) {
                    this.log.warn(`${this.namespace} Cannot get view: ${e.message}`);
                    throw e;
                }
                // if real redis we will have e.g. [[objs..], '0'], else [{}, .., {}]
                if (Array.isArray(objs[0])) {
                    cursor = objs[1] || '0';
                    objs = objs[0];
                } else {
                    cursor = '0';
                    filterRequired = false;
                }

                const currRows = objs.map(_obj => {
                    try {
                        const obj: ioBroker.AnyObject = JSON.parse(_obj);
                        return { id: obj._id, value: obj };
                    } catch {
                        this.log.error(`${this.namespace} Cannot parse JSON: ${_obj}`);
                        return { id: 'parseError', value: null };
                    }
                });
                if (currRows.length) {
                    result.rows = [...result.rows, ...currRows];
                } // endIf
            } while (cursor !== '0');

            // apply filter if needed
            result.rows = filterEntries(result.rows, filterRequired);
            return result;
        } else if (
            // filter by hm-rega variables
            wildCardLastPos &&
            func?.map &&
            this.scripts.variables &&
            func.map.includes("doc.native.TypeName === 'ALARMDP'")
        ) {
            let cursor = '0';
            let filterRequired = true;
            do {
                if (!this.client) {
                    throw new Error(ERRORS.ERROR_DB_CLOSED);
                }

                let objs: string[];
                try {
                    objs = await this.client.evalsha([
                        this.scripts.variables,
                        5,
                        `${this.objNamespace}hm-rega.`,
                        params.startkey,
                        params.endkey,
                        cursor,
                        `${this.setNamespace}object.type.state`
                    ]);
                } catch (e) {
                    this.log.warn(`${this.namespace} Cannot get view ${e.message}`);
                    throw e;
                }
                // if real redis we will have e.g. [[objs..], '0'], else [{}, .., {}]
                if (Array.isArray(objs[0])) {
                    cursor = objs[1] || '0';
                    objs = objs[0];
                } else {
                    cursor = '0';
                    filterRequired = false;
                }

                const currRows = objs.map(_obj => {
                    try {
                        const obj: ioBroker.AnyObject = JSON.parse(_obj);
                        return { id: obj._id, value: obj };
                    } catch {
                        this.log.error(`${this.namespace} Cannot parse JSON: ${_obj}`);
                        return { id: 'parseError', value: null };
                    }
                });
                if (currRows.length) {
                    result.rows = [...result.rows, ...currRows];
                } // endIf
            } while (cursor !== '0');

            // apply filter if needed
            result.rows = filterEntries(result.rows, filterRequired);
            return result;
        } else if (
            // filter by custom, redis also returns if common.custom is not present
            wildCardLastPos &&
            func?.map &&
            this.scripts.custom &&
            func.map.includes('doc.common.custom')
        ) {
            let cursor = '0';
            let filterRequired = true;
            do {
                if (!this.client) {
                    throw new Error(ERRORS.ERROR_DB_CLOSED);
                }
                let objs: string[];
                try {
                    objs = await this.client.evalsha([
                        this.scripts.custom,
                        5,
                        this.objNamespace,
                        params.startkey,
                        params.endkey,
                        cursor,
                        `${this.setNamespace}object.common.custom`
                    ]);
                } catch (e) {
                    this.log.warn(`${this.namespace} Cannot get view: ${e.message}`);
                    throw e;
                }
                // if real redis we will have e.g. [[objs..], '0'], else [{}, .., {}]
                if (Array.isArray(objs[0])) {
                    cursor = objs[1] || '0';
                    objs = objs[0];
                } else {
                    cursor = '0';
                    filterRequired = false;
                }

                const useFullObject = func.map.includes('emit(doc._id, doc)');

                for (const _obj of objs) {
                    let obj: ioBroker.AnyObject;
                    try {
                        obj = JSON.parse(_obj);
                    } catch {
                        this.log.error(`${this.namespace} Cannot parse JSON: ${_obj}`);
                        continue;
                    }

                    if (obj?.common?.custom) {
                        if (useFullObject) {
                            result.rows.push({ id: obj._id, value: obj });
                        } else {
                            result.rows.push({ id: obj._id, value: obj.common.custom });
                        }
                    }
                }
            } while (cursor !== '0');

            // apply filter if needed
            result.rows = filterEntries(result.rows, filterRequired);
            return result;
        } else {
            if (!wildCardLastPos) {
                this.log.debug(
                    `${this.namespace} Search can't be optimized because wildcard not at the end, fallback to keys!: ${func.map}`
                );
            } else {
                this.log.debug(`${this.namespace} No suitable Lua script, fallback to keys!: ${func.map}`);
            }

            let searchKeys = `${this.objNamespace}*`;
            if (wildcardPos !== -1) {
                // Wildcard included
                searchKeys = this.objNamespace + params.endkey.replace(/\u9999/g, '*');
            }

            let keys;
            keys = await this._getKeysViaScan(searchKeys);

            if (!this.client) {
                throw new Error(ERRORS.ERROR_DB_CLOSED);
            }

            const endAfterWildcard = params.endkey.substr(wildcardPos + 1);
            params.startkey = this.objNamespace + params.startkey;
            params.endkey = this.objNamespace + params.endkey;

            keys = keys.sort().filter(key => {
                if (key && !utils.REG_CHECK_ID.test(key)) {
                    if (params && wildcardPos > 0) {
                        if (params.startkey && key < params.startkey) {
                            return false;
                        }
                        if (params.endkey && key > params.endkey) {
                            return false;
                        }
                    } else if (params && wildcardPos === 0) {
                        if (!key.endsWith(endAfterWildcard)) {
                            return false;
                        }
                    }
                    return true;
                } else {
                    return false;
                }
            });

            let objs: (null | string)[];
            try {
                objs = await this.client.mget(keys);
            } catch {
                objs = [];
            }

            const _emit_ = (id: string, obj: ioBroker.AnyObject): void => {
                result.rows.push({ id: id, value: obj });
            };

            const f = eval(`(${func.map.replace(/^function\(([a-z0-9A-Z_]+)\)/g, 'function($1, emit)')})`);

            for (let i = 0; i < keys.length; i++) {
                const strObj = objs[i];
                let obj: ioBroker.AnyObject | null;
                try {
                    obj = strObj !== null ? JSON.parse(strObj) : null;
                } catch {
                    this.log.error(`${this.namespace} Cannot parse JSON ${keys[i]}: ${objs[i]}`);
                    continue;
                }
                if (!utils.checkObject(obj, options, CONSTS.ACCESS_READ)) {
                    continue;
                }

                if (obj) {
                    try {
                        f(obj, _emit_);
                    } catch (e) {
                        this.log.error(`${this.namespace} Cannot execute map: ${e.message}`);
                    }
                }
            }
            // Calculate max
            if (func.reduce === '_stats') {
                let max = null;
                for (let i = 0; i < result.rows.length; i++) {
                    if (max === null || result.rows[i].value > max) {
                        max = result.rows[i].value;
                    }
                }
                if (max !== null) {
                    result.rows = [{ id: '_stats', value: { max: max } }];
                } else {
                    result.rows = [];
                }
            }
            return result;
        }
    }

    private async _getObjectView<Design extends string = string, Search extends string = string>(
        design: Design,
        search: Search,
        params?: ioBroker.GetObjectViewParams,
        options?: CallOptions
    ): ioBroker.GetObjectViewPromise<ioBroker.InferGetObjectViewItemType<Design, Search>> {
        if (!this.client) {
            throw new Error(ERRORS.ERROR_DB_CLOSED);
        }

        let obj;
        try {
            obj = await this.client.get(`${this.objNamespace}_design/${design}`);
        } catch (e) {
            this.log.error(`${this.namespace} Cannot find view "${design}" for search "${search}" : ${e.message}`);
            throw new Error(`Cannot find view "${design}"`);
        }

        if (obj) {
            try {
                obj = JSON.parse(obj);
            } catch {
                this.log.error(`${this.namespace} Cannot parse JSON: ${obj}`);
                throw new Error(`Cannot parse JSON: "_design/${design}" / "${obj}"`);
            }

            if (obj.views?.[search]) {
<<<<<<< HEAD
                return this._applyViewFunc(obj.views[search], params, options, callback);
=======
                return this._applyViewFunc(obj.views[search], params, options);
>>>>>>> 0b3c6e0e
            } else {
                this.log.error(`${this.namespace} Cannot find search "${search}" in "${design}"`);
                throw new Error(`Cannot find search "${search}" in "${design}"`);
            }
        } else {
            this.log.error(`${this.namespace} Cannot find view "${design}" for search "${search}"`);
            throw new Error(`Cannot find view "${design}"`);
        }
    }

    // no callback provided, thus we return a result Promise
    getObjectView<Design extends string = string, Search extends string = string>(
        design: Design,
        search: Search,
        params?: ioBroker.GetObjectViewParams,
        options?: CallOptions | null
    ): ioBroker.GetObjectViewPromise<ioBroker.InferGetObjectViewItemType<Design, Search>>;

    // callback and options provided, we send result in callback
    getObjectView<Design extends string = string, Search extends string = string>(
        design: Design,
        search: Search,
        params: ioBroker.GetObjectViewParams | undefined,
        options: CallOptions | undefined | null,
        callback: ioBroker.GetObjectViewCallback<ioBroker.InferGetObjectViewItemType<Design, Search>>
    ): void;

    // callback but no options provided, we send result in callback
    getObjectView<Design extends string = string, Search extends string = string>(
        design: Design,
        search: Search,
        params: ioBroker.GetObjectViewParams,
        callback: ioBroker.GetObjectViewCallback<ioBroker.InferGetObjectViewItemType<Design, Search>>
    ): void;

    getObjectView<Design extends string = string, Search extends string = string>(
        design: Design,
        search: Search,
        params?: ioBroker.GetObjectViewParams,
        options?: any,
        callback?: ioBroker.GetObjectViewCallback<ioBroker.InferGetObjectViewItemType<Design, Search>>
    ): void | ioBroker.GetObjectViewPromise<ioBroker.InferGetObjectViewItemType<Design, Search>> {
        if (typeof options === 'function') {
            callback = options;
            options = null;
        }
        if (!callback) {
            return new Promise((resolve, reject) =>
                this.getObjectView(design, search, params, options, (err, obj) => (err ? reject(err) : resolve(obj!)))
            );
        }

        if (options?.acl) {
            options.acl = null;
        }

        if (typeof callback === 'function') {
            utils.checkObjectRights(this, null, null, options, 'list', async (err, options) => {
                if (err) {
                    return tools.maybeCallbackWithRedisError(callback, err);
                } else {
                    try {
                        const res = await this._getObjectView(design, search, params, options);
                        return tools.maybeCallbackWithError(callback, null, res);
                    } catch (e) {
                        return tools.maybeCallbackWithRedisError(callback, e);
                    }
                }
            });
        }
    }

    getObjectViewAsync<Design extends string = string, Search extends string = string>(
        design: Design,
        search: Search,
        params?: ioBroker.GetObjectViewParams,
        options?: CallOptions
<<<<<<< HEAD
    ): Promise<
        ioBroker.CallbackReturnTypeOf<
            ioBroker.GetObjectViewCallback<ioBroker.InferGetObjectViewItemType<Design, Search>>
        >
    > {
        return new Promise((resolve, reject) =>
            this.getObjectView(design, search, params, options, (err, arr) => (err ? reject(err) : resolve(arr)))
        );
=======
    ): ioBroker.GetObjectViewPromise<ioBroker.InferGetObjectViewItemType<Design, Search>> {
        return this.getObjectView(design, search, params, options);
>>>>>>> 0b3c6e0e
    }

    private async _getObjectList(
        params: ioBroker.GetObjectListParams,
        options: CallOptions
    ): ioBroker.GetObjectListPromise {
        if (!this.client) {
            throw new Error(ERRORS.ERROR_DB_CLOSED);
        }
        //params = {startkey, endkey, include_docs}
        params = params || {};
        params.startkey = params.startkey || '';
        params.endkey = params.endkey || '\u9999';
        const pattern =
            params.endkey.substring(0, params.startkey.length) === params.startkey
                ? `${this.objNamespace + params.startkey}*`
                : `${this.objNamespace}*`;

        // todo: use lua script for this
        const keys = await this._getKeysViaScan(pattern);

        if (!this.client) {
            throw new Error(ERRORS.ERROR_DB_CLOSED);
        }

        const _keys = [];
        for (const key of keys) {
            const id = key.substring(this.objNamespaceL);
            if (params.startkey && id < params.startkey) {
                continue;
            }
            if (params.endkey && id > params.endkey) {
                continue;
            }
            if (!id || utils.REG_CHECK_ID.test(id) || id.match(/\|file\$%\$/)) {
                continue;
            }
            if (!params.include_docs && id[0] === '_') {
                continue;
            }
            _keys.push(key);
        }
        _keys.sort();
        let objs;
        try {
            objs = await this.client.mget(_keys);
        } catch {
            // ignore
        }
        // return rows with id and doc
        const result: ObjectListResult = {
            rows: []
        };
        if (objs) {
            for (let i = 0; i < objs.length; i++) {
                const strObj = objs[i];
                let obj: ioBroker.AnyObject | null;
                try {
                    obj = strObj ? JSON.parse(strObj) : null;
                } catch {
                    this.log.error(`${this.namespace} Cannot parse JSON ${_keys[i]}: ${objs[i]}`);
                    continue;
                }

                if (!obj || !utils.checkObject(obj, options, CONSTS.ACCESS_READ)) {
                    continue;
                }
                // @ts-expect-error TODO we are returning type Object for ease of use to devs, but formally these are AnyObjects, e.g. not guaranteed to have common
                result.rows.push({ id: obj._id, value: obj, doc: obj });
            }
        }
        return result;
    }

<<<<<<< HEAD
    // getObjectList is called without options with callback
    getObjectList(
        params: ioBroker.GetObjectListParams,
        callback: ioBroker.GetObjectListCallback<ioBroker.Object>
    ): void;

    // getObjectList is called without options without callback, we return a promise
    getObjectList(
        params: ioBroker.GetObjectListParams
    ): Promise<ioBroker.CallbackReturnTypeOf<ioBroker.GetObjectListCallback<ioBroker.Object>>>;

    // getObjectList is called with options
    getObjectList<T extends ioBroker.GetObjectListCallback<ioBroker.Object>>(
        params: ioBroker.GetObjectListParams,
        options?: CallOptions | null,
        callback?: T
    ): T extends ioBroker.GetObjectListCallback<ioBroker.Object>
        ? void
        : Promise<ioBroker.CallbackReturnTypeOf<ioBroker.GetObjectListCallback<ioBroker.Object>>>;
=======
    // getObjectList is called without options without callback, we return a promise
    getObjectList(params: ioBroker.GetObjectListParams): ioBroker.GetObjectListPromise;

    // getObjectList is called without callback, thus we return a promise
    getObjectList(params: ioBroker.GetObjectListParams, options?: CallOptions | null): ioBroker.GetObjectListPromise;
>>>>>>> 0b3c6e0e

    // getObjectList is called without options with callback
    getObjectList(
        params: ioBroker.GetObjectListParams,
<<<<<<< HEAD
        options: CallOptions | null,
=======
>>>>>>> 0b3c6e0e
        callback: ioBroker.GetObjectListCallback<ioBroker.Object>
    ): void;

    // getObjectList is called with options
    getObjectList<T extends ioBroker.GetObjectListCallback<ioBroker.Object>>(
        params: ioBroker.GetObjectListParams,
<<<<<<< HEAD
        options?: CallOptions | null
    ): Promise<ioBroker.CallbackReturnTypeOf<ioBroker.GetObjectListCallback<ioBroker.Object>>>;
=======
        options?: CallOptions | null,
        callback?: T
    ): T extends ioBroker.GetObjectListCallback<ioBroker.Object> ? void : ioBroker.GetObjectListPromise;
>>>>>>> 0b3c6e0e

    getObjectList(
        params: ioBroker.GetObjectListParams,
        options?: CallOptions | null,
        callback?: ioBroker.GetObjectListCallback<ioBroker.Object>
<<<<<<< HEAD
    ): void | Promise<ioBroker.CallbackReturnTypeOf<ioBroker.GetObjectListCallback<ioBroker.Object>>> {
=======
    ): void | ioBroker.GetObjectListPromise {
>>>>>>> 0b3c6e0e
        if (typeof options === 'function') {
            callback = options;
            options = null;
        }
        if (!callback) {
            return new Promise((resolve, reject) =>
                this.getObjectList(params, options, (err, obj) => (err ? reject(err) : resolve(obj!)))
            );
        }

        if (options?.acl) {
            options.acl = null;
        }

        if (typeof callback === 'function') {
            utils.checkObjectRights(this, null, null, options, 'list', async (err, options) => {
                if (err) {
                    return tools.maybeCallbackWithRedisError(callback, err);
                } else {
                    try {
                        const res = await this._getObjectList(params, options || {});
                        return tools.maybeCallbackWithError(callback, null, res);
                    } catch (e) {
                        return tools.maybeCallbackWithError(callback, e);
                    }
                }
            });
        }
    }

<<<<<<< HEAD
    getObjectListAsync(
        params: ioBroker.GetObjectListParams,
        options?: CallOptions
    ): Promise<ioBroker.CallbackReturnTypeOf<ioBroker.GetObjectListCallback<ioBroker.Object>>> {
        return new Promise((resolve, reject) =>
            this.getObjectList(params, options, (err, arr) => (err ? reject(err) : resolve(arr)))
        );
=======
    getObjectListAsync(params: ioBroker.GetObjectListParams, options?: CallOptions): ioBroker.GetObjectListPromise {
        return this.getObjectList(params, options);
>>>>>>> 0b3c6e0e
    }

    // could be optimized, to read object only once. Now it will read 3 times
    private async _extendObject<T extends string>(
        id: T,
        obj: ioBroker.PartialObject<ioBroker.ObjectIdToObjectType<T, 'write'>>,
        options: CallOptions,
        callback?: (err?: Error | null, obj?: ObjectIdValue, id?: string) => void
    ): Promise<[ObjectIdValue, string] | void> {
        if (!id || typeof id !== 'string' || utils.REG_CHECK_ID.test(id)) {
            // @ts-expect-error we fix when removing cb
            return tools.maybeCallbackWithError(callback, `Invalid ID: ${id}`);
        }
        if (!this.client) {
            return tools.maybeCallbackWithRedisError(callback, ERRORS.ERROR_DB_CLOSED);
        }

        let oldObj;
        try {
            oldObj = await this.client.get(this.objNamespace + id);
        } catch (e) {
            return tools.maybeCallbackWithRedisError(callback, e);
        }

        try {
            oldObj = oldObj ? JSON.parse(oldObj) : null;
        } catch {
            this.log.error(`${this.namespace} Cannot parse JSON ${id}: ${oldObj}`);
            // @ts-expect-error we fix when removing cb
            return tools.maybeCallbackWithError(callback, `Cannot parse JSON ${id}: ${oldObj}`);
        }
        if (!utils.checkObject(oldObj, options, CONSTS.ACCESS_WRITE)) {
            return tools.maybeCallbackWithError(callback, ERRORS.ERROR_PERMISSION);
        }

        let _oldObj;
        if (oldObj?.nonEdit) {
            // copy object
            _oldObj = deepClone(oldObj);
        }

        // we need to know if custom has been added/deleted
        const oldObjHasCustom = !!oldObj?.common?.custom;

        oldObj = oldObj || {};
        obj = deepClone(obj); // copy here to prevent "sandboxed" objects from JavaScript adapter
        if (
            oldObj.common &&
            oldObj.common.custom !== undefined &&
            oldObj.common.custom !== null &&
            !tools.isObject(oldObj.common.custom)
        ) {
            // custom has to be an object, else clean up
            delete oldObj.common.custom;
        }

        // we need to check if type has changed
        const oldType = oldObj.type;

        oldObj = extend(true, oldObj, obj);
        oldObj._id = id;

        // add user default rights
        if (this.defaultNewAcl && !oldObj.acl) {
            oldObj.acl = deepClone(this.defaultNewAcl);
            delete oldObj.acl.file;
            if (oldObj.type !== 'state') {
                delete oldObj.acl.state;
            }

            if (options.owner) {
                oldObj.acl.owner = options.owner;

                if (!options.ownerGroup) {
                    oldObj.acl.ownerGroup = null;
                    return void this.getUserGroup(options.owner, (user, groups /*, permissions */) => {
                        if (!groups || !groups[0]) {
                            options.ownerGroup =
                                (this.defaultNewAcl && this.defaultNewAcl.ownerGroup) || CONSTS.SYSTEM_ADMIN_GROUP;
                        } else {
                            options.ownerGroup = groups[0];
                        }
                        this._extendObject(id, obj, options, callback);
                    });
                }
            }
        }

        if (this.defaultNewAcl && options.ownerGroup && oldObj.acl && !oldObj.acl.ownerGroup) {
            oldObj.acl.ownerGroup = options.ownerGroup;
        }

        if (obj.common && 'alias' in obj.common && obj.common.alias.id) {
            if (typeof obj.common.alias.id === 'object') {
                if (typeof obj.common.alias.id.write !== 'string' || typeof obj.common.alias.id.read !== 'string') {
                    return tools.maybeCallbackWithError(callback, 'Invalid alias ID');
                }

                if (obj.common.alias.id.write.startsWith('alias.') || obj.common.alias.id.read.startsWith('alias.')) {
                    return tools.maybeCallbackWithError(callback, 'Cannot make alias on alias');
                }
            } else {
                if (typeof obj.common.alias.id !== 'string') {
                    return tools.maybeCallbackWithError(callback, 'Invalid alias ID');
                }

                if (obj.common.alias.id.startsWith('alias.')) {
                    return tools.maybeCallbackWithError(callback, 'Cannot make alias on alias');
                }
            }
        }

        if (_oldObj && !tools.checkNonEditable(_oldObj, oldObj)) {
            return tools.maybeCallbackWithError(callback, 'Invalid password for update of vendor information');
        }
        const message = JSON.stringify(oldObj);

        try {
            const commands = [];
            if (this.useSets) {
                // what is called oldObj is acutally the obj we set, because it has been extended
                if (oldObj.type && !oldType) {
                    // new object or oldObj had no type -> add to set + set object
                    commands.push(['sadd', `${this.setNamespace}object.type.${obj.type}`, this.objNamespace + id]);
                } else if (oldObj.type && oldType && oldObj.type !== oldType) {
                    // the old obj had a type which differs from the new type -> rem old, add new
                    commands.push(
                        ['sadd', `${this.setNamespace}object.type.${obj.type}`, this.objNamespace + id],
                        ['srem', `${this.setNamespace}object.type.${oldObj.type}`, this.objNamespace + id]
                    );
                } else if (oldType && !oldObj.type) {
                    // the oldObj had a type, the new one has no -> rem
                    commands.push(['srem', `${this.setNamespace}object.type.${obj.type}`, this.objNamespace + id]);
                }
            }

            if (oldObj.common && oldObj.common.custom && !oldObjHasCustom) {
                // we now have custom, old object had no custom
                commands.push(['sadd', `${this.setNamespace}object.common.custom`, this.objNamespace + id]);
            } else if (oldObjHasCustom && (!oldObj.common || !oldObj.common.custom)) {
                // we no longer have custom
                commands.push(['srem', `${this.setNamespace}object.common.custom`, this.objNamespace + id]);
            }

            if (!commands.length) {
                await this.client.set(this.objNamespace + id, message);
            } else {
                // set all commands atomic
                commands.push(['set', this.objNamespace + id, message]);
                await this.client.multi(commands).exec();
            }

            // extended -> if its now type meta and currently marked as not -> cache
            if (this.existingMetaObjects[id] === false && oldObj && oldObj.type === 'meta') {
                this.existingMetaObjects[id] = true;
            }

            await this.client.publish(this.objNamespace + id, message);
            return tools.maybeCallbackWithError(callback, null, { id: id, value: oldObj }, id);
        } catch (e) {
            return tools.maybeCallbackWithRedisError(callback, e);
        }
    }

    extendObject<T extends string>(
        id: T,
        obj: ioBroker.PartialObject<ioBroker.ObjectIdToObjectType<T, 'write'>>,
        options?: ioBroker.ExtendObjectOptions | null
    ): Promise<ioBroker.CallbackReturnTypeOf<ioBroker.ExtendObjectCallback>>;
    extendObject<T extends string>(
        id: T,
        obj: ioBroker.PartialObject<ioBroker.ObjectIdToObjectType<T, 'write'>>,
        options?: ioBroker.ExtendObjectOptions | null,
        callback?: ioBroker.ExtendObjectCallback
    ): void | Promise<ioBroker.CallbackReturnTypeOf<ioBroker.ExtendObjectCallback>>;
    extendObject<T extends string>(
        id: T,
        obj: ioBroker.PartialObject<ioBroker.ObjectIdToObjectType<T, 'write'>>,
        options?: ioBroker.ExtendObjectOptions | null,
        callback?: ioBroker.ExtendObjectCallback
    ): void | Promise<ioBroker.CallbackReturnTypeOf<ioBroker.ExtendObjectCallback>> {
        if (typeof options === 'function') {
            callback = options;
            options = null;
        }
        if (!callback) {
            return new Promise((resolve, reject) =>
                this.extendObject(id, obj, options, (err, res) => (err ? reject(err) : resolve(res)))
            );
        }

        if (options && options.acl) {
            options.acl = null;
        }

        utils.checkObjectRights(this, null, null, options, CONSTS.ACCESS_WRITE, (err, options) => {
            if (err) {
                return tools.maybeCallbackWithRedisError(callback, err);
            } else {
                // @ts-expect-error TODO we are returning type Object for ease of use to devs, but formally these are AnyObjects, e.g. not guaranteed to have common
                return this._extendObject(id, obj, options, callback);
            }
        });
    }

    extendObjectAsync(
        id: string,
        obj: Partial<ioBroker.AnyObject>,
        options?: ioBroker.ExtendObjectOptions
    ): Promise<ioBroker.CallbackReturnTypeOf<ioBroker.ExtendObjectCallback>> {
        return new Promise((resolve, reject) =>
            this.extendObject(id, obj, options || null, (err, res) => (err ? reject(err) : resolve(res)))
        );
    }

    /**
     * Returns the object id if found
     * @param idOrName
     * @param type
     * @param options
     * @param callback
     */
    private _findObject(
        idOrName: string,
        type: string | null,
        options: CallOptions,
        callback?: ioBroker.FindObjectCallback
    ): void {
        this._getObject(idOrName, options, (err, obj) => {
            // Assume it is ID
            if (
                obj &&
                utils.checkObject(obj, options, CONSTS.ACCESS_READ) &&
                (!type || (obj.common && obj.common.type === type))
            ) {
                return tools.maybeCallbackWithError(callback, null, idOrName, obj.common.name);
            } else {
                this._getKeys(
                    '*',
                    options,
                    async (err, keys) => {
                        if (!this.client) {
                            return tools.maybeCallbackWithError(callback, ERRORS.ERROR_DB_CLOSED);
                        }

                        if (!keys || err) {
                            return tools.maybeCallbackWithError(callback, err);
                        }

                        let objs;
                        try {
                            objs = await this.client.mget(keys);
                        } catch (e) {
                            return tools.maybeCallbackWithRedisError(callback, e);
                        }
                        objs = objs || [];
                        // Assume it is name
                        for (let i = 0; i < keys.length; i++) {
                            const strObj = objs[i];
                            let obj: ioBroker.AnyObject | null;
                            try {
                                obj = strObj ? JSON.parse(strObj) : null;
                            } catch {
                                this.log.error(`${this.namespace} Cannot parse JSON ${keys[i]}: ${objs[i]}`);
                                continue;
                            }
                            if (
                                obj?.common &&
                                obj.common.name === idOrName &&
                                (!type || ('type' in obj.common && obj.common.type === type))
                            ) {
                                return tools.maybeCallbackWithError(callback, null, obj._id, idOrName);
                            }
                        }
                        return tools.maybeCallbackWithError(callback, null, undefined, idOrName);
                    },
                    true
                );
            }
        });
    }

    // The user has provided a callback, thus we call it
    findObject(
        idOrName: string,
        type: string | null,
        options: CallOptions | null,
        callback: ioBroker.FindObjectCallback
    ): void;

    // The user has provided a callback without options
    findObject(idOrName: string, type: string | null, callback: ioBroker.FindObjectCallback): void;

    // No callback provided by user, we return a promise
    findObject(
        idOrName: string,
        type?: string | null,
        options?: CallOptions | null
    ): Promise<ioBroker.CallbackReturnTypeOf<ioBroker.FindObjectCallback>>;

    findObject(
        idOrName: string,
        type: string | null,
        options: CallOptions | null,
        callback?: ioBroker.FindObjectCallback
    ): void | Promise<ioBroker.CallbackReturnTypeOf<ioBroker.FindObjectCallback>> {
        if (typeof type === 'function') {
            callback = type;
            options = null;
            type = null;
        }
        if (typeof options === 'function') {
            callback = options;
            options = null;
        }
        if (!callback) {
            return new Promise((resolve, reject) =>
                this.findObject(idOrName, type, options, (err, id, _idOrName) => (err ? reject(err) : resolve(id)))
            );
        }

        if (options?.acl) {
            options.acl = null;
        }

        if (typeof callback === 'function') {
            utils.checkObjectRights(this, null, null, options, CONSTS.ACCESS_LIST, (err, options) => {
                if (err) {
                    return tools.maybeCallbackWithError(callback, err);
                } else {
                    return this._findObject(idOrName, type, options, callback);
                }
            });
        }
    }

    // can be called only from js-controller
    addPreserveSettings(settings: string[] | string): void {
        if (!Array.isArray(settings)) {
            settings = [settings];
        }

        for (const setting of settings) {
            // @ts-expect-error TODO: decide https://github.com/ioBroker/ioBroker.js-controller/issues/507
            if (this.preserveSettings.indexOf(setting) === -1) {
                // @ts-expect-error TODO: decide https://github.com/ioBroker/ioBroker.js-controller/issues/507
                this.preserveSettings.push(setting);
            }
        }
    }

    private async _destroyDBHelper(keys: string[], callback: ioBroker.ErrorCallback): Promise<void> {
        if (!keys || !keys.length) {
            return tools.maybeCallback(callback);
        } else {
            if (!this.client) {
                return tools.maybeCallbackWithError(callback, ERRORS.ERROR_DB_CLOSED);
            }

            for (const id of keys) {
                try {
                    await this.client.del(id);
                } catch {
                    // ignore
                }
            }

            return tools.maybeCallback(callback);
        }
    }

    private async _destroyDB(callback: ioBroker.ErrorCallback): Promise<void> {
        if (!this.client) {
            return tools.maybeCallbackWithError(callback, ERRORS.ERROR_DB_CLOSED);
        } else {
            try {
                const keys = await this._getKeysViaScan(`${this.redisNamespace}*`);
                return this._destroyDBHelper(keys, callback);
            } catch (e) {
                return tools.maybeCallbackWithRedisError(callback, e);
            }
        }
    }

    destroyDB(options: CallOptions | null | undefined, callback: ioBroker.ErrorCallback): void {
        if (typeof options === 'function') {
            callback = options;
            options = null;
        }
        options = options || {};

        utils.checkObjectRights(this, null, null, options, CONSTS.ACCESS_WRITE, (err, options) => {
            if (err) {
                return tools.maybeCallbackWithRedisError(callback, err);
            } else {
                if (!options.acl.file.write || options.user !== CONSTS.SYSTEM_ADMIN_USER) {
                    return tools.maybeCallbackWithError(callback, ERRORS.ERROR_PERMISSION);
                } else {
                    return this._destroyDB(callback);
                }
            }
        });
    }

    destroyDBAsync(options?: CallOptions): Promise<void> {
        return new Promise<void>((resolve, reject) => this.destroyDB(options, err => (err ? reject(err) : resolve())));
    }

    // Destructor of the class. Called by shutting down.
    async destroy(): Promise<void> {
        this.stop = true;
        if (this.client) {
            try {
                await this.client.quit();
                this.client.removeAllListeners();
                this.client = null;
            } catch {
                // ignore error
            }
        }
        if (this.sub) {
            try {
                await this.sub.quit();
                this.sub.removeAllListeners();
                this.sub = null;
            } catch {
                // ignore error
            }
        }
        if (this.subSystem) {
            try {
                await this.subSystem.quit();
                this.subSystem.removeAllListeners();
                this.subSystem = null;
            } catch {
                // ignore error
            }
        }
    }

    async loadLuaScripts(): Promise<void> {
        let luaDirName;

        if (this.noLegacyMultihost && this.useSets) {
            luaDirName = 'lua-v4';
        } else if (this.noLegacyMultihost) {
            luaDirName = 'lua-v4-no-sets';
        } else {
            luaDirName = 'lua-v3';
        }

        const luaPath = path.join(__dirname, luaDirName);
        const scripts: Script[] = fs.readdirSync(luaPath).map(name => {
            const shasum = crypto.createHash('sha1');
            const script = fs.readFileSync(path.join(luaPath, name));
            shasum.update(script);
            const hash = shasum.digest('hex');
            return { name: name.replace(/\.lua$/, ''), text: script, hash };
        });

        const hashes = scripts.map(e => e.hash);
        hashes.unshift('EXISTS');

        if (!this.client) {
            throw new Error(tools.ERRORS.ERROR_DB_CLOSED);
        }

        let arr: any[];
        try {
            arr = await this.client.script(hashes);
            if (arr) {
                scripts.forEach((e, i) => (scripts[i].loaded = !!arr[i]));
            }
        } catch {
            // ignore
        }

        if (!this.client) {
            throw new Error(tools.ERRORS.ERROR_DB_CLOSED);
        }

        for (const script of scripts) {
            if (!script.loaded) {
                let hash;
                try {
                    hash = await this.client.script(['LOAD', script.text]);
                    script.loaded = true;
                } catch (e) {
                    script.loaded = false;
                    this.log.error(`${this.namespace} Cannot load "${script.name}": ${e.message}`);
                    if (!script.name.startsWith('redlock_')) {
                        // because of #1753 an upgrade from < 4.0 will run against the old db server which will not know redlock
                        // TODO: remove if controller 4.0 is old enough
                        throw new Error(`Cannot load "${script.name}" into objects database: ${e.message}`);
                    }
                }
                script.hash = hash;
            }
        }
        this.scripts = {};
        scripts.forEach(e => (this.scripts[e.name] = e.hash));
    }

    /**
     * Get all keys matching a pattern using redis SCAN command, duplicates are filtered out
     *
     * @param pattern - pattern to match, e. g. io.hm-rpc.0*
     * @param count - count argument used by redis SCAN, default is 250
     */
    private _getKeysViaScan(pattern: string, count = 250): Promise<string[]> {
        return new Promise((resolve, reject) => {
            if (!this.client) {
                reject(new Error(ERRORS.ERROR_DB_CLOSED));
                return;
            }

            const stream = this.client.scanStream({ match: pattern, count: count });
            let uniqueKeys: string[] = [];

            stream.on('data', resultKeys => {
                if (!Array.isArray(resultKeys)) {
                    return;
                }
                // append result keys to uniqueKeys without duplicates
                uniqueKeys = [...uniqueKeys, ...resultKeys];
            });

            stream.on('end', () => {
                // return without duplicates
                resolve(Array.from(new Set(uniqueKeys)));
            });
        });
    }

    /**
     * Checks if a given set exists
     * @param id - id of the set
     */
    async setExists(id: string): Promise<boolean> {
        if (!this.client) {
            throw new Error(ERRORS.ERROR_DB_CLOSED);
        }

        const exists = await this.client.exists(this.setNamespace + id);
        return !!exists;
    }

    /**
     * Migrate all objects to sets
     * @return number of migrated sets
     */
    async migrateToSets(): Promise<number> {
        if (!this.useSets) {
            return 0;
        }

        if (!this.client) {
            throw new Error(ERRORS.ERROR_DB_CLOSED);
        }

        // to be safe we remove all sets before migration
        const keys = await this._getKeysViaScan(`${this.setNamespace}object.type.*`);
        for (const key of keys) {
            await this.client.del(key);
        }

        let noMigrated = 0;
        // get all objs without using view
        const objs = await this.getObjectList({ startkey: '', endkey: '\u9999' });

        if (!objs) {
            return noMigrated;
        }

        for (const obj of objs.rows) {
            if (obj.value.type) {
                // e.g. _design/.. has no type
                // 1 if added else 0 (mostly always part of the set)
                const migrated = await this.client.sadd(
                    `${this.setNamespace}object.type.${obj.value.type}`,
                    this.objNamespace + obj.id
                );
                noMigrated += migrated;
            }

            // check for custom
            if (obj.value.common?.custom) {
                const migrated = await this.client.sadd(
                    `${this.setNamespace}object.common.custom`,
                    this.objNamespace + obj.id
                );
                noMigrated += migrated;
            }
        }
        return noMigrated;
    }

    /**
     * Returns the protocol version from DB
     */
    getProtocolVersion(): Promise<string | null> {
        if (!this.client) {
            throw new Error(ERRORS.ERROR_DB_CLOSED);
        }

        return this.client.get(`${this.metaNamespace}objects.protocolVersion`);
    }

    /**
     * Extend the primary host lock time
     * Value will expire after ms milliseconds
     *
     * @param ms - ms until value expires
     * @return 1 if extended else 0
     */
    extendPrimaryHostLock(ms: number): Promise<number> {
        if (!this.client) {
            throw new Error(ERRORS.ERROR_DB_CLOSED);
        }

        // we have a host version smaller 3 no one can be primary
        if (!this.noLegacyMultihost) {
            return Promise.resolve(0);
        }

        // try to extend lock
        return this.client.evalsha([
            this.scripts.redlock_extend,
            3,
            `${this.metaNamespace}objects.primaryHost`,
            this.hostname,
            ms
        ]);
    }

    /**
     * Sets current host as primary if no primary host active
     * Value will expire after ms milliseconds
     *
     * @param ms - ms until value expires
     * @return 1 if lock acquired else 0
     */
    setPrimaryHost(ms: number): Promise<number> {
        if (!this.client) {
            throw new Error(ERRORS.ERROR_DB_CLOSED);
        }

        // we have a host version smaller 3 no one can be primary
        if (!this.noLegacyMultihost) {
            return Promise.resolve(0);
        }

        // try to acquire lock
        return this.client.evalsha([
            this.scripts.redlock_acquire,
            3,
            `${this.metaNamespace}objects.primaryHost`,
            this.hostname,
            ms
        ]);
    }

    /**
     * Get name of the primary host
     */
    getPrimaryHost(): Promise<string | null> {
        if (!this.client) {
            throw new Error(ERRORS.ERROR_DB_CLOSED);
        }

        // we have a host version smaller 3 no one can be primary
        if (!this.noLegacyMultihost) {
            return Promise.resolve('');
        }

        return this.client.get(`${this.metaNamespace}objects.primaryHost`);
    }

    /**
     * Ensure we are no longer the primary host
     */
    releasePrimaryHost(): Promise<void> {
        if (!this.client) {
            throw new Error(ERRORS.ERROR_DB_CLOSED);
        }

        if (!this.noLegacyMultihost) {
            return Promise.resolve();
        }

        // try to release lock
        return this.client.evalsha([
            this.scripts.redlock_release,
            4,
            `${this.metaNamespace}objects.primaryHost`,
            this.hostname,
            this.settings.connection.options.db,
            `${this.metaNamespace}objects.primaryHost`
        ]);
    }

    /**
     * Sets the protocol version to the DB
     * @param version - protocol version
     */
    async setProtocolVersion(version: number | string): Promise<void> {
        if (!this.client) {
            throw new Error(ERRORS.ERROR_DB_CLOSED);
        }

        version = version.toString();
        // we can only set a protocol if we actually support it
        if (this.supportedProtocolVersions.includes(version)) {
            await this.client.set(`${this.metaNamespace}objects.protocolVersion`, version);
            await this.client.publish(`${this.metaNamespace}objects.protocolVersion`, version);
        } else {
            throw new Error('Cannot set an unsupported protocol version on the current host');
        }
    }

    /**
     * Subscribe to expired events to get expiration of primary host
     */
    async subscribePrimaryHost(): Promise<void> {
        if (this.subSystem) {
            await this.subSystem.subscribe(`__keyevent@${this.settings.connection.options.db}__:expired`);
            await this.subSystem.subscribe(`__keyevent@${this.settings.connection.options.db}__:evicted`);
        }
    }

    /**
     * Activates the usage of sets
     */
    async activateSets(): Promise<void> {
        if (!this.client) {
            throw new Error(ERRORS.ERROR_DB_CLOSED);
        }

        await this.client.set(`${this.metaNamespace}objects.features.useSets`, '1');
        this.useSets = true;
    }

    /**
     * Deactivates the usage of sets
     */
    async deactivateSets(): Promise<void> {
        if (!this.client) {
            throw new Error(ERRORS.ERROR_DB_CLOSED);
        }

        await this.client.set(`${this.metaNamespace}objects.features.useSets`, '0');
        this.useSets = false;
    }

    /**
     * Get value from meta namespace
     *
     * @param id redis key
     */
    getMeta(id: string): Promise<string | null> {
        if (!this.client) {
            throw new Error(ERRORS.ERROR_DB_CLOSED);
        }

        return this.client.get(this.metaNamespace + id);
    }
}<|MERGE_RESOLUTION|>--- conflicted
+++ resolved
@@ -4327,11 +4327,7 @@
             }
 
             if (obj.views?.[search]) {
-<<<<<<< HEAD
-                return this._applyViewFunc(obj.views[search], params, options, callback);
-=======
                 return this._applyViewFunc(obj.views[search], params, options);
->>>>>>> 0b3c6e0e
             } else {
                 this.log.error(`${this.namespace} Cannot find search "${search}" in "${design}"`);
                 throw new Error(`Cannot find search "${search}" in "${design}"`);
@@ -4409,19 +4405,8 @@
         search: Search,
         params?: ioBroker.GetObjectViewParams,
         options?: CallOptions
-<<<<<<< HEAD
-    ): Promise<
-        ioBroker.CallbackReturnTypeOf<
-            ioBroker.GetObjectViewCallback<ioBroker.InferGetObjectViewItemType<Design, Search>>
-        >
-    > {
-        return new Promise((resolve, reject) =>
-            this.getObjectView(design, search, params, options, (err, arr) => (err ? reject(err) : resolve(arr)))
-        );
-=======
     ): ioBroker.GetObjectViewPromise<ioBroker.InferGetObjectViewItemType<Design, Search>> {
         return this.getObjectView(design, search, params, options);
->>>>>>> 0b3c6e0e
     }
 
     private async _getObjectList(
@@ -4431,7 +4416,7 @@
         if (!this.client) {
             throw new Error(ERRORS.ERROR_DB_CLOSED);
         }
-        //params = {startkey, endkey, include_docs}
+
         params = params || {};
         params.startkey = params.startkey || '';
         params.endkey = params.endkey || '\u9999';
@@ -4496,65 +4481,30 @@
         return result;
     }
 
-<<<<<<< HEAD
+    // getObjectList is called without options without callback, we return a promise
+    getObjectList(params: ioBroker.GetObjectListParams): ioBroker.GetObjectListPromise;
+
+    // getObjectList is called without callback, thus we return a promise
+    getObjectList(params: ioBroker.GetObjectListParams, options?: CallOptions | null): ioBroker.GetObjectListPromise;
+
     // getObjectList is called without options with callback
     getObjectList(
         params: ioBroker.GetObjectListParams,
         callback: ioBroker.GetObjectListCallback<ioBroker.Object>
     ): void;
 
-    // getObjectList is called without options without callback, we return a promise
-    getObjectList(
-        params: ioBroker.GetObjectListParams
-    ): Promise<ioBroker.CallbackReturnTypeOf<ioBroker.GetObjectListCallback<ioBroker.Object>>>;
-
     // getObjectList is called with options
     getObjectList<T extends ioBroker.GetObjectListCallback<ioBroker.Object>>(
         params: ioBroker.GetObjectListParams,
         options?: CallOptions | null,
         callback?: T
-    ): T extends ioBroker.GetObjectListCallback<ioBroker.Object>
-        ? void
-        : Promise<ioBroker.CallbackReturnTypeOf<ioBroker.GetObjectListCallback<ioBroker.Object>>>;
-=======
-    // getObjectList is called without options without callback, we return a promise
-    getObjectList(params: ioBroker.GetObjectListParams): ioBroker.GetObjectListPromise;
-
-    // getObjectList is called without callback, thus we return a promise
-    getObjectList(params: ioBroker.GetObjectListParams, options?: CallOptions | null): ioBroker.GetObjectListPromise;
->>>>>>> 0b3c6e0e
-
-    // getObjectList is called without options with callback
-    getObjectList(
-        params: ioBroker.GetObjectListParams,
-<<<<<<< HEAD
-        options: CallOptions | null,
-=======
->>>>>>> 0b3c6e0e
-        callback: ioBroker.GetObjectListCallback<ioBroker.Object>
-    ): void;
-
-    // getObjectList is called with options
-    getObjectList<T extends ioBroker.GetObjectListCallback<ioBroker.Object>>(
-        params: ioBroker.GetObjectListParams,
-<<<<<<< HEAD
-        options?: CallOptions | null
-    ): Promise<ioBroker.CallbackReturnTypeOf<ioBroker.GetObjectListCallback<ioBroker.Object>>>;
-=======
-        options?: CallOptions | null,
-        callback?: T
     ): T extends ioBroker.GetObjectListCallback<ioBroker.Object> ? void : ioBroker.GetObjectListPromise;
->>>>>>> 0b3c6e0e
 
     getObjectList(
         params: ioBroker.GetObjectListParams,
         options?: CallOptions | null,
         callback?: ioBroker.GetObjectListCallback<ioBroker.Object>
-<<<<<<< HEAD
-    ): void | Promise<ioBroker.CallbackReturnTypeOf<ioBroker.GetObjectListCallback<ioBroker.Object>>> {
-=======
     ): void | ioBroker.GetObjectListPromise {
->>>>>>> 0b3c6e0e
         if (typeof options === 'function') {
             callback = options;
             options = null;
@@ -4585,18 +4535,8 @@
         }
     }
 
-<<<<<<< HEAD
-    getObjectListAsync(
-        params: ioBroker.GetObjectListParams,
-        options?: CallOptions
-    ): Promise<ioBroker.CallbackReturnTypeOf<ioBroker.GetObjectListCallback<ioBroker.Object>>> {
-        return new Promise((resolve, reject) =>
-            this.getObjectList(params, options, (err, arr) => (err ? reject(err) : resolve(arr)))
-        );
-=======
     getObjectListAsync(params: ioBroker.GetObjectListParams, options?: CallOptions): ioBroker.GetObjectListPromise {
         return this.getObjectList(params, options);
->>>>>>> 0b3c6e0e
     }
 
     // could be optimized, to read object only once. Now it will read 3 times
