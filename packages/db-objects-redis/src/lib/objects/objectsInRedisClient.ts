--- conflicted
+++ resolved
@@ -1262,12 +1262,8 @@
     readFileAsync(id: string, name: string, options: CallOptions): ioBroker.ReadFilePromise {
         return new Promise((resolve, reject) =>
             this.readFile(id, name, options, (err, res, mimeType) =>
-<<<<<<< HEAD
-                err ? reject(err) : resolve({ data: res as string | Buffer, mimeType: mimeType })
-=======
                 // @ts-expect-error res cannot be undefined according to types
                 err ? reject(err) : resolve({ data: res, mimeType: mimeType })
->>>>>>> 0de381d6
             )
         );
     }
