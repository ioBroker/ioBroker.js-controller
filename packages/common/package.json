{
  "name": "@iobroker/js-controller-common",
  "type": "module",
<<<<<<< HEAD
  "version": "5.0.20-alpha.0-20240409-d68ed299",
=======
  "version": "5.0.20-alpha.0-20240423-4020943e",
>>>>>>> 57ee358d
  "engines": {
    "node": ">=18.0.0"
  },
  "optionalDependencies": {
    "@datalust/winston-seq": "^1.0.0",
    "diskusage": "^1.1.3",
    "winston-syslog": "^2.6.0"
  },
  "dependencies": {
    "@alcalzone/pak": "^0.8.1",
    "axios": "^1.6.3",
    "ci-info": "^3.8.0",
    "deep-clone": "^3.0.3",
    "event-stream": "^4.0.1",
    "fs-extra": "^11.1.0",
    "jsonwebtoken": "^9.0.0",
    "node-forge": "^1.3.0",
    "node.extend": "^2.0.2",
    "promisify-child-process": "^4.1.2",
    "readline": "^1.3.0",
    "semver": "^7.5.2",
    "triple-beam": "^1.3.0",
    "winston": "^3.7.2",
    "winston-daily-rotate-file": "^5.0.0",
    "winston-transport": "^4.5.0"
  },
  "keywords": [
    "ioBroker"
  ],
  "author": "bluefox <dogafox@gmail.com>",
  "contributors": [
    "bluefox <dogafox@gmail.com>",
    "Apollon77 <iobroker@fischer-ka.de>",
    "foxriver76 <moritz.heusinger@gmail.com>"
  ],
  "repository": {
    "type": "git",
    "url": "https://github.com/ioBroker/ioBroker.js-controller/tree/master/packages/common"
  },
  "scripts": {
    "build": "tsc -b tsconfig.build.json && tsc-alias",
<<<<<<< HEAD
    "postbuild": "esm2cjs --in build/esm --out build/cjs -l error && cpy ./**/*.d.ts ./build/cjs/ --cwd=build/esm/"
=======
    "postbuild": "esm2cjs --in build/esm --out build/cjs -l error -t node18 && cpy ./**/*.d.ts ./build/cjs/ --cwd=build/esm/"
>>>>>>> 57ee358d
  },
  "main": "build/cjs/index.js",
  "module": "build/esm/index.js",
  "types": "build/esm/index.d.ts",
  "license": "MIT",
  "publishConfig": {
    "access": "public"
  },
  "exports": {
    ".": {
      "import": "./build/esm/index.js",
      "require": "./build/cjs/index.js",
      "types": "./build/esm/index.d.ts"
    },
    "./package.json": "./package.json",
    "./tools": {
      "import": "./build/esm/lib/common/tools.js",
      "require": "./build/cjs/lib/common/tools.js",
      "types": "./build/esm/lib/common/tools.d.ts"
    },
    "./constants": {
      "import": "./build/esm/lib/common/constants.js",
      "require": "./build/cjs/lib/common/constants.js",
      "types": "./build/esm/lib/common/constants.d.ts"
    }
  },
  "files": [
    "build/"
  ]
}<|MERGE_RESOLUTION|>--- conflicted
+++ resolved
@@ -1,11 +1,7 @@
 {
   "name": "@iobroker/js-controller-common",
   "type": "module",
-<<<<<<< HEAD
-  "version": "5.0.20-alpha.0-20240409-d68ed299",
-=======
   "version": "5.0.20-alpha.0-20240423-4020943e",
->>>>>>> 57ee358d
   "engines": {
     "node": ">=18.0.0"
   },
@@ -47,11 +43,7 @@
   },
   "scripts": {
     "build": "tsc -b tsconfig.build.json && tsc-alias",
-<<<<<<< HEAD
-    "postbuild": "esm2cjs --in build/esm --out build/cjs -l error && cpy ./**/*.d.ts ./build/cjs/ --cwd=build/esm/"
-=======
     "postbuild": "esm2cjs --in build/esm --out build/cjs -l error -t node18 && cpy ./**/*.d.ts ./build/cjs/ --cwd=build/esm/"
->>>>>>> 57ee358d
   },
   "main": "build/cjs/index.js",
   "module": "build/esm/index.js",
