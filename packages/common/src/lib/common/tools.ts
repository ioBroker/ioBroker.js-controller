--- conflicted
+++ resolved
@@ -2033,21 +2033,8 @@
  * @alias getHostInfo
  * @memberof Tools
  * @param objects db
- * @param callback
- *        <pre><code>
- *            function (result) {
- *              adapter.log.debug('Info about host: ' + JSON.stringify(result, null, 2);
- *            }
- *        </code></pre>
- */
-<<<<<<< HEAD
+ */
 export async function getHostInfo(objects: any): Promise<Record<string, any>> {
-=======
-export async function getHostInfo(
-    objects: any,
-    callback?: (result?: Record<string, any>) => void
-): Promise<Record<string, any>> {
->>>>>>> 6eeee75f
     if (diskusage) {
         try {
             diskusage = diskusage || require('diskusage');
