--- conflicted
+++ resolved
@@ -3999,7 +3999,6 @@
     }
 }
 
-<<<<<<< HEAD
 /**
  * Get a new host object
  *
@@ -4068,7 +4067,4 @@
     return newObj;
 }
 
-export * from './maybeCallback';
-=======
-export * from '@/lib/common/maybeCallback.js';
->>>>>>> 773de582
+export * from '@/lib/common/maybeCallback.js';