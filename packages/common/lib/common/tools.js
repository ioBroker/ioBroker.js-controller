'use strict';

const fs = require('fs-extra');
const path = require('path');
const semver = require('semver');
const os = require('os');
const forge = require('node-forge');
const deepClone = require('deep-clone');
const cpPromise = require('promisify-child-process');
const {createInterface} = require('readline');
const {PassThrough} = require('stream');
const {detectPackageManager} = require('@alcalzone/pak');

// @ts-ignore
require('events').EventEmitter.prototype._maxListeners = 100;
let request;
let extend;
let password;
let npmVersion;
let crypto;
let diskusage;
const randomID = Math.round(Math.random() * 10000000000000);  // Used for creation of User-Agent
const VENDOR_FILE = '/etc/iob-vendor.json';

let lastCalculationOfIps;
let ownIpArr = [];
// Here we define all characters that are forbidden in IDs. Since we want to allow multiple
// unicode character classes, we do that by OR-ing the character classes and negating the result.
// Also, we can easily whitelist characters this way.
//
// We allow:
// · Ll = lowercase letters
// · Lu = uppercase letters
// · Nd = numbers
// · ".", "_", "-" (common in IDs)
// · "/" (required for designs)
// · " :!#$%&()+=@^{}|~" (for legacy reasons)
//
/** All characters that may not appear in an object ID. */
const FORBIDDEN_CHARS = /[^._\-/ :!#$%&()+=@^{}|~\p{Ll}\p{Lu}\p{Nd}]+/gu;

/**
 * recursively copy values from old object to new one
 *
 * @alias copyAttributes
 * @memberof tools
 * @param {object} oldObj source object
 * @param {object} newObj destination object
 * @param {object} [originalObj] optional object for read __no_change__ values
 * @param {boolean} [isNonEdit] optional indicator if copy is in nonEdit part
 *
 */
function copyAttributes(oldObj, newObj, originalObj, isNonEdit) {
    for (const attr of Object.keys(oldObj)) {
        if (typeof oldObj[attr] !== 'object' || oldObj[attr] instanceof Array) {
            if (oldObj[attr] === '__no_change__' && originalObj && !isNonEdit) {
                if (originalObj[attr] !== undefined) {
                    newObj[attr] = deepClone(originalObj[attr]);
                } else {
                    console.log(`Attribute ${attr} ignored by copying`);
                }
            } else if (oldObj[attr] === '__delete__' && !isNonEdit) {
                if (newObj[attr] !== undefined) {
                    delete newObj[attr];
                }
            } else {
                newObj[attr] = oldObj[attr];
            }
        } else {
            newObj[attr] = newObj[attr] || {};
            copyAttributes(oldObj[attr], newObj[attr], originalObj && originalObj[attr], isNonEdit || attr === 'nonEdit');
        }
    }
}

/**
 * Checks the flag nonEdit and restores non-changeable values if required
 *
 * @alias checkNonEditable
 * @memberof tools
 * @param {object} oldObject source object
 * @param {object} newObject destination object
 *
 */
function checkNonEditable(oldObject, newObject) {
    if (!oldObject) {
        return true;
    }
    if (!oldObject.nonEdit && !newObject.nonEdit) {
        return true;
    }

    // if nonEdit is protected with password
    if (oldObject.nonEdit && oldObject.nonEdit.passHash) {
        // If new Object wants to update the nonEdit information
        if (newObject.nonEdit && newObject.nonEdit.password) {
            crypto = crypto || require('crypto');
            const hash = crypto.createHash('sha256').update(newObject.nonEdit.password.toString()).digest('base64');
            if (oldObject.nonEdit.passHash !== hash) {
                delete newObject.nonEdit;
                return false;
            } else {
                oldObject.nonEdit = deepClone(newObject.nonEdit);
                delete oldObject.nonEdit.password;
                delete newObject.nonEdit.password;
                oldObject.nonEdit.passHash = hash;
                newObject.nonEdit.passHash = hash;
            }
            copyAttributes(newObject.nonEdit, newObject, newObject);

            if (newObject.passHash) {
                delete newObject.passHash;
            }
            if (newObject.nonEdit && newObject.nonEdit.password) {
                delete newObject.nonEdit.password;
            }

            return true;
        } else {
            newObject.nonEdit = oldObject.nonEdit;
        }

    } else if (newObject.nonEdit) {
        oldObject.nonEdit = deepClone(newObject.nonEdit);
        if (newObject.nonEdit.password) {
            crypto = crypto || require('crypto');
            const hash = crypto.createHash('sha256').update(newObject.nonEdit.password.toString()).digest('base64');
            delete oldObject.nonEdit.password;
            delete newObject.nonEdit.password;
            oldObject.nonEdit.passHash = hash;
            newObject.nonEdit.passHash = hash;
        }
    }

    // restore settings
    copyAttributes(oldObject.nonEdit, newObject, oldObject);

    if (newObject.passHash) {
        delete newObject.passHash;
    }
    if (newObject.nonEdit && newObject.nonEdit.password) {
        delete newObject.nonEdit.password;
    }
    return true;
}

/**
 * @param {string} repoVersion
 * @param {string} installedVersion
 */
function upToDate(repoVersion, installedVersion) {
    // Check if the installed version is at least the repo version
    return semver.gte(installedVersion, repoVersion);
}

// TODO: this is only here for backward compatibility, if MULTIHOST password was still setup with old decryption
function decryptPhrase(password, data, callback) {
    crypto = crypto || require('crypto');
    const decipher = crypto.createDecipher('aes192', password);

    try {
        let decrypted = '';
        decipher.on('readable', () => {
            const data = decipher.read();
            if (data) {
                decrypted += data.toString('utf8');
            }
        });
        decipher.on('error', error => {
            console.error('Cannot decode secret: ' + error);
            callback(null);
        });

        decipher.on('end', () => callback(decrypted));

        decipher.write(data, 'hex');
        decipher.end();
    } catch (e) {
        console.error('Cannot decode secret: ' + e.message);
        callback(null);
    }
}

function getAppName() {
    const parts = __dirname.replace(/\\/g, '/').split('/');

    if (fs.existsSync(__dirname + '/../../../../packages/controller')) {
        // dev install
        return parts[parts.length - 5].split('.')[0];
    }

    // find @orga folder
<<<<<<< HEAD
    return parts[parts.length - 5].replace('@', '');
=======
    return parts[parts.length - 3].replace('@', '');
>>>>>>> 73c142c3
}

function rmdirRecursiveSync(path) {
    if (fs.existsSync(path)) {
        fs.readdirSync(path).forEach(file => {
            const curPath = path + '/' + file;
            if (fs.statSync(curPath).isDirectory()) {
                // recurse
                rmdirRecursiveSync(curPath);
            } else {
                // delete file
                fs.unlinkSync(curPath);
            }
        });
        // delete (hopefully) empty folder
        try {
            fs.rmdirSync(path);
        } catch (e) {
            console.log('Cannot delete directory ' + path + ': ' + e.message);
        }
    }
}

function findIPs() {
    if (!lastCalculationOfIps || Date.now() - lastCalculationOfIps > 10000) {
        lastCalculationOfIps = Date.now();
        ownIpArr = [];
        try {
            const ifaces = require('os').networkInterfaces();
            Object.keys(ifaces).forEach(dev =>
                ifaces[dev].forEach(details =>
                    // noinspection JSUnresolvedVariable
                    !details.internal && ownIpArr.push(details.address)));
        } catch (e) {
            console.error(`Can not find local IPs: ${e.message}`);
        }
    }

    return ownIpArr;
}

function findPath(path, url) {
    if (!url) {
        return '';
    }
    if (url.substring(0, 'http://'.length) === 'http://' ||
        url.substring(0, 'https://'.length) === 'https://') {
        return url;
    } else {
        if (path.substring(0, 'http://'.length) === 'http://' ||
            path.substring(0, 'https://'.length) === 'https://') {
            return (path + url).replace(/\/\//g, '/').replace('http:/', 'http://').replace('https:/', 'https://');
        } else {
            if (url[0] === '/') {
                return __dirname + '/..' + url;
            } else {
                return __dirname + '/../' + path + url;
            }
        }
    }
}

function getMac(callback) {
    const macRegex = /(?:[a-z0-9]{2}[:-]){5}[a-z0-9]{2}/ig;
    const zeroRegex = /(?:[0]{2}[:-]){5}[0]{2}/;
    const command = (process.platform.indexOf('win') === 0) ? 'getmac' : 'ifconfig || ip link';

    require('child_process').exec(command, {windowsHide: true}, (err, stdout, _stderr) => {
        if (err) {
            callback(err);
        } else {
            let macAddress;
            let match;
            let result = null;

            while (true) {
                match = macRegex.exec(stdout);
                if (!match) {
                    break;
                }
                macAddress = match[0];
                if (!zeroRegex.test(macAddress) && !result) {
                    result = macAddress;
                }
            }

            if (result === null) {
                callback(new Error('could not determine the mac address from:\n' + stdout));
            } else {
                callback(null, result.replace(/-/g, ':').toLowerCase());
            }
        }
    });
}

// Build unique uuid based on MAC address if possible
function uuid(givenMac, callback) {
    if (typeof givenMac === 'function') {
        callback = givenMac;
        givenMac = '';
    }

    let mac = (givenMac !== null) ? (givenMac || '') : null;
    let u;

    if (mac === '') {
        const ifaces = require('os').networkInterfaces();

        // Find first not empty MAC
        for (const n of Object.keys(ifaces)) {
            for (let c = 0; c < ifaces[n].length; c++) {
                if (ifaces[n][c].mac && ifaces[n][c].mac !== '00:00:00:00:00:00') {
                    mac = ifaces[n][c].mac;
                    break;
                }
            }
            if (mac) {
                break;
            }
        }
    }

    if (mac === '') {
        getMac((_err, mac) => uuid(mac || null, callback));
        return;
    }

    if (mac) {
        const md5sum = require('crypto').createHash('md5');
        md5sum.update(mac);
        mac = md5sum.digest('hex');
        u = mac.substring(0, 8) + '-' + mac.substring(8, 12) + '-' + mac.substring(12, 16) + '-' + mac.substring(16, 20) + '-' + mac.substring(20);
    } else {
        // Returns a RFC4122 compliant v4 UUID https://gist.github.com/LeverOne/1308368 (DO WTF YOU WANT TO PUBLIC LICENSE)
        /** @type {any} */
        let a;
        let b;
        b = a = '';
        while (a++ < 36) {
            b += ((a * 51) & 52) ? (a ^ 15 ? 8 ^ Math.random() * (a ^ 20 ? 16 : 4) : 4).toString(16) : '-';
        }
        u = b;
    }

    callback(u);
}

function createUuid(_objects, callback) {
    let tasks = 2;
    let _uuid;
    _objects.getObject('system.user.admin', (err, obj) => {
        if (err || !obj) {
            password = password || require('./password');

            // Default Password for user 'admin' is application name in lower case
            password(getAppName()).hash(null, null, (err, res) => {
                if (err) {
                    console.error(err);
                }
                // Create user here and not in io-package.js because of hash password
                let tasks = 0;

                tasks++;
                _objects.setObject('system.user.admin', {
                    type: 'user',
                    common: {
                        name: 'admin',
                        password: res,
                        dontDelete: true,
                        enabled: true
                    },
                    ts: new Date().getTime(),
                    from: 'system.host.' + getHostName() + '.tools',
                    native: {}
                }, () => {
                    console.log('object system.user.admin created');
                    !--tasks && callback && callback(_uuid);
                });
            });
        } else {
            !--tasks && callback && callback(_uuid);
        }
    });

    _objects.getObject('system.meta.uuid', (err, obj) => {
        if (!err && obj && obj.native && obj.native.uuid) {
            !--tasks && callback && callback();
        } else {
            uuid(__uuid => {
                _uuid = __uuid;

                // Add vendor prefix to UUID
                if (fs.existsSync(VENDOR_FILE)) {
                    try {
                        const vendor = require(VENDOR_FILE);
                        if (vendor.vendor && vendor.vendor.uuidPrefix && vendor.vendor.uuidPrefix.length === 2) {
                            _uuid = vendor.vendor.uuidPrefix + _uuid;
                        }
                    } catch {
                        console.error(`Cannot parse ${VENDOR_FILE}`);
                    }
                }

                _objects.setObject('system.meta.uuid', {
                    type: 'meta',
                    common: {
                        name: 'uuid',
                        type: 'uuid'
                    },
                    ts: new Date().getTime(),
                    from: 'system.host.' + getHostName() + '.tools',
                    native: {
                        uuid: _uuid
                    }
                }, err => {
                    if (err) {
                        console.error('object system.meta.uuid cannot be updated: ' + err);
                        !--tasks && callback && callback(_uuid);
                    } else {
                        _objects.getObject('system.meta.uuid', (err, obj) => {
                            if (obj.native.uuid !== _uuid) {
                                console.error('object system.meta.uuid cannot be updated: write protected');
                            } else {
                                console.log('object system.meta.uuid created: ' + _uuid);
                            }

                            !--tasks && callback && callback(_uuid);
                        });
                    }
                });
            });
        }
    });
}

// Download file to tmp or return file name directly
function getFile(urlOrPath, fileName, callback) {
    request = request || require('request');

    // If object was read
    if (urlOrPath.substring(0, 'http://'.length) === 'http://' ||
        urlOrPath.substring(0, 'https://'.length) === 'https://') {
        const tmpFile = __dirname + '/../tmp/' + (fileName || Math.floor(Math.random() * 0xFFFFFFE) + '.zip');
        // Add some information to user-agent, like chrome, IE and Firefox do
        request({
            url: urlOrPath,
            gzip: true,
            headers: {'User-Agent': `${module.exports.appName}, RND: ${randomID}, N: ${process.version}`}
        }).on('error', error => {
            console.log('Cannot download "' + tmpFile + '": ' + error);
            if (callback) {
                callback(tmpFile);
            }
        }).pipe(fs.createWriteStream(tmpFile)).on('close', () => {
            console.log('downloaded ' + tmpFile);
            if (callback) {
                callback(tmpFile);
            }
        });
    } else {
        if (fs.existsSync(urlOrPath)) {
            if (callback) {
                callback(urlOrPath);
            }
        } else if (fs.existsSync(__dirname + '/../' + urlOrPath)) {
            if (callback) {
                callback(__dirname + '/../' + urlOrPath);
            }
        } else if (fs.existsSync(__dirname + '/../tmp/' + urlOrPath)) {
            if (callback) {
                callback(__dirname + '/../tmp/' + urlOrPath);
            }
        } else {
            console.log('File not found: ' + urlOrPath);
            process.exit(1);
        }
    }
}

// Return content of the json file. Download it or read directly
function getJson(urlOrPath, agent, callback) {
    if (typeof agent === 'function') {
        callback = agent;
        agent = '';
    }
    agent = agent || '';

    request = request || require('request');
    let sources = {};
    // If object was read
    if (urlOrPath && typeof urlOrPath === 'object') {
        if (callback) {
            callback(urlOrPath);
        }
    } else if (!urlOrPath) {
        console.log('Empty url!');
        if (callback) {
            callback(null);
        }
    } else {
        if (urlOrPath.substring(0, 'http://'.length) === 'http://' ||
            urlOrPath.substring(0, 'https://'.length) === 'https://') {
            request({
                url: urlOrPath,
                timeout: 10000,
                gzip: true,
                headers: {'User-Agent': agent}
            }, (error, response, body) => {
                if (error || !body || response.statusCode !== 200) {
                    console.warn('Cannot download json from ' + urlOrPath + '. Error: ' + (error || body));
                    if (callback) {
                        callback(null, urlOrPath);
                    }
                    return;
                }
                try {
                    sources = JSON.parse(body);
                } catch {
                    console.error('Json file is invalid on ' + urlOrPath);
                    if (callback) {
                        callback(null, urlOrPath);
                    }
                    return;
                }

                if (callback) {
                    callback(sources, urlOrPath);
                }
            }).on('error', _error => {
                //console.log('Cannot download json from ' + urlOrPath + '. Error: ' + error);
                //if (callback) callback(null, urlOrPath);
            });
        } else {
            if (fs.existsSync(urlOrPath)) {
                try {
                    sources = fs.readJSONSync(urlOrPath);
                } catch (e) {
                    console.log('Cannot parse json file from ' + urlOrPath + '. Error: ' + e.message);
                    if (callback) {
                        callback(null, urlOrPath);
                    }
                    return;
                }
                if (callback) {
                    callback(sources, urlOrPath);
                }
            } else if (fs.existsSync(__dirname + '/../' + urlOrPath)) {
                try {
                    sources = fs.readJSONSync(__dirname + '/../' + urlOrPath);
                } catch (e) {
                    console.log('Cannot parse json file from ' + __dirname + '/../' + urlOrPath + '. Error: ' + e.message);
                    if (callback) {
                        callback(null, urlOrPath);
                    }
                    return;
                }
                if (callback) {
                    callback(sources, urlOrPath);
                }
            } else if (fs.existsSync(__dirname + '/../tmp/' + urlOrPath)) {
                try {
                    sources = fs.readJSONSync(__dirname + '/../tmp/' + urlOrPath);
                } catch (e) {
                    console.log('Cannot parse json file from ' + __dirname + '/../tmp/' + urlOrPath + '. Error: ' + e.message);
                    if (callback) {
                        callback(null, urlOrPath);
                    }
                    return;
                }
                if (callback) {
                    callback(sources, urlOrPath);
                }
            } else {
                //if (urlOrPath.indexOf('/example/') === -1) console.log('Json file not found: ' + urlOrPath);
                if (callback) {
                    callback(null, urlOrPath);
                }
            }
        }
    }
}

function scanDirectory(dirName, list, regExp) {
    if (fs.existsSync(dirName)) {
        let dirs;
        try {
            dirs = fs.readdirSync(dirName);
        } catch (e) {
            console.log(`Cannot read or parse ${dirName}: ${e.message}`);
            return;
        }
        for (let i = 0; i < dirs.length; i++) {
            try {
                const fullPath = path.join(dirName, dirs[i]);
                const fileIoName = path.join(fullPath, 'io-package.json');
                const fileName = path.join(fullPath, 'package.json');
                if (regExp.test(dirs[i]) && fs.existsSync(fileIoName)) {
                    const ioPackage = fs.readJSONSync(fileIoName);
                    const package_ = fs.existsSync(fileName)
                        ? fs.readJSONSync(fileName)
                        : {};
                    const localIcon = (ioPackage.common.icon ? `/adapter/${dirs[i].substring(module.exports.appName.length + 1)}/${ioPackage.common.icon}` : '');
                    //noinspection JSUnresolvedVariable
                    list[ioPackage.common.name] = {
                        controller: ioPackage.common.controller || false,
                        version: ioPackage.common.version,
                        icon: ioPackage.common.extIcon || localIcon,
                        localIcon,
                        title: ioPackage.common.title, // deprecated 2021.04.18 BF
                        titleLang: ioPackage.common.titleLang,
                        desc: ioPackage.common.desc,
                        platform: ioPackage.common.platform,
                        keywords: ioPackage.common.keywords,
                        readme: ioPackage.common.readme,
                        type: ioPackage.common.type,
                        license: ioPackage.common.license ? ioPackage.common.license : ((package_.licenses && package_.licenses.length) ? package_.licenses[0].type : ''),
                        licenseUrl: (package_.licenses && package_.licenses.length) ? package_.licenses[0].url : ''
                    };
                }
            } catch (e) {
                console.log(`Cannot read or parse ${__dirname}/../node_modules/${dirs[i]}/io-package.json: ${e.message}`);
            }
        }
    }
}

/**
 * Get list of all installed adapters and controller version on this host
 * @param {string} [hostRunningVersion] Version of the running js-controller, will be included in the returned information if provided
 * @returns {object} object containing information about installed host
 */
function getInstalledInfo(hostRunningVersion) {
    const result = {};
    const fullPath = getControllerDir();

    // Get info about host
    let ioPackage;
    try {
        ioPackage = fs.readJSONSync(path.join(fullPath, 'io-package.json'));
    } catch (e) {
        console.error(`Cannot get installed host information: ${e.message}`);
    }
    const package_ = fs.existsSync(path.join(fullPath, 'package.json')) ? fs.readJSONSync(path.join(fullPath, 'package.json')) : {};
    const regExp = new RegExp(`^${module.exports.appName}\\.`, 'i');

    if (ioPackage) {
        result[ioPackage.common.name] = {
            controller: true,
            version: ioPackage.common.version,
            icon: ioPackage.common.extIcon || ioPackage.common.icon,
            title: ioPackage.common.title, // deprecated 2021.04.18 BF
            titleLang: ioPackage.common.titleLang,
            desc: ioPackage.common.desc,
            platform: ioPackage.common.platform,
            keywords: ioPackage.common.keywords,
            readme: ioPackage.common.readme,
            runningVersion: hostRunningVersion,
            license: ioPackage.common.license ? ioPackage.common.license : ((package_.licenses && package_.licenses.length) ? package_.licenses[0].type : ''),
            licenseUrl: (package_.licenses && package_.licenses.length) ? package_.licenses[0].url : ''
        };
    }
    scanDirectory(path.join(__dirname, '../node_modules'), result, regExp);
    scanDirectory(path.join(__dirname, '../../node_modules'), result, regExp);

    if (
        fs.existsSync(path.join(__dirname, `../../../node_modules/${module.exports.appName.toLowerCase()}.js-controller`)) ||
        fs.existsSync(path.join(__dirname, `../../../node_modules/${module.exports.appName}.js-controller`))
    ) {
        scanDirectory(path.join(__dirname, '../..'), result, regExp);
    }
    return result;
}

/**
 * Reads an adapter's npm version
 * @param {string | null} adapter The adapter to read the npm version from. Null for the root ioBroker packet
 * @param {(err: Error | null, version?: string) => void} [callback]
 */
function getNpmVersion(adapter, callback) {
    adapter = adapter ? module.exports.appName + '.' + adapter : module.exports.appName;
    adapter = adapter.toLowerCase();

    const cliCommand = `npm view ${adapter}@latest version`;

    const exec = require('child_process').exec;
    exec(cliCommand, {timeout: 2000, windowsHide: true}, (error, stdout, _stderr) => {
        let version;
        if (error) {
            // command failed
            if (typeof callback === 'function') {
                callback(error);
                return;
            }
        } else if (stdout) {
            version = semver.valid(stdout.trim());
        }
        if (typeof callback === 'function') {
            callback(null, version);
        }
    });
}

function getIoPack(sources, name, callback) {
    getJson(sources[name].meta, ioPack => {
        const packUrl = sources[name].meta.replace('io-package.json', 'package.json');
        if (!ioPack) {
            if (sources._helper) {
                sources._helper.failCounter.push(name);
            }
            if (callback) {
                callback(sources, name);
            }
        } else {
            setImmediate(() => {
                getJson(packUrl, pack => {
                    const version = sources[name].version;
                    const type = sources[name].type;
                    // If installed from git or something else
                    // js-controller is exception, because can be installed from npm and from git
                    if (sources[name].url && name !== 'js-controller') {
                        if (ioPack && ioPack.common) {
                            sources[name] = extend(true, sources[name], ioPack.common);

                            // overwrite type of adapter from repository
                            if (type) {
                                sources[name].type = type;
                            }
                            if (pack && pack.licenses && pack.licenses.length) {
                                if (!sources[name].license) {
                                    sources[name].license = pack.licenses[0].type;
                                }
                                if (!sources[name].licenseUrl) {
                                    sources[name].licenseUrl = pack.licenses[0].url;
                                }
                            }
                        }

                        if (callback) {
                            callback(sources, name);
                        }
                    } else {
                        if (ioPack && ioPack.common) {
                            sources[name] = extend(true, sources[name], ioPack.common);
                            if (pack && pack.licenses && pack.licenses.length) {
                                if (!sources[name].license) {
                                    sources[name].license = pack.licenses[0].type;
                                }
                                if (!sources[name].licenseUrl) {
                                    sources[name].licenseUrl = pack.licenses[0].url;
                                }
                            }
                        }

                        // overwrite type of adapter from repository
                        if (type) {
                            sources[name].type = type;
                        }

                        if (version) {
                            sources[name].version = version;
                            if (callback) {
                                callback(sources, name);
                            }
                        } else {
                            if (sources[name].meta.substring(0, 'http://'.length) === 'http://' ||
                                sources[name].meta.substring(0, 'https://'.length) === 'https://') {
                                //installed from npm
                                getNpmVersion(name, (_err, version) => {
                                    if (version) {
                                        sources[name].version = version;
                                    } else {
                                        sources[name].version = 'npm error';
                                    }
                                    if (callback) {
                                        callback(sources, name);
                                    }
                                });
                            } else {
                                if (callback) {
                                    callback(sources, name);
                                }
                            }
                        }
                    }
                });
            });
        }
    });
}

function _getRepositoryFile(sources, path, callback) {
    if (!sources._helper) {
        let count = 0;
        for (const _name in sources) {
            if (!Object.prototype.hasOwnProperty.call(sources, _name)) {
                continue;
            }
            count++;
        }
        sources._helper = {failCounter: []};

        sources._helper.timeout = setTimeout(() => {
            if (sources._helper) {
                delete sources._helper;
                for (const __name of Object.keys(sources)) {
                    if (sources[__name].processed !== undefined) {
                        delete sources[__name].processed;
                    }
                }
                if (callback) {
                    callback('Timeout by read all package.json (' + count + ') seconds', sources);
                }
                callback = null;
            }
        }, count * 1000);
    }

    for (const name of Object.keys(sources)) {
        if (sources[name].processed || name === '_helper') {
            continue;
        }

        sources[name].processed = true;
        if (sources[name].url) {
            sources[name].url = findPath(path, sources[name].url);
        }
        if (sources[name].meta) {
            sources[name].meta = findPath(path, sources[name].meta);
        }
        if (sources[name].icon) {
            sources[name].icon = findPath(path, sources[name].icon);
        }

        if (!sources[name].name && sources[name].meta) {
            getIoPack(sources, name, _ignore => {
                if (sources._helper) {
                    if (sources._helper.failCounter.length > 10) {
                        clearTimeout(sources._helper.timeout);
                        delete sources._helper;
                        for (const _name of Object.keys(sources)) {
                            if (sources[_name].processed !== undefined) {
                                delete sources[_name].processed;
                            }
                        }
                        if (callback) {
                            callback('Looks like there is no internet.', sources);
                        }
                        callback = null;
                    } else {
                        // process next
                        setImmediate(() =>
                            _getRepositoryFile(sources, path, callback));
                    }
                }
            });
            return;
        }
    }
    // all packages are processed
    if (sources._helper) {
        let err;
        if (sources._helper.failCounter.length) {
            err = 'Following packages cannot be read: ' + sources._helper.failCounter.join(', ');
        }
        clearTimeout(sources._helper.timeout);
        delete sources._helper;
        for (const __name of Object.keys(sources)) {
            if (sources[__name].processed !== undefined) {
                delete sources[__name].processed;
            }
        }
        if (callback) {
            callback(err, sources);
        }
        callback = null;
    }
}

function _checkRepositoryFileHash(urlOrPath, additionalInfo, callback) {
    request = request || require('request');

    // read hash of file
    if (urlOrPath.startsWith('http://') || urlOrPath.startsWith('https://')) {
        urlOrPath = urlOrPath.replace(/\.json$/, '-hash.json');
        let json = null;
        request({url: urlOrPath, timeout: 10000, gzip: true}, (error, response, body) => {
            if (error || !body || response.statusCode !== 200) {
                console.warn('Cannot download json from ' + urlOrPath + '. Error: ' + (error || body));
            } else {
                try {
                    json = JSON.parse(body);
                } catch {
                    console.error('Json file is invalid on ' + urlOrPath);
                }
            }
            if (json && json.hash) {
                // The hash download was successful
                if (additionalInfo && additionalInfo.sources && json.hash === additionalInfo.hash) {
                    // The hash is the same as for the cached sources
                    console.log('hash unchanged, use cached sources');
                    callback(null, additionalInfo.sources, json.hash);
                } else {
                    // Either we have no sources cached or the hash changed
                    // => force download of new sources
                    console.log('hash changed or no sources cached => force download of new sources');
                    callback(null, null, json.hash);
                }
            } else {
                // Could not download new sources, use the old ones
                console.log('failed to download new sources, use cached sources');
                callback(null, additionalInfo.sources, '');
            }
        }).on('error', _error => {
            //console.log('Cannot download json from ' + urlOrPath + '. Error: ' + error);
            //if (callback) callback(null, urlOrPath);
        });
    } else {
        // it is a file and file has not hash
        callback(null, null, 0);
    }
}

/**
 * Get list of all adapters and controller in some repository file or in /conf/source-dist.json
 *
 * @alias getRepositoryFile
 * @memberof tools
 * @param {string} urlOrPath URL stargin with http:// or https:// or local file link
 * @param {object} additionalInfo destination object
 * @param {function} callback function (err, sources, actualHash) { }
 *
 */
function getRepositoryFile(urlOrPath, additionalInfo, callback) {
    let sources = {};
    let path = '';

    if (typeof additionalInfo === 'function') {
        callback = additionalInfo;
        additionalInfo = {};
    }

    additionalInfo = additionalInfo || {};

    extend = extend || require('node.extend');

    if (urlOrPath) {
        const parts = urlOrPath.split('/');
        path = parts.splice(0, parts.length - 1).join('/') + '/';
    }

    // If object was read
    if (urlOrPath && typeof urlOrPath === 'object') {
        if (typeof callback === 'function') {
            callback(null, urlOrPath);
        }
    } else if (!urlOrPath) {
        try {
            sources = fs.readJSONSync(getDefaultDataDir() + 'sources.json');
        } catch {
            sources = {};
        }
        try {
            const sourcesDist = fs.readJSONSync(__dirname + '/../conf/sources-dist.json');
            sources = extend(true, sourcesDist, sources);
        } catch {
            // continue regardless of error
        }

        for (const s of Object.keys(sources)) {
            if (additionalInfo[s] && additionalInfo[s].published) {
                sources[s].published = additionalInfo[s].published;
            }
        }

        _getRepositoryFile(sources, path, err => {
            if (err) {
                console.error(`[${new Date()}] ${err}`);
            }
            if (typeof callback === 'function') {
                callback(err, sources);
            }
        });
    } else {
        let agent = '';
        if (additionalInfo) {
            // Add some information to user-agent, like chrome, IE and Firefox do
            agent = `${additionalInfo.name}, RND: ${additionalInfo.randomID || randomID}, Node:${additionalInfo.node}, V:${additionalInfo.controller}`;
        }

        // load hash of file first to not load the whole 1MB of sources
        _checkRepositoryFileHash(urlOrPath, additionalInfo, (err, sources, actualSourcesHash) => {
            if (!err && sources) {
                // Source file was not changed
                typeof callback === 'function' && callback(err, sources, actualSourcesHash);
            } else {
                getJson(urlOrPath, agent, sources => {
                    if (sources) {
                        for (const s of Object.keys(sources)) {
                            if (additionalInfo[s] && additionalInfo[s].published) {
                                sources[s].published = additionalInfo[s].published;
                            }
                        }
                        setImmediate(() =>
                            _getRepositoryFile(sources, path, err => {
                                err && console.error(`[${new Date()}] ${err}`);
                                typeof callback === 'function' && callback(err, sources, actualSourcesHash);
                            }));
                    } else {
                        // return cached sources, because no sources found
                        console.log(`failed to download new sources, ${additionalInfo.sources ? 'use cached sources' : 'no cached sources available'}`);
                        return maybeCallbackWithError(callback, `Cannot read "${urlOrPath}"`, additionalInfo.sources, '');
                    }
                });
            }
        });
    }
}

function sendDiagInfo(obj, callback) {
    request = request || require('request');

    console.log(`Send diag info: ${JSON.stringify(obj)}`);
    request.post({
        url: 'http://download.' + module.exports.appName + '.net/diag.php',
        method: 'POST',
        gzip: true,
        headers: {'content-type': 'application/x-www-form-urlencoded'},
        body: 'data=' + JSON.stringify(obj),
        timeout: 2000
    }, (_err, _response, _body) => {
        /*if (err || !body || response.statusCode !== 200) {

        }*/
        if (typeof callback === 'function') {
            callback();
        }
    }).on('error', error => {
        console.log('Cannot send diag info: ' + error.message);
        if (typeof callback === 'function') {
            callback(error);
        }
    });
}

/**
 * Finds the adapter directory of a given adapter
 *
 * @alias getAdapterDir
 * @memberof tools
 * @param {string} adapter name of the adapter, e.g. hm-rpc
 * @returns {string|null} path to adapter directory or null if no directory found
 */
function getAdapterDir(adapter) {
    const appName = module.exports.appName;

    // snip off 'iobroker.'
    if (adapter.startsWith(appName + '.')) {
        adapter = adapter.substring(appName.length + 1);
    }
    // snip off instance id
    if (/\.\d+$/.test(adapter)) {
        adapter = adapter.substr(0, adapter.lastIndexOf('.'));
    }

    const possibilities = [
        `${appName.toLowerCase()}.${adapter}/package.json`,
        `${appName}.${adapter}/package.json`
    ];

    /** @type {string} */
    let adapterPath;
    for (const possibility of possibilities) {
        // special case to not read adapters from js-controller/node_module/adapter adn check first in parent directory
        if (fs.existsSync(`${__dirname}/../../${possibility}`)) {
            adapterPath = `${__dirname}/../../${possibility}`;
        } else {
            try {
                adapterPath = require.resolve(possibility);
                break;
            } catch { /* not found */
            }
        }
    }

    if (!adapterPath) {
        return null; // inactive
    } else {
        const parts = path.normalize(adapterPath).split(/[\\/]/g);
        parts.pop();
        return parts.join('/');
    }
}

/**
 * Returns the hostname of this host
 * @alias getHostName
 * @returns {string}
 */
function getHostName() {
    // for tests purposes
    if (process.env.IOB_HOSTNAME) {
        return process.env.IOB_HOSTNAME;
    }
    try {
        const configName = getConfigFileName();
        const config = fs.readJSONSync(configName);
        return config.system ? config.system.hostname || require('os').hostname() : require('os').hostname();
    } catch {
        return require('os').hostname();
    }
}

/**
 * Read version of system npm
 *
 * @alias getSystemNpmVersion
 * @memberof Tools
 * @param {function} callback return result
 *        <pre><code>
 *            function (err, version) {
 *              adapter.log.debug('NPM version is: ' + version);
 *            }
 *        </code></pre>
 */
function getSystemNpmVersion(callback) {
    const exec = require('child_process').exec;

    // remove local node_modules\.bin dir from path
    // or we potentially get a wrong npm version
    const newEnv = Object.assign({}, process.env);
    newEnv.PATH = (newEnv.PATH || newEnv.Path || newEnv.path)
        .split(path.delimiter)
        .filter(dir => {
            dir = dir.toLowerCase();
            return !(dir.indexOf('iobroker') > -1 && dir.indexOf(path.join('node_modules', '.bin')) > -1);
        })
        .join(path.delimiter);
    try {
        let timeout = setTimeout(() => {
            timeout = null;
            if (callback) {
                callback('timeout');
                callback = null;
            }
        }, 10000);

        exec('npm -v', {encoding: 'utf8', env: newEnv, windowsHide: true}, (error, stdout) => {//, stderr) {
            if (timeout) {
                clearTimeout(timeout);
                timeout = null;
            }
            if (stdout) {
                stdout = semver.valid(stdout.trim());
            }
            if (callback) {
                callback(error, stdout);
                callback = null;
            }
        });
    } catch (e) {
        if (callback) {
            callback(e);
            callback = null;
        }
    }
}

/**
 * @typedef {object} InstallNodeModuleOptions
 * @property {boolean} [unsafePerm] Whether the `--unsafe-perm` flag should be used
 * @property {boolean} [debug] Whether to include `stderr` in the output and increase the loglevel to include more than errors
 * @property {string} [cwd] Which directory to work in. If none is given, this defaults to ioBroker's root directory.
 */

/**
 * Installs a node module using npm or a similar package manager
 * @param {string} npmUrl Which node module to install
 * @param {InstallNodeModuleOptions} options Options for the installation
 * @returns {Promise<import("@alcalzone/pak").CommandResult>}
 */
async function installNodeModule(npmUrl, options = {}) {
    // Figure out which package manager is in charge (probably npm at this point)
    const pak = await detectPackageManager(
        typeof options.cwd === 'string'
            // If a cwd was provided, use it
            ? {cwd: options.cwd}
            // Otherwise find the ioBroker root dir
            : {
                cwd: __dirname,
                setCwdToPackageRoot: true
            }
    );
    // By default, don't print all the stuff the package manager spits out
    if (!options.debug) {
        pak.loglevel = 'error';
    }

    // Set up streams to pass the command output through
    if (options.debug) {
        const stdall = new PassThrough();
        pak.stdall = stdall;
        pipeLinewise(stdall, process.stdout);
    } else {
        const stdout = new PassThrough();
        pak.stdout = stdout;
        pipeLinewise(stdout, process.stdout);
    }

    // And install the module
    /** @type {import("@alcalzone/pak").InstallOptions} */
    const installOpts = {};
    if (options.unsafePerm) {
        installOpts.additionalArgs = ['--unsafe-perm'];
    }
    return pak.install([npmUrl], installOpts);
}

/**
 * @typedef {object} UninstallNodeModuleOptions
 * @property {boolean} [debug] Whether to include `stderr` in the output and increase the loglevel to include more than errors
 * @property {string} [cwd] Which directory to work in. If none is given, this defaults to ioBroker's root directory.
 */

/**
 * Uninstalls a node module using npm or a similar package manager
 * @param {string} packageName Which node module to uninstall
 * @param {UninstallNodeModuleOptions} options Options for the installation
 * @returns {Promise<import("@alcalzone/pak").CommandResult>}
 */
async function uninstallNodeModule(packageName, options = {}) {
    // Figure out which package manager is in charge (probably npm at this point)
    const pak = await detectPackageManager(
        typeof options.cwd === 'string'
            // If a cwd was provided, use it
            ? {cwd: options.cwd}
            // Otherwise find the ioBroker root dir
            : {
                cwd: __dirname,
                setCwdToPackageRoot: true
            }
    );
    // By default, don't print all the stuff the package manager spits out
    if (!options.debug) {
        pak.loglevel = 'error';
    }

    // Set up streams to pass the command output through
    if (options.debug) {
        const stdall = new PassThrough();
        pak.stdall = stdall;
        pipeLinewise(stdall, process.stdout);
    } else {
        const stdout = new PassThrough();
        pak.stdout = stdout;
        pipeLinewise(stdout, process.stdout);
    }

    return pak.uninstall([packageName]);
}

/**
 * @typedef {object} RebuildNodeModulesOptions
 * @property {boolean} [debug] Whether to include `stderr` in the output and increase the loglevel to include more than errors
 * @property {string} [cwd] Which directory to work in. If none is given, this defaults to ioBroker's root directory.
 */

/**
 * Rebuilds all native node_modules that are dependencies of the project in the current working directory / project root.
 * If `options.cwd` is given, the directory must contain a lockfile.
 * @param {RebuildNodeModulesOptions} options Options for the rebuild
 * @returns {Promise<import("@alcalzone/pak").CommandResult>}
 */
async function rebuildNodeModules(options = {}) {
    // Figure out which package manager is in charge (probably npm at this point)
    const pak = await detectPackageManager(
        typeof options.cwd === 'string'
            // If a cwd was provided, use it
            ? {cwd: options.cwd}
            // Otherwise find the ioBroker root dir
            : {
                cwd: __dirname,
                setCwdToPackageRoot: true
            }
    );
    // By default, don't print all the stuff the package manager spits out
    if (!options.debug) {
        pak.loglevel = 'error';
    }

    // Set up streams to pass the command output through
    if (options.debug) {
        const stdall = new PassThrough();
        pak.stdall = stdall;
        pipeLinewise(stdall, process.stdout);
    } else {
        const stdout = new PassThrough();
        pak.stdout = stdout;
        pipeLinewise(stdout, process.stdout);
    }

    return pak.rebuild();
}

/**
 * Read disk free space
 *
 * @alias getDiskInfo
 * @memberof Tools
 * @param {string} platform result of os.platform() (win32 => Windows, darwin => OSX)
 * @param {function} callback return result
 *        <pre><code>
 *            function (err, infos) {
 *              adapter.log.debug('Disks sizes is: ' + info['Disk size'] + ' - ' + info['Disk free']);
 *            }
 *        </code></pre>
 */
function getDiskInfo(platform, callback) {
    platform = platform || require('os').platform();
    if (diskusage) {
        try {
            const path = platform === 'win32' ? __dirname.substring(0, 2) : '/';
            const info = diskusage.checkSync(path);
            return callback && callback(null, {'Disk size': info.total, 'Disk free': info.free});
        } catch (err) {
            console.log(err);
        }
    } else {
        const exec = require('child_process').exec;
        try {
            if (platform === 'Windows' || platform === 'win32') {
                // Caption  FreeSpace     Size
                // A:
                // C:       66993807360   214640357376
                // D:
                // Y:       116649795584  148368257024
                // Z:       116649795584  148368257024
                const disk = __dirname.substring(0, 2).toUpperCase();

                exec('wmic logicaldisk get size,freespace,caption', {
                    encoding: 'utf8',
                    windowsHide: true
                }, (error, stdout) => {//, stderr) {
                    if (stdout) {
                        const lines = stdout.split('\n');
                        const line = lines.find(line => {
                            const parts = line.split(/\s+/);
                            return parts[0].toUpperCase() === disk;
                        });
                        if (line) {
                            const parts = line.split(/\s+/);
                            return callback && callback(error, {
                                'Disk size': parseInt(parts[2]),
                                'Disk free': parseInt(parts[1])
                            });
                        }
                    }
                    callback && callback(error, null);
                });
            } else {
                exec('df -k /', {encoding: 'utf8', windowsHide: true}, (error, stdout) => {//, stderr) {
                    // Filesystem            1K-blocks    Used Available Use% Mounted on
                    // /dev/mapper/vg00-lv01 162544556 9966192 145767152   7% /
                    try {
                        if (stdout) {
                            const parts = stdout.split('\n')[1].split(/\s+/);
                            return callback && callback(error, {
                                'Disk size': parseInt(parts[1]) * 1024,
                                'Disk free': parseInt(parts[3]) * 1024
                            });
                        }
                    } catch {
                        // continue regardless of error
                    }
                    callback && callback(error, null);
                });
            }
        } catch (e) {
            callback && callback(e, null);
        }
    }
}

/**
 * Returns information about a certificate
 *
 *
 *  Following info will be returned:
 *     - certificate: the certificate itself
 *     - serialNumber: serial number
 *     - signature: type of signature as text like "RSA",
 *     - keyLength: bits used for encryption key like 2048
 *     - issuer: issuer of the certificate
 *     - subject: subject that is signed
 *     - dnsNames: server name this certificate belong to
 *     - keyUsage: this certificate can be used for the followinf puposes
 *     - extKeyUsage: usable or client, server or ...
 *     - validityNotBefore: certificate validity start datetime
 *     - validityNotAfter: certificate validity end datetime
 *
 * @alias getCertificateInfo
 * @memberof Tools
 * @param {string} cert
 * @return certificate information object
 */
function getCertificateInfo(cert) {
    let info = null;

    if (!cert) {
        return null;
    }
    // https://github.com/digitalbazaar/forge
    forge.options.usePureJavaScript = false;
    const pki = forge.pki;

    let certFile = null;
    try {
        if (typeof cert === 'string' && cert.length < 1024 && fs.existsSync(cert)) {
            certFile = cert;
            cert = fs.readFileSync(cert, 'utf8');
        }

        const crt = pki.certificateFromPem(cert);

        info = {
            certificateFilename: certFile,
            certificate: cert,
            serialNumber: crt.serialNumber,
            signature: pki.oids[crt.signatureOid],
            keyLength: crt.publicKey.n.toString(2).length,
            issuer: crt.issuer,
            subject: crt.subject,
            dnsNames: crt.getExtension('subjectAltName').altNames,
            keyUsage: crt.getExtension('keyUsage'),
            extKeyUsage: crt.getExtension('extKeyUsage'),
            validityNotBefore: crt.validity.notBefore,
            validityNotAfter: crt.validity.notAfter
        };

        // do not return info about values
        delete info.keyUsage.value;
        delete info.extKeyUsage.value;
        return info;
    } catch {
        return null;
    }
}

/**
 * Returns default SSL certificates (private and public)
 *
 *
 *  Following info will be returned:
 *     - defaultPrivate: private RSA key
 *     - defaultPublic: public certificate
 *
 * @alias generateDefaultCertificates
 * @memberof Tools
 * @returns {{ defaultPrivate: any[];defaultPublic: any[] }}
 *        <pre><code>
 *            const certificates = tools.generateDefaultCertificates();
 *        </code></pre>
 */
function generateDefaultCertificates() {
    // If at any time you wish to disable the use of native code, where available, for particular forge features
    // like its secure random number generator, you may set the forge.options.usePureJavaScript flag to true. It
    // is not recommended that you set this flag as native code is typically more performant and may have stronger
    // security properties. It may be useful to set this flag to test certain features that you plan to run in
    // environments that are different from your testing environment.
    // https://github.com/digitalbazaar/forge
    forge.options.usePureJavaScript = false;
    const pki = forge.pki;
    const keys = pki.rsa.generateKeyPair({bits: 2048, e: 0x10001});
    const cert = pki.createCertificate();

    cert.publicKey = keys.publicKey;
    cert.serialNumber = '0' + makeid(17);
    cert.validity.notBefore = new Date();
    cert.validity.notAfter = new Date();
    cert.validity.notAfter.setFullYear(cert.validity.notBefore.getFullYear() + 1);

    const subAttrs = [
        {name: 'commonName', value: getHostName()},
        {name: 'organizationName', value: 'ioBroker GmbH'},
        {shortName: 'OU', value: 'iobroker'}
    ];

    const issAttrs = [
        {name: 'commonName', value: 'iobroker'},
        {name: 'organizationName', value: 'ioBroker GmbH'},
        {shortName: 'OU', value: 'iobroker'}
    ];

    cert.setSubject(subAttrs);
    cert.setIssuer(issAttrs);

    cert.setExtensions([
        {
            name: 'basicConstraints',
            critical: true,
            cA: false
        },
        {
            name: 'keyUsage',
            critical: true,
            digitalSignature: true,
            contentCommitment: true,
            keyEncipherment: true,
            dataEncipherment: true,
            keyAgreement: true,
            keyCertSign: true,
            cRLSign: true,
            encipherOnly: true,
            decipherOnly: true
        },
        {
            name: 'subjectAltName',
            altNames: [{
                type: 2,
                value: os.hostname()
            }]
        },
        {
            name: 'subjectKeyIdentifier'
        },
        {
            name: 'extKeyUsage',
            serverAuth: true,
            clientAuth: true,
            codeSigning: false,
            emailProtection: false,
            timeStamping: false
        },
        {
            name: 'authorityKeyIdentifier'
        }
    ]);

    cert.sign(keys.privateKey, forge.md.sha256.create());

    const pem_pkey = pki.privateKeyToPem(keys.privateKey);
    const pem_cert = pki.certificateToPem(cert);

    //console.log(pem_pkey);
    //console.log(pem_cert);

    return {
        defaultPrivate: pem_pkey,
        defaultPublic: pem_cert
    };
}

function makeid(length) {
    let result = '';
    const characters = 'abcdef0123456789';
    const charactersLength = characters.length;
    for (let i = 0; i < length; i++) {
        result += characters.charAt(Math.floor(Math.random() * charactersLength));
    }
    return result;
}

/**
 * Collects information about host and available adapters
 *
 *  Following info will be collected:
 *    - available adapters
 *    - node.js --version
 *    - npm --version
 *
 * @alias getHostInfo
 * @memberof Tools
 * @param {object} objects
 * @param {function} callback return result
 *        <pre><code>
 *            function (err, result) {
 *              adapter.log.debug('Info about host: ' + JSON.stringify(result, null, 2);
 *            }
 *        </code></pre>
 */
function getHostInfo(objects, callback) {
    const os = require('os');

    if (diskusage !== false) {
        try {
            diskusage = diskusage || require('diskusage');
        } catch {
            diskusage = false;
        }
    }

    const cpus = os.cpus();
    const data = {
        Platform: os.platform(),
        os: process.platform,
        Architecture: os.arch(),
        CPUs: cpus && Array.isArray(cpus) ? cpus.length : null,
        Speed: cpus && Array.isArray(cpus) ? cpus[0].speed : null,
        Model: cpus && Array.isArray(cpus) ? cpus[0].model : null,
        RAM: os.totalmem(),
        'System uptime': Math.round(os.uptime()),
        'Node.js': process.version
    };

    if (data.Platform === 'win32') {
        data.Platform = 'Windows';
    } else if (data.Platform === 'darwin') {
        data.Platform = 'OSX';
    }

    let task = 0;
    task++;
    objects.getObject('system.config', (_err, systemConfig) => {
        objects.getObject('system.repositories', (err, repos) => {
            // Check if repositories exists
            if (!err && repos && repos.native && repos.native.repositories) {
                const repo = repos.native.repositories[systemConfig.common.activeRepo];
                if (repo && repo.json) {
                    data['adapters count'] = Object.keys(repo.json).length;
                }
            }
            if (!--task) {
                callback(err, data);
            }
        });
    });

    if (!npmVersion) {
        task++;
        getSystemNpmVersion((err, version) => {
            data['NPM'] = 'v' + (version || ' ---');
            npmVersion = version;
            if (!--task) {
                callback(err, data);
            }
        });
    } else {
        data['NPM'] = npmVersion;
        if (!task) {
            callback(null, data);
        }
    }
    task++;
    getDiskInfo(data.Platform, (err, info) => {
        if (info) {
            Object.assign(data, info);
        }
        if (!--task) {
            callback(err, data);
        }
    });
}

/**
 * Finds the controller root directory
 * @returns {string}
 */
function getControllerDir() {
    const possibilities = ['iobroker.js-controller', 'ioBroker.js-controller'];
    for (const pkg of possibilities) {
        try {
            // package.json is guaranteed to be in the module root folder
            // so once that is resolved, take the dirname and we're done
            const possiblePath = require.resolve(`${pkg}/package.json`);
            if (fs.existsSync(possiblePath)) {
                return path.dirname(possiblePath);
            }
        } catch {
            /* not found */
        }
    }

    // Apparently, checking vs null/undefined may miss the odd case of controllerPath being ""
    // Thus we check for falsyness, which includes failing on an empty path
    let checkPath = path.join(__dirname, '../..');
    // Also check in the current check dir (along with iobroker.js-controller subdirs)
    possibilities.unshift('');
    while (true) {
        for (const pkg of possibilities) {
            try {
                const possiblePath = path.join(checkPath, pkg);
                if (fs.existsSync(path.join(possiblePath, 'iob.bat'))) {
                    return possiblePath;
                }
            } catch {
                // not found, continue with next possiblity
            }
        }

        // Controller not found here - go to the parent dir
        const newPath = path.dirname(checkPath);
        if (newPath === checkPath) {
            // We already reached the root dir, abort
            break;
        }
        checkPath = newPath;
    }
}

// All paths are returned always relative to /node_modules/' + module.exports.appName + '.js-controller
// the result has always "/" as last symbol
function getDefaultDataDir() {
    if (fs.existsSync(__dirname + '/../../../../packages/controller')) {
        // dev install
        return './data/';
    }

    const appName = module.exports.appName.toLowerCase();

    // if debugging with npm5
    if (fs.existsSync(__dirname + '/../../node_modules/' + appName + '.js-controller')) {
        return '../' + appName + '-data/';
    } else {
        // If installed with npm
        return '../../' + appName + '-data/';
    }
}

/**
 * Returns the path of the config file
 *
 * @returns {string}
 */
function getConfigFileName() {
    /** @type {string|string[]} */
    let configDir = __dirname.replace(/\\/g, '/');
    configDir = configDir.split('/');
    const appName = module.exports.appName.toLowerCase();

    if (fs.existsSync(__dirname + '/../../../../packages/controller')) {
        // dev install -> Remove /lib
        configDir.splice(configDir.length - 3, 3);
        configDir = configDir.join('/');
        configDir += '/controller'; // go inside controller dir
        if (fs.existsSync(configDir + '/conf/' + appName + '.json')) {
            return configDir + '/conf/' + appName + '.json';
        } else {
            return configDir + '/data/' + appName + '.json';
        }
    }

    // if debugging with npm5 -> node_modules on e.g. /opt/node_modules
    if (fs.existsSync(__dirname + '/../../../../../../../node_modules/' + appName.toLowerCase() + '.js-controller') ||
        fs.existsSync(__dirname + '/../../../../../../../node_modules/' + appName + '.js-controller')) {
        // remove /node_modules/' + appName + '.js-controller/lib
        configDir.splice(configDir.length - 7, 7);
        configDir = configDir.join('/');
    } else {
        // If installed with npm -> remove node_modules/@iobroker/js-controller-common/lib/common
        configDir.splice(configDir.length - 5, 5);
        configDir = configDir.join('/');
    }

    return configDir + '/' + appName + '-data/' + appName + '.json';
}

/**
 * Puts all values from an `arguments` object into an array, starting at the given index
 * @param {IArguments} argsObj An `arguments` object as passed to a function
 * @param {number} [startIndex=0] The optional index to start taking the arguments from
 */
function sliceArgs(argsObj, startIndex) {
    if (startIndex === null || startIndex === undefined) {
        startIndex = 0;
    }
    const ret = [];
    for (let i = startIndex; i < argsObj.length; i++) {
        ret.push(argsObj[i]);
    }
    return ret;
}

/**
 * Promisifies a function which returns an error as the first argument in its callback
 * @param {Function} fn The function to promisify
 * @param {any} [context=this] (optional) The context (value of `this` to bind the function to)
 * @param {string[]} [returnArgNames] (optional) If the callback contains multiple arguments,
 * you can combine them into one object by passing the names as an array.
 * Otherwise the Promise will resolve with an array
 * @returns {(...args: any[]) => Promise<any>}
 */
function promisify(fn, context, returnArgNames) {
    return function () {
        const args = sliceArgs(arguments);
        // @ts-ignore we cannot know the type of `this`
        context = context || this;
        return new Promise((resolve, reject) => {
            fn.apply(context, args.concat([
                function (error, result) {
                    if (error) {
                        return reject(error instanceof Error ? error : new Error(error));
                    } else {
                        // decide on how we want to return the callback arguments
                        switch (arguments.length) {
                            case 1: // only an error was given
                                return resolve(); // Promise<void>
                            case 2: // a single value (result) was returned
                                return resolve(result);
                            default: {// multiple values should be returned
                                /** @type {{} | any[]} */
                                let ret;
                                const extraArgs = sliceArgs(arguments, 1);
                                if (returnArgNames && returnArgNames.length === extraArgs.length) {
                                    // we can build an object
                                    ret = {};
                                    for (let i = 0; i < returnArgNames.length; i++) {
                                        ret[returnArgNames[i]] = extraArgs[i];
                                    }
                                } else {
                                    // we return the raw array
                                    ret = extraArgs;
                                }
                                return resolve(ret);
                            }
                        }
                    }
                }
            ]));
        });
    };
}

/**
 * Promisifies a function which does not provide an error as the first argument in its callback
 * @param {Function} fn The function to promisify
 * @param {any} [context] (optional) The context (value of `this` to bind the function to)
 * @param {string[]} [returnArgNames] (optional) If the callback contains multiple arguments,
 * you can combine them into one object by passing the names as an array.
 * Otherwise the Promise will resolve with an array
 * @returns {(...args: any[]) => Promise<any>}
 */
function promisifyNoError(fn, context, returnArgNames) {
    return function () {
        const args = sliceArgs(arguments);
        // @ts-ignore we cannot know the type of `this`
        context = context || this;
        return new Promise((resolve, _reject) => {
            fn.apply(context, args.concat([
                function (result) {
                    // decide on how we want to return the callback arguments
                    switch (arguments.length) {
                        case 0: // no arguments were given
                            return resolve(); // Promise<void>
                        case 1: // a single value (result) was returned
                            return resolve(result);
                        default: {// multiple values should be returned
                            /** @type {{} | any[]} */
                            let ret;
                            const extraArgs = sliceArgs(arguments, 0);
                            if (returnArgNames && returnArgNames.length === extraArgs.length) {
                                // we can build an object
                                ret = {};
                                for (let i = 0; i < returnArgNames.length; i++) {
                                    ret[returnArgNames[i]] = extraArgs[i];
                                }
                            } else {
                                // we return the raw array
                                ret = extraArgs;
                            }
                            return resolve(ret);
                        }
                    }
                }
            ]));
        });
    };
}

/**
 * Creates and executes an array of promises in sequence
 * @param {((...args: any[]) => Promise<any>)[]} promiseFactories An array of promise-returning functions
 */
function promiseSequence(promiseFactories) {
    return promiseFactories.reduce((promise, factory) => {
        return promise.then(result => factory().then(Array.prototype.concat.bind(result)));
    }, Promise.resolve([]));
}

function _setQualityForStates(states, keys, quality, cb) {
    if (!keys || !states || !keys.length) {
        cb();
    } else {
        states.setState(keys.shift(), {
            ack: null,
            q: quality
        }, () => setImmediate(_setQualityForStates, states, keys, quality, cb));
    }
}

function setQualityForInstance(objects, states, namespace, q) {
    return new Promise((resolve, reject) => {
        objects.getObjectView('system', 'state', {
            startkey: namespace + '.',
            endkey: namespace + '.\u9999',
            include_docs: false
        }, (err, _states) => {
            if (err) {
                reject(err);
            } else {
                let keys = [];
                if (_states && _states.rows) {
                    for (let s = 0; s < _states.rows.length; s++) {
                        const id = _states.rows[s].id;
                        // if instance still active, but device is offline
                        if (!(q & 0x10) && id.match(/\.info\.connection$/)) {
                            continue;
                        }
                        keys.push(id);
                    }
                }
                // read all values for IDs
                states.getStates(keys, (_err, values) => {
                    // Get only states, that have ack = true
                    keys = keys.filter((_id, i) => values[i] && values[i].ack);
                    // update quality code of the states to new one
                    _setQualityForStates(states, keys, q, err => err ? reject(err) : resolve());
                });
            }
        });
    });
}

/**
 * Converts ioB pattern into regex.
 * @param {string} pattern - Regex string to use it in new RegExp(pattern)
 * @returns {string}
 */
function pattern2RegEx(pattern) {
    pattern = (pattern || '').toString();

    const startsWithWildcard = pattern[0] === '*';
    const endsWithWildcard = pattern[pattern.length - 1] === '*';

    pattern = pattern.replace(/[-/\\^$+?.()|[\]{}]/g, '\\$&').replace(/\*/g, '.*');

    return (startsWithWildcard ? '' : '^') + pattern + (endsWithWildcard ? '' : '$');
}

/**
 * Generates a stack trace that can be added to log outputs to trace their source
 * @param {string} [wrapperName = 'captureStackTrace'] The wrapper function after which the stack trace should begin
 * @returns {string}
 */
function captureStackTrace(wrapperName) {
    if (typeof wrapperName !== 'string') {
        wrapperName = 'captureStackTrace';
    }

    const ret = new Error();
    if (ret.stack) {
        let foundSelf = false;
        const lines = ret.stack.split('\n')
            .filter(line => {
                // keep all lines after this function's
                if (foundSelf) {
                    return true;
                }
                if (line.indexOf(wrapperName) > -1) {
                    foundSelf = true;
                }
                return false;
            });
        return lines.join('\n');
    }
    return '';
}

/**
 * Appends the stack trace generated by `captureStackTrace` to the given string
 * @param {string} str - The string to append the stack trace to
 * @returns {string}
 */
function appendStackTrace(str) {
    // Convert anything that isn't a string into a string
    if (typeof str !== 'string') {
        str = String(str);
    }
    if (str.substr(-1) !== '\n') {
        str += '\n';
    }
    return str + captureStackTrace('appendStackTrace');
}

/**
 * @template T
 * @typedef {{new (...args: any[]): T}} ES6Class<T>
 */

/**
 * @template T
 * @typedef {{new (...args: any[]): T; (...args: any[]): T; prototype: Function}} Class<T>
 */

/**
 * Wraps an ES6 class so it can be called from legacy code without the new keyword.
 * Usage e.g.:
 * ```js
 // filename: foo.js
 class Foo {
     constructor() { this.bar = 1; }
 }
 module.exports = wrapES6Class(Foo);

 // filename: index.js
 const Foo = require("./foo");
 var x = new Foo(); // works!
 var y = Foo(); // works too!
 ```
 * @template T
 * @param {ES6Class<T>} Class
 * @returns {Class<T>}
 */
function wrapES6Class(Class) {
    const _Class = function _Class() {
        const args = sliceArgs(arguments);
        return new (Function.prototype.bind.apply(Class, [null].concat(args)))();
    };
    _Class.prototype = Class.prototype;
    // @ts-ignore
    return _Class;
}

/**
 * Encrypt the password/value with given key
 * @param {string} key - Secret key
 * @param {string} value - value to encrypt
 * @returns {string}
 */
function encryptLegacy(key, value) {
    let result = '';
    for (let i = 0; i < value.length; i++) {
        result += String.fromCharCode(key[i % key.length].charCodeAt(0) ^ value.charCodeAt(i));
    }
    return result;
}

/**
 * Decrypt the password/value with given key
 * @param {string} key - Secret key
 * @param {string} value - value to decrypt
 * @returns {string}
 */
function decryptLegacy(key, value) {
    let result = '';
    for (let i = 0; i < value.length; i++) {
        result += String.fromCharCode(key[i % key.length].charCodeAt(0) ^ value.charCodeAt(i));
    }
    return result;
}

/**
 * encrypts a value by a given key via AES-192-CBC
 *
 * @param {string} key - Secret key
 * @param {string} value - value to decrypt
 * @returns {string}
 */
function encrypt(key, value) {
    if (!/^[0-9a-f]{48}$/.test(key)) {
        // key length is not matching for AES-192-CBC or key is no valid hex - fallback to old encryption
        return encryptLegacy(key, value);
    }

    crypto = crypto || require('crypto');

    const iv = crypto.randomBytes(16);
    const cipher = crypto.createCipheriv('aes-192-cbc', Buffer.from(key, 'hex'), iv);

    const encrypted = Buffer.concat([cipher.update(value), cipher.final()]);

    return `$/aes-192-cbc:${iv.toString('hex')}:${encrypted.toString('hex')}`;
}

/**
 * encrypts a value by a given key via AES-192-CBC
 *
 * @param {string} key - Secret key
 * @param {string} value - value to decrypt
 * @returns {string}
 */
function decrypt(key, value) {
    // if not encrypted as aes-192 or key not a valid 48 digit hex -> fallback
    if (!value.startsWith(`$/aes-192-cbc:`) || !/^[0-9a-f]{48}$/.test(key)) {
        return decryptLegacy(key, value);
    }

    crypto = crypto || require('crypto');

    const textParts = value.split(':');
    const iv = Buffer.from(textParts[1], 'hex');
    const encryptedText = Buffer.from(textParts.pop(), 'hex');
    const decipher = crypto.createDecipheriv('aes-192-cbc', Buffer.from(key, 'hex'), iv);

    const decrypted = Buffer.concat([decipher.update(encryptedText), decipher.final()]);

    return decrypted.toString();
}

/**
 * Tests whether the given variable is a real object and not an Array
 * @param {any} it The variable to test
 * @returns {it is Record<string, any>}
 */
function isObject(it) {
    // This is necessary because:
    // typeof null === 'object'
    // typeof [] === 'object'
    // [] instanceof Object === true
    return Object.prototype.toString.call(it) === '[object Object]'; // this code is 25% faster then below one
    // return it && typeof it === 'object' && !(it instanceof Array);
}

/**
 * Tests whether the given variable is really an Array
 * @param {any} it The variable to test
 */
function isArray(it) {
    return Array.isArray(it); // from node 0.1 is a part of engine
}

/**
 * Measure the Node.js event loop lag and repeatedly call the provided callback function with the updated results
 * @param {number} ms The number of milliseconds for monitoring
 * @param {function} cb Callback function to call for each new value
 */
function measureEventLoopLag(ms, cb) {
    let start = hrtime();

    let timeout = setTimeout(check, ms);
    timeout.unref();

    function check() {
        // workaround for https://github.com/joyent/node/issues/8364
        clearTimeout(timeout);

        // how much time has actually elapsed in the loop beyond what
        // setTimeout says is supposed to happen. we use setTimeout to
        // cover multiple iterations of the event loop, getting a larger
        // sample of what the process is working on.
        const t = hrtime();

        // we use Math.max to handle case where timers are running efficiently
        // and our callback executes earlier than `ms` due to how timers are
        // implemented. this is ok. it means we're healthy.
        cb && cb(Math.max(0, t - start - ms));
        start = t;

        timeout = setTimeout(check, ms);
        timeout.unref();
    }

    function hrtime() {
        const t = process.hrtime();
        return (t[0] * 1e3) + (t[1] / 1e6);
    }
}

/**
 * This function convert state values by read and write of aliases. Function is synchron.
 *
 * @param {object} sourceObj
 * @param {object} targetObj
 * @param {object} state Object with val, ack and so on
 * @param {object} logger Logging object
 * @param {string} logNamespace optional Logging namespace
 */
function formatAliasValue(sourceObj, targetObj, state, logger, logNamespace) {
    logNamespace = logNamespace ? logNamespace + ' ' : '';

    if (!state) {
        return;
    }
    if (state.val === undefined) {
        state.val = null;
        return state;
    }

    if (targetObj && targetObj.alias && targetObj.alias.read) {
        try {
            // process the value here
            const func = new Function('val', 'type', 'min', 'max', 'sType', 'sMin', 'sMax', 'return ' + targetObj.alias.read);
            state.val = func(state.val, targetObj.type, targetObj.min, targetObj.max, sourceObj.type, sourceObj.min, sourceObj.max);
        } catch (e) {
            logger.error(`${logNamespace}Invalid read function for ${targetObj._id}: ${targetObj.alias.read} => ${e}`);
            return null;
        }
    }

    if (sourceObj && sourceObj.alias && sourceObj.alias.write) {
        try {
            // process the value here
            const func = new Function('val', 'type', 'min', 'max', 'tType', 'tMin', 'tMax', 'return ' + sourceObj.alias.write);
            state.val = func(state.val, sourceObj.type, sourceObj.min, sourceObj.max, targetObj.type, targetObj.min, targetObj.max);
        } catch (e) {
            logger.error(`${logNamespace}Invalid write function for ${sourceObj._id}: ${sourceObj.alias.write} => ${e}`);
            return null;
        }
    }

    if (targetObj && typeof state.val !== targetObj.type && state.val !== null) {
        if (targetObj.type === 'boolean') {
            const lowerVal = typeof state.val === 'string' ? state.val.toLowerCase() : state.val;
            if (lowerVal === 'off' || lowerVal === 'aus' || state.val === '0') {
                state.val = false;
            } else {
                // this also handles strings like "EIN" or such that will be true
                state.val = !!state.val;
            }
        } else if (targetObj.type === 'number') {
            state.val = parseFloat(state.val);
        } else if (targetObj.type === 'string') {
            state.val = state.val.toString();
        }
    }

    // auto-scaling, only if val not null and unit for target (x)or source is %
    if (((targetObj && targetObj.alias && !targetObj.alias.read) || (sourceObj && sourceObj.alias && !sourceObj.alias.write)) && state.val !== null) {
        if (targetObj && targetObj.type === 'number' && targetObj.unit === '%' && sourceObj &&
            sourceObj.type === 'number' && sourceObj.unit !== '%' && sourceObj.min !== undefined && sourceObj.max !== undefined) {
            // scale target between 0 and 100 % based on sources min/max
            state.val = (state.val - sourceObj.min) / (sourceObj.max - sourceObj.min) * 100;
        } else if (sourceObj && sourceObj.type === 'number' && sourceObj.unit === '%' && targetObj &&
            targetObj.unit !== '%' && targetObj.type === 'number' && targetObj.min !== undefined && targetObj.max !== undefined) {
            // scale target based on its min/max by its source (assuming source is meant to be 0 - 100 %)
            state.val = ((targetObj.max - targetObj.min) * state.val / 100) + targetObj.min;
        }
    }

    return state;
}

/**
 * remove given id from all enums
 *
 * @alias removeIdFromAllEnums
 * @memberof tools
 * @param {object} objects object to access objects db
 * @param {string} id the object id which will be deleted from enums
 * @returns {Promise}
 *
 */
function removeIdFromAllEnums(objects, id) {
    return new Promise((resolve, reject) => {
        objects.getObjectView('system', 'enum', {startkey: '', endkey: '\u9999'}, (err, res) => {
            if (err) {
                reject(err);
            } else {
                const promises = [];
                for (const obj of res.rows) {
                    const idx = obj.value && obj.value.common && obj.value.common.members ? obj.value.common.members.indexOf(id) : -1;
                    if (idx !== -1) {
                        // the id is in the enum now we have to remove it
                        obj.value.common.members.splice(idx, 1);
                        promises.push(new Promise(resolve => {
                            objects.setObject(obj.value._id, obj.value, err => {
                                err ? reject(err) : resolve();
                            });
                        }));
                    } // endIf
                } // endFor
                Promise.all(promises).then(resolve);
            } // endElse
        });
    });
}

/**
 * Parses dependencies to standardized object of form
 *
 * @alias parseDependencies
 * @memberof tools
 * @param {string[]|object[]|string} dependencies dependencies array or single dependency
 * @returns {object} parsed dependencies
 */
function parseDependencies(dependencies) {
    let adapters = {};
    if (Array.isArray(dependencies)) {
        dependencies.forEach(rule => {
            if (typeof rule === 'string') {
                // No version given, all are okay
                adapters[rule] = '*';
            } else if (isObject(rule)) {
                // can be object containing single adapter or multiple
                Object.keys(rule).filter(adapter => !adapters[adapter]).forEach(adapter => adapters[adapter] = rule[adapter]);
            }
        });
    } else if (typeof dependencies === 'string') {
        // its a single string without version requirement
        adapters[dependencies] = '*';
    } else if (isObject(dependencies)) {
        // if dependencies is already an object, just use it
        adapters = dependencies;
    }
    return adapters;
}

/**
 * Validates types of obj.common properties and object.type, if invalid types are used, an error is thrown.
 * If attributes of obj.common are not provided, no error is thrown. obj.type has to be there and has to be valid.
 *
 * @param {object} obj an object which will be validated
 * @param {boolean} [extend] (optional) if true checks will allow more optional cases for extendObject calls
 * @throws Error if a property has the wrong type or obj.type is non existing
 */
function validateGeneralObjectProperties(obj, extend) {
    // designs have no type but have attribute views
    if (obj && obj.type === undefined && obj.views !== undefined) {
        return;
    }

    if (!obj || (obj.type === undefined && !extend)) {
        throw new Error(`obj.type has to exist`);
    }

    if (obj.type !== undefined && typeof obj.type !== 'string') {
        throw new Error(`obj.type has an invalid type! Expected "string", received  "${typeof obj.type}"`);
    }

    const allowedObjectTypes = ['state', 'channel', 'device', 'enum', 'host', 'adapter', 'instance', 'meta', 'config', 'script', 'user', 'group', 'chart', 'folder'];
    if (obj.type !== undefined && !allowedObjectTypes.includes(obj.type)) {
        throw new Error(`obj.type has an invalid value (${obj.type}) but has to be one of ${allowedObjectTypes.join(', ')}`);
    }

    // obj.common is optional in general check
    if (!obj.common) {
        return;
    }

    if (obj.common.name !== undefined && typeof obj.common.name !== 'string' && typeof obj.common.name !== 'object') {
        throw new Error(`obj.common.name has an invalid type! Expected "string" or "object", received  "${typeof obj.common.name}"`);
    }

    if (obj.common.type !== undefined) {
        if (typeof obj.common.type !== 'string') {
            throw new Error(`obj.common.type has an invalid type! Expected "string", received  "${typeof obj.common.type}"`);
        }

        // if object type indicates a state, check that common.type matches
        const allowedStateTypes = ['number', 'string', 'boolean', 'array', 'object', 'mixed', 'file', 'json'];
        if (obj.type === 'state' && !allowedStateTypes.includes(obj.common.type)) {
            throw new Error(`obj.common.type has an invalid value (${obj.common.type}) but has to be one of ${allowedStateTypes.join(', ')}`);
        }
    }

    if (obj.common.read !== undefined && typeof obj.common.read !== 'boolean') {
        throw new Error(`obj.common.read has an invalid type! Expected "boolean", received  "${typeof obj.common.read}"`);
    }

    if (obj.common.write !== undefined && typeof obj.common.write !== 'boolean') {
        throw new Error(`obj.common.write has an invalid type! Expected "boolean", received  "${typeof obj.common.write}"`);
    }

    if (obj.common.role !== undefined && typeof obj.common.role !== 'string') {
        throw new Error(`obj.common.role has an invalid type! Expected "string", received  "${typeof obj.common.role}"`);
    }

    if (obj.common.desc !== undefined && typeof obj.common.desc !== 'string' && typeof obj.common.desc !== 'object') {
        throw new Error(`obj.common.desc has an invalid type! Expected "string" or "object", received  "${typeof obj.common.desc}"`);
    }

    if (obj.type === 'state' && obj.common.custom !== undefined && obj.common.custom !== null && !isObject(obj.common.custom)) {
        throw new Error(`obj.common.custom has an invalid type! Expected "object", received  "${typeof obj.common.custom}"`);
    }
}

/**
 * get all instances of all adapters in the list
 *
 * @alias getAllInstances
 * @memberof tools
 * @param {string[]} adapters list of adapter names to get instances for
 * @param {function} callback callback to be executed
 */
function getAllInstances(adapters, objects, callback) {
    const instances = [];
    let count = 0;
    for (let k = 0; k < adapters.length; k++) {
        if (!adapters[k]) {
            continue;
        }
        if (adapters[k].indexOf('.') === -1) {
            count++;
        }
    }
    for (let i = 0; i < adapters.length; i++) {
        if (!adapters[i]) {
            continue;
        }
        if (adapters[i].indexOf('.') === -1) {
            getInstances(adapters[i], objects, false, (err, inst) => {
                for (let j = 0; j < inst.length; j++) {
                    if (instances.indexOf(inst[j]) === -1) {
                        instances.push(inst[j]);
                    }
                }
                if (!--count && callback) {
                    callback(null, instances);
                    callback = null;
                }
            });
        } else {
            if (instances.indexOf(adapters[i]) === -1) {
                instances.push(adapters[i]);
            }
        }
    }
    if (!count && callback) {
        callback(null, instances);
        callback = null;
    }
}

/**
 * Promise-version of getAllInstances
 */
const getAllInstancesAsync = promisify(getAllInstances);

/**
 * get all instances of one adapter
 *
 * @alias getInstances
 * @param {string }adapter name of the adapter
 * @param {object }objects objects DB
 * @param {boolean} withObjects return objects instead of only ids
 * @param {function} callback callback to be executed
 */
function getInstances(adapter, objects, withObjects, callback) {
    if (typeof withObjects === 'function') {
        callback = withObjects;
        withObjects = false;
    }

    objects.getObjectList({
        startkey: 'system.adapter.' + adapter + '.',
        endkey: 'system.adapter.' + adapter + '.\u9999'
    }, (err, arr) => {
        const instances = [];
        if (!err && arr && arr.rows) {
            for (let i = 0; i < arr.rows.length; i++) {
                if (arr.rows[i].value.type !== 'instance') {
                    continue;
                }
                if (withObjects) {
                    instances.push(arr.rows[i].value);
                } else {
                    instances.push(arr.rows[i].value._id);
                }
            }
        }
        callback(null, instances);
    });
}

/**
 * Checks if the given callback is a function and if so calls it with the given parameter immediately, else a resolved Promise is returned
 *
 * @param {(...args: any[]) => void | null | undefined} callback - callback function to be executed
 * @param {any[]} args - as many arguments as needed, which will be returned by the callback function or by the Promise
 * @returns {Promise<any>} - if Promise is resolved with multiple arguments, an array is returned
 */
function maybeCallback(callback, ...args) {
    if (typeof callback === 'function') {
        // if function we call it with given param
        setImmediate(callback, ...args);
    } else {
        return Promise.resolve(args.length > 1 ? args : args[0]);
    }
}

/**
 * Checks if the given callback is a function and if so calls it with the given error and parameter immediately, else a resolved or rejected Promise is returned. Error ERROR_DB_CLOSED are not rejecting the promise
 *
 * @param {((error: Error | null | undefined, ...args: any[]) => void) | null | undefined} callback - callback function to be executed
 * @param {Error | string | null | undefined} error - error which will be used by the callback function. If callback is not a function and
 * error is given, a rejected Promise is returned. If error is given but it is not an instance of Error, it is converted into one.
 * @param {any[]} args - as many arguments as needed, which will be returned by the callback function or by the Promise
 * @returns {Promise<any>} - if Promise is resolved with multiple arguments, an array is returned
 */
function maybeCallbackWithError(callback, error, ...args) {
    if (error !== undefined && error !== null && !(error instanceof Error)) {
        // if it's not a real Error, we convert it into one
        error = new Error(error);
    }
    const isDbError = error ? error.message === ERROR_DB_CLOSED : false;

    if (typeof callback === 'function') {
        setImmediate(callback, error, ...args);
    } else if (error && !isDbError) {
        return Promise.reject(error);
    } else {
        return Promise.resolve(args.length > 1 ? args : args[0]);
    }
}

/**
 * Executes a command asynchronously. On success, the promise resolves with stdout and stderr.
 * On error, the promise rejects with the exit code or signal, as well as stdout and stderr.
 * @param {string} command The command to execute
 * @param {import("child_process").ExecOptions} [execOptions] The options for child_process.exec
 * @returns {import("child_process").ChildProcess & Promise<{stdout?: string; stderr?: string}>}
 */
function execAsync(command, execOptions) {
    const defaultOptions = {
        // we do not want to show the node.js window on Windows
        windowsHide: true,
        // And we want to capture stdout/stderr
        encoding: 'utf8'
    };
    // @ts-ignore We set the encoding, so stdout/stdrr must be a string
    return cpPromise.exec(command, {...defaultOptions, ...execOptions});
}

/**
 * Takes input from one stream and writes it to another as soon as a complete line was read.
 * @param {NodeJS.ReadableStream} input The stream to read from
 * @param {NodeJS.WritableStream} output The stream to write into
 */
function pipeLinewise(input, output) {
    const rl = createInterface({
        input,
        crlfDelay: Infinity
    });
    rl.on('line', line => output.write(line + os.EOL));
}

/**
 * Find the adapter main file as full path
 *
 * @memberof tools
 * @param {string} adapter - adapter name of the adapter, e.g. hm-rpc
 * @returns {Promise<string>}
 */
async function resolveAdapterMainFile(adapter) {
    const adapterDir = getAdapterDir(adapter);
    if (!adapterDir) {
        throw new Error(`Could not find adapter dir of ${adapter}`);
    }

    const possibleMainFiles = [
        'main.js',
        `${adapter}.js`
    ];

    // Add package.json -> main as the 2nd choice
    try {
        const pack = JSON.parse(
            await fs.readFile(
                path.join(adapterDir, 'package.json'),
                'utf8'
            )
        );
        if (pack && typeof pack.main === 'string') {
            possibleMainFiles.unshift(pack.main);
        }
    } catch {
        // Ignore, we have fallback solutions
    }

    // Add io-package.json -> common.main as the preferred choice
    try {
        const ioPack = JSON.parse(
            await fs.readFile(
                path.join(adapterDir, 'io-package.json'),
                'utf8'
            )
        );
        if (ioPack && ioPack.common && typeof ioPack.common.main === 'string') {
            possibleMainFiles.unshift(ioPack.common.main);
        }
    } catch {
        // Ignore, we have fallback solutions
    }

    // Try all possible main files
    for (const mainFile of possibleMainFiles) {
        const fullFileName = path.join(adapterDir, mainFile);
        if (await fs.pathExists(fullFileName)) {
            return fullFileName;
        }
    }

    throw new Error(`Could not find main file of ${adapter}`);
}

/**
 * Returns the default nodeArgs required to execute the main file, e.g. transpile hooks for TypeScript
 * @param {string} mainFile
 * @returns {string[]}
 */
function getDefaultNodeArgs(mainFile) {
    if (mainFile.endsWith('.ts')) {
        return ['-r', '@alcalzone/esbuild-register'];
    }
    return [];
}

/** This is used for the short github URL format that NPM accepts (<githubname>/<githubrepo>[#<commit-ish>]) */
const shortGithubUrlRegex = /^(?<user>[^/]+)\/(?<repo>[^#]+)(?:#(?<commit>.+))?$/;

/**
 * Tests if the given URL matches the format <githubname>/<githubrepo>[#<commit-ish>]
 * @param {string} url The URL to parse
 */
function isShortGithubUrl(url) {
    return shortGithubUrlRegex.test(url);
}

/**
 * Tries to parse an URL in the format <githubname>/<githubrepo>[#<commit-ish>] into its separate parts
 * @param {string} url The URL to parse
 * @returns {{user: string; repo: string; commit?: string} | null}
 */
function parseShortGithubUrl(url) {
    const match = shortGithubUrlRegex.exec(url);
    if (!match || !match.groups) {
        return null;
    }
    return {
        user: match.groups.user,
        repo: match.groups.repo,
        commit: match.groups.commit
    };
}

/** This is used to parse the pathname of a github URL */
const githubPathnameRegex = /^\/(?<user>[^/]+)\/(?<repo>[^/]*?)(?:\.git)?(?:\/(?:tree|tarball|archive)\/(?<commit>.*?)(?:\.(?:zip|gz|tar\.gz))?)?$/;

/**
 * Tests if the given pathname matches the format /<githubname>/<githubrepo>[.git][/<tarball|tree|archive>/<commit-ish>[.zip|.gz]]
 * @param {string} pathname The pathname part of a Github URL
 */
function isGithubPathname(pathname) {
    return githubPathnameRegex.test(pathname);
}

/**
 * Tries to a github pathname format /<githubname>/<githubrepo>[.git][/<tarball|tree|archive>/<commit-ish>[.zip|.gz|.tar.gz]] into its separate parts
 * @param {string} pathname The pathname part of a Github URL
 * @returns {{user: string; repo: string; commit: string} | null}
 */
function parseGithubPathname(pathname) {
    const match = githubPathnameRegex.exec(pathname);
    if (!match || !match.groups) {
        return null;
    }
    return {
        user: match.groups.user,
        repo: match.groups.repo,
        commit: match.groups.commit
    };
}

/**
 * Removes properties which are given by preserve
 * @param {object} preserve - object which has true entries (or array of selected attributes) for all attributes which should be removed from currObj
 * @param {object} oldObj - old object
 * @param {object} newObj - new object
 */
function removePreservedProperties(preserve, oldObj, newObj) {
    for (const prop of Object.keys(preserve)) {
        if (isObject(preserve[prop]) && isObject(newObj[prop])) {
            // we have to go one step deeper
            removePreservedProperties(preserve[prop], oldObj[prop], newObj[prop]);
        } else if (newObj && newObj[prop] !== undefined && (oldObj && oldObj[prop] !== undefined)) {
            // we only need to remove something if its in the old object and in the new one
            if (typeof preserve[prop] === 'boolean') {
                delete newObj[prop];
            } else if (Array.isArray(preserve[prop])) {
                // array, only rm selected subattributes instead of whole attribute
                for (const rmProp of preserve[prop]) {
                    if (oldObj[prop][rmProp] !== undefined && newObj[prop][rmProp] !== undefined) {
                        // only delete if conflicting
                        delete newObj[prop][rmProp];
                    }
                }
            }
        }
    }
}

/**
 * Returns the array of system.adapter.<namespace>.* objects which are created for every instance
 *
 * @param {string} namespace - adapter namespace + id, e.g. hm-rpc.0
 * @param {boolean} createWakeup - indicator to create wakeup object too
 * @returns {object[]}
 */
function getInstanceIndicatorObjects(namespace, createWakeup) {
    const id = `system.adapter.${namespace}`;
    const objs = [
        {
            _id: `${id}.alive`,
            type: 'state',
            common: {
                name: `${namespace} alive`,
                type: 'boolean',
                read: true,
                write: true,
                role: 'indicator.state'
            },
            native: {}
        },
        {
            _id: `${id}.connected`,
            type: 'state',
            common: {
                name: `${namespace} is connected`,
                type: 'boolean',
                read: true,
                write: false,
                role: 'indicator.state'
            },
            native: {}
        },
        {
            _id: `${id}.compactMode`,
            type: 'state',
            common: {
                name: `${namespace}.compactMode`,
                type: 'boolean',
                read: true,
                write: false,
                role: 'indicator.state'
            },
            native: {}
        },
        {
            _id: `${id}.cpu`,
            type: 'state',
            common: {
                name: `${namespace}.cpu`,
                type: 'number',
                read: true,
                write: false,
                role: 'indicator.state',
                unit: '% of one core'
            },
            native: {}
        }, {
            _id: `${id}.cputime`,
            type: 'state',
            common: {
                name: namespace + '.cputime',
                type: 'number',
                read: true,
                write: false,
                role: 'indicator.state',
                unit: 'seconds'
            },
            native: {}
        },
        {
            _id: `${id}.memHeapUsed`,
            type: 'state',
            common: {
                name: `${namespace} heap actually Used`,
                type: 'number',
                read: true,
                write: false,
                role: 'indicator.state',
                unit: 'MB'
            },
            native: {}
        },
        {
            _id: `${id}.memHeapTotal`,
            type: 'state',
            common: {
                name: `${namespace} total Size of the Heap`,
                read: true,
                write: false,
                type: 'number',
                role: 'indicator.state',
                unit: 'MB'
            },
            native: {}
        },
        {
            _id: `${id}.memRss`,
            type: 'state',
            common: {
                name: `${namespace} resident Set Size`,
                desc: 'Resident set size',
                read: true,
                write: false,
                type: 'number',
                role: 'indicator.state',
                unit: 'MB'
            },
            native: {}
        },
        {
            _id: `${id}.uptime`,
            type: 'state',
            common: {
                name: `${namespace} uptime`,
                type: 'number',
                read: true,
                write: false,
                role: 'indicator.state',
                unit: 'seconds'
            },
            native: {}
        },
        {
            _id: `${id}.inputCount`,
            type: 'state',
            common: {
                name: `${namespace} events input counter`,
                desc: 'State\'s inputs in 15 seconds',
                type: 'number',
                read: true,
                write: false,
                role: 'state',
                unit: 'events/15 seconds'
            },
            native: {}
        },
        {
            _id: `${id}.outputCount`,
            type: 'state',
            common: {
                name: `${namespace} events output counter`,
                desc: 'State\'s outputs in 15 seconds',
                type: 'number',
                read: true,
                write: false,
                role: 'state',
                unit: 'events/15 seconds'
            },
            native: {}
        },
        {
            _id: `${id}.eventLoopLag`,
            type: 'state',
            common: {
                name: `${namespace} Node.js event loop lag`,
                desc: 'Node.js event loop lag in ms averaged over 15 seconds',
                type: 'number',
                read: true,
                write: false,
                role: 'state',
                unit: 'ms'
            },
            native: {}
        },
        {
            _id: `${id}.sigKill`,
            type: 'state',
            common: {
                name: `${namespace} kill signal`,
                type: 'number',
                read: true,
                write: false,
                desc: 'Process id that must survive. All other IDs must terminate itself',
                role: 'state'
            },
            native: {}
        },
        {
            _id: `${id}.logLevel`,
            type: 'state',
            common: {
                name: `${namespace} loglevel`,
                type: 'string',
                read: true,
                write: true,
                desc: 'Loglevel of the adapter. Will be set on start with defined value but can be overridden during runtime',
                role: 'state'
            },
            native: {}
        }
    ];

    if (createWakeup) {
        objs.push({
            _id: `${id}.wakeup`,
            type: 'state',
            common: {
                name: `${namespace}.wakeup`,
                read: true,
                write: true,
                type: 'boolean',
                role: 'adapter.wakeup'
            },
            native: {}
        });
    }

    return objs;
}

function getLogger(log) {
    if (!log) {
        log = {
            silly: function (_msg) {/*console.log(msg);*/
            },
            debug: function (_msg) {/*console.log(msg);*/
            },
            info: function (_msg) {/*console.log(msg);*/
            },
            warn: function (msg) {
                console.log(msg);
            },
            error: function (msg) {
                console.log(msg);
            }
        };
    } else if (!log.silly) {
        log.silly = log.debug;
    }
    return log;
}

/**
 * Get ordered instances according to tier level
 *
 * @param {object} objects - Objects DB
 * @param {object} logger - logger object
 * @param {string} [logPrefix] - prefix for logging
 * @return {Promise<object[]>}
 */
async function getInstancesOrderedByStartPrio(objects, logger, logPrefix = '') {
    const instances = {'1': [], '2': [], '3': [], 'admin': []};
    const allowedTiers = [1, 2, 3];

    if (logPrefix) {
        // append space if we have a prefix
        logPrefix += ' ';
    }

    let doc = {};
    try {
        doc = await objects.getObjectViewAsync('system', 'instance');
    } catch (e) {
        if (e.message.startsWith('Cannot find ')) {
            logger.error(`${logPrefix}_design/system missing - call node ${getAppName()}.js setup`);
        } else {
            logger.error(`${logPrefix}Can not get instances: ${e.message}`);
        }
    }

    if (!doc.rows || doc.rows.length === 0) {
        logger.info(`${logPrefix}no instances found`);
    }

    for (const row of doc.rows) {
        if (row && row.value) {
            if (row.value._id.startsWith('system.adapter.admin')) {
                instances.admin.push(row.value);
            } else if (row.value.common && allowedTiers.includes(parseInt(row.value.common.tier))) {
                instances[row.value.common.tier].push(row.value);
            } else {
                // no valid tier so put it in the last one
                instances['3'].push(row.value);
            }
        }
    }

    return [...instances.admin, ...instances['1'], ...instances['2'], ...instances['3']];
}

/**
 * Set capabilities of the given executable on Linux systems
 * @param {string} execPath - path to the executable for node you can determine it via process.execPath
 * @param {string[]} capabilities - capabilities to set, e.g. ['cap_net_admin', 'cap_net_bind_service']
 * @param {boolean} [modeEffective] - add effective mode
 * @param {boolean} [modePermitted] - add permitted mode
 * @param {boolean} [modeInherited] - add inherited mode
 * @returns {Promise<void>}
 */
async function setExecutableCapabilities(execPath, capabilities, modeEffective, modePermitted, modeInherited) {
    // if not linux do nothing and silently exit
    if (os.platform() === 'linux') {
        if (Array.isArray(capabilities) && capabilities.length) {
            let modes = '';
            const capabilitiesStr = capabilities.join(',');

            if (modeEffective) {
                modes += 'e';
            }

            if (modePermitted) {
                modes += 'p';
            }

            if (modeInherited) {
                modes += 'i';
            }

            if (modes.length) {
                modes = `+${modes}`;
            }

            // if this throws it needs to be caught outside
            await cpPromise.exec(`sudo setcap ${capabilitiesStr}${modes} ${execPath}`);
        } else {
            throw new Error('No capabilities array provided');
        }
    }
}

const ERROR_NOT_FOUND = 'Not exists';
const ERROR_EMPTY_OBJECT = 'null object';
const ERROR_NO_OBJECT = 'no object';
const ERROR_DB_CLOSED = 'DB closed';

module.exports = {
    appName: getAppName(),
    createUuid,
    decryptPhrase,
    execAsync,
    findIPs,
    generateDefaultCertificates,
    getAdapterDir,
    getInstances,
    getAllInstances,
    getAllInstancesAsync,
    getCertificateInfo,
    getConfigFileName,
    getDefaultDataDir,
    getDefaultNodeArgs,
    getFile,
    getHostInfo,
    getHostName,
    getInstalledInfo,
    getInstanceIndicatorObjects,
    getIoPack,
    getJson,
    getInstancesOrderedByStartPrio,
    getRepositoryFile,
    getSystemNpmVersion,
    installNodeModule,
    uninstallNodeModule,
    rebuildNodeModules,
    isObject,
    isArray,
    maybeCallback,
    maybeCallbackWithError,
    promisify,
    promisifyNoError,
    promiseSequence,
    removeIdFromAllEnums,
    resolveAdapterMainFile,
    rmdirRecursiveSync,
    parseDependencies,
    sendDiagInfo,
    upToDate,
    validateGeneralObjectProperties,
    checkNonEditable,
    copyAttributes,
    getDiskInfo,
    wrapES6Class,
    setQualityForInstance,
    appendStackTrace,
    captureStackTrace,
    pattern2RegEx,
    encrypt,
    decrypt,
    measureEventLoopLag,
    formatAliasValue,
    pipeLinewise,
    isShortGithubUrl,
    parseShortGithubUrl,
    setExecutableCapabilities,
    isGithubPathname,
    parseGithubPathname,
    removePreservedProperties,
    FORBIDDEN_CHARS,
    getControllerDir,
    getLogger,
    ERRORS: {
        ERROR_NOT_FOUND: ERROR_NOT_FOUND,
        ERROR_EMPTY_OBJECT: ERROR_EMPTY_OBJECT,
        ERROR_NO_OBJECT: ERROR_NO_OBJECT,
        ERROR_DB_CLOSED: ERROR_DB_CLOSED
    }
};<|MERGE_RESOLUTION|>--- conflicted
+++ resolved
@@ -190,11 +190,8 @@
     }
 
     // find @orga folder
-<<<<<<< HEAD
-    return parts[parts.length - 5].replace('@', '');
-=======
-    return parts[parts.length - 3].replace('@', '');
->>>>>>> 73c142c3
+    return parts[parts.length - 4].replace('@', '');
+
 }
 
 function rmdirRecursiveSync(path) {
