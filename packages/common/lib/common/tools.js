--- conflicted
+++ resolved
@@ -22,7 +22,7 @@
 let npmVersion;
 let crypto;
 let diskusage;
-const randomID = Math.round(Math.random() * 10000000000000); // Used for creation of User-Agent
+const randomID = Math.round(Math.random() * 10000000000000);  // Used for creation of User-Agent
 const VENDOR_FILE = '/etc/iob-vendor.json';
 
 let lastCalculationOfIps;
@@ -233,7 +233,7 @@
             Object.keys(ifaces).forEach(dev =>
                 ifaces[dev].forEach(
                     details =>
-                        // noinspection JSUnresolvedVariable
+                    // noinspection JSUnresolvedVariable
                         !details.internal && ownIpArr.push(details.address)
                 )
             );
@@ -403,35 +403,35 @@
         _objects.setObject(
             'system.meta.uuid',
             {
-                type: 'meta',
-                common: {
-                    name: 'uuid',
-                    type: 'uuid'
-                },
-                ts: new Date().getTime(),
-                from: 'system.host.' + getHostName() + '.tools',
-                native: {
-                    uuid: _uuid
-                }
+            type: 'meta',
+            common: {
+                name: 'uuid',
+                type: 'uuid'
+            },
+            ts: new Date().getTime(),
+            from: 'system.host.' + getHostName() + '.tools',
+            native: {
+                uuid: _uuid
+            }
             },
             err => {
-                if (err) {
-                    console.error('object system.meta.uuid cannot be updated: ' + err);
-                    callback();
-                } else {
-                    _objects.getObject('system.meta.uuid', (err, obj) => {
-                        if (obj.native.uuid !== _uuid) {
-                            console.error('object system.meta.uuid cannot be updated: write protected');
-                        } else {
-                            console.log('object system.meta.uuid created: ' + _uuid);
-                        }
-
-                        callback(_uuid);
-                    });
-                }
+            if (err) {
+                console.error('object system.meta.uuid cannot be updated: ' + err);
+                callback();
+            } else {
+                _objects.getObject('system.meta.uuid', (err, obj) => {
+                    if (obj.native.uuid !== _uuid) {
+                        console.error('object system.meta.uuid cannot be updated: write protected');
+                    } else {
+                        console.log('object system.meta.uuid created: ' + _uuid);
+                    }
+
+                    callback(_uuid);
+                });
+            }
             }
         );
-    });
+        });
 }
 
 function createUuid(_objects, callback) {
@@ -445,36 +445,26 @@
                     err && console.error(err);
 
                     // Create user here and not in io-package.js because of hash password
-<<<<<<< HEAD
-                    _objects.setObject('system.user.admin', {
-                        type: 'user',
-                        common: {
-                            name: 'admin',
-                            password: res,
-                            dontDelete: true,
-                            enabled: true
-=======
                     _objects.setObject(
                         'system.user.admin',
                         {
-                            type: 'user',
-                            common: {
+                        type: 'user',
+                        common: {
                                 name: 'admin',
                                 password: res,
-                                dontDelete: true,
+                            dontDelete: true,
                                 enabled: true
-                            },
-                            ts: new Date().getTime(),
-                            from: 'system.host.' + getHostName() + '.tools',
-                            native: {}
->>>>>>> 3d44a9d2
+                        },
+                        ts: new Date().getTime(),
+                        from: 'system.host.' + getHostName() + '.tools',
+                        native: {}
                         },
                         () => {
-                            console.log('object system.user.admin created');
-                            resolve();
+                        console.log('object system.user.admin created');
+                        resolve();
                         }
                     );
-                });
+                    });
             } else {
                 resolve();
             }
@@ -611,32 +601,32 @@
         ) {
             request(
                 {
-                    url: urlOrPath,
-                    timeout: 10000,
-                    gzip: true,
-                    headers: { 'User-Agent': agent }
+                url: urlOrPath,
+                timeout: 10000,
+                gzip: true,
+                headers: { 'User-Agent': agent }
                 },
                 (error, response, body) => {
-                    if (error || !body || response.statusCode !== 200) {
-                        console.warn('Cannot download json from ' + urlOrPath + '. Error: ' + (error || body));
-                        if (callback) {
-                            callback(null, urlOrPath);
-                        }
-                        return;
+                if (error || !body || response.statusCode !== 200) {
+                    console.warn('Cannot download json from ' + urlOrPath + '. Error: ' + (error || body));
+                    if (callback) {
+                        callback(null, urlOrPath);
                     }
-                    try {
-                        sources = JSON.parse(body);
-                    } catch {
-                        console.error('Json file is invalid on ' + urlOrPath);
-                        if (callback) {
-                            callback(null, urlOrPath);
-                        }
-                        return;
+                    return;
+                }
+                try {
+                    sources = JSON.parse(body);
+                } catch {
+                    console.error('Json file is invalid on ' + urlOrPath);
+                    if (callback) {
+                        callback(null, urlOrPath);
                     }
-
-                    if (callback) {
-                        callback(sources, urlOrPath);
-                    }
+                    return;
+                }
+
+                if (callback) {
+                    callback(sources, urlOrPath);
+                }
                 }
             ).on('error', _error => {
                 //console.log('Cannot download json from ' + urlOrPath + '. Error: ' + error);
@@ -1454,9 +1444,9 @@
               { cwd: options.cwd }
             : // Otherwise find the ioBroker root dir
               {
-                  cwd: __dirname,
-                  setCwdToPackageRoot: true
-              }
+                cwd: __dirname,
+                setCwdToPackageRoot: true
+            }
     );
     // By default, don't print all the stuff the package manager spits out
     if (!options.debug) {
@@ -1503,9 +1493,9 @@
               { cwd: options.cwd }
             : // Otherwise find the ioBroker root dir
               {
-                  cwd: __dirname,
-                  setCwdToPackageRoot: true
-              }
+                cwd: __dirname,
+                setCwdToPackageRoot: true
+            }
     );
     // By default, don't print all the stuff the package manager spits out
     if (!options.debug) {
@@ -1546,9 +1536,9 @@
               { cwd: options.cwd }
             : // Otherwise find the ioBroker root dir
               {
-                  cwd: __dirname,
-                  setCwdToPackageRoot: true
-              }
+                cwd: __dirname,
+                setCwdToPackageRoot: true
+            }
     );
     // By default, don't print all the stuff the package manager spits out
     if (!options.debug) {
@@ -1607,29 +1597,29 @@
                 exec(
                     'wmic logicaldisk get size,freespace,caption',
                     {
-                        encoding: 'utf8',
-                        windowsHide: true
+                    encoding: 'utf8',
+                    windowsHide: true
                     },
                     (error, stdout) => {
                         //, stderr) {
-                        if (stdout) {
-                            const lines = stdout.split('\n');
-                            const line = lines.find(line => {
-                                const parts = line.split(/\s+/);
-                                return parts[0].toUpperCase() === disk;
-                            });
-                            if (line) {
-                                const parts = line.split(/\s+/);
+                    if (stdout) {
+                        const lines = stdout.split('\n');
+                        const line = lines.find(line => {
+                            const parts = line.split(/\s+/);
+                            return parts[0].toUpperCase() === disk;
+                        });
+                        if (line) {
+                            const parts = line.split(/\s+/);
                                 return (
                                     callback &&
                                     callback(error, {
-                                        'Disk size': parseInt(parts[2]),
-                                        'Disk free': parseInt(parts[1])
+                                'Disk size': parseInt(parts[2]),
+                                'Disk free': parseInt(parts[1])
                                     })
                                 );
-                            }
                         }
-                        callback && callback(error, null);
+                    }
+                    callback && callback(error, null);
                     }
                 );
             } else {
@@ -1643,8 +1633,8 @@
                             return (
                                 callback &&
                                 callback(error, {
-                                    'Disk size': parseInt(parts[1]) * 1024,
-                                    'Disk free': parseInt(parts[3]) * 1024
+                                'Disk size': parseInt(parts[1]) * 1024,
+                                'Disk free': parseInt(parts[3]) * 1024
                                 })
                             );
                         }
@@ -1798,8 +1788,8 @@
             name: 'subjectAltName',
             altNames: [
                 {
-                    type: 2,
-                    value: os.hostname()
+                type: 2,
+                value: os.hostname()
                 }
             ]
         },
@@ -2070,71 +2060,20 @@
                 context,
                 args.concat([
                     function (error, result) {
-                        if (error) {
-                            return reject(error instanceof Error ? error : new Error(error));
-                        } else {
-                            // decide on how we want to return the callback arguments
-                            switch (arguments.length) {
-                                case 1: // only an error was given
-                                    return resolve(); // Promise<void>
-                                case 2: // a single value (result) was returned
-                                    return resolve(result);
+                    if (error) {
+                        return reject(error instanceof Error ? error : new Error(error));
+                    } else {
+                        // decide on how we want to return the callback arguments
+                        switch (arguments.length) {
+                            case 1: // only an error was given
+                                return resolve(); // Promise<void>
+                            case 2: // a single value (result) was returned
+                                return resolve(result);
                                 default: {
                                     // multiple values should be returned
-                                    /** @type {{} | any[]} */
-                                    let ret;
-                                    const extraArgs = sliceArgs(arguments, 1);
-                                    if (returnArgNames && returnArgNames.length === extraArgs.length) {
-                                        // we can build an object
-                                        ret = {};
-                                        for (let i = 0; i < returnArgNames.length; i++) {
-                                            ret[returnArgNames[i]] = extraArgs[i];
-                                        }
-                                    } else {
-                                        // we return the raw array
-                                        ret = extraArgs;
-                                    }
-                                    return resolve(ret);
-                                }
-                            }
-                        }
-                    }
-                ])
-            );
-        });
-    };
-}
-
-/**
- * Promisifies a function which does not provide an error as the first argument in its callback
- * @param {Function} fn The function to promisify
- * @param {any} [context] (optional) The context (value of `this` to bind the function to)
- * @param {string[]} [returnArgNames] (optional) If the callback contains multiple arguments,
- * you can combine them into one object by passing the names as an array.
- * Otherwise the Promise will resolve with an array
- * @returns {(...args: any[]) => Promise<any>}
- */
-function promisifyNoError(fn, context, returnArgNames) {
-    return function () {
-        const args = sliceArgs(arguments);
-        // @ts-ignore we cannot know the type of `this`
-        context = context || this;
-        return new Promise((resolve, _reject) => {
-            fn.apply(
-                context,
-                args.concat([
-                    function (result) {
-                        // decide on how we want to return the callback arguments
-                        switch (arguments.length) {
-                            case 0: // no arguments were given
-                                return resolve(); // Promise<void>
-                            case 1: // a single value (result) was returned
-                                return resolve(result);
-                            default: {
-                                // multiple values should be returned
                                 /** @type {{} | any[]} */
                                 let ret;
-                                const extraArgs = sliceArgs(arguments, 0);
+                                const extraArgs = sliceArgs(arguments, 1);
                                 if (returnArgNames && returnArgNames.length === extraArgs.length) {
                                     // we can build an object
                                     ret = {};
@@ -2149,6 +2088,57 @@
                             }
                         }
                     }
+                }
+                ])
+            );
+        });
+    };
+}
+
+/**
+ * Promisifies a function which does not provide an error as the first argument in its callback
+ * @param {Function} fn The function to promisify
+ * @param {any} [context] (optional) The context (value of `this` to bind the function to)
+ * @param {string[]} [returnArgNames] (optional) If the callback contains multiple arguments,
+ * you can combine them into one object by passing the names as an array.
+ * Otherwise the Promise will resolve with an array
+ * @returns {(...args: any[]) => Promise<any>}
+ */
+function promisifyNoError(fn, context, returnArgNames) {
+    return function () {
+        const args = sliceArgs(arguments);
+        // @ts-ignore we cannot know the type of `this`
+        context = context || this;
+        return new Promise((resolve, _reject) => {
+            fn.apply(
+                context,
+                args.concat([
+                    function (result) {
+                    // decide on how we want to return the callback arguments
+                    switch (arguments.length) {
+                        case 0: // no arguments were given
+                            return resolve(); // Promise<void>
+                        case 1: // a single value (result) was returned
+                            return resolve(result);
+                            default: {
+                                // multiple values should be returned
+                            /** @type {{} | any[]} */
+                            let ret;
+                            const extraArgs = sliceArgs(arguments, 0);
+                            if (returnArgNames && returnArgNames.length === extraArgs.length) {
+                                // we can build an object
+                                ret = {};
+                                for (let i = 0; i < returnArgNames.length; i++) {
+                                    ret[returnArgNames[i]] = extraArgs[i];
+                                }
+                            } else {
+                                // we return the raw array
+                                ret = extraArgs;
+                            }
+                            return resolve(ret);
+                        }
+                    }
+                }
                 ])
             );
         });
@@ -2172,8 +2162,8 @@
         states.setState(
             keys.shift(),
             {
-                ack: null,
-                q: quality
+            ack: null,
+            q: quality
             },
             () => setImmediate(_setQualityForStates, states, keys, quality, cb)
         );
@@ -2186,36 +2176,36 @@
             'system',
             'state',
             {
-                startkey: namespace + '.',
-                endkey: namespace + '.\u9999',
-                include_docs: false
+            startkey: namespace + '.',
+            endkey: namespace + '.\u9999',
+            include_docs: false
             },
             (err, _states) => {
-                if (err) {
-                    reject(err);
-                } else {
-                    let keys = [];
-                    if (_states && _states.rows) {
-                        for (let s = 0; s < _states.rows.length; s++) {
-                            const id = _states.rows[s].id;
-                            // if instance still active, but device is offline
-                            if (!(q & 0x10) && id.match(/\.info\.connection$/)) {
-                                continue;
-                            }
-                            keys.push(id);
+            if (err) {
+                reject(err);
+            } else {
+                let keys = [];
+                if (_states && _states.rows) {
+                    for (let s = 0; s < _states.rows.length; s++) {
+                        const id = _states.rows[s].id;
+                        // if instance still active, but device is offline
+                        if (!(q & 0x10) && id.match(/\.info\.connection$/)) {
+                            continue;
                         }
+                        keys.push(id);
                     }
-                    // read all values for IDs
-                    states.getStates(keys, (_err, values) => {
-                        // Get only states, that have ack = true
-                        keys = keys.filter((_id, i) => values[i] && values[i].ack);
-                        // update quality code of the states to new one
+                }
+                // read all values for IDs
+                states.getStates(keys, (_err, values) => {
+                    // Get only states, that have ack = true
+                    keys = keys.filter((_id, i) => values[i] && values[i].ack);
+                    // update quality code of the states to new one
                         _setQualityForStates(states, keys, q, err => (err ? reject(err) : resolve()));
-                    });
-                }
+                });
+            }
             }
         );
-    });
+        });
 }
 
 /**
@@ -2248,15 +2238,15 @@
     if (ret.stack) {
         let foundSelf = false;
         const lines = ret.stack.split('\n').filter(line => {
-            // keep all lines after this function's
-            if (foundSelf) {
-                return true;
-            }
-            if (line.indexOf(wrapperName) > -1) {
-                foundSelf = true;
-            }
-            return false;
-        });
+                // keep all lines after this function's
+                if (foundSelf) {
+                    return true;
+                }
+                if (line.indexOf(wrapperName) > -1) {
+                    foundSelf = true;
+                }
+                return false;
+            });
         return lines.join('\n');
     }
     return '';
@@ -2675,13 +2665,9 @@
 
     if (obj.common.type !== undefined) {
         if (typeof obj.common.type !== 'string') {
-<<<<<<< HEAD
-            throw new Error(`obj.common.type has an invalid type! Expected "string", received "${typeof obj.common.type}"`);
-=======
             throw new Error(
                 `obj.common.type has an invalid type! Expected "string", received  "${typeof obj.common.type}"`
             );
->>>>>>> 3d44a9d2
         }
 
         if (obj.type === 'state') {
@@ -2723,7 +2709,7 @@
                         throw new Error(
                             `Default value has to be ${
                                 obj.common.type === 'mixed'
-                                    ? `one of type "string", "number", "boolean"`
+                            ? `one of type "string", "number", "boolean"`
                                     : `type "${obj.common.type}"`
                             } but received type "${typeof obj.common.def}" `
                         );
