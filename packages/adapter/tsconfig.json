--- conflicted
+++ resolved
@@ -1,19 +1,14 @@
 {
   "extends": "../../tsconfig.json",
   "compilerOptions": {
-<<<<<<< HEAD
     "outDir": "build/esm",
     "rootDir": "src",
-    "module": "NodeNext"
-=======
-    "outDir": "build",
-    "rootDir": "src",
+    "module": "NodeNext",
     "paths": {
       "@/*": [
         "./src/*"
       ]
     }
->>>>>>> 559f7b7a
   },
   "references": [
     {
