'use strict';

// This is file, that makes all communication with controller. All options are optional except name.
// following options are available:
//   name:                  name of the adapter. Must be exactly the same as directory name.
//   dirname:               adapter directory name
//   instance:              instance number of adapter
//   objects:               true or false, if desired to have oObjects. This is a list with all states, channels and devices of this adapter and it will be updated automatically.
//   states:                true or false, if desired to have oStates. This is a list with all states values and it will be updated automatically.
//   systemConfig:          if required systemthis._configuration. Store it in systemConfig attribute
//   objectChange:          callback function (id, obj) that will be called if object changed
//   stateChange:           callback function (id, obj) that will be called if state changed
//   message:               callback to inform about new message the adapter
//   unload:                callback to stop the adapter
//  this._config:               this._configuration of the connection to controller
//   strictObjectChecks:    flag which defaults to true - if true, adapter warns if states are set without an corresponding existing object

const net = require('net');
const fs = require('fs-extra');
const extend = require('node.extend');
const os = require('os');
const jwt = require('jsonwebtoken');
const { EventEmitter } = require('events');
const { tools } = require('@iobroker/js-controller-common');
const pidUsage = require('pidusage');
const deepClone = require('deep-clone');
const { EXIT_CODES } = require('@iobroker/js-controller-common');
const { PluginHandler } = require('@iobroker/plugin-base');
const semver = require('semver');
const path = require('path');
// local version is always same as controller version, since lerna exact: true is used
const controllerVersion = require('@iobroker/js-controller-adapter/package.json').version;

const { password } = require('@iobroker/js-controller-common');
const Log = require('./log');
const { Utils } = require('./utils');

const { FORBIDDEN_CHARS } = tools;
const {
    DEFAULT_SECRET,
    ALIAS_STARTS_WITH,
    SYSTEM_ADMIN_USER,
    SYSTEM_ADMIN_GROUP,
    QUALITY_SUBS_INITIAL,
    SUPPORTED_FEATURES,
    ERROR_PERMISSION,
    ACCESS_EVERY_READ,
    ACCESS_EVERY_WRITE,
    ACCESS_GROUP_WRITE,
    ACCESS_GROUP_READ,
    ACCESS_USER_WRITE,
    ACCESS_USER_READ
} = require('./constants');

// keep them outside until we have migrated to TS, else devs can access them
let adapterStates;
let adapterObjects;

/**
 * Adapter class
 *
 * How the initialization happens:
 *  initObjects => initStates => prepareInitAdapter => createInstancesObjects => initAdapter => initLogging => ready
 *
 * @class
 * @param {string|object} options object like {name: "adapterName", systemConfig: true} or just "adapterName"
 * @return {object} object instance
 */
class Adapter extends EventEmitter {
    constructor(options) {
        super();
        this._options = options;
        const configFileName = tools.getConfigFileName();

        if (fs.pathExistsSync(configFileName)) {
            /** @type {Record<string, any>} */
            this._config = fs.readJsonSync(configFileName);
            this._config.states = this._config.states || { type: 'file' };
            this._config.objects = this._config.objects || { type: 'file' };
        } else {
            throw new Error(`Cannot find ${configFileName}`);
        }

        if (!this._options || (!this._options && !this._options.config)) {
            throw new Error('Configuration not set!');
        }

        if (this._options.config && !this._options.config.log) {
            this._options.config.log = this._config.log;
        }

        this._config = this._options.config || this._config;
        this.startedInCompactMode = this._options.compact;

        this.logList = [];
        this.aliases = {};
        this.aliasPatterns = [];
        this.enums = {};

        this.eventLoopLags = [];
        this.overwriteLogLevel = false;
        this.adapterReady = false;
        this._stopInProgress = false;
        this._callbackId = 1;
        this._firstConnection = true;

        this._timers = new Set();
        this._intervals = new Set();
        this._delays = new Set();

        // TODO: remove shim
        // Provide selected tools methods for backward compatibility use in adapter
        this.tools = {
            encrypt: tools.encrypt,
            decrypt: tools.decrypt
        };

        // possible arguments
        // 0,1,.. - instance
        // info, debug, warn, error - log level
        // --force
        // --logs
        // --silent
        // --install
        // --debug = --force + --logs
        if (process.argv) {
            for (let a = 1; a < process.argv.length; a++) {
                if (
                    process.argv[a] === 'info' ||
                    process.argv[a] === 'debug' ||
                    process.argv[a] === 'error' ||
                    process.argv[a] === 'warn' ||
                    process.argv[a] === 'silly'
                ) {
                    this._config.log.level = process.argv[a];
                    this.overwriteLogLevel = true;
                } else if (process.argv[a] === '--silent') {
                    this._config.isInstall = true;
                    process.argv[a] = '--install';
                } else if (process.argv[a] === '--install') {
                    this._config.isInstall = true;
                } else if (process.argv[a] === '--logs') {
                    this._config.consoleOutput = true;
                } else if (process.argv[a] === '--force') {
                    this._config.forceIfDisabled = true;
                } else if (process.argv[a] === '--debug') {
                    this._config.forceIfDisabled = true;
                    this._config.consoleOutput = true;
                    if (this._config.log.level !== 'silly') {
                        this._config.log.level = 'debug';
                        this.overwriteLogLevel = true;
                    }
                } else if (process.argv[a] === '--console') {
                    this._config.consoleOutput = true;
                } else if (parseInt(process.argv[a], 10).toString() === process.argv[a]) {
                    this._config.instance = parseInt(process.argv[a], 10);
                }
            }
        }

        this._config.log.level = this._config.log.level || 'info';

        this._config.log.noStdout = !this._config.consoleOutput;

        this.performStrictObjectChecks = this._options.strictObjectChecks !== false;

        // enable "const adapter = require(__dirname + '/../../lib/adapter.js')('adapterName');" call
        if (typeof this._options === 'string') {
            this._options = { name: this._options };
        }

        if (!this._options.name) {
            throw new Error('No name of adapter!');
        }

        this._logger = require('@iobroker/js-controller-common').logger(this._config.log);

        // compatibility
        if (!this._logger.silly) {
            this._logger.silly = this._logger.debug;
        }

        this._init();
    }

    /**
     * Decrypt the password/value with given key
     * @param {string} secretVal to use for decrypt (or value if only one parameter is given)
     * @param {string} [value] value to decrypt (if secret is provided)
     * @returns {string}
     */
    decrypt(secretVal, value) {
        if (value === undefined) {
            value = secretVal;
            secretVal = this._systemSecret;
        }
        return tools.decrypt(secretVal, value);
    }

    /**
     * Encrypt the password/value with given key
     * @param {string} secretVal to use for encrypt (or value if only one parameter is given)
     * @param {string} [value] value to encrypt (if secret is provided)
     * @returns {string}
     */
    encrypt(secretVal, value) {
        if (value === undefined) {
            value = secretVal;
            secretVal = this._systemSecret;
        }
        return tools.encrypt(secretVal, value);
    }

    getSession(id, callback) {
        if (!adapterStates) {
            // if states is no longer existing, we do not need to unsubscribe
            this.log.info('getSession not processed because States database not connected');
            return tools.maybeCallbackWithError(callback, tools.ERRORS.ERROR_DB_CLOSED);
        }

        adapterStates.getSession(id, callback);
    }

    setSession(id, ttl, data, callback) {
        if (!adapterStates) {
            // if states is no longer existing, we do not need to unsubscribe
            this.log.info('setSession not processed because States database not connected');
            return tools.maybeCallbackWithError(callback, tools.ERRORS.ERROR_DB_CLOSED);
        }

        adapterStates.setSession(id, ttl, data, callback);
    }

    destroySession(id, callback) {
        if (!adapterStates) {
            // if states is no longer existing, we do not need to unsubscribe
            this.log.info('destroySession not processed because States database not connected');
            return tools.maybeCallbackWithError(callback, tools.ERRORS.ERROR_DB_CLOSED);
        }

        adapterStates.destroySession(id, callback);
    }

    _getObjectsByArray(keys, objects, options, cb, _index, _result, _errors) {
        if (objects) {
            return tools.maybeCallbackWithError(cb, null, objects);
        }
        _index = _index || 0;
        _result = _result || [];
        _errors = _errors || [];

        while (!keys[_index] && _index < keys.length) {
            _index++;
        }

        if (_index >= keys.length) {
            return tools.maybeCallbackWithError(cb, _errors.find(e => e) ? _errors : null, _result);
        }

        // if empty => skip immediately
        this.getForeignObject(keys[_index], options, (err, obj) => {
            _result[_index] = obj;
            setImmediate(() => this._getObjectsByArray(keys, objects, options, cb, _index + 1, _result, _errors));
        });
    }

    /**
     * stops the execution of adapter, but not disables it.
     *
     * Sometimes, the adapter must be stopped if some libraries are missing.
     *
     * @alias terminate
     * @memberof Adapter
     * @param {string | number} [reason] optional termination description
     * @param {number} [exitCode] optional exit code
     */
    terminate(reason, exitCode) {
        // This function must be defined very first, because in the next lines will be yet used.
        if (this.terminated) {
            return;
        }
        this.terminated = true;

        this.pluginHandler && this.pluginHandler.destroyAll();

        if (this._reportInterval) {
            clearInterval(this._reportInterval);
            this._reportInterval = null;
        }
        if (this._restartScheduleJob) {
            this._restartScheduleJob.cancel();
            this._restartScheduleJob = null;
        }
        if (typeof reason === 'number') {
            // Only the exit code was passed
            exitCode = reason;
            reason = null;
        }
        if (typeof exitCode !== 'number') {
            exitCode =
                process.argv.indexOf('--install') === -1
                    ? EXIT_CODES.ADAPTER_REQUESTED_TERMINATION
                    : EXIT_CODES.NO_ERROR;
        }

        const isNotCritical =
            exitCode === EXIT_CODES.ADAPTER_REQUESTED_TERMINATION ||
            exitCode === EXIT_CODES.START_IMMEDIATELY_AFTER_STOP ||
            exitCode === EXIT_CODES.NO_ERROR;
<<<<<<< HEAD
        const text = `${this.namespaceLog} Terminated (${this._utils.getErrorText(exitCode)}): ${
=======
        const text = `${this.namespaceLog} Terminated (${Utils.getErrorText(exitCode)}): ${
>>>>>>> 4871ad74
            reason ? reason : 'Without reason'
        }`;
        if (isNotCritical) {
            this._logger.info(text);
        } else {
            this._logger.warn(text);
        }
        setTimeout(async () => {
            // give last states some time to get handled
            if (adapterStates) {
                try {
                    await adapterStates.destroy();
                } catch {
                    // ignore
                }
            }
            if (adapterObjects) {
                try {
                    await adapterObjects.destroy();
                } catch {
                    //ignore
                }
            }
            if (this.startedInCompactMode) {
                this.emit('exit', exitCode, reason);
                adapterStates = null;
                adapterObjects = null;
            } else {
                process.exit(exitCode === undefined ? EXIT_CODES.ADAPTER_REQUESTED_TERMINATION : exitCode);
            }
        }, 500);
    }

    /**
     * Helper function to find next free port
     *
     * Looks for first free TCP port starting with given one:
     * <pre><code>
     *     adapter.getPort(8081, function (port) {
     *         adapter.log.debug('Following port is free: ' + port);
     *     });
     * </code></pre>
     *
     * @alias getPort
     * @memberof Adapter
     * @param {number} port port number to start the search for free port
     * @param {string} [host] optional hostname for the port search
     * @param {(port: number) => void} callback return result
     *        <pre><code>function (port) {}</code></pre>
     */
    getPort(port, host, callback) {
        if (!port) {
            throw new Error('adapterGetPort: no port');
        }

        if (typeof host === 'function') {
            callback = host;
            host = null;
        }
        if (!host) {
            host = undefined;
        }

        if (typeof port === 'string') {
            port = parseInt(port, 10);
        }
        this.getPortRunning = { port, host, callback };
        const server = net.createServer();
        try {
            server.listen({ port, host }, (/* err */) => {
                server.once('close', () => {
                    return tools.maybeCallback(callback, port);
                });
                server.close();
            });
            server.on('error', (/* err */) => {
                setTimeout(() => this.getPort(port + 1, host, callback), 100);
            });
        } catch {
            setImmediate(() => this.getPort(port + 1, host, callback));
        }
    }

    /**
     * Method to check for available Features for adapter development
     *
     * Use it like ...
     * <pre><code>
     *     if (adapter.supportsFeature && adapter.supportsFeature('ALIAS')) {
     *         ...
     *     }
     * </code></pre>

     * @alias supportsFeature
     * @memberof Adapter
     * @param {string} featureName the name of the feature to check
     * @returns {boolean} true/false if the feature is in the list of supported features
     */
    supportsFeature(featureName) {
        return SUPPORTED_FEATURES.includes(featureName);
    }

    /**
     * validates user and password
     *
     *
     * @alias checkPassword
     * @memberof Adapter
     * @param {string} user user name as text
     * @param {string} pw password as text
     * @param {object} [options] optional user context
     * @param {(success: boolean, user: string) => void} callback return result
     *        <pre><code>
     *            function (result) {
     *              if (result) adapter.log.debug('User is valid');
     *            }
     *        </code></pre>
     */
    async checkPassword(user, pw, options, callback) {
        if (typeof options === 'function') {
            callback = options;
            options = null;
        }

        if (!callback) {
            throw new Error('checkPassword: no callback');
        }

        if (user && !user.startsWith('system.user.')) {
            // its not yet a `system.user.xy` id, thus we assume it's a username
            if (!this.usernames[user]) {
                // we did not find the id of the username in our cache -> update cache
                try {
                    await this._updateUsernameCache();
                } catch (e) {
                    this.log.error(e.message);
                }
                if (!this.usernames[user]) {
                    // user still not there, its no valid user -> fallback to legacy check
                    user = `system.user.${user
                        .toString()
                        .replace(this.FORBIDDEN_CHARS, '_')
                        .replace(/\s/g, '_')
                        .replace(/\./g, '_')
                        .toLowerCase()}`;
                } else {
                    user = this.usernames[user].id;
                }
            } else {
                user = this.usernames[user].id;
            }
        }

        this.getForeignObject(user, options, (err, obj) => {
            if (err || !obj || !obj.common || (!obj.common.enabled && user !== SYSTEM_ADMIN_USER)) {
                return tools.maybeCallback(callback, false, user);
            } else {
                password(pw).check(obj.common.password, (err, res) => {
                    return tools.maybeCallback(callback, res, user);
                });
            }
        });
    }

    /**
     * This method update the cached values in this.usernames
     *
     * @returns {Promise<void>}
     */
    async _updateUsernameCache() {
        // TODO: ok if available on the class?
        // make sure cache is cleared
        try {
            // get all users
            const obj = await this.getObjectListAsync({ startkey: 'system.user.', endkey: 'system.user.\u9999' });
            this.usernames = {};
            for (const row of obj.rows) {
                if (row.value.common && typeof row.value.common.name === 'string') {
                    this.usernames[row.value.common.name] = { id: row.id.replace(FORBIDDEN_CHARS, '_') };
                } else {
                    this._logger.warn(`${this.namespaceLog} Invalid username for id "${row.id}"`);
                }
            }
        } catch (e) {
            throw new Error(`Could not update user cache: ${e.message}`);
        }
    }

    /**
     * Return ID of given username
     *
     * @param {string} username - name of the user
     * @return {Promise<undefined|string>}
     */
    async getUserID(username) {
        if (!this.usernames[username]) {
            try {
                // did not find username, we should have a look in the cache
                await this._updateUsernameCache();

                if (!this.usernames[username]) {
                    return;
                }
            } catch (e) {
                this.log.error(e.message);
                return;
            }
        }

        return this.usernames[username].id;
    }

    /**
     * sets the user's password
     *
     * @alias setPassword
     * @memberof Adapter
     * @param {string} user user name as text
     * @param {string} pw password as text
     * @param {object} [options] optional user context
     * @param {ioBroker.ErrorCallback} [callback] return result
     *        <pre><code>
     *            function (err) {
     *              if (err) adapter.log.error('Cannot set password: ' + err);
     *            }
     *        </code></pre>
     */
    async setPassword(user, pw, options, callback) {
        if (typeof options === 'function') {
            callback = options;
            options = null;
        }

        if (user && !user.startsWith('system.user.')) {
            // its not yet a `system.user.xy` id, thus we assume it's a username
            if (!this.usernames[user]) {
                // we did not find the id of the username in our cache -> update cache
                try {
                    await this._updateUsernameCache();
                } catch (e) {
                    this.log.error(e);
                }
                if (!this.usernames[user]) {
                    // user still not there, fallback to legacy check
                    user = `system.user.${user
                        .toString()
                        .replace(this.FORBIDDEN_CHARS, '_')
                        .replace(/\s/g, '_')
                        .replace(/\./g, '_')
                        .toLowerCase()}`;
                } else {
                    user = this.usernames[user].id;
                }
            } else {
                user = this.usernames[user].id;
            }
        }

        this.getForeignObject(user, options, (err, obj) => {
            if (err || !obj) {
                return tools.maybeCallbackWithError(callback, 'User does not exist');
            }

            // BF: (2020.05.22) are the empty passwords allowed??
            if (!pw) {
                this.extendForeignObject(
                    user,
                    {
                        common: {
                            password: ''
                        }
                    },
                    options,
                    () => {
                        return tools.maybeCallback(callback);
                    }
                );
            } else {
                password(pw).hash(null, null, (err, res) => {
                    if (err) {
                        return tools.maybeCallbackWithError(callback, err);
                    }
                    this.extendForeignObject(
                        user,
                        {
                            common: {
                                password: res
                            }
                        },
                        options,
                        () => {
                            return tools.maybeCallbackWithError(callback, null);
                        }
                    );
                });
            }
        });
    }

    /**
     * returns if user exists and is in the group
     *
     * This function used mostly internally and the adapter developer do not require it.
     *
     * @alias checkGroup
     * @memberof Adapter
     * @param {string} user user name as text
     * @param {string} group group name
     * @param {object} [options] optional user context
     * @param {(result: boolean) => void} callback return result
     *        <pre><code>
     *            function (result) {
     *              if (result) adapter.log.debug('User exists and in the group');
     *            }
     *        </code></pre>
     */
    async checkGroup(user, group, options, callback) {
        user = user || '';

        if (typeof options === 'function') {
            callback = options;
            options = null;
        }

        if (user && !user.startsWith('system.user.')) {
            // its not yet a `system.user.xy` id, thus we assume it's a username
            if (!this.usernames[user]) {
                // we did not find the id of the username in our cache -> update cache
                try {
                    await this._updateUsernameCache();
                } catch (e) {
                    this.log.error(e);
                }

                if (!this.usernames[user]) {
                    // user still not there, its no valid user -> fallback
                    user = `system.user.${user
                        .toString()
                        .replace(this.FORBIDDEN_CHARS, '_')
                        .replace(/\s/g, '_')
                        .replace(/\./g, '_')
                        .toLowerCase()}`;
                } else {
                    user = this.usernames[user].id;
                }
            } else {
                user = this.usernames[user].id;
            }
        }

        if (group && !group.startsWith('system.group.')) {
            group = 'system.group.' + group;
        }
        this.getForeignObject(user, options, (err, obj) => {
            if (err || !obj) {
                return tools.maybeCallback(callback, false);
            }
            this.getForeignObject(group, options, (err, obj) => {
                if (err || !obj) {
                    return tools.maybeCallback(callback, false);
                }
                if (obj.common.members.includes(user)) {
                    return tools.maybeCallback(callback, true);
                } else {
                    return tools.maybeCallback(callback, false);
                }
            });
        });
    }

    /** @typedef {{[permission: string]: {type: 'object' | 'state' | '' | 'other' | 'file', operation: string}}} CommandsPermissions */

    /**
     * get the user permissions
     *
     * This function used mostly internally and the adapter developer do not require it.
     * The function reads permissions of user's groups (it can be more than one) and merge permissions together
     *
     * @alias calculatePermissions
     * @memberof Adapter
     * @param {string} user user name as text
     * @param {CommandsPermissions} commandsPermissions object that describes the access rights like
     *     <pre><code>
     *         // static information
     *         var commandsPermissions = {
     *            getObject:          {type: 'object',    operation: 'read'},
     *            getObjects:         {type: 'object',    operation: 'list'},
     *            getObjectView:      {type: 'object',    operation: 'list'},
     *            setObject:          {type: 'object',    operation: 'write'},
     *            subscribeObjects:   {type: 'object',    operation: 'read'},
     *            unsubscribeObjects: {type: 'object',    operation: 'read'},
     *
     *            getStates:          {type: 'state',     operation: 'list'},
     *            getState:           {type: 'state',     operation: 'read'},
     *            setState:           {type: 'state',     operation: 'write'},
     *            getStateHistory:    {type: 'state',     operation: 'read'},
     *            subscribe:          {type: 'state',     operation: 'read'},
     *            unsubscribe:        {type: 'state',     operation: 'read'},
     *            getVersion:         {type: '',          operation: ''},
     *
     *            httpGet:            {type: 'other',     operation: 'http'},
     *            sendTo:             {type: 'other',     operation: 'sendto'},
     *            sendToHost:         {type: 'other',     operation: 'sendto'},
     *
     *            readFile:           {type: 'file',      operation: 'read'},
     *            readFile64:         {type: 'file',      operation: 'read'},
     *            writeFile:          {type: 'file',      operation: 'write'},
     *            writeFile64:        {type: 'file',      operation: 'write'},
     *            unlink:             {type: 'file',      operation: 'delete'},
     *            rename:             {type: 'file',      operation: 'write'},
     *            mkdir:              {type: 'file',      operation: 'write'},
     *            readDir:            {type: 'file',      operation: 'list'},
     *            chmodFile:          {type: 'file',      operation: 'write'},
     *            chownFile:          {type: 'file',      operation: 'write'},
     *
     *            authEnabled:        {type: '',          operation: ''},
     *            disconnect:         {type: '',          operation: ''},
     *            listPermissions:    {type: '',          operation: ''},
     *            getUserPermissions: {type: 'object',    operation: 'read'}
     *         };
     *        </code></pre>
     * @param {object} [options] optional user context
     * @param {(result: ioBroker.PermissionSet) => void} [callback] return result
     *        <pre><code>
     *            function (acl) {
     *              // Access control object for admin looks like:
     *              // {
     *              //    file: {
     *              //         read:       true,
     *              //         write:      true,
     *              //         'delete':   true,
     *              //         create:     true,
     *              //         list:       true
     *              //     },
     *              //     object: {
     *              //         read:       true,
     *              //         write:      true,
     *              //         'delete':   true,
     *              //         list:       true
     *              //     },
     *              //     state: {
     *              //         read:       true,
     *              //         write:      true,
     *              //         'delete':   true,
     *              //         create:     true,
     *              //         list:       true
     *              //     },
     *              //     user: 'admin',
     *              //     users:  {
     *              //         read:       true,
     *              //         write:      true,
     *              //         create:     true,
     *              //         'delete':   true,
     *              //         list:       true
     *              //     },
     *              //     other: {
     *              //         execute:    true,
     *              //         http:       true,
     *              //         sendto:     true
     *              //     },
     *              //     groups: ['administrator'] // can be more than one
     *              // }
     *            }
     *        </code></pre>
     */
    async calculatePermissions(user, commandsPermissions, options, callback) {
        user = user || '';

        if (typeof options === 'function') {
            callback = options;
            options = null;
        }

        if (user && !user.startsWith('system.user.')) {
            // its not yet a `system.user.xy` id, thus we assume it's a username
            if (!this.usernames[user]) {
                // we did not find the id of the username in our cache -> update cache
                try {
                    await this._updateUsernameCache();
                } catch (e) {
                    this.log.error(e.message);
                }
                // user still not there, fallback
                if (!this.usernames[user]) {
                    user = `system.user.${user
                        .toString()
                        .replace(this.FORBIDDEN_CHARS, '_')
                        .replace(/\s/g, '_')
                        .replace(/\./g, '_')
                        .toLowerCase()}`;
                } else {
                    user = this.usernames[user].id;
                }
            } else {
                user = this.usernames[user].id;
            }
        }

        // read all groups
        let acl = { user: user };
        if (user === SYSTEM_ADMIN_USER) {
            acl.groups = [SYSTEM_ADMIN_GROUP];
            for (const commandPermission of Object.values(commandsPermissions)) {
                if (!commandPermission.type) {
                    continue;
                }
                acl[commandPermission.type] = acl[commandPermission.type] || {};
                acl[commandPermission.type][commandPermission.operation] = true;
            }

            return tools.maybeCallback(callback, acl);
        }
        acl.groups = [];
        this.getForeignObjects('*', 'group', null, options, (err, groups) => {
            // aggregate all groups permissions, where this user is
            if (groups) {
                for (const g of Object.keys(groups)) {
                    if (
                        groups[g] &&
                        groups[g].common &&
                        groups[g].common.members &&
                        groups[g].common.members.includes(user)
                    ) {
                        acl.groups.push(groups[g]._id);
                        if (groups[g]._id === SYSTEM_ADMIN_GROUP) {
                            acl = {
                                file: {
                                    read: true,
                                    write: true,
                                    delete: true,
                                    create: true,
                                    list: true
                                },
                                object: {
                                    read: true,
                                    write: true,
                                    delete: true,
                                    list: true
                                },
                                state: {
                                    read: true,
                                    write: true,
                                    delete: true,
                                    create: true,
                                    list: true
                                },
                                user: user,
                                users: {
                                    read: true,
                                    write: true,
                                    create: true,
                                    delete: true,
                                    list: true
                                },
                                other: {
                                    execute: true,
                                    http: true,
                                    sendto: true
                                },
                                groups: acl.groups
                            };
                            break;
                        }

                        const gAcl = groups[g].common.acl;
                        try {
                            for (const type of Object.keys(gAcl)) {
                                // fix bug. Some version have user instead of users.
                                if (type === 'user') {
                                    acl.users = acl.users || {};
                                } else {
                                    acl[type] = acl[type] || {};
                                }
                                for (const op of Object.keys(gAcl[type])) {
                                    // fix error
                                    if (type === 'user') {
                                        acl.users[op] = acl.users[op] || gAcl.user[op];
                                    } else {
                                        acl[type][op] = acl[type][op] || gAcl[type][op];
                                    }
                                }
                            }
                        } catch (e) {
                            this._logger.error(`${this.namespaceLog} Cannot set acl: ${e.message}`);
                            this._logger.error(`${this.namespaceLog} Cannot set acl: ${JSON.stringify(gAcl)}`);
                            this._logger.error(`${this.namespaceLog} Cannot set acl: ${JSON.stringify(acl)}`);
                        }
                    }
                }
            }

            return tools.maybeCallback(callback, acl);
        });
    }

    async _stop(isPause, isScheduled, exitCode, updateAliveState) {
        // TODO: okay if its available on the class?
        exitCode = exitCode || (isScheduled ? EXIT_CODES.START_IMMEDIATELY_AFTER_STOP : 0);
        if (updateAliveState === undefined) {
            updateAliveState = true;
        }

        if (!this._stopInProgress || this._config.isInstall) {
            // when interval is deleted we already had a stop call before
            this._stopInProgress = true;
            this._reportInterval && clearInterval(this._reportInterval);
            this._reportInterval = null;
            const id = `system.adapter.${this.namespace}`;

            const finishUnload = () => {
                if (this._timers.size) {
                    this._timers.forEach(id => clearTimeout(id));
                    this._timers.clear();
                }

                if (this._intervals.size) {
                    this._intervals.forEach(id => clearInterval(id));
                    this._intervals.clear();
                }

                if (this._delays.size) {
                    this._delays.forEach(id => clearTimeout(id));
                    this._delays.clear();
                }

                if (this.terminated) {
                    return;
                }

                if (adapterStates && updateAliveState) {
                    this.outputCount++;
                    adapterStates.setState(id + '.alive', { val: false, ack: true, from: id }, () => {
                        if (!isPause && this._logger) {
                            this._logger.info(this.namespaceLog + ' terminating');
                        }
                        this.terminate(exitCode);
                    });
                } else {
                    if (!isPause && this.log) {
                        this._logger.info(this.namespaceLog + ' terminating');
                    }
                    this.terminate(exitCode);
                }
            };

            if (typeof this._options.unload === 'function') {
                if (this._options.unload.length >= 1) {
                    // The method takes (at least) a callback
                    this._options.unload(finishUnload);
                } else {
                    // The method takes no arguments, so it must return a Promise
                    const unloadPromise = this._options.unload();
                    if (unloadPromise instanceof Promise) {
                        // Call finishUnload in the case of success and failure
                        try {
                            await unloadPromise;
                        } finally {
                            finishUnload();
                        }
                    } else {
                        // No callback accepted and no Promise returned - force unload
                        this._logger.error(
                            `${this.namespaceLog} Error in ${id}: The unload method must return a Promise if it does not accept a callback!`
                        );
                    }
                }
            } else {
                this.emit('unload', finishUnload);
            }

            // Even if the developer forgets to call the unload callback, we need to stop the process
            // Therefore wait a short while and then force the unload
            setTimeout(() => {
                if (adapterStates) {
                    finishUnload();

                    // Give 1 seconds to write the value
                    setTimeout(() => {
                        if (!isPause && this.log) {
                            this._logger.info(this.namespaceLog + ' terminating with timeout');
                        }
                        this.terminate(exitCode);
                    }, 1000);
                } else {
                    if (!isPause && this.log) {
                        this._logger.info(this.namespaceLog + ' terminating');
                    }
                    this.terminate(exitCode);
                }
            }, (this.common && this.common.stopTimeout) || 500);
        }
    }

    _readFileCertificate(cert) {
        // TODO: okay if it is available?
        if (typeof cert === 'string') {
            try {
                // if length < 1024 its no valid cert, so we assume a path to a valid certificate
                if (cert.length < 1024 && fs.existsSync(cert)) {
                    const certFile = cert;
                    cert = fs.readFileSync(certFile, 'utf8');
                    // start watcher of this file
                    fs.watch(certFile, (eventType, filename) => {
                        this._logger.warn(
                            `${this.namespaceLog} New certificate "${filename}" detected. Restart adapter`
                        );
                        setTimeout(this._stop, 2000, false, true);
                    });
                }
            } catch (e) {
                this._logger.error(`${this.namespaceLog} Could not read certificate from file ${cert}: ${e.message}`);
            }
        }
        return cert;
    }

    /**
     * returns SSL certificates by name
     *
     * This function returns SSL certificates (private key, public cert and chained certificate).
     * Names are defined in the system'sthis._configuration in admin, e.g. "defaultPrivate", "defaultPublic".
     * The result can be directly used for creation of https server.
     *
     * @alias getCertificates
     * @memberof Adapter
     * @param {string} [publicName] public certificate name
     * @param {string} [privateName] private certificate name
     * @param {string} [chainedName] optional chained certificate name
     * @param {(err: string | null, certs?: ioBroker.Certificates, useLetsEncryptCert?: boolean) => void} callback return result
     *        <pre><code>
     *            function (err, certs, letsEncrypt) {
     *              adapter.log.debug('private key: ' + certs.key);
     *              adapter.log.debug('public cert: ' + certs.cert);
     *              adapter.log.debug('chained cert: ' + certs.ca);
     *            }
     *        </code></pre>
     */
    getCertificates(publicName, privateName, chainedName, callback) {
        if (typeof publicName === 'function') {
            callback = publicName;
            publicName = null;
        }
        if (typeof privateName === 'function') {
            callback = privateName;
            privateName = null;
        }
        if (typeof chainedName === 'function') {
            callback = chainedName;
            chainedName = null;
        }
        publicName = publicName || this.config.certPublic;
        privateName = privateName || this.config.certPrivate;
        chainedName = chainedName || this.config.certChained;

        // Load certificates
        this.getForeignObject('system.certificates', null, (err, obj) => {
            if (
                err ||
                !obj ||
                !obj.native.certificates ||
                !publicName ||
                !privateName ||
                !obj.native.certificates[publicName] ||
                !obj.native.certificates[privateName] ||
                (chainedName && !obj.native.certificates[chainedName])
            ) {
                this._logger.error(
                    `${this.namespaceLog} Cannotthis._configure secure web server, because no certificates found: ${publicName}, ${privateName}, ${chainedName}`
                );
                return tools.maybeCallbackWithError(callback, tools.ERRORS.ERROR_NOT_FOUND);
            } else {
                let ca;
                if (chainedName) {
                    const chained = this._readFileCertificate(obj.native.certificates[chainedName]).split(
                        '-----END CERTIFICATE-----\r\n'
                    );
                    ca = [];
                    for (const cert of chained) {
                        if (cert.replace(/(\r\n|\r|\n)/g, '').trim()) {
                            ca.push(cert + '-----END CERTIFICATE-----\r\n');
                        }
                    }
                }

                return tools.maybeCallbackWithError(
                    callback,
                    null,
                    {
                        key: this._readFileCertificate(obj.native.certificates[privateName]),
                        cert: this._readFileCertificate(obj.native.certificates[publicName]),
                        ca
                    },
                    obj.native.letsEncrypt
                );
            }
        });
    }

    /**
     * Restarts an instance of the adapter.
     *
     * @memberof Adapter
     */
    restart() {
        this._logger.warn(`${this.namespaceLog} Restart initiated`);
        this.stop();
    }

    /**
     * Updates the adapterthis._config with new values. Only a subset of thethis._configuration has to be provided,
     * since merging with the existingthis._config is done automatically, e.g. like this:
     *
     * `adapter.updateConfig({prop1: "newValue1"})`
     *
     * After updating thethis._configuration, the adapter is automatically restarted.
     *
     * @param {Record<string, any>} newConfig The newthis._config values to be stored
     * @return Promise<void>
     */
    async updateConfig(newConfig) {
        // merge the old and newthis._configuration
        const _config = Object.assign({}, this.config, newConfig);
        // update the adapterthis._config object
        const configObjId = `system.adapter.${this.namespace}`;
        let obj;
        try {
            obj = await this.getForeignObjectAsync(configObjId);
        } catch (e) {
            this._logger.error(`${this.namespaceLog} Updating the adapterthis._config failed: ${e.message}`);
        }

        if (!obj) {
            throw new Error(tools.ERRORS.ERROR_DB_CLOSED);
        }

        obj.native = _config;
        return this.setForeignObjectAsync(configObjId, obj);
    }

    /**
     * Disables and stops the adapter instance.
     *
     * @return Promise<void>
     */
    async disable() {
        // update the adapterthis._config object
        const configObjId = `system.adapter.${this.namespace}`;
        let obj;
        try {
            obj = await this.getForeignObjectAsync(configObjId);
        } catch (e) {
            this._logger.error(`${this.namespaceLog} Disabling the adapter instance failed: ${e.message}`);
        }

        if (!obj) {
            throw new Error(tools.ERRORS.ERROR_DB_CLOSED);
        }

        obj.common.enabled = false;
        return this.setForeignObjectAsync(configObjId, obj);
    }

    /**
     * Reads the encrypted parameter fromthis._config.
     *
     * It returns promise if no callback is provided.
     * @param {string} attribute - attribute name in nativethis._configuration part
     * @param {(error: Error | null | undefined, result?: string) => void} [callback] - optional callback
     * @returns {Promise<any>} promise if no callback provided
     *
     */
    async getEncryptedConfig(attribute, callback) {
        if (Object.prototype.hasOwnProperty.call(this.config, attribute)) {
            if (this._systemSecret !== undefined) {
                return tools.maybeCallbackWithError(
                    callback,
                    null,
                    tools.decrypt(this._systemSecret, this.config[attribute])
                );
            } else {
                try {
                    const data = await this.getForeignObjectAsync('system.config');
                    if (data && data.native) {
                        this._systemSecret = data.native.secret;
                    }
                } catch {
                    // do nothing - we initialize default secret below
                }
                this._systemSecret = this._systemSecret || DEFAULT_SECRET;
                return tools.maybeCallbackWithError(
                    callback,
                    null,
                    tools.decrypt(this._systemSecret, this.config[attribute])
                );
            }
        } else {
            return tools.maybeCallbackWithError(callback, `Attribute "${attribute}" not found`);
        }
    }

    /**
     * Same as setTimeout
     * but it clears the running timers on unload
     * does not work after unload has been called
     *
     * @param {function} cb - timer callback
     * @param {number} timeout - timeout in milliseconds
     * @param {any[]} args - as many arguments as needed, which will be passed to setTimeout
     * @returns {number|void} timer id
     */
    setTimeout(cb, timeout, ...args) {
        if (typeof cb !== 'function') {
            this.log.warn(`setTimeout expected callback to be of type "function", but got "${typeof cb}"`);
            return;
        }

        if (this._stopInProgress) {
            this.log.warn(`setTimeout called, but adapter is shutting down`);
            return;
        }

        const id = setTimeout.call(
            null,
            () => {
                this._timers.delete(id);
                cb(...args);
            },
            timeout
        );
        this._timers.add(id);

        return id;
    }

    /**
     * Same as clearTimeout
     * but it check the running timers on unload
     *
     * @param {number} id - timer id
     */
    clearTimeout(id) {
        if (!this._timers.has(id)) {
            this._logger.warn(`${this.namespaceLog} Clear already terminated timer ${id}`);
        } else {
            clearTimeout(id);
            this._timers.delete(id);
        }
    }

    /**
     * delays the fullfillment of the promise the amount of time.
     * it will not fullfill during and after adapter shutdown
     *
     * @param {number} timeout - timeout in milliseconds
     * @returns {Promise<void>} promise when timeout is over
     */
    delay(timeout) {
        if (this._stopInProgress) {
            this.log.warn(`delay called, but adapter is shutting down`);
        }

        return new Promise(resolve => {
            const id = setTimeout(() => {
                this._delays.delete(id);
                if (!this._stopInProgress) {
                    resolve();
                }
            }, timeout);
            this._delays.add(id);
        });
    }

    /**
     * Same as setInterval
     * but it clears the running intervals on unload
     * does not work after unload has been called
     *
     * @param {function} cb - interval callback
     * @param {number} timeout - interval in milliseconds
     * @param {any[]} args - as many arguments as needed, which will be passed to setTimeout
     * @returns {number|void} interval id
     */
    setInterval(cb, timeout, ...args) {
        if (typeof cb !== 'function') {
            this.log.error(`setInterval expected callback to be of type "function", but got "${typeof cb}"`);
            return;
        }

        if (this._stopInProgress) {
            this.log.warn(`setInterval called, but adapter is shutting down`);
            return;
        }

        const id = setInterval(() => cb(...args));
        this._intervals.add(id);

        return id;
    }

    /**
     * Same as clearInterval
     * but it check the running intervals on unload
     *
     * @param {number} id - interval id
     */
    clearInterval(id) {
        if (!this._intervals.has(id)) {
            this._logger.warn(`${this.namespaceLog} Clear already terminated interval ${id}`);
        } else {
            clearInterval(id);
            this._intervals.delete(id);
        }
    }

    /**
     * Creates or overwrites object in objectDB.
     *
     * This function can create or overwrite objects in objectDB for this adapter.
     * Only Ids that belong to this adapter can be modified. So the function automatically adds "adapter.X." to ID.
     * <b>common</b>, <b>native</b> and <b>type</b> attributes are mandatory and it will be checked.
     * Additionally type "state" requires <b>role</b>, <b>type</b> and <b>name</b>, e.g.:
     * <pre><code>{
     *     common: {
     *          name: 'object name',
     *          type: 'number', // string, boolean, object, mixed, array
     *          role: 'value'   // see https://github.com/ioBroker/ioBroker/blob/master/doc/SCHEMA.md#state-commonrole
     *     },
     *     native: {},
     *     type: 'state' // channel, device
     * }</code></pre>
     *
     * @alias setObject
     * @memberof Adapter
     * @param {string} id object ID, that must be overwritten or created.
     * @param {object} obj new object
     * @param {object} [options] optional user context
     * @param {ioBroker.SetObjectCallback} [callback] return result
     * @returns {ioBroker.SetObjectPromise}
     *        <pre><code>
     *            function (err, obj) {
     *              // obj is {id: id}
     *              if (err) adapter.log.error('Cannot write object: ' + err);
     *            }
     *        </code></pre>
     */
    setObject(id, obj, options, callback) {
        if (typeof options === 'function') {
            callback = options;
            options = null;
        }
        if (!this._defaultObjs) {
            this._defaultObjs = require('./defaultObjs.js')();
        }

        if (!obj) {
            this._logger.error(`${this.namespaceLog} setObject: try to set null object for ${id}`);
            return tools.maybeCallbackWithError(callback, tools.ERRORS.ERROR_EMPTY_OBJECT);
        }

        if (!tools.isObject(obj)) {
            this._logger.error(
                `${
                    this.namespaceLog
                } setForeignObject: type of object parameter expected to be an object, but "${typeof obj}" provided`
            );
            return tools.maybeCallbackWithError(callback, tools.ERRORS.ERROR_NO_OBJECT);
        }

        if (obj.type !== 'meta') {
            try {
                this._utils.validateId(id, false, null);
            } catch (err) {
                this._logger.error(tools.appendStackTrace(`${this.namespaceLog} ${err.message}`));
                return;
            }
        }

        if (Object.prototype.hasOwnProperty.call(obj, 'type')) {
            if (!Object.prototype.hasOwnProperty.call(obj, 'native')) {
                this._logger.warn(`${this.namespaceLog} setObject ${id} (type=${obj.type}) property native missing!`);
                obj.native = {};
            }
            // Check property 'common'
            if (!Object.prototype.hasOwnProperty.call(obj, 'common')) {
                this._logger.warn(`${this.namespaceLog} setObject ${id} (type=${obj.type}) property common missing!`);
                obj.common = {};
            } else if (obj.type === 'state') {
                // Try to extend the model for type='state'
                // Check property 'role' by 'state'
                if (Object.prototype.hasOwnProperty.call(obj.common, 'role') && this._defaultObjs[obj.common.role]) {
                    obj.common = extend(true, {}, this._defaultObjs[obj.common.role], obj.common);
                } else if (!Object.prototype.hasOwnProperty.call(obj.common, 'role')) {
                    this._logger.warn(
                        `${this.namespaceLog} setObject ${id} (type=${obj.type}) property common.role missing!`
                    );
                }
                if (!Object.prototype.hasOwnProperty.call(obj.common, 'type')) {
                    this._logger.warn(
                        `${this.namespaceLog} setObject ${id} (type=${obj.type}) property common.type missing!`
                    );
                }
                if (
                    Object.prototype.hasOwnProperty.call(obj.common, 'custom') &&
                    obj.common.custom !== null &&
                    !tools.isObject(obj.common.custom)
                ) {
                    this._logger.error(
                        `${this.namespaceLog} setObject ${id} (type=${
                            obj.type
                        }) property common.custom is of type ${typeof obj.common.custom}, expected object.`
                    );
                    return tools.maybeCallbackWithError(callback, 'common.custom needs to be an object');
                }
            } else {
                if (Object.prototype.hasOwnProperty.call(obj.common, 'custom') && obj.common.custom !== null) {
                    this._logger.warn(
                        `${this.namespaceLog} setObject ${id} (type=${obj.type}) property common.custom must not exist.`
                    );
                    delete obj.common.custom;
                }
            }

            if (!Object.prototype.hasOwnProperty.call(obj.common, 'name')) {
                obj.common.name = id;
                // it is more an unimportant warning as debug
                this._logger.debug(
                    `${this.namespaceLog} setObject ${id} (type=${obj.type}) property common.name missing, using id as name`
                );
            }

            id = this._utils.fixId(id, false);

            if (obj.children || obj.parent) {
                this._logger.warn(`${this.namespaceLog} Do not use parent or children for ${id}`);
            }

            obj.from = obj.from || `system.adapter.${this.namespace}`;
            obj.user = obj.user || (options ? options.user : '') || SYSTEM_ADMIN_USER;
            obj.ts = obj.ts || Date.now();

            this._setObjectWithDefaultValue(id, obj, options, callback);
        } else {
            this._logger.error(this.namespaceLog + ' setObject ' + id + ' mandatory property type missing!');
            return tools.maybeCallbackWithError(callback, 'mandatory property type missing!');
        }
    }

    /**
     * Helper method for `set[Foreign]Object[NotExists]` that also sets the default value if one isthis._configured
     * @param {string} id of the object
     * @param obj The object to set
     * @param {object} [options]
     * @param {function} [callback]
     */
    async _setObjectWithDefaultValue(id, obj, options, callback) {
        // TODO: okay if available?
        if (typeof options === 'function') {
            callback = options;
            options = undefined;
        }
        if (!adapterObjects) {
            this.log.info('setObject not processed because Objects database not connected');
            return tools.maybeCallbackWithError(callback, tools.ERRORS.ERROR_DB_CLOSED);
        }

        try {
            tools.validateGeneralObjectProperties(obj, false);
        } catch (e) {
            // todo: in the future we will not create this object
            this.log.warn(`Object ${id} is invalid: ${e.message}`);
            this.log.warn('This object will not be created in future versions. Please report this to the developer.');
        }

        try {
            this._utils.validateId(id, true, options);
        } catch (err) {
            return tools.maybeCallbackWithError(callback, err);
        }

        try {
            const result = await adapterObjects.setObjectAsync(id, obj, options);
            if (obj.type === 'state' && obj.common && obj.common.def !== undefined && obj.common.def !== null) {
                const state = await this.getForeignStateAsync(id);
                // only set the def state, if state is non-existent
                if (!state || state.val === undefined) {
                    await this.setForeignStateAsync(id, {
                        val: obj.common.def,
                        q: QUALITY_SUBS_INITIAL,
                        ack: true
                    });
                }
            }
            return tools.maybeCallbackWithError(callback, null, result);
        } catch (e) {
            return tools.maybeCallbackWithError(callback, e);
        }
    }

    /**
     * Get all states, channels and devices of this adapter.
     *
     * @alias getAdapterObjects
     * @memberof Adapter
     * @param {(objects: Record<string, ioBroker.Object>) => void} callback return result
     *        <pre><code>
     *            function (objects) {
     *                for (var id in objects) {
     *                    adapter.log.debug(id);
     *                }
     *            }
     *        </code></pre>
     */
    async getAdapterObjects(callback) {
        const ret = {};
        // Adds result rows to the return object
        /** @param {any[] | undefined} rows */
        const addRows = rows => {
            if (rows) {
                for (const { id, value } of rows) {
                    ret[id] = value;
                }
            }
        };

        if (!adapterObjects) {
            return tools.maybeCallback(callback, ret);
        }

        const options = {
            startkey: this.namespace + '.',
            endkey: this.namespace + '.\u9999',
            include_docs: true
        };

        try {
            const folders = await adapterObjects.getObjectViewAsync('system', 'folder', options);
            addRows(folders.rows);
        } catch {
            /* ignore, we'll return what we get till now */
        }
        try {
            const devices = await adapterObjects.getObjectViewAsync('system', 'device', options);
            addRows(devices.rows);
        } catch {
            /* ignore, we'll return what we get till now */
        }
        try {
            const channels = await adapterObjects.getObjectViewAsync('system', 'channel', options);
            addRows(channels.rows);
        } catch {
            /* ignore, we'll return what we get till now */
        }
        try {
            const states = await adapterObjects.getObjectViewAsync('system', 'state', options);
            addRows(states.rows);
        } catch {
            /* ignore, we'll return what we get till now */
        }

        return tools.maybeCallback(callback, ret);
    }

    /**
     * Extend some object and create it if it does not exist
     *
     * You can change or extend some object. E.g existing object is:
     * <pre><code>
     *     {
     *          common: {
     *              name: 'Adapter name',
     *              desc: 'Description'
     *          },
     *          type: 'state',
     *          native: {
     *              unused: 'text'
     *          }
     *     }
     * </code></pre>
     *
     * If following object will be passed as argument
     *
     * <pre><code>
     *     {
     *          common: {
     *              desc: 'New description',
     *              min: 0,
     *              max: 100
     *          },
     *          native: {
     *              unused: null
     *          }
     *     }
     * </code></pre>
     *
     * We will get as output:
     * <pre><code>
     *     {
     *          common: {
     *              desc: 'New description',
     *              min: 0,
     *              max: 100
     *          },
     *          type: 'state',
     *          native: {
     *          }
     *     }
     * </code></pre>
     *
     *
     * @alias extendObject
     * @memberof Adapter
     * @param {string} id object ID, that must be extended
     * @param {object} obj part that must be extended
     * @param {object} [options] optional user context
     * @param {ioBroker.ExtendObjectCallback} [callback] return result
     *        <pre><code>
     *            function (err, obj) {
     *                if (err) adapter.log.error(err);
     *                // obj is {"id": id}
     *            }
     *        </code></pre>
     */
    async extendObject(id, obj, options, callback) {
        if (typeof options === 'function') {
            callback = options;
            options = null;
        }

        if (!obj) {
            this._logger.error(`${this.namespaceLog} extendObject: try to extend null object for ${id}`);
            return tools.maybeCallbackWithError(callback, tools.ERRORS.ERROR_EMPTY_OBJECT);
        }

        if (!tools.isObject(obj)) {
            this._logger.error(
                `${
                    this.namespaceLog
                } extendObject: type of object parameter expected to be an object, but ${typeof obj} provided`
            );
            return tools.maybeCallbackWithError(callback, tools.ERRORS.ERROR_NO_OBJECT);
        }

        if (!adapterObjects) {
            this._logger.info(`${this.namespaceLog} extendObject not processed because Objects database not connected`);
            return tools.maybeCallbackWithError(callback, tools.ERRORS.ERROR_DB_CLOSED);
        }

        try {
            tools.validateGeneralObjectProperties(obj, true);
        } catch (e) {
            // todo: in the future we will not create this object
            this._logger.warn(`${this.namespaceLog} Object ${id} is invalid: ${e.message}`);
            this._logger.warn(
                `${this.namespaceLog} This object will not be created in future versions. Please report this to the developer.`
            );
        }

        try {
            this._utils.validateId(id, false, null);
        } catch (err) {
            return tools.maybeCallbackWithError(callback, err);
        }

        id = this._utils.fixId(id, false);

        const mId = id.replace(FORBIDDEN_CHARS, '_');
        if (mId !== id) {
            this._logger.warn(`${this.namespaceLog} Used invalid characters: ${id} changed to ${mId}`);
            id = mId;
        }

        if (obj.children || obj.parent) {
            this._logger.warn(`${this.namespaceLog} Do not use parent or children for ${id}`);
        }

        // Read whole object
        let oldObj;
        try {
            oldObj = await adapterObjects.getObjectAsync(id, options);
        } catch (e) {
            return tools.maybeCallbackWithError(callback, e);
        }

        if (!adapterObjects) {
            this._logger.info(`${this.namespaceLog} extendObject not processed because Objects database not connected`);
            return tools.maybeCallbackWithError(callback, tools.ERRORS.ERROR_DB_CLOSED);
        }

        // remove the preserve attributes
        if (oldObj && options && tools.isObject(options.preserve)) {
            tools.removePreservedProperties(options.preserve, oldObj, obj);
        }

        // delete arrays if they should be changed
        if (
            obj &&
            ((obj.common && obj.common.members) ||
                (obj.native && obj.native.repositories) ||
                (obj.native && obj.native.certificates) ||
                (obj.native && obj.native.devices))
        ) {
            if (!oldObj) {
                this._logger.error(`${this.namespaceLog} Object ${id} not exist!`);
                oldObj = {};
            }
            if (obj.native && obj.native.repositories && oldObj.native && oldObj.native.repositories) {
                oldObj.native.repositories = [];
            }
            if (obj.common && obj.common.members && oldObj.common && oldObj.common.members) {
                oldObj.common.members = [];
            }
            if (obj.native && obj.native.certificates && oldObj.native && oldObj.native.certificates) {
                oldObj.native.certificates = [];
            }
            if (obj.native && obj.native.devices && oldObj.native && oldObj.native.devices) {
                oldObj.native.devices = [];
            }

            obj.from = obj.from || `system.adapter.${this.namespace}`;
            obj.user = obj.user || (options ? options.user : '') || SYSTEM_ADMIN_USER;
            obj.ts = obj.ts || Date.now();

            obj = extend(true, oldObj, obj);

            return adapterObjects.setObject(id, obj, options, callback);
        } else {
            obj.from = obj.from || `system.adapter.${this.namespace}`;
            obj.user = obj.user || (options ? options.user : '') || SYSTEM_ADMIN_USER;
            obj.ts = obj.ts || Date.now();

            if ((obj.type && obj.type === 'state') || (!obj.type && oldObj && oldObj.type === 'state')) {
                if (
                    obj.common &&
                    Object.prototype.hasOwnProperty.call(obj.common, 'custom') &&
                    obj.common.custom !== null &&
                    !tools.isObject(obj.common.custom)
                ) {
                    this._logger.error(
                        `${this.namespaceLog} extendObject ${id} (type=${
                            obj.type
                        }) property common.custom is of type ${typeof obj.common.custom}, expected object.`
                    );
                    return tools.maybeCallbackWithError(callback, 'common.custom needs to be an object');
                }
            } else {
                if (
                    obj.common &&
                    Object.prototype.hasOwnProperty.call(obj.common, 'custom') &&
                    obj.common.custom !== null
                ) {
                    this._logger.warn(
                        `${this.namespaceLog} setObject ${id} (type=${obj.type}) property common.custom must not exist.`
                    );
                    delete obj.common.custom;
                }
            }

            if (!oldObj) {
                // if old object is not existing we behave like setObject
                return this.setForeignObject(id, obj, options, callback);
            }

            try {
                const cbObj = await adapterObjects.extendObjectAsync(id, obj, options);
                let defState;
                if (obj.type === 'state' || oldObj.type === 'state') {
                    if (obj.common && obj.common.def !== undefined) {
                        defState = obj.common.def;
                    } else if (oldObj.common && oldObj.common.def !== undefined) {
                        defState = oldObj.common.def;
                    }
                }

                if (defState !== undefined) {
                    let currentStateObj;
                    try {
                        currentStateObj = await this.getForeignStateAsync(id);
                    } catch {
                        // do nothing
                    }
                    if (!currentStateObj) {
                        try {
                            await this.setForeignStateAsync(id, {
                                val: defState,
                                q: QUALITY_SUBS_INITIAL,
                                ack: true
                            });
                        } catch (e) {
                            this._logger.info(
                                `${this.namespaceLog} Default value for state "${id}" could not be set: ${e.message}`
                            );
                        }
                    }
                }
                return tools.maybeCallbackWithError(callback, null, cbObj);
            } catch (e) {
                return tools.maybeCallbackWithError(callback, e);
            }
        }
    }

    /**
     * Same as {@link Adapter.setObject}, but for any object.
     *
     * ID must be specified as a full name with adapter namespace. E.g "hm-rpc.0.ABC98989.1.STATE"
     *
     * @alias setForeignObject
     * @memberof Adapter
     * @param {string} id object ID, that must be overwritten or created.
     * @param {object} obj new object
     * @param {object} [options] optional user context
     * @param {ioBroker.SetObjectCallback} [callback] return result
     *        <pre><code>
     *            function (err, obj) {
     *              // obj is {id: id}
     *              if (err) adapter.log.error('Cannot write object: ' + err);
     *            }
     *        </code></pre>
     */
    setForeignObject(id, obj, options, callback) {
        if (typeof options === 'function') {
            callback = options;
            options = null;
        }

        if (!obj) {
            this._logger.error(`${this.namespaceLog} setForeignObject: try to set null object for ${id}`);
            return tools.maybeCallbackWithError(callback, tools.ERRORS.ERROR_EMPTY_OBJECT);
        }

        if (!tools.isObject(obj)) {
            this._logger.error(
                `${
                    this.namespaceLog
                } setForeignObject: type of object parameter expected to be an object, but ${typeof obj} provided`
            );
            return tools.maybeCallbackWithError(callback, tools.ERRORS.ERROR_NO_OBJECT);
        }

        obj.from = obj.from || 'system.adapter.' + this.namespace;
        obj.user = obj.user || (options ? options.user : '') || SYSTEM_ADMIN_USER;
        obj.ts = obj.ts || Date.now();

        if (id) {
            const mId = id.replace(FORBIDDEN_CHARS, '_');
            if (mId !== id) {
                this._logger.warn(`${this.namespaceLog} Used invalid characters: ${id} changed to ${mId}`);
                id = mId;
            }
        }

        // check that alias is valid if given
        if (obj.common && obj.common.alias && obj.common.alias.id) {
            // if alias is object validate read and write
            if (typeof obj.common.alias.id === 'object') {
                try {
                    this._utils.validateId(obj.common.alias.id.write, true, null);
                    this._utils.validateId(obj.common.alias.id.read, true, null);
                } catch (e) {
                    return tools.maybeCallbackWithError(callback, `Alias id is invalid: ${e.message}`);
                }

                if (
                    obj.common.alias.id.write.startsWith(ALIAS_STARTS_WITH) ||
                    obj.common.alias.id.read.startsWith(ALIAS_STARTS_WITH)
                ) {
                    return tools.maybeCallbackWithError(callback, 'Aliases cannot be used as target for aliases');
                }
            } else {
                try {
                    this._utils.validateId(obj.common.alias.id, true, null);
                } catch (e) {
                    return tools.maybeCallbackWithError(callback, `Alias id is invalid: ${e.message}`);
                }

                if (obj.common.alias.id.startsWith(ALIAS_STARTS_WITH)) {
                    return tools.maybeCallbackWithError(callback, 'Aliases cannot be used as target for aliases');
                }
            }
        }

        this._setObjectWithDefaultValue(id, obj, options, callback);
    }

    /**
     * Same as {@link Adapter.extendObject}, but for any object.
     *
     * ID must be specified as a full name with adapter namespace. E.g "hm-rpc.0.ABC98989.1.STATE"
     *
     * @alias extendForeignObject
     * @memberof Adapter
     * @param {string} id object ID, that must be extended
     * @param {object} obj part that must be extended
     * @param {object} [options] optional user context, or use attribute preserve e.g. {preserve: {common: ['name']}} to preserve common.name
     * @param {ioBroker.SetObjectCallback} [callback] return result
     *        <pre><code>
     *            function (err, obj) {
     *                // obj is {"id": id}
     *                if (err) adapter.log.error(err);
     *            }
     *        </code></pre>
     */
    async extendForeignObject(id, obj, options, callback) {
        if (typeof options === 'function') {
            callback = options;
            options = null;
        }
        if (!adapterObjects) {
            this._logger.info(
                `${this.namespaceLog} extendForeignObject not processed because Objects database not connected`
            );
            return tools.maybeCallbackWithError(callback, tools.ERRORS.ERROR_DB_CLOSED);
        }

        try {
            this._utils.validateId(id, true, null);
        } catch (err) {
            return tools.maybeCallbackWithError(callback, err);
        }

        const mId = id.replace(FORBIDDEN_CHARS, '_');
        if (mId !== id) {
            this._logger.warn(`${this.namespaceLog} Used invalid characters: ${id} changed to ${mId}`);
            id = mId;
        }

        if (!obj) {
            this._logger.error(`${this.namespaceLog} extendForeignObject: try to set null object for ${id}`);
            return tools.maybeCallbackWithError(callback, tools.ERRORS.ERROR_EMPTY_OBJECT);
        }

        // Read whole object
        let oldObj;
        try {
            oldObj = await adapterObjects.getObjectAsync(id, options);
        } catch (e) {
            return tools.maybeCallbackWithError(callback, e);
        }

        // remove the preserve attributes
        if (oldObj && options && tools.isObject(options.preserve)) {
            tools.removePreservedProperties(options.preserve, oldObj, obj);
        }

        // delete arrays if they should be changed
        if (
            obj &&
            ((obj.common && obj.common.members) ||
                (obj.native && obj.native.repositories) ||
                (obj.native && obj.native.certificates) ||
                (obj.native && obj.native.devices))
        ) {
            if (!oldObj) {
                this._logger.error(`${this.namespaceLog} Object ${id} not exist!`);
                oldObj = {};
            }
            if (obj.native && obj.native.repositories && oldObj.native && oldObj.native.repositories) {
                oldObj.native.repositories = [];
            }
            if (obj.common && obj.common.members && oldObj.common && oldObj.common.members) {
                oldObj.common.members = [];
            }
            if (obj.native && obj.native.certificates && oldObj.native && oldObj.native.certificates) {
                oldObj.native.certificates = [];
            }
            if (obj.native && obj.native.devices && oldObj.native && oldObj.native.devices) {
                oldObj.native.devices = [];
            }

            obj.from = obj.from || `system.adapter.${this.namespace}`;
            obj.user = obj.user || (options ? options.user : '') || SYSTEM_ADMIN_USER;
            obj.ts = obj.ts || Date.now();

            obj = extend(true, oldObj, obj);

            return adapterObjects.setObject(id, obj, options, callback);
        } else {
            obj.from = obj.from || `system.adapter.${this.namespace}`;
            obj.user = obj.user || (options ? options.user : '') || SYSTEM_ADMIN_USER;
            obj.ts = obj.ts || Date.now();

            if ((obj.type && obj.type === 'state') || (!obj.type && oldObj && oldObj.type === 'state')) {
                if (
                    obj.common &&
                    Object.prototype.hasOwnProperty.call(obj.common, 'custom') &&
                    obj.common.custom !== null &&
                    !tools.isObject(obj.common.custom)
                ) {
                    this._logger.error(
                        `${this.namespaceLog} extendObject ${id} (type=${
                            obj.type
                        }) property common.custom is of type ${typeof obj.common.custom}, expected object.`
                    );
                    return tools.maybeCallbackWithError(callback, 'common.custom needs to be an object');
                }
            } else {
                if (
                    obj.common &&
                    Object.prototype.hasOwnProperty.call(obj.common, 'custom') &&
                    obj.common.custom !== null
                ) {
                    this._logger.warn(
                        `${this.namespaceLog} setObject ${id} (type=${obj.type}) property common.custom must not exist.`
                    );
                    delete obj.common.custom;
                }
            }

            if (!oldObj) {
                // if old object is not existing we behave like setObject
                return this.setForeignObject(id, obj, options, callback);
            }

            try {
                const cbObj = await adapterObjects.extendObjectAsync(id, obj, options);
                if (cbObj.value.type === 'state') {
                    let defState;
                    if (obj.common && obj.common.def !== undefined) {
                        defState = obj.common.def;
                    } else if (oldObj.common && oldObj.common.def !== undefined) {
                        defState = oldObj.common.def;
                    }
                    if (defState !== undefined) {
                        let currentStateObj;
                        try {
                            currentStateObj = await this.getForeignStateAsync(id);
                        } catch {
                            // do nothing
                        }
                        if (!currentStateObj) {
                            try {
                                await this.setForeignStateAsync(id, {
                                    val: defState,
                                    q: QUALITY_SUBS_INITIAL,
                                    ack: true
                                });
                            } catch (e) {
                                this._logger.info(
                                    `${this.namespaceLog} Default value for state "${id}" could not be set: ${e.message}`
                                );
                            }
                        }
                    }
                }

                return tools.maybeCallbackWithError(callback, null, cbObj);
            } catch (e) {
                return tools.maybeCallbackWithError(callback, e);
            }
        }
    }

    /**
     * Get object of this instance.
     *
     * It is not required, that ID consists namespace. E.g. to get object of "adapterName.X.myObject", only "myObject" is required as ID.
     *
     * @alias getObject
     * @memberof Adapter
     * @param {string} id exactly object ID (without namespace)
     * @param {object} [options] optional user context
     * @param {ioBroker.GetObjectCallback} callback return result
     *        <pre><code>
     *            function (err, obj) {
     *              if (err) adapter.log.error('Cannot get object: ' + err);
     *            }
     *        </code></pre>
     */
    getObject(id, options, callback) {
        if (typeof options === 'function') {
            callback = options;
            options = null;
        }
        if (!adapterObjects) {
            this.log.info('getObject not processed because Objects database not connected');
            return tools.maybeCallbackWithError(callback, tools.ERRORS.ERROR_DB_CLOSED);
        }

        try {
            this._utils.validateId(id, false, null);
        } catch (err) {
            return tools.maybeCallbackWithError(callback, err);
        }

        adapterObjects.getObject(this._utils.fixId(id), options, callback);
    }

    /**
     * Read object view from DB.
     *
     * It is required, that ID consists namespace in startkey and endkey. E.g. {startkey: 'hm-rpc.' + adapter.instance + '.', endkey: 'hm-rpc.' + adapter.instance + '.\u9999'}
     * to get all objects of the instance.
     *
     * @alias getObjectView
     * @memberof Adapter
     * @param {string} design name of the design
     * @param {string} search name of the view
     * @param {object} params object containing startkey: first id to include in result; endkey: last id to include in result
     * @param {object} options
     * @param {ioBroker.GetObjectViewCallback} callback return result
     *      <pre><code>
     *          function (err, doc) {
     *              if (doc && doc.rows) {
     *                   for (var i = 0; i < doc.rows.length; i++) {
     *                       var id  = doc.rows[i].id;
     *                        var obj = doc.rows[i].value;
     *                        console.log('Found ' + id + ': ' + JSON.stringify(obj));
     *                   }
     *                           if (!doc.rows.length) console.log('No objects found.');
     *               } else {
     *                   console.log('No objects found: ' + err);
     *               }
     *           }
     *           </code></pre>
     */
    getObjectView(design, search, params, options, callback) {
        if (typeof options === 'function') {
            callback = options;
            options = undefined;
        }
        if (!adapterObjects) {
            this.log.info('getObjectView not processed because Objects database not connected');
            return tools.maybeCallbackWithError(callback, tools.ERRORS.ERROR_DB_CLOSED);
        }

        params = params || {};

        // Limit search ranges for system views to the relevant namespaces
        // to prevent too wide searches where the objects never will be
        if (design === 'system' && !params.startkey && (!params.endkey || params.endkey === '\u9999')) {
            switch (search) {
                case 'host':
                    params.startkey = 'system.host.';
                    params.endKey = 'system.host.\u9999';
                    break;
                case 'adapter':
                case 'instance':
                case 'instanceStats':
                    params.startkey = 'system.adapter.';
                    params.endKey = 'system.adapter.\u9999';
                    break;
                case 'enum':
                    params.startkey = 'enum.';
                    params.endKey = 'enum.\u9999';
                    break;
                case 'script':
                    params.startkey = 'script.';
                    params.endKey = 'script.\u9999';
                    break;
                case 'group':
                    params.startkey = 'system.group.';
                    params.endKey = 'system.group.\u9999';
                    break;
                case 'user':
                    params.startkey = 'system.user.';
                    params.endKey = 'system.user.\u9999';
                    break;
                case 'config':
                    params.startkey = 'system.';
                    params.endKey = 'system.\u9999';
                    break;
            }
        }

        return adapterObjects.getObjectView(design, search, params, options, callback);
    }

    /**
     * Read object list from DB.
     *
     * It is required, that ID consists namespace in startkey and endkey. E.g. {startkey: 'hm-rpc.' + adapter.instance + '.', endkey: 'hm-rpc.' + adapter.instance + '.\u9999'}
     * to get all objects of the instance.
     *
     * @alias getObjectList
     * @memberof Adapter
     *
     * @param {object} params
     * @param {object} options
     * @param {ioBroker.GetObjectListCallback} callback
     *      <pre><code>
     *          function (err, res) {
     *              if (res && res.rows) {
     *                   for (var i = 0; i < res.rows.length; i++) {
     *                       var id  = res.rows[i].id;
     *                       var obj = res.rows[i].value;
     *                       console.log('Found ' + id + ': ' + JSON.stringify(obj));
     *                   }
     *                   if (!res.rows.length) console.log('No objects found.');
     *              } else {
     *                  console.log('No objects found: ' + err);
     *              }
     *          }
     *       </code></pre>
     */
    getObjectList(params, options, callback) {
        if (typeof options === 'function') {
            callback = options;
            options = null;
        }

        if (!adapterObjects) {
            this.log.info('getObjectList not processed because Objects database not connected');
            return tools.maybeCallbackWithError(callback, tools.ERRORS.ERROR_DB_CLOSED);
        }

        adapterObjects.getObjectList(params, options, callback);
    }

    /**
     * Get the enum tree.
     *
     * Get enums of specified tree or all enums if nothing specified as object with values.
     * If getEnum called with no enum specified, all enums will be returned:
     * <pre><code>
     *      adapter.getEnums(function (err, enums, requestEnum) {
     *        // All enums
     *        if (err) adapter.log.error('Cannot get object: ' + err);
     *        for (var e in enums) {
     *           adapter.log.debug('Enum "' + e + '" has following members: ' + enums[e].common.members.join(', '));
     *        }
     *      });
     * </code></pre>
     *
     * @alias getEnum
     * @memberof Adapter
     * @param {string} _enum enum name, e.g. 'rooms', 'function' or '' (all enums)
     * @param {object} [options] optional user context
     * @param {ioBroker.GetEnumCallback} callback return result
     *        <pre><code>
     *            function (err, enums, requestEnum) {
     *              // requestEnum is _enum
     *              if (err) adapter.log.error('Cannot get object: ' + err);
     *              for (var e in enums) {
     *                 adapter.log.debug('Enum "' + e + '" has following members: ' + enums[e].common.members.join(', '));
     *              }
     *            }
     *        </code></pre>
     */
    getEnum(_enum, options, callback) {
        if (typeof _enum === 'function') {
            callback = _enum;
            options = null;
            _enum = '';
        }
        if (typeof options === 'function') {
            callback = options;
            options = null;
        }
        if (!adapterObjects) {
            this.log.info('getEnum not processed because Objects database not connected');
            return tools.maybeCallbackWithError(callback, tools.ERRORS.ERROR_DB_CLOSED);
        }

        if (!_enum.startsWith('enum.')) {
            _enum = `enum.${_enum}`;
        }
        const result = {};

        adapterObjects.getObjectView(
            'system',
            'enum',
            {
                startkey: _enum + '.',
                endkey: _enum + '.\u9999'
            },
            options,
            (err, res) => {
                if (err) {
                    return tools.maybeCallbackWithError(callback, err);
                }
                if (res && res.rows) {
                    for (let t = 0; t < res.rows.length; t++) {
                        result[res.rows[t].id] = res.rows[t].value;
                    }
                }
                return tools.maybeCallbackWithError(callback, err, result, _enum);
            }
        );
    }

    /**
     * Read the members of given enums.
     *
     * Get enums of specified tree or all enums if nothing specified as object with values.
     *
     * @alias getEnums
     * @memberof Adapter
     * @param {string|array} _enumList enum name or names, e.g. ['rooms', 'function']
     * @param {object} [options] optional user context
     * @param {ioBroker.GetEnumsCallback} callback return result
     *        <pre><code>
     *            function (err, enums) {
     *              // requestEnum is _enum
     *              if (err) adapter.log.error('Cannot get object: ' + err);
     *              // Result is like
     *              // {
     *              //    "enum.rooms": {
     *              //       "enum.rooms.livingroom": {
     *              //           common: {
     *              //              members: ['ID1', 'ID2']
     *              //           }
     *              //       },
     *              //       "enum.rooms.sleepingroom": {
     *              //           common: {
     *              //              members: ['ID3', 'ID4']
     *              //           }
     *              //       }
     *              //    },
     *              //    "enum.functions": {
     *              //       "enum.rooms.light": {
     *              //           common: {
     *              //              members: ['ID1', 'ID6']
     *              //           }
     *              //       },
     *              //       "enum.rooms.weather": {
     *              //           common: {
     *              //              members: ['ID4', 'ID7']
     *              //           }
     *              //       }
     *              //    }
     *              // }
     *            }
     *        </code></pre>
     */
    async getEnums(_enumList, options, callback) {
        if (typeof _enumList === 'function') {
            callback = _enumList;
            _enumList = null;
        }
        if (typeof options === 'function') {
            callback = options;
            options = null;
        }
        if (!adapterObjects) {
            this.log.info('getEnums not processed because Objects database not connected');
            return tools.maybeCallbackWithError(callback, tools.ERRORS.ERROR_DB_CLOSED);
        }

        const _enums = {};
        if (_enumList) {
            if (typeof _enumList === 'string') {
                _enumList = [_enumList];
            }
            const promises = [];

            for (const currEnum of _enumList) {
                promises.push(
                    new Promise((resolve, reject) =>
                        this.getEnum(currEnum, options, (err, list, _enum) => {
                            if (err) {
                                return reject(err);
                            } else if (list) {
                                _enums[_enum] = list;
                            }
                            resolve();
                        })
                    )
                );
            }

            try {
                await Promise.all(promises);
                return tools.maybeCallbackWithError(callback, null, _enums);
            } catch (e) {
                return tools.maybeCallbackWithError(callback, e);
            }
        } else {
            // Read all enums
            adapterObjects.getObjectView(
                'system',
                'enum',
                {
                    startkey: 'enum.',
                    endkey: 'enum.\u9999'
                },
                options,
                (err, res) => {
                    // be aware, that res.rows[x].id is the name of enum!
                    if (err) {
                        return tools.maybeCallbackWithError(callback, err);
                    }
                    const result = {};
                    if (res && res.rows) {
                        for (let i = 0; i < res.rows.length; i++) {
                            const parts = res.rows[i].id.split('.', 3);
                            if (!parts[2]) {
                                continue;
                            }
                            if (!result[parts[0] + '.' + parts[1]]) {
                                result[parts[0] + '.' + parts[1]] = {};
                            }
                            result[parts[0] + '.' + parts[1]][res.rows[i].id] = res.rows[i].value;
                        }
                    }

                    return tools.maybeCallbackWithError(callback, err, result);
                }
            );
        }
    }

    /**
     * Get objects by pattern, by specific type and resolve their enums.
     *
     * Get all objects in the system of specified type. E.g.:
     *
     *        <pre><code>
     *            adapter.getForeignObjects('hm-rega.0.*', 'state', ['rooms', 'functions'], function (err, objs) {
     *              if (err) adapter.log.error('Cannot get object: ' + err);
     *              // objs look like:
     *              // {
     *              //    "hm-rega.0.ABC0000.1.STATE": {
     *              //        common: {...},
     *              //        native: {},
     *              //        type: 'state',
     *              //        enums: {
     *              //           'enums.rooms.livingroom': 'Living room',
     *              //           'enums.functions.light': 'Light'
     *              //       }
     *              //    },
     *              //    "hm-rega.0.ABC0000.2.STATE": {
     *              //        common: {...},
     *              //        native: {},
     *              //        type: 'state',
     *              //        enums: {
     *              //           'enums.rooms.sleepingroom': 'Sleeping room',
     *              //           'enums.functions.window': 'Windows'
     *              //       }
     *              //    }
     *            }
     *        </code></pre>
     *
     * @alias getForeignObjects
     * @memberof Adapter
     * @param {string} pattern object ID/wildchars
     * @param {string} type type of object: 'state', 'channel' or 'device'. Default - 'state'
     * @param {string|string[]} enums object ID, that must be overwritten or created.
     * @param {object} [options] optional user context
     * @param {ioBroker.GetObjectsCallback} callback return result
     *        <pre><code>
     *            function (err, obj) {
     *              if (err) adapter.log.error('Cannot get object: ' + err);
     *            }
     *        </code></pre>
     */
    getForeignObjects(pattern, type, enums, options, callback) {
        if (typeof pattern !== 'string') {
            return tools.maybeCallbackWithError(
                callback,
                new Error(`Expected pattern to be of type "string", got "${typeof pattern}"`)
            );
        }

        if (typeof options === 'function') {
            callback = options;
            options = null;
        }
        let params = {};
        if (pattern && pattern !== '*') {
            params = {
                startkey: pattern.replace(/\*/g, ''),
                endkey: pattern.replace(/\*/g, '\u9999')
            };
        }
        if (typeof enums === 'function') {
            callback = enums;
            enums = null;
        }
        if (typeof type === 'function') {
            callback = type;
            type = null;
        }
        if (typeof type === 'object') {
            options = type;
            type = null;
        }
        if (typeof enums === 'object' && !Array.isArray(enums)) {
            options = enums;
            enums = null;
        }
        if (!adapterObjects) {
            this.log.info('getForeignObjects not processed because Objects database not connected');
            return tools.maybeCallbackWithError(callback, tools.ERRORS.ERROR_DB_CLOSED);
        }

        adapterObjects.getObjectView('system', type || 'state', params, options, (err, res) => {
            if (err) {
                return tools.maybeCallbackWithError(callback, err);
            }

            // don't forget, that enums returns names in row[x].id and not IDs, you can find id in rows[x].value._id
            this.getEnums(enums, null, (err, _enums) => {
                const list = {};
                if (res && res.rows) {
                    for (let i = 0; i < res.rows.length; i++) {
                        if (!res.rows[i].value) {
                            // it is more an unimportant warning as debug
                            this._logger.debug(
                                `${this.namespaceLog} getEnums(${JSON.stringify(
                                    enums
                                )}) returned an enum without a value at index ${i}, obj - ${JSON.stringify(
                                    res.rows[i]
                                )}`
                            );
                            continue;
                        }
                        const id = res.rows[i].value._id;
                        list[id] = res.rows[i].value;
                        if (_enums && id) {
                            // get device or channel of this state and check it too
                            const parts = id.split('.');
                            parts.splice(parts.length - 1, 1);
                            const channel = parts.join('.');
                            parts.splice(parts.length - 1, 1);
                            const device = parts.join('.');

                            list[id].enums = {};
                            for (const es in _enums) {
                                if (!Object.prototype.hasOwnProperty.call(_enums, es)) {
                                    continue;
                                }
                                for (const e in _enums[es]) {
                                    if (!Object.prototype.hasOwnProperty.call(_enums[es], e)) {
                                        continue;
                                    }
                                    if (!_enums[es][e] || !_enums[es][e].common || !_enums[es][e].common.members) {
                                        continue;
                                    }
                                    if (
                                        _enums[es][e].common.members.includes(id) ||
                                        _enums[es][e].common.members.includes(channel) ||
                                        _enums[es][e].common.members.includes(device)
                                    ) {
                                        list[id].enums[e] = _enums[es][e].common.name;
                                    }
                                }
                            }
                        }
                    }
                }
                return tools.maybeCallbackWithError(callback, null, list);
            });
        });
    }

    /**
     * Find any object by name or ID.
     *
     * Find object by the exact name or ID.
     *
     * @alias findForeignObject
     * @memberof Adapter
     * @param {string} id exactly object ID (without namespace)
     * @param {string} type optional common.type of state: 'number', 'string', 'boolean', 'file', ...
     * @param {object} options optional user context
     * @param {ioBroker.FindObjectCallback} callback return result
     *        <pre><code>
     *            adapter.findForeignObject('Some name', function (err, id, name) {
     *              if (err) adapter.log.error('Cannot get object: ' + err);
     *              adapter.log.debug('ID of object with name "' + name + '" is "' + id + '"');
     *            }
     *        </code></pre>
     */
    findForeignObject(id, type, options, callback) {
        if (typeof options === 'function') {
            callback = options;
            options = null;
        }
        if (typeof type === 'function') {
            callback = type;
            type = null;
        }
        if (!adapterObjects) {
            this.log.info('findForeignObject not processed because Objects database not connected');
            return tools.maybeCallbackWithError(callback, tools.ERRORS.ERROR_DB_CLOSED);
        }

        try {
            this._utils.validateId(id, true, null);
        } catch (err) {
            return tools.maybeCallbackWithError(callback, err);
        }

        adapterObjects.findObject(id, type, options, callback);
    }

    /**
     * Get any object.
     *
     * ID must be specified with namespace.
     *
     * @alias getForeignObject
     * @memberof Adapter
     * @param {string} id exactly object ID (with namespace)
     * @param {object} [options] optional user context
     * @param {ioBroker.GetObjectCallback} callback return result
     *        <pre><code>
     *            function (err, obj) {
     *              if (err) adapter.log.error('Cannot get object: ' + err);
     *            }
     *        </code></pre>
     */
    getForeignObject(id, options, callback) {
        if (typeof options === 'function') {
            callback = options;
            options = null;
        }
        if (!adapterObjects) {
            this.log.info('getForeignObject not processed because Objects database not connected');
            return tools.maybeCallbackWithError(callback, tools.ERRORS.ERROR_DB_CLOSED);
        }

        try {
            this._utils.validateId(id, true, options);
        } catch (err) {
            return tools.maybeCallbackWithError(callback, err);
        }

        adapterObjects.getObject(id, options, (err, obj) => {
            const adapterName = this.namespace.split('.')[0];
            // remove protectedNative if not admin or own adapter
            if (
                obj &&
                obj.protectedNative &&
                obj.protectedNative.length &&
                obj._id &&
                obj._id.startsWith('system.adapter.') &&
                adapterName !== 'admin' &&
                adapterName !== obj._id.split('.')[2]
            ) {
                for (const attr of obj.protectedNative) {
                    delete obj.native[attr];
                } // endFor
            } // endIf

            return tools.maybeCallbackWithError(callback, err, obj);
        });
    }

    /**
     * Delete an object of this instance.
     *
     * It is not required to provice the adapter namespace, because it will automatically be added.
     * E.g. to delete "adapterName.X.myObject", only "myObject" is required as ID.
     *
     * The corresponding state will be deleted too if the object has type "state".
     *
     * @alias delObject
     * @memberof Adapter
     * @param {string} id exactly object ID (without namespace)
     * @param {object} [options] optional user context. E.g. recursive option could be true
     * @param {ioBroker.ErrorCallback} [callback] return result
     *        <pre><code>
     *            function (err) {
     *              if (err) adapter.log.error('Cannot delete object: ' + err);
     *            }
     *        </code></pre>
     */
    delObject(id, options, callback) {
        // delObject does the same as delForeignObject, but fixes the ID first
        id = this._utils.fixId(id);
        this.delForeignObject(id, options, callback);
    }

    _deleteObjects(tasks, options, cb) {
        // TODO: okay if this is available?
        if (!tasks || !tasks.length) {
            return tools.maybeCallback(cb);
        } else {
            const task = tasks.shift();
            adapterObjects.delObject(task.id, options, async err => {
                if (err) {
                    return tools.maybeCallbackWithError(cb, err);
                }
                if (task.state) {
                    try {
                        await this.delForeignStateAsync(task.id, options);
                    } catch (e) {
                        this.log.warn(`Could not remove state of ${task.id}: ${e.message}`);
                    }
                }
                try {
                    await tools.removeIdFromAllEnums(adapterObjects, task.id, this.enums);
                } catch (e) {
                    this.log.warn(`Could not remove ${task.id} from enums: ${e.message}`);
                }
                setImmediate(this._deleteObjects, tasks, options, cb);
            });
        }
    }

    /**
     * Delete any object.
     *
     * The full ID with namespace must be specified. The corresponding state will be deleted too if the object has type "state".
     *
     * @alias delForeignObject
     * @memberof Adapter
     * @param {string} id exactly object ID (with namespace)
     * @param {object} [options] optional user context or {recursive:true} to delete all underlying objects
     * @param {ioBroker.ErrorCallback} [callback] return result
     *        <pre><code>
     *            function (err) {
     *              if (err) adapter.log.error('Cannot delete object: ' + err);
     *            }
     *        </code></pre>
     */
    delForeignObject(id, options, callback) {
        if (typeof options === 'function') {
            callback = options;
            options = null;
        }
        if (!adapterObjects) {
            this.log.info('delForeignObject not processed because Objects database not connected');
            return tools.maybeCallbackWithError(callback, tools.ERRORS.ERROR_DB_CLOSED);
        }

        try {
            this._utils.validateId(id, true, options);
        } catch (err) {
            return tools.maybeCallbackWithError(callback, err);
        }

        // If recursive deletion of all underlying objects, including id
        if (options && options.recursive) {
            // read object itself
            adapterObjects.getObject(id, options, (err, obj) => {
                const tasks =
                    obj && (!obj.common || !obj.common.dontDelete) ? [{ id, state: obj.type === 'state' }] : [];

                const selector = { startkey: id + '.', endkey: id + '.\u9999' };
                // read all underlying states
                adapterObjects.getObjectList(selector, options, (err, res) => {
                    res &&
                        res.rows &&
                        res.rows.forEach(
                            item =>
                                !tasks.find(task => task.id === item.id) &&
                                (!item.value || !item.value.common || !item.value.common.dontDelete) && // exclude objects with dontDelete flag
                                tasks.push({ id: item.id, state: item.value && item.value.type === 'state' })
                        );
                    this._deleteObjects(tasks, options, callback);
                });
            });
        } else {
            adapterObjects.getObject(id, options, async (err, obj) => {
                if (err) {
                    return tools.maybeCallbackWithError(callback, err);
                } else if (obj) {
                    // do not allow deletion of objects with dontDelete flag
                    if (obj.common && obj.common.dontDelete) {
                        return tools.maybeCallbackWithError(callback, new Error('not deletable'));
                    }

                    try {
                        await adapterObjects.delObject(obj._id, options);
                    } catch (err) {
                        return tools.maybeCallbackWithError(callback, err);
                    }
                    if (obj.type === 'state') {
                        try {
                            if (obj.binary) {
                                await this.delBinaryStateAsync(id, options);
                            } else {
                                await this.delForeignStateAsync(id, options);
                            }
                        } catch {
                            // Ignore
                        }
                    }
                    try {
                        await tools.removeIdFromAllEnums(adapterObjects, id, this.enums);
                    } catch (e) {
                        return tools.maybeCallbackWithError(callback, e);
                    }
                }
                return tools.maybeCallback(callback);
            });
        }
    }

    /**
     * Subscribe for the changes of objects in this instance.
     *
     * @alias subscribeObjects
     * @memberof Adapter
     * @param {string} pattern pattern like 'channel.*' or '*' (all objects of this adapter) - without namespaces
     * @param {object} [options] optional user context
     * @param {ioBroker.ErrorCallback} [callback] optional returns result
     *        <pre><code>
     *            function (err) {
     *              if (err) adapter.log.error('Cannot subscribe object: ' + err);
     *            }
     *        </code></pre>
     */
    subscribeObjects(pattern, options, callback) {
        if (typeof options === 'function') {
            callback = options;
            options = undefined;
        }
        if (!adapterObjects) {
            this.log.info('subscribeObjects not processed because Objects database not connected');
            return tools.maybeCallbackWithError(callback, tools.ERRORS.ERROR_DB_CLOSED);
        }

        if (pattern === '*') {
            adapterObjects.subscribeUser(this.namespace + '.*', options, callback);
        } else {
            pattern = this._utils.fixId(pattern, true);
            adapterObjects.subscribeUser(pattern, options, callback);
        }
    }

    /**
     * Unsubscribe on the changes of objects in this instance.
     *
     * @alias unsubscribeObjects
     * @memberof Adapter
     * @param {string} pattern pattern like 'channel.*' or '*' (all objects) - without namespaces
     * @param {object} [options] optional user context
     * @param {ioBroker.ErrorCallback} [callback] optional returns result
     *        <pre><code>
     *            function (err) {
     *              if (err) adapter.log.error('Cannot unsubscribe object: ' + err);
     *            }
     *        </code></pre>
     */
    unsubscribeObjects(pattern, options, callback) {
        if (typeof options === 'function') {
            callback = options;
            options = undefined;
        }
        if (!adapterObjects) {
            this.log.info('unsubscribeObjects not processed because Objects database not connected');
            return tools.maybeCallbackWithError(callback, tools.ERRORS.ERROR_DB_CLOSED);
        }

        if (pattern === '*') {
            adapterObjects.unsubscribeUser(this.namespace + '.*', options, callback);
        } else {
            pattern = this._utils.fixId(pattern, true);
            adapterObjects.unsubscribeUser(pattern, options, callback);
        }
    }

    /**
     * Subscribe for the changes of objects in any instance.
     *
     * @alias subscribeForeignObjects
     * @memberof Adapter
     * @param {string} pattern pattern like 'channel.*' or '*' (all objects) - without namespaces. You can use array of patterns
     * @param {object} [options] optional user context
     * @param {ioBroker.ErrorCallback} [callback] optional returns result
     *        <pre><code>
     *            function (err) {
     *              if (err) adapter.log.error('Cannot subscribe object: ' + err);
     *            }
     *        </code></pre>
     */
    subscribeForeignObjects(pattern, options, callback) {
        if (typeof options === 'function') {
            callback = options;
            options = undefined;
        }
        if (!adapterObjects) {
            this.log.info('subscribeForeignObjects not processed because Objects database not connected');
            return tools.maybeCallbackWithError(callback, tools.ERRORS.ERROR_DB_CLOSED);
        }

        adapterObjects.subscribeUser(pattern, options, callback);
    }

    /**
     * Unsubscribe for the patterns on all objects.
     *
     * @alias unsubscribeForeignObjects
     * @memberof Adapter
     * @param {string} pattern pattern like 'channel.*' or '*' (all objects) - without namespaces
     * @param {object} [options] optional user context
     * @param {ioBroker.ErrorCallback} [callback] optional returns result
     *        <pre><code>
     *            function (err) {
     *              if (err) adapter.log.error('Cannot unsubscribe object: ' + err);
     *            }
     *        </code></pre>
     */
    unsubscribeForeignObjects(pattern, options, callback) {
        if (typeof options === 'function') {
            callback = options;
            options = undefined;
        }
        if (!pattern) {
            pattern = '*';
        }
        if (!adapterObjects) {
            this.log.info('unsubscribeForeignObjects not processed because Objects database not connected');
            return tools.maybeCallbackWithError(callback, tools.ERRORS.ERROR_DB_CLOSED);
        }

        adapterObjects.unsubscribeUser(pattern, options, callback);
    }

    /**
     * Same as {@link Adapter.setObject}, but with check if the object exists.
     *
     * ID must be specified as a full name with adapter namespace. E.g "hm-rpc.0.ABC98989.1.STATE".
     * New object will be created only if no object exists with such ID.
     *
     * @alias setObjectNotExists
     * @memberof Adapter
     * @param {string} id object ID, that must be overwritten or created.
     * @param {object} obj new object
     * @param {object} [options] optional user context
     * @param {ioBroker.SetObjectCallback} [callback] return result
     *        <pre><code>
     *            function (err, obj) {
     *              // obj is {id: id}
     *              if (err) adapter.log.error('Cannot write object: ' + err);
     *            }
     *        </code></pre>
     * @returns {Promise<{id: string}>}
     */
    async setObjectNotExists(id, obj, options, callback) {
        if (typeof options === 'function') {
            callback = options;
            options = null;
        }
        if (!adapterObjects) {
            this.log.info('setObjectNotExists not processed because Objects database not connected');
            return tools.maybeCallbackWithError(callback, tools.ERRORS.ERROR_DB_CLOSED);
        }

        try {
            this._utils.validateId(id, false, null);
        } catch (err) {
            return tools.maybeCallbackWithError(callback, err);
        }

        id = this._utils.fixId(id);

        if (obj.children || obj.parent) {
            this._logger.warn(`${this.namespaceLog} Do not use parent or children for ${id}`);
        }

        // check if object already exists
        let objExists;
        try {
            objExists = await adapterObjects.objectExists(id, options);
        } catch (e) {
            return tools.maybeCallbackWithError(callback, `Could not check object existence of ${id}: ${e.message}`);
        }

        if (objExists === false) {
            if (!obj.from) {
                obj.from = 'system.adapter.' + this.namespace;
            }
            if (!obj.user) {
                obj.user = (options ? options.user : '') || SYSTEM_ADMIN_USER;
            }
            if (!obj.ts) {
                obj.ts = Date.now();
            }

            return this._setObjectWithDefaultValue(id, obj, null, callback);
        } else {
            return tools.maybeCallbackWithError(callback, null);
        }
    }

    /**
     * Same as {@link Adapter.setForeignObject}, but with check if the object exists.
     *
     * ID must be specified as a full name with adapter namespace. E.g "hm-rpc.0.ABC98989.1.STATE".
     * New object will be created only if no object exists with such ID.
     *
     * @alias setForeignObjectNotExists
     * @memberof Adapter
     * @param {string} id object ID, that must be overwritten or created.
     * @param {object} obj new object
     * @param {object} [options] optional user context
     * @param {ioBroker.SetObjectCallback} [callback] return result
     *        <pre><code>
     *            function (err, obj) {
     *              // obj is {id: id}
     *              if (err) adapter.log.error('Cannot write object: ' + err);
     *            }
     *        </code></pre>
     * @returns {Promise<{id: string}>}
     */
    async setForeignObjectNotExists(id, obj, options, callback) {
        if (typeof options === 'function') {
            callback = options;
            options = null;
        }
        if (!adapterObjects) {
            this.log.info('setForeignObjectNotExists not processed because Objects database not connected');
            return tools.maybeCallbackWithError(callback, tools.ERRORS.ERROR_DB_CLOSED);
        }

        try {
            this._utils.validateId(id, true, null);
        } catch (err) {
            return tools.maybeCallbackWithError(callback, err);
        }

        // check if object exists
        let objExists;
        try {
            objExists = await adapterObjects.objectExists(id, options);
        } catch (e) {
            return tools.maybeCallbackWithError(callback, `Could not check object existence of ${id}: ${e.message}`);
        }

        if (objExists === false) {
            if (!obj.from) {
                obj.from = 'system.adapter.' + this.namespace;
            }
            if (!obj.user) {
                obj.user = (options ? options.user : '') || SYSTEM_ADMIN_USER;
            }
            if (!obj.ts) {
                obj.ts = Date.now();
            }

            return this._setObjectWithDefaultValue(id, obj, null, callback);
        } else {
            return tools.maybeCallbackWithError(callback, null);
        }
    }

    _DCS2ID(device, channel, stateOrPoint) {
        let id = '';
        if (device) {
            id += device;
        }
        if (channel) {
            id += (id ? '.' : '') + channel;
        }

        if (stateOrPoint !== true && stateOrPoint !== false) {
            if (stateOrPoint) {
                id += (id ? '.' : '') + stateOrPoint;
            }
        } else if (stateOrPoint === true && id) {
            id += '.';
        }
        return id;
    }

    createDevice(deviceName, common, _native, options, callback) {
        if (typeof options === 'function') {
            callback = options;
            options = null;
        }
        if (!deviceName) {
            this._logger.error(this.namespaceLog + ' Try to create device with empty name!');
            return;
        }
        if (typeof _native === 'function') {
            callback = _native;
            _native = {};
        }
        if (typeof common === 'function') {
            callback = common;
            common = {};
        }
        common = common || {};
        common.name = common.name || deviceName;

        deviceName = deviceName.replace(FORBIDDEN_CHARS, '_').replace(/\./g, '_');
        _native = _native || {};

        this.setObjectNotExists(
            deviceName,
            {
                type: 'device',
                common: common,
                native: _native
            },
            options,
            callback
        );
    }

    // name of channel must be in format "channel"
    createChannel(parentDevice, channelName, roleOrCommon, _native, options, callback) {
        if (typeof options === 'function') {
            callback = options;
            options = null;
        }
        if (!channelName) {
            throw new Error('Cannot create a channel without a name!');
        }

        if (typeof _native === 'function') {
            callback = _native;
            _native = {};
        }

        if (typeof roleOrCommon === 'function') {
            callback = roleOrCommon;
            roleOrCommon = undefined;
        }

        let common = {};
        if (typeof roleOrCommon === 'string') {
            common = {
                name: '',
                role: roleOrCommon
            };
        } else if (typeof roleOrCommon === 'object') {
            common = roleOrCommon;
        }
        common.name = common.name || channelName;

        if (parentDevice) {
            parentDevice = parentDevice.replace(FORBIDDEN_CHARS, '_').replace(/\./g, '_');
        }
        channelName = channelName.replace(FORBIDDEN_CHARS, '_').replace(/\./g, '_');
        channelName = this._DCS2ID(parentDevice, channelName);

        _native = _native || {};

        const obj = {
            type: 'channel',
            common: common,
            native: _native
        };

        this.setObjectNotExists(channelName, obj, options, callback);
    }

    createState(parentDevice, parentChannel, stateName, roleOrCommon, _native, options, callback) {
        if (typeof options === 'function') {
            callback = options;
            options = null;
        }
        if (!stateName) {
            throw new Error('Cannot create a state without a name!');
        }

        if (typeof _native === 'function') {
            callback = _native;
            _native = {};
        }

        if (typeof roleOrCommon === 'function') {
            callback = roleOrCommon;
            roleOrCommon = undefined;
        }

        /** @type {ioBroker.StateCommon} */
        let common = {};
        if (typeof roleOrCommon === 'string') {
            common = {
                read: true,
                write: false,
                name: '',
                role: roleOrCommon
            };
        } else if (typeof roleOrCommon === 'object') {
            common = roleOrCommon;
        }

        common.name = common.name || stateName;
        _native = _native || {};

        common.read = common.read === undefined ? true : common.read;
        common.write = common.write === undefined ? false : common.write;

        if (!common.role) {
            this._logger.error(
                this.namespaceLog +
                    ' Try to create state ' +
                    (parentDevice ? parentDevice + '.' : '') +
                    parentChannel +
                    '.' +
                    stateName +
                    ' without role'
            );
            return;
        }

        if (parentDevice) {
            parentDevice = parentDevice.replace(FORBIDDEN_CHARS, '_').replace(/\./g, '_');
        }
        if (parentChannel) {
            parentChannel = parentChannel.replace(FORBIDDEN_CHARS, '_').replace(/\./g, '_');
        }
        stateName = stateName.replace(FORBIDDEN_CHARS, '_').replace(/\./g, '_');
        const id = this._utils.fixId({ device: parentDevice, channel: parentChannel, state: stateName });

        // Check min, max and def values for number
        if (common.type !== undefined && common.type === 'number') {
            let min = 0;
            let max = 0;
            let def = 0;
            let err;
            if (common.min !== undefined) {
                min = common.min;
                if (typeof min !== 'number') {
                    min = parseFloat(min);
                    if (isNaN(min)) {
                        err = 'Wrong type of ' + id + '.common.min';
                        this._logger.error(this.namespaceLog + ' ' + err);
                        return tools.maybeCallbackWithError(callback, err);
                    } else {
                        common.min = min;
                    }
                }
            }
            if (common.max !== undefined) {
                max = common.max;
                if (typeof max !== 'number') {
                    max = parseFloat(max);
                    if (isNaN(max)) {
                        err = 'Wrong type of ' + id + '.common.max';
                        this._logger.error(this.namespaceLog + ' ' + err);
                        return tools.maybeCallbackWithError(callback, err);
                    } else {
                        common.max = max;
                    }
                }
            }
            if (common.def !== undefined) {
                def = common.def;
                if (typeof def !== 'number') {
                    def = parseFloat(def);
                    if (isNaN(def)) {
                        err = new Error('Wrong type of ' + id + '.common.def');
                        this._logger.error(`${this.namespaceLog} ${err.message}`);
                        return tools.maybeCallbackWithError(callback, err);
                    } else {
                        common.def = def;
                    }
                }
            }
            if (common.min !== undefined && common.max !== undefined && min > max) {
                common.max = min;
                common.min = max;
            }
            if (common.def !== undefined && common.min !== undefined && def < min) {
                common.def = min;
            }
            if (common.def !== undefined && common.max !== undefined && def > max) {
                common.def = max;
            }
        }

        this.setObjectNotExists(
            id,
            {
                type: 'state',
                common: common,
                native: _native
            },
            options,
            err => {
                if (err) {
                    return tools.maybeCallbackWithError(callback, err);
                } else if (common.def !== undefined) {
                    this.getState(id, null, (err, state) => {
                        if (!state) {
                            if (common.defAck !== undefined) {
                                this.setState(id, common.def, common.defAck, options, callback);
                            } else {
                                this.setState(id, common.def, options, callback);
                            }
                        } else {
                            return tools.maybeCallback(callback);
                        }
                    });
                } else {
                    this.getState(id, null, (err, state) => {
                        if (!state) {
                            this.setState(id, null, true, options, callback);
                        } else {
                            return tools.maybeCallback(callback);
                        }
                    });
                }
            }
        );
    }

    /**
     * Delete device with all its channels and states.
     *
     * @alias deleteDevice
     * @memberof Adapter
     * @param {string} deviceName is the part of ID like: adapter.instance.<deviceName>
     * @param {object} [options] optional user context
     * @param {ioBroker.ErrorCallback} [callback] return result
     *        <pre><code>
     *            function (err) {
     *              if (err) adapter.log.error('Cannot delete device: ' + err);
     *            }
     *        </code></pre>
     */
    async deleteDevice(deviceName, options, callback) {
        if (typeof options === 'function') {
            callback = options;
            options = null;
        }
        if (!adapterObjects) {
            this.log.info('deleteDevice not processed because Objects database not connected');
            return tools.maybeCallbackWithError(callback, tools.ERRORS.ERROR_DB_CLOSED);
        }

        deviceName = deviceName.replace(FORBIDDEN_CHARS, '_').replace(/\./g, '_');
        if (!this._namespaceRegExp.test(deviceName)) {
            // make it an id
            deviceName = `${this.namespace}.${deviceName}`;
        }

        // get object to check if it is a device
        let obj;
        try {
            obj = await this.getForeignObjectAsync(deviceName);
        } catch (e) {
            return tools.maybeCallbackWithError(callback, e);
        }

        if (!obj || obj.type !== 'device') {
            // it's not a device, so return but no error
            return tools.maybeCallback(callback);
        }

        // it's a device now delete it + underlying structure
        try {
            await this.delForeignObjectAsync(deviceName, { recursive: true });
        } catch (e) {
            return tools.maybeCallbackWithError(callback, e);
        }

        return tools.maybeCallback(callback);
    }

    addChannelToEnum(enumName, addTo, parentDevice, channelName, options, callback) {
        if (typeof options === 'function') {
            callback = options;
            options = null;
        }
        if (!adapterObjects) {
            this.log.info('addChannelToEnum not processed because Objects database not connected');
            return tools.maybeCallbackWithError(callback, tools.ERRORS.ERROR_DB_CLOSED);
        }

        if (parentDevice) {
            if (this._namespaceRegExp.test(parentDevice)) {
                parentDevice = parentDevice.substring(this.namespace.length + 1);
            }
            parentDevice = parentDevice.replace(FORBIDDEN_CHARS, '_').replace(/\./g, '_');
        }

        if (this._namespaceRegExp.test(channelName)) {
            channelName = channelName.substring(this.namespace.length + 1);
        }
        if (parentDevice && channelName.substring(0, parentDevice.length) === parentDevice) {
            channelName = channelName.substring(parentDevice.length + 1);
        }
        channelName = channelName.replace(FORBIDDEN_CHARS, '_').replace(/\./g, '_');

        const objId = this.namespace + '.' + this._DCS2ID(parentDevice, channelName);

        if (addTo.startsWith('enum.')) {
            adapterObjects.getObject(addTo, options, (err, obj) => {
                if (err) {
                    return tools.maybeCallbackWithError(callback, err);
                } else if (obj) {
                    if (!obj.common.members.includes(objId)) {
                        obj.common.members.push(objId);
                        obj.from = 'system.adapter.' + this.namespace;
                        obj.user = (options ? options.user : '') || SYSTEM_ADMIN_USER;
                        obj.ts = Date.now();

                        adapterObjects.setObject(obj._id, obj, options, callback);
                    } else {
                        return tools.maybeCallback(callback);
                    }
                }
            });
        } else {
            if (enumName.startsWith('enum.')) {
                enumName = enumName.substring(5);
            }

            adapterObjects.getObject('enum.' + enumName + '.' + addTo, options, (err, obj) => {
                if (err) {
                    return tools.maybeCallbackWithError(callback, err);
                }

                if (obj) {
                    if (!obj.common.members.includes(objId)) {
                        obj.common.members.push(objId);

                        obj.from = 'system.adapter.' + this.namespace;
                        obj.user = (options ? options.user : '') || SYSTEM_ADMIN_USER;
                        obj.ts = Date.now();

                        adapterObjects.setObject(obj._id, obj, options, callback);
                    } else {
                        return tools.maybeCallback(callback);
                    }
                } else {
                    // Create enum
                    adapterObjects.setObject(
                        'enum.' + enumName + '.' + addTo,
                        {
                            common: {
                                name: addTo,
                                members: [objId]
                            },
                            from: 'system.adapter.' + this.namespace,
                            ts: Date.now(),
                            type: 'enum'
                        },
                        options,
                        callback
                    );
                }
            });
        }
    }

    deleteChannelFromEnum(enumName, parentDevice, channelName, options, callback) {
        if (typeof options === 'function') {
            callback = options;
            options = null;
        }
        if (!adapterObjects) {
            this.log.info('deleteChannelFromEnum not processed because Objects database not connected');
            return tools.maybeCallbackWithError(callback, tools.ERRORS.ERROR_DB_CLOSED);
        }

        if (parentDevice) {
            if (parentDevice.substring(0, this.namespace.length) === this.namespace) {
                parentDevice = parentDevice.substring(this.namespace.length + 1);
            }
            parentDevice = parentDevice.replace(FORBIDDEN_CHARS, '_').replace(/\./g, '_');
        }

        if (channelName && channelName.substring(0, this.namespace.length) === this.namespace) {
            channelName = channelName.substring(this.namespace.length + 1);
        }
        if (parentDevice && channelName && channelName.substring(0, parentDevice.length) === parentDevice) {
            channelName = channelName.substring(parentDevice.length + 1);
        }
        channelName = channelName || '';
        channelName = channelName.replace(FORBIDDEN_CHARS, '_').replace(/\./g, '_');

        const objId = this.namespace + '.' + this._DCS2ID(parentDevice, channelName);

        if (enumName) {
            enumName = 'enum.' + enumName + '.';
        } else {
            enumName = 'enum.';
        }

        adapterObjects.getObjectView(
            'system',
            'enum',
            {
                startkey: enumName,
                endkey: enumName + '\u9999'
            },
            options,
            async (err, res) => {
                if (err) {
                    return tools.maybeCallbackWithError(callback, err);
                }

                if (res && res.rows) {
                    for (let i = 0; i < res.rows.length; i++) {
                        try {
                            const obj = await adapterObjects.getObject(res.rows[i].id, options);

                            if (obj && obj.common && obj.common.members) {
                                const pos = obj.common.members.indexOf(objId);
                                if (pos !== -1) {
                                    obj.common.members.splice(pos, 1);
                                    obj.from = 'system.adapter.' + this.namespace;
                                    obj.user = (options ? options.user : '') || SYSTEM_ADMIN_USER;
                                    obj.ts = Date.now();

                                    await adapterObjects.setObjectAsync(obj._id, obj, options);
                                }
                            }
                        } catch (e) {
                            return tools.maybeCallbackWithError(callback, e);
                        }
                    }
                }
                return tools.maybeCallback(callback);
            }
        );
    }

    /**
     * Deletes channel and udnerlying structure
     * @alais deleteChannel
     *
     * @param {string} parentDevice is the part of ID like: adapter.instance.<deviceName>
     * @param {string} channelName is the part of ID like: adapter.instance.<deviceName>.<channelName>
     * @param {object} [options] optional user context
     * @param {ioBroker.ErrorCallback} [callback] return result
     *        <pre><code>
     *            function (err) {
     *              if (err) adapter.log.error('Cannot delete device: ' + err);
     *            }
     *        </code></pre>
     */
    async deleteChannel(parentDevice, channelName, options, callback) {
        if (typeof options === 'function') {
            callback = options;
            options = null;
        }
        if (typeof channelName === 'function') {
            callback = channelName;
            channelName = parentDevice;
            parentDevice = '';
        }
        if (parentDevice && !channelName) {
            channelName = parentDevice;
            parentDevice = '';
        } else if (parentDevice && typeof channelName === 'function') {
            callback = channelName;
            channelName = parentDevice;
            parentDevice = '';
        }
        if (!adapterObjects) {
            this.log.info('deleteChannel not processed because Objects database not connected');
            return tools.maybeCallbackWithError(callback, tools.ERRORS.ERROR_DB_CLOSED);
        }

        if (!parentDevice) {
            parentDevice = '';
        }

        if (parentDevice) {
            if (this._namespaceRegExp.test(parentDevice)) {
                parentDevice = parentDevice.substring(this.namespace.length + 1);
            }
            parentDevice = parentDevice.replace(FORBIDDEN_CHARS, '_').replace(/\./g, '_');
        }

        if (channelName && this._namespaceRegExp.test(channelName)) {
            channelName = channelName.substring(this.namespace.length + 1);
        }
        if (parentDevice && channelName && channelName.substring(0, parentDevice.length) === parentDevice) {
            channelName = channelName.substring(parentDevice.length + 1);
        }
        channelName = channelName || '';
        channelName = channelName.replace(FORBIDDEN_CHARS, '_').replace(/\./g, '_');

        channelName = `${this.namespace}.${this._DCS2ID(parentDevice, channelName)}`;

        // get object to check if it is a channel
        let obj;
        try {
            obj = await this.getForeignObjectAsync(channelName);
        } catch (e) {
            return tools.maybeCallbackWithError(callback, e);
        }

        if (!obj || obj.type !== 'channel') {
            // it's not a channel, so return but no error
            return tools.maybeCallback(callback);
        }

        this._logger.info(`${this.namespaceLog} Delete channel ${channelName}`);

        // it's a channel now delete it + underlying structure
        try {
            await this.delForeignObjectAsync(channelName, { recursive: true });
        } catch (e) {
            return tools.maybeCallbackWithError(callback, e);
        }

        return tools.maybeCallback(callback);
    }

    deleteState(parentDevice, parentChannel, stateName, options, callback) {
        if (typeof parentChannel === 'function' && stateName === undefined) {
            stateName = parentDevice;
            callback = parentChannel;
            parentChannel = '';
            parentDevice = '';
        } else if (parentChannel === undefined && stateName === undefined) {
            stateName = parentDevice;
            parentDevice = '';
            parentChannel = '';
        } else {
            if (typeof options === 'function') {
                callback = options;
                options = null;
            }
            if (typeof stateName === 'function') {
                callback = stateName;
                stateName = parentChannel;
                parentChannel = parentDevice;
                parentDevice = '';
            }
            if (typeof parentChannel === 'function') {
                callback = parentChannel;
                stateName = parentDevice;
                parentChannel = '';
                parentDevice = '';
            }
            if (typeof parentChannel === 'function') {
                callback = parentChannel;
                stateName = parentDevice;
                parentChannel = '';
                parentDevice = '';
            }
        }

        if (parentDevice) {
            if (this._namespaceRegExp.test(parentDevice)) {
                parentDevice = parentDevice.substring(this.namespace.length + 1);
            }

            parentDevice = parentDevice.replace(FORBIDDEN_CHARS, '_').replace(/\./g, '_');
        }

        if (parentChannel) {
            if (this._namespaceRegExp.test(parentChannel)) {
                parentChannel = parentChannel.substring(this.namespace.length + 1);
            }
            if (parentDevice && parentChannel.substring(0, parentDevice.length) === parentDevice) {
                parentChannel = parentChannel.substring(parentDevice.length + 1);
            }

            parentChannel = parentChannel.replace(FORBIDDEN_CHARS, '_').replace(/\./g, '_');
        }

        if (this._namespaceRegExp.test(stateName)) {
            stateName = stateName.substring(this.namespace.length + 1);
        }
        if (parentDevice && stateName.substring(0, parentDevice.length) === parentDevice) {
            stateName = stateName.substring(parentDevice.length + 1);
        }
        if (parentChannel && stateName.substring(0, parentChannel.length) === parentChannel) {
            stateName = stateName.substring(parentChannel.length + 1);
        }
        stateName = stateName || '';
        stateName = stateName.replace(FORBIDDEN_CHARS, '_').replace(/\./g, '_');

        const _name = this._DCS2ID(parentDevice, parentChannel, stateName);
        this.delObject(_name, options, callback);
    }

    getDevices(options, callback) {
        if (typeof options === 'function' && typeof callback === 'object') {
            const tmp = callback;
            callback = options;
            options = tmp;
        }
        if (typeof options === 'function') {
            callback = options;
            options = null;
        }

        if (!adapterObjects) {
            this.log.info('getDevices not processed because Objects database not connected');
            return tools.maybeCallbackWithError(callback, tools.ERRORS.ERROR_DB_CLOSED);
        }

        adapterObjects.getObjectView(
            'system',
            'device',
            {
                startkey: this.namespace + '.',
                endkey: this.namespace + '.\u9999'
            },
            options,
            (err, obj) => {
                if (err || !obj || !obj.rows || !obj.rows.length) {
                    return tools.maybeCallbackWithError(callback, err, err ? undefined : []);
                }
                const res = [];
                for (let i = 0; i < obj.rows.length; i++) {
                    res.push(obj.rows[i].value);
                }
                return tools.maybeCallbackWithError(callback, null, res);
            }
        );
    }

    getChannelsOf(parentDevice, options, callback) {
        if (typeof options === 'function') {
            callback = options;
            options = null;
        }
        if (typeof parentDevice === 'function') {
            callback = parentDevice;
            parentDevice = null;
        }

        if (!adapterObjects) {
            this.log.info('getChannelsOf not processed because Objects database not connected');
            return tools.maybeCallbackWithError(callback, tools.ERRORS.ERROR_DB_CLOSED);
        }

        if (!parentDevice) {
            parentDevice = '';
        }

        if (parentDevice && this._namespaceRegExp.test(parentDevice)) {
            parentDevice = parentDevice.substring(this.namespace.length + 1);
        }

        parentDevice = parentDevice.replace(FORBIDDEN_CHARS, '_').replace(/\./g, '_');
        parentDevice = this.namespace + (parentDevice ? '.' + parentDevice : '');
        adapterObjects.getObjectView(
            'system',
            'channel',
            {
                startkey: parentDevice + '.',
                endkey: parentDevice + '.\u9999'
            },
            options,
            (err, obj) => {
                if (err || !obj || !obj.rows || !obj.rows.length) {
                    return tools.maybeCallbackWithError(callback, err, err ? undefined : []);
                }
                const res = [];
                for (let i = 0; i < obj.rows.length; i++) {
                    res.push(obj.rows[i].value);
                }
                return tools.maybeCallbackWithError(callback, null, res);
            }
        );
    }

    getStatesOf(parentDevice, parentChannel, options, callback) {
        if (typeof options === 'function') {
            callback = options;
            options = null;
        }
        if (typeof parentDevice === 'function') {
            callback = parentDevice;
            parentDevice = null;
            parentChannel = null;
        }
        if (typeof parentChannel === 'function') {
            callback = parentChannel;
            parentChannel = null;
        }
        if (!callback) {
            return;
        }

        if (!adapterObjects) {
            this.log.info('getStatesOf not processed because Objects database not connected');
            return tools.maybeCallbackWithError(callback, tools.ERRORS.ERROR_DB_CLOSED);
        }

        if (!parentDevice) {
            parentDevice = '';
        } else {
            if (this._namespaceRegExp.test(parentDevice)) {
                parentDevice = parentDevice.substring(this.namespace.length + 1);
            }

            parentDevice = parentDevice.replace(FORBIDDEN_CHARS, '_').replace(/\./g, '_');
        }

        if (!parentChannel) {
            parentChannel = '';
        } else if (this._namespaceRegExp.test(parentChannel)) {
            parentChannel = parentChannel.substring(this.namespace.length + 1);
        }

        if (parentDevice && parentChannel && parentChannel.substring(0, parentDevice.length) === parentDevice) {
            parentChannel = parentChannel.substring(parentDevice.length + 1);
        }

        parentChannel = parentChannel.replace(FORBIDDEN_CHARS, '_').replace(/\./g, '_');

        const id = this.namespace + '.' + this._DCS2ID(parentDevice, parentChannel, true);

        adapterObjects.getObjectView(
            'system',
            'state',
            {
                startkey: id,
                endkey: id + '\u9999'
            },
            options,
            (err, obj) => {
                if (err || !obj || !obj.rows || !obj.rows.length) {
                    return tools.maybeCallbackWithError(callback, err, err ? undefined : []);
                }
                const res = [];
                let read = 0;
                for (let i = 0; i < obj.rows.length; i++) {
                    read++;
                    adapterObjects.getObject(obj.rows[i].id, (err, subObj) => {
                        if (subObj) {
                            res.push(subObj);
                        }

                        if (!--read) {
                            return tools.maybeCallbackWithError(callback, null, res);
                        }
                    });
                }
            }
        );
    }

    addStateToEnum(enumName, addTo, parentDevice, parentChannel, stateName, options, callback) {
        if (typeof options === 'function') {
            callback = options;
            options = null;
        }
        if (!adapterObjects) {
            this.log.info('addStateToEnum not processed because Objects database not connected');
            return tools.maybeCallbackWithError(callback, tools.ERRORS.ERROR_DB_CLOSED);
        }

        if (parentDevice) {
            if (this._namespaceRegExp.test(parentDevice)) {
                parentDevice = parentDevice.substring(this.namespace.length + 1);
            }

            parentDevice = parentDevice.replace(FORBIDDEN_CHARS, '_').replace(/\./g, '_');
        }

        if (parentChannel) {
            if (this._namespaceRegExp.test(parentChannel)) {
                parentChannel = parentChannel.substring(this.namespace.length + 1);
            }
            if (parentDevice && parentChannel.substring(0, parentDevice.length) === parentDevice) {
                parentChannel = parentChannel.substring(parentDevice.length + 1);
            }

            parentChannel = parentChannel.replace(FORBIDDEN_CHARS, '_').replace(/\./g, '_');
        }

        if (this._namespaceRegExp.test(stateName)) {
            stateName = stateName.substring(this.namespace.length + 1);
        }
        if (parentDevice && stateName.substring(0, parentDevice.length) === parentDevice) {
            stateName = stateName.substring(parentDevice.length + 1);
        }
        if (parentChannel && stateName.substring(0, parentChannel.length) === parentChannel) {
            stateName = stateName.substring(parentChannel.length + 1);
        }
        stateName = stateName.replace(FORBIDDEN_CHARS, '_').replace(/\./g, '_');

        const objId = this._utils.fixId({ device: parentDevice, channel: parentChannel, state: stateName });

        if (addTo.startsWith('enum.')) {
            adapterObjects.getObject(addTo, options, (err, obj) => {
                if (err || !obj) {
                    return tools.maybeCallbackWithError(callback, err || tools.ERRORS.ERROR_NOT_FOUND);
                }
                if (!obj.common.members.includes(objId)) {
                    obj.common.members.push(objId);
                    obj.from = 'system.adapter.' + this.namespace;
                    obj.user = (options ? options.user : '') || SYSTEM_ADMIN_USER;
                    obj.ts = Date.now();
                    adapterObjects.setObject(obj._id, obj, options, callback);
                } else {
                    return tools.maybeCallback(callback);
                }
            });
        } else {
            if (enumName.startsWith('enum.')) {
                enumName = enumName.substring(5);
            }

            adapterObjects.getObject('enum.' + enumName + '.' + addTo, options, (err, obj) => {
                if (!err && obj) {
                    if (!obj.common.members.includes(objId)) {
                        obj.common.members.push(objId);
                        obj.from = 'system.adapter.' + this.namespace;
                        obj.user = (options ? options.user : '') || SYSTEM_ADMIN_USER;
                        obj.ts = Date.now();
                        adapterObjects.setObject(obj._id, obj, callback);
                    } else {
                        return tools.maybeCallback(callback);
                    }
                } else {
                    if (err) {
                        return tools.maybeCallbackWithError(callback, err);
                    }

                    // Create enum
                    adapterObjects.setObject(
                        'enum.' + enumName + '.' + addTo,
                        {
                            common: {
                                name: addTo,
                                members: [objId]
                            },
                            from: 'system.adapter.' + this.namespace,
                            ts: Date.now(),
                            type: 'enum'
                        },
                        options,
                        callback
                    );
                }
            });
        }
    }

    deleteStateFromEnum(enumName, parentDevice, parentChannel, stateName, options, callback) {
        if (typeof options === 'function') {
            callback = options;
            options = null;
        }

        if (!adapterObjects) {
            this.log.info('deleteStateFromEnum not processed because Objects database not connected');
            return tools.maybeCallbackWithError(callback, tools.ERRORS.ERROR_DB_CLOSED);
        }

        if (parentDevice) {
            if (this._namespaceRegExp.test(parentDevice)) {
                parentDevice = parentDevice.substring(this.namespace.length + 1);
            }

            parentDevice = parentDevice.replace(FORBIDDEN_CHARS, '_').replace(/\./g, '_');
        }

        if (parentChannel) {
            if (this._namespaceRegExp.test(parentChannel)) {
                parentChannel = parentChannel.substring(this.namespace.length + 1);
            }
            if (parentDevice && parentChannel.substring(0, parentDevice.length) === parentDevice) {
                parentChannel = parentChannel.substring(parentDevice.length + 1);
            }

            parentChannel = parentChannel.replace(FORBIDDEN_CHARS, '_').replace(/\./g, '_');
        }

        if (this._namespaceRegExp.test(stateName)) {
            stateName = stateName.substring(this.namespace.length + 1);
        }
        if (parentDevice && stateName.substring(0, parentDevice.length) === parentDevice) {
            stateName = stateName.substring(parentDevice.length + 1);
        }
        if (parentChannel && stateName.substring(0, parentChannel.length) === parentChannel) {
            stateName = stateName.substring(parentChannel.length + 1);
        }
        stateName = stateName.replace(FORBIDDEN_CHARS, '_').replace(/\./g, '_');

        const objId = this._utils.fixId(
            {
                device: parentDevice,
                channel: parentChannel,
                state: stateName
            },
            false /*, 'state'*/
        );

        if (enumName) {
            enumName = 'enum.' + enumName + '.';
        } else {
            enumName = 'enum.';
        }

        adapterObjects.getObjectView(
            'system',
            'enum',
            {
                startkey: enumName,
                endkey: enumName + '\u9999'
            },
            options,
            async (err, res) => {
                if (err || !res || !res.rows) {
                    return tools.maybeCallbackWithError(callback, err);
                }

                for (const row of res.rows) {
                    try {
                        const obj = await adapterObjects.getObjectAsync(row.id);
                        if (obj && obj.common && obj.common.members) {
                            const pos = obj.common.members.indexOf(objId);
                            if (pos !== -1) {
                                obj.common.members.splice(pos, 1);
                                obj.from = 'system.adapter.' + this.namespace;
                                obj.user = (options ? options.user : '') || SYSTEM_ADMIN_USER;
                                obj.ts = Date.now();
                                await adapterObjects.setObjectAsync(obj._id, obj);
                            }
                        }
                    } catch (e) {
                        return tools.maybeCallbackWithError(callback, e);
                    }
                }
                return tools.maybeCallback(callback);
            }
        );
    }

    /**
     * Change file access rights
     *
     * This function updates the file access rights
     * <pre><code>
     *      adapter.chmodFile('vis.0', '/main/vis-views.json', {mode: 0x644}, function (err, processed) {
     *        if (err) adapter.log.error('Cannot read file: ' + err);
     *        console.log('New files: ' + JSON.stringify(processed));
     *      });
     * </code></pre>
     *
     * @alias chownFile
     * @memberof Adapter
     * @param {string} _adapter adapter name. If adapter name is null, so the name (not instance) of current adapter will be taken.
     * @param {string} path path to file without adapter name. E.g. If you want to update "/vis.0/main/*", here must be "/main/*" and _adapter must be equal to "vis.0".
     * @param {object} options data with mode
     * @param {function} callback return result
     *        <pre><code>
     *            function (err, processedFiles) {
     *                list of processed files with new groups
     *            }
     *        </code></pre>
     */
    chmodFile(_adapter, path, options, callback) {
        if (_adapter === null) {
            _adapter = this.name;
        }

        if (typeof options === 'function') {
            callback = options;
            options = null;
        }
        if (!adapterObjects) {
            this.log.info('chmodFile not processed because Objects database not connected');
            return tools.maybeCallbackWithError(callback, tools.ERRORS.ERROR_DB_CLOSED);
        }

        adapterObjects.chmodFile(_adapter, path, options, callback);
    }

    /**
     * Change file owner
     *
     * This function updates the file owner and ownerGroup
     * <pre><code>
     *      adapter.chownFile('vis.0', '/main/vis-views.json', {owner: 'newOwner', ownerGroup: 'newgroup'}, function (err, processed) {
     *        if (err) adapter.log.error('Cannot read file: ' + err);
     *        console.log('New files: ' + JSON.stringify(processed));
     *      });
     * </code></pre>
     *
     * @alias chownFile
     * @memberof Adapter
     * @param {string} _adapter adapter name. If adapter name is null, so the name (not instance) of current adapter will be taken.
     * @param {string} path path to file without adapter name. E.g. If you want to update "/vis.0/main/*", here must be "/main/*" and _adapter must be equal to "vis.0".
     * @param {object} options data with owner and ownerGroup
     * @param {function} callback return result
     *        <pre><code>
     *            function (err, processedFiles) {
     *                list of processed files with new groups
     *            }
     *        </code></pre>
     */
    chownFile(_adapter, path, options, callback) {
        if (_adapter === null) {
            _adapter = this.name;
        }

        if (typeof options === 'function') {
            callback = options;
            options = null;
        }
        if (!adapterObjects) {
            this.log.info('chownFile not processed because Objects database not connected');
            return tools.maybeCallbackWithError(callback, tools.ERRORS.ERROR_DB_CLOSED);
        }

        adapterObjects.chownFile(_adapter, path, options, callback);
    }

    /**
     * Read directory from DB.
     *
     * This function reads the content of directory from DB for given adapter and path.
     * If getEnum called with no enum specified, all enums will be returned:
     * <pre><code>
     *      adapter.readDir('vis.0', '/main/', function (err, filesOrDirs) {
     *        // All enums
     *        if (err) adapter.log.error('Cannot read directory: ' + err);
     *        if (filesOrDirs) {
     *           for (var f = 0; f < filesOrDirs.length; f++) {
     *              adapter.log.debug('Directory main has following files and dirs: ' + filesOrDirs[f].file + '[dir - ' + filesOrDirs[f].isDir + ']');
     *           }
     *       }
     *      });
     * </code></pre>
     *
     * @alias readDir
     * @memberof Adapter
     * @param {string} _adapter adapter name. If adapter name is null, so the name (not instance) of current adapter will be taken.
     * @param {string} path path to direcory without adapter name. E.g. If you want to read "/vis.0/main/views.json", here must be "/main/views.json" and _adapter must be equal to "vis.0".
     * @param {object} options optional user context
     * @param {ioBroker.ReadDirCallback} callback return result
     *        <pre><code>
     *            function (err, filesOrDirs) {
     *                // filesOrDirs is array with elements like
     *                // {
     *                //      file:       'views.json,
     *                //      stats:      node.js stats object like https://nodejs.org/api/fs.html#fs_class_fs_stats ,
     *                //      isDir:      true/false,
     *                //      acl:        access control list object,
     *                //      modifiedAt: time when modified,
     *                //      createdAt:  time when created
     *                // }
     *            }
     *        </code></pre>
     */
    readDir(_adapter, path, options, callback) {
        if (_adapter === null) {
            _adapter = this.name;
        }

        if (typeof options === 'function') {
            callback = options;
            options = null;
        }
        if (!adapterObjects) {
            this.log.info('readDir not processed because Objects database not connected');
            return tools.maybeCallbackWithError(callback, tools.ERRORS.ERROR_DB_CLOSED);
        }

        adapterObjects.readDir(_adapter, path, options, callback);
    }

    unlink(_adapter, name, options, callback) {
        if (_adapter === null) {
            _adapter = this.name;
        }

        if (typeof options === 'function') {
            callback = options;
            options = null;
        }
        if (!adapterObjects) {
            this.log.info('unlink not processed because Objects database not connected');
            return tools.maybeCallbackWithError(callback, tools.ERRORS.ERROR_DB_CLOSED);
        }

        adapterObjects.unlink(_adapter, name, options, callback);
    }

    rename(_adapter, oldName, newName, options, callback) {
        if (_adapter === null) {
            _adapter = this.name;
        }
        if (typeof options === 'function') {
            callback = options;
            options = null;
        }
        if (!adapterObjects) {
            this.log.info('rename not processed because Objects database not connected');
            return tools.maybeCallbackWithError(callback, tools.ERRORS.ERROR_DB_CLOSED);
        }

        adapterObjects.rename(_adapter, oldName, newName, options, callback);
    }

    mkdir(_adapter, dirname, options, callback) {
        if (_adapter === null) {
            _adapter = this.name;
        }
        if (typeof options === 'function') {
            callback = options;
            options = null;
        }
        if (!adapterObjects) {
            this.log.info('mkdir not processed because Objects database not connected');
            return tools.maybeCallbackWithError(callback, tools.ERRORS.ERROR_DB_CLOSED);
        }

        adapterObjects.mkdir(_adapter, dirname, options, callback);
    }

    /**
     * Read file from DB.
     *
     * This function reads the content of one file from DB for given adapter and file name.
     * <pre><code>
     *      adapter.readFile('vis.0', '/main/vis-views.json', function (err, data) {
     *        // All enums
     *        if (err) adapter.log.error('Cannot read file: ' + err);
     *        console.log('Content of file is: ' + data);
     *      });
     * </code></pre>
     *
     * @alias readFile
     * @memberof Adapter
     * @param {string} _adapter adapter name. If adapter name is null, so the name (not instance) of current adapter will be taken.
     * @param {string} filename path to file without adapter name. E.g. If you want to read "/vis.0/main/views.json", here must be "/main/views.json" and _adapter must be equal to "vis.0".
     * @param {object} options optional user context
     * @param {ioBroker.ReadFileCallback} callback return result
     *        <pre><code>
     *            function (err, data) {
     *                // data is utf8 or binary Buffer depends on the file extension.
     *            }
     *        </code></pre>
     */
    readFile(_adapter, filename, options, callback) {
        if (_adapter === null) {
            _adapter = this.name;
        }

        if (typeof options === 'function') {
            callback = options;
            options = null;
        }
        if (!adapterObjects) {
            this.log.info('readFile not processed because Objects database not connected');
            return tools.maybeCallbackWithError(callback, tools.ERRORS.ERROR_DB_CLOSED);
        }

        adapterObjects.readFile(_adapter, filename, options, callback);
    }

    /**
     * Write file to DB.
     *
     * This function writes the content of one file into DB for given adapter and file name.
     * <pre><code>
     *      adapter.writeFile('vis.0', '/main/vis-views.json', data, function (err) {
     *        err && adapter.log.error('Cannot write file: ' + err);
     *      });
     * </code></pre>
     *
     * @alias readFile
     * @memberof Adapter
     * @param {string} _adapter adapter name. If adapter name is null, so the name (not instance) of current adapter will be taken.
     * @param {string} filename path to file without adapter name. E.g. If you want to read "/vis.0/main/views.json", here must be "/main/views.json" and _adapter must be equal to "vis.0".
     * @param {object} data data as UTF8 string or buffer depends on the file extension.
     * @param {object} [options] optional user context
     * @param {ioBroker.ErrorCallback} [callback] return result
     *        <pre><code>
     *            function (err) {
     *
     *            }
     *        </code></pre>
     */
    writeFile(_adapter, filename, data, options, callback) {
        if (_adapter === null) {
            _adapter = this.name;
        }

        if (typeof options === 'function') {
            callback = options;
            options = null;
        }
        if (!adapterObjects) {
            this.log.info('writeFile not processed because Objects database not connected');
            return tools.maybeCallbackWithError(callback, tools.ERRORS.ERROR_DB_CLOSED);
        }

        return adapterObjects.writeFile(_adapter, filename, data, options, callback);
    }

    /**
     * Checks if file exists in DB.
     *
     * @alias fileExists
     * @memberof Adapter
     * @param {string} _adapter adapter name
     * @param {string} filename path to file without adapter name. E.g. If you want to check "/vis.0/main/views.json", here must be "/main/views.json" and _adapter must be equal to "vis.0".
     * @param {object} [options] optional user context
     * @param {function} [callback] cb function if none provided, a promise is returned
     * @returns {Promise<boolean>}
     */
    async fileExists(_adapter, filename, options, callback) {
        if (typeof options === 'function') {
            callback = options;
            options = null;
        }

        if (typeof callback !== 'function') {
            return new Promise((resolve, reject) => {
                this.fileExists(_adapter, filename, options, (err, existent) => {
                    if (err) {
                        reject(err);
                    } else {
                        resolve(existent);
                    }
                });
            });
        }

        if (!adapterObjects) {
            this.log.info('fileExists not processed because Objects database not connected');
            return tools.maybeCallbackWithError(callback, tools.ERRORS.ERROR_DB_CLOSED);
        }

        try {
            const exists = await adapterObjects.fileExists(_adapter, filename, options);
            callback(null, exists);
        } catch (e) {
            callback(e);
        }
    }

    formatValue(value, decimals, _format) {
        if (typeof decimals !== 'number') {
            _format = decimals;
            decimals = 2;
        }

        const format =
            !_format || _format.length !== 2
                ? this.isFloatComma === undefined
                    ? '.,'
                    : this.isFloatComma
                    ? '.,'
                    : ',.'
                : _format;

        if (typeof value !== 'number') {
            value = parseFloat(value);
        }
        return isNaN(value)
            ? ''
            : value
                  .toFixed(decimals)
                  .replace(format[0], format[1])
                  .replace(/\B(?=(\d{3})+(?!\d))/g, format[0]);
    }

    formatDate(dateObj, isDuration, _format) {
        if ((typeof isDuration === 'string' && isDuration.toLowerCase() === 'duration') || isDuration === true) {
            isDuration = true;
        }
        if (typeof isDuration !== 'boolean') {
            _format = isDuration;
            isDuration = false;
        }

        if (!dateObj) {
            return '';
        }
        const type = typeof dateObj;
        if (type === 'string') {
            dateObj = new Date(dateObj);
        }

        if (type !== 'object') {
            const j = parseInt(dateObj, 10);
            if (j === dateObj) {
                // may this is interval
                if (j < 946681200) {
                    isDuration = true;
                    dateObj = new Date(dateObj);
                } else {
                    // if less 2000.01.01 00:00:00
                    dateObj = j < 946681200000 ? new Date(j * 1000) : new Date(j);
                }
            } else {
                dateObj = new Date(dateObj);
            }
        }
        const format = _format || this.dateFormat || 'DD.MM.YYYY';

        if (isDuration) {
            dateObj.setMilliseconds(dateObj.getMilliseconds() + dateObj.getTimezoneOffset() * 60 * 1000);
        }

        const validFormatChars = 'YJГMМDTДhSчmмsс';
        let s = '';
        let result = '';

        const put = s => {
            /** @type {number | string} */
            let v = '';
            switch (s) {
                case 'YYYY':
                case 'JJJJ':
                case 'ГГГГ':
                case 'YY':
                case 'JJ':
                case 'ГГ':
                    v = /** @type {Date} */ (dateObj).getFullYear();
                    if (s.length === 2) {
                        v %= 100;
                    }
                    if (v <= 9) {
                        v = '0' + v;
                    }
                    break;
                case 'MM':
                case 'M':
                case 'ММ':
                case 'М':
                    v = dateObj.getMonth() + 1;
                    if (v < 10 && s.length === 2) {
                        v = '0' + v;
                    }
                    break;
                case 'DD':
                case 'TT':
                case 'D':
                case 'T':
                case 'ДД':
                case 'Д':
                    v = dateObj.getDate();
                    if (v < 10 && s.length === 2) {
                        v = '0' + v;
                    }
                    break;
                case 'hh':
                case 'SS':
                case 'h':
                case 'S':
                case 'чч':
                case 'ч':
                    v = dateObj.getHours();
                    if (v < 10 && s.length === 2) {
                        v = '0' + v;
                    }
                    break;
                case 'mm':
                case 'm':
                case 'мм':
                case 'м':
                    v = dateObj.getMinutes();
                    if (v < 10 && s.length === 2) {
                        v = '0' + v;
                    }
                    break;
                case 'ss':
                case 's':
                case 'cc':
                case 'c':
                    v = dateObj.getSeconds();
                    if (v < 10 && s.length === 2) {
                        v = '0' + v;
                    }
                    v = v.toString();
                    break;
                case 'sss':
                case 'ссс':
                    v = dateObj.getMilliseconds();
                    if (v < 10) {
                        v = '00' + v;
                    } else if (v < 100) {
                        v = '0' + v;
                    }
                    v = v.toString();
            }
            return (result += v);
        };

        for (let i = 0; i < format.length; i++) {
            if (validFormatChars.includes(format[i])) {
                s += format[i];
            } else {
                put(s);
                s = '';
                result += format[i];
            }
        }
        put(s);
        return result;
    }

    /**
     * Send message to other adapter instance or all instances of adapter.
     *
     * This function sends a message to specific instance or all instances of some specific adapter.
     * If no instance given (e.g. "pushover"), the callback argument will be ignored. Because normally many responses will come.
     *
     * @alias sendTo
     * @memberof Adapter
     * @param {string} instanceName name of the instance where the message must be send to. E.g. "pushover.0" or "system.adapter.pushover.0".
     * @param {string} command command name, like "send", "browse", "list". Command is depend on target adapter implementation.
     * @param {object} message object that will be given as argument for request
     * @param {function(any):any} [callback] optional return result
     *        <pre><code>
     *            function (result) {
     *              // result is target adapter specific and can vary from adapter to adapter
     *              if (!result) adapter.log.error('No response received');
     *            }
     *        </code></pre>
     */
    async sendTo(instanceName, command, message, callback) {
        if (typeof message === 'function' && typeof callback === 'undefined') {
            callback = message;
            message = undefined;
        }
        if (typeof message === 'undefined') {
            message = command;
            command = 'send';
        }
        const obj = { command: command, message: message, from: `system.adapter.${this.namespace}` };

        if (typeof instanceName !== 'string' || !instanceName) {
            return tools.maybeCallbackWithError(callback, 'No instanceName provided or not a string');
        }

        if (!instanceName.startsWith('system.adapter.')) {
            instanceName = 'system.adapter.' + instanceName;
        }

        if (!adapterStates) {
            // if states is no longer existing, we do not need to unsubscribe
            this.log.info('sendTo not processed because States database not connected');
            return tools.maybeCallbackWithError(callback, tools.ERRORS.ERROR_DB_CLOSED);
        }

        if (typeof message !== 'object') {
            this._logger.silly(
                `${this.namespaceLog} sendTo "${command}" to ${instanceName} from system.adapter.${this.namespace}: ${message}`
            );
        } else {
            this._logger.silly(
                `${this.namespaceLog} sendTo "${command}" to ${instanceName} from system.adapter.${this.namespace}`
            );
        }

        // If not specific instance
        if (!instanceName.match(/\.[0-9]+$/)) {
            if (!adapterObjects) {
                this.log.info('sendTo not processed because Objects database not connected');
                return tools.maybeCallbackWithError(callback, tools.ERRORS.ERROR_DB_CLOSED);
            }

            // Send to all instances of adapter
            adapterObjects.getObjectView(
                'system',
                'instance',
                {
                    startkey: instanceName + '.',
                    endkey: instanceName + '.\u9999'
                },
                async (err, _obj) => {
                    if (_obj && _obj.rows) {
                        for (let i = 0; i < _obj.rows.length; i++) {
                            try {
                                await adapterStates.pushMessage(_obj.rows[i].id, obj);
                            } catch (e) {
                                return tools.maybeCallbackWithError(callback, e);
                            }
                        }
                    }
                }
            );
        } else {
            if (callback) {
                if (typeof callback === 'function') {
                    // force subscribe even no messagebox enabled
                    if (!this.common.messagebox && !this.mboxSubscribed) {
                        this.mboxSubscribed = true;
                        adapterStates.subscribeMessage(`system.adapter.${this.namespace}`);
                    }

                    obj.callback = {
                        message: message,
                        id: this._callbackId++,
                        ack: false,
                        time: Date.now()
                    };
                    if (this._callbackId >= 0xffffffff) {
                        this._callbackId = 1;
                    }
                    if (!this.callbacks) {
                        this.callbacks = {};
                    }
                    this.callbacks[`_${obj.callback.id}`] = { cb: callback };

                    // delete too old callbacks IDs
                    const now = Date.now();
                    for (const _id in this.callbacks) {
                        if (now - this.callbacks[_id].time > 3600000) {
                            delete this.callbacks[_id];
                        }
                    }
                } else {
                    obj.callback = callback;
                    obj.callback.ack = true;
                }
            }

            try {
                await adapterStates.pushMessage(instanceName, obj);
            } catch (e) {
                return tools.maybeCallbackWithError(callback, e);
            }
        }
    }

    /**
     * Send message to specific host or to all hosts.
     *
     * This function sends a message to specific host or all hosts.
     * If no host name given (e.g. null), the callback argument will be ignored. Because normally many responses will come.
     *
     * @alias sendToHost
     * @memberof Adapter
     * @param {any} hostName name of the host where the message must be send to. E.g. "myPC" or "system.host.myPC". If argument is empty, the message will be sent to all hosts.
     * @param {string} command command name. One of: "cmdExec", "getRepository", "getInstalled", "getVersion", "getDiagData", "getLocationOnDisk", "getDevList", "getLogs", "delLogs", "readDirAsZip", "writeDirAsZip", "readObjectsAsZip", "writeObjectsAsZip", "checkLogging". Commands can be checked in controller.js (function processMessage)
     * @param {object} message object that will be given as argument for request
     * @param {function(any):any} [callback] optional return result
     *        <pre><code>
     *            function (result) {
     *              // result is target adapter specific and can vary from command to command
     *              if (!result) adapter.log.error('No response received');
     *            }
     *        </code></pre>
     */
    async sendToHost(hostName, command, message, callback) {
        if (typeof message === 'undefined') {
            message = command;
            command = 'send';
        }
        const obj = { command, message, from: `system.adapter.${this.namespace}` };

        if (!adapterStates) {
            // if states is no longer existing, we do not need to unsubscribe
            this.log.info('sendToHost not processed because States database not connected');
            return tools.maybeCallbackWithError(callback, tools.ERRORS.ERROR_DB_CLOSED);
        }

        if (hostName && typeof hostName !== 'string') {
            hostName = hostName.toString();
        }

        if (hostName && !hostName.startsWith('system.host.')) {
            hostName = 'system.host.' + hostName;
        }

        if (!hostName) {
            if (!adapterObjects) {
                this.log.info('sendToHost not processed because Objects database not connected');
                return tools.maybeCallbackWithError(callback, tools.ERRORS.ERROR_DB_CLOSED);
            }

            // Send to all hosts
            adapterObjects.getObjectList(
                {
                    startkey: 'system.host.',
                    endkey: `system.host.\u9999`
                },
                null,
                async (err, res) => {
                    if (!adapterStates) {
                        // if states is no longer existing, we do not need to unsubscribe
                        return;
                    }
                    if (!err && res.rows.length) {
                        for (let i = 0; i < res.rows.length; i++) {
                            const parts = res.rows[i].id.split('.');
                            // ignore system.host.name.alive and so on
                            if (parts.length === 3) {
                                try {
                                    await adapterStates.pushMessage(res.rows[i].id, obj);
                                } catch (e) {
                                    return tools.maybeCallbackWithError(callback, e);
                                }
                            }
                        }
                    }
                }
            );
        } else {
            if (callback) {
                if (typeof callback === 'function') {
                    // force subscribe even no messagebox enabled
                    if (!this.common.messagebox && !this.mboxSubscribed) {
                        this.mboxSubscribed = true;
                        adapterStates.subscribeMessage(`system.adapter.${this.namespace}`);
                    }

                    obj.callback = {
                        message,
                        id: this._callbackId++,
                        ack: false,
                        time: Date.now()
                    };
                    if (this._callbackId >= 0xffffffff) {
                        this._callbackId = 1;
                    }
                    this.callbacks = this.callbacks || {};
                    this.callbacks[`_${obj.callback.id}`] = { cb: callback };
                } else {
                    obj.callback = callback;
                    obj.callback.ack = true;
                }
            }

            try {
                await adapterStates.pushMessage(hostName, obj);
            } catch (e) {
                return tools.maybeCallbackWithError(callback, e);
            }
        }
    }

    /**
     * Send notification with given scope and category to host of this adapter
     *
     * @param {string} scope - scope to be addressed
     * @param {string|null} category - to be addressed, if null message will be checked by regex of given scope
     * @param {string} message - message to be stored/checked
     * @return Promise<void>
     */
    async registerNotification(scope, category, message) {
        const obj = {
            command: 'addNotification',
            message: { scope, category, message, instance: this.namespace },
            from: `system.adapter.${this.namespace}`
        };

        await adapterStates.pushMessage(this.host, obj);
    }

    /**
     * Writes value into states DB.
     *
     * This function can write values into states DB for this adapter.
     * Only Ids that belong to this adapter can be modified. So the function automatically adds "adapter.X." to ID.
     * ack, options and callback are optional
     *
     * @alias setState
     * @memberof Adapter
     * @param {string} id object ID of the state.
     * @param {object|string|number|boolean} state simple value or object with attribues.
     *  If state is object and ack exists too as function argument, function argument has priority.
     *  <pre><code>
     *      {
     *          val:    value,
     *          ack:    true|false,       // default - false; is command(false) or status(true)
     *          ts:     timestampMS,      // default - now
     *          q:      qualityAsNumber,  // default - 0 (ok)
     *          from:   origin,           // default - this adapter
     *          c:      comment,          // default - empty
     *          expire: expireInSeconds   // default - 0
     *          lc:     timestampMS       // default - automatic calculation
     *      }
     *  </code></pre>
     * @param {boolean} [ack] optional is command(false) or status(true)
     * @param {object} [options] optional user context
     * @param {ioBroker.SetStateCallback} [callback] optional return error and id
     *        <pre><code>
     *            function (err, id) {
     *              if (err) adapter.log.error('Cannot set value for "' + id + '": ' + err);
     *            }
     *        </code></pre>
     */
    async setState(id, state, ack, options, callback) {
        if (typeof state === 'object' && typeof ack !== 'boolean') {
            callback = options;
            options = ack;
            ack = undefined;
        }
        if (typeof options === 'function') {
            callback = options;
            options = {};
        }

        if (typeof ack === 'function') {
            callback = ack;
            ack = undefined;
        }

        if (!adapterStates) {
            // if states is no longer existing, we do not need to set
            this.log.info('setState not processed because States database not connected');
            return tools.maybeCallbackWithError(callback, tools.ERRORS.ERROR_DB_CLOSED);
        }
        if (!adapterObjects) {
            this.log.info('setState not processed because Objects database not connected');
            return tools.maybeCallbackWithError(callback, tools.ERRORS.ERROR_DB_CLOSED);
        }

        try {
            this._utils.validateId(id, false, null);
        } catch (err) {
            return tools.maybeCallbackWithError(callback, err);
        }

        id = this._utils.fixId(id, false);

        if (tools.isObject(state)) {
            // Verify that the passed state object is valid
            try {
                this._utils.validateSetStateObjectArgument(state);
            } catch (e) {
                return tools.maybeCallbackWithError(callback, e);
            }
        } else {
            // wrap non-object values in a state object
            state = state !== undefined ? { val: state } : {};
        }

        if (state.val === undefined && !Object.keys(state).length) {
            // undefined is not allowed as state.val -> return
            this.log.info(`undefined is not a valid state value for id "${id}"`);
            // TODO: reactivate line below + test in in next controller version (02.05.2021)
            // return tools.maybeCallbackWithError(callback, 'undefined is not a valid state value');
        }

        if (ack !== undefined) {
            state.ack = ack;
        }

        // if state.from provided, we use it else, we set default property
        state.from =
            typeof state.from === 'string' && state.from !== '' ? state.from : `system.adapter.${this.namespace}`;
        state.user = (options ? options.user : '') || SYSTEM_ADMIN_USER;

        if (options && options.user && options.user !== SYSTEM_ADMIN_USER) {
            this._checkStates(id, options, 'setState', async (err, obj) => {
                if (err) {
                    return tools.maybeCallbackWithError(callback, err);
                } else {
                    if (!adapterObjects) {
                        // if objects is no longer existing, we do not need to unsubscribe
                        this.log.info('setForeignState not processed because Objects database not connected');
                        return tools.maybeCallbackWithError(callback, tools.ERRORS.ERROR_DB_CLOSED);
                    }

                    if (this.performStrictObjectChecks) {
                        // validate that object exists, read-only logic ok, type ok, etc. won't throw now
                        await this._utils.performStrictObjectCheck(id, state);
                    }

                    if (id.startsWith(ALIAS_STARTS_WITH)) {
                        // write alias
                        if (obj && obj.common && obj.common.alias && obj.common.alias.id) {
                            // id can be string or can have attribute write
                            const aliasId =
                                typeof obj.common.alias.id.write === 'string'
                                    ? obj.common.alias.id.write
                                    : obj.common.alias.id;

                            // validate here because we use objects/states db directly
                            try {
                                this._utils.validateId(aliasId, true, null);
                            } catch (e) {
                                this._logger.warn(
                                    `${this.namespaceLog} Error validating alias id of ${id}: ${e.message}`
                                );
                                return tools.maybeCallbackWithError(
                                    callback,
                                    `Error validating alias id of ${id}: ${e.message}`
                                );
                            }

                            // check the rights
                            this._checkStates(aliasId, options, 'setState', (err, targetObj) => {
                                if (err) {
                                    return tools.maybeCallbackWithError(callback, err);
                                } else {
                                    if (!adapterStates) {
                                        // if states is no longer existing, we do not need to unsubscribe
                                        this.log.info(
                                            'setForeignState not processed because States database not connected'
                                        );
                                        return tools.maybeCallbackWithError(callback, tools.ERRORS.ERROR_DB_CLOSED);
                                    }

                                    // write target state
                                    this.outputCount++;
                                    adapterStates.setState(
                                        aliasId,
                                        tools.formatAliasValue(
                                            obj && obj.common,
                                            targetObj && targetObj.common,
                                            state,
                                            this._logger,
                                            this.namespaceLog
                                        ),
                                        callback
                                    );
                                }
                            });
                        } else {
                            this._logger.warn(`${this.namespaceLog} ${`Alias ${id} has no target 2`}`);
                            return tools.maybeCallbackWithError(callback, `Alias ${id} has no target`);
                        }
                    } else {
                        if (!adapterStates) {
                            // if states is no longer existing, we do not need to unsubscribe
                            this.log.info('setForeignState not processed because States database not connected');
                            return tools.maybeCallbackWithError(callback, tools.ERRORS.ERROR_DB_CLOSED);
                        }

                        this.outputCount++;
                        adapterStates.setState(id, state, callback);
                    }
                }
            });
        } else {
            if (id.startsWith(ALIAS_STARTS_WITH)) {
                // write alias
                // read alias id
                adapterObjects.getObject(id, options, (err, obj) => {
                    if (obj && obj.common && obj.common.alias && obj.common.alias.id) {
                        const aliasId =
                            typeof obj.common.alias.id.write === 'string'
                                ? obj.common.alias.id.write
                                : obj.common.alias.id;

                        // validate here because we use objects/states db directly
                        try {
                            this._utils.validateId(aliasId, true, null);
                        } catch (e) {
                            this._logger.warn(`${this.namespaceLog} Error validating alias id of ${id}: ${e.message}`);
                            return tools.maybeCallbackWithError(
                                callback,
                                `Error validating alias id of ${id}: ${e.message}`
                            );
                        }

                        // read object for formatting
                        adapterObjects.getObject(aliasId, options, (err, targetObj) => {
                            // write target state
                            this.outputCount++;
                            adapterStates.setState(
                                aliasId,
                                tools.formatAliasValue(
                                    obj && obj.common,
                                    targetObj && targetObj.common,
                                    state,
                                    this._logger,
                                    this.namespaceLog
                                ),
                                callback
                            );
                        });
                    } else {
                        this._logger.warn(`${this.namespaceLog} ${err ? err.message : `Alias ${id} has no target 3`}`);
                        return tools.maybeCallbackWithError(callback, err ? err.message : `Alias ${id} has no target`);
                    }
                });
            } else {
                if (this.performStrictObjectChecks) {
                    // validate that object exists, read-only logic ok, type ok, etc. won't throw now
                    await this._utils.performStrictObjectCheck(id, state);
                }

                if (!adapterStates) {
                    // if states is no longer existing, we do not need to set
                    this.log.info('setState not processed because States database not connected');
                    return tools.maybeCallbackWithError(callback, tools.ERRORS.ERROR_DB_CLOSED);
                }

                this.outputCount++;
                adapterStates.setState(id, state, callback);
            }
        }
    }

    // Cache will be cleared if user or group changes.. Important! only if subscribed.
    _getUserGroups(options, callback) {
        // TODO: ok if available?
        if (this.users[options.user]) {
            options.groups = this.users[options.user].groups;
            options.acl = this.users[options.user].acl;
            return tools.maybeCallback(callback, options);
        }
        options.groups = [];
        this.getForeignObject(options.user, null, (err, userAcl) => {
            if (!userAcl) {
                // User does not exists
                this._logger.error(`${this.namespaceLog} unknown user "${options.user}"`);
                return tools.maybeCallback(callback, options);
            } else {
                this.getForeignObjects('*', 'group', null, null, (err, groups) => {
                    // aggregate all groups permissions, where this user is
                    if (groups) {
                        for (const g in groups) {
                            if (
                                Object.prototype.hasOwnProperty.call(groups, g) &&
                                groups[g] &&
                                groups[g].common &&
                                groups[g].common.members &&
                                groups[g].common.members.includes(options.user)
                            ) {
                                options.groups.push(groups[g]._id);
                            }
                        }
                    }

                    // read all groups for this user
                    this.users[options.user] = {
                        groups: options.groups,
                        acl: (userAcl.common && userAcl.common.acl) || {}
                    };
                    this._getGroups(options.groups, () => {
                        // combine all rights
                        const user = this.users[options.user];
                        for (let g = 0; g < options.groups.length; g++) {
                            const gName = options.groups[g];
                            if (!this.groups[gName] || !this.groups[gName].common || !this.groups[gName].common.acl) {
                                continue;
                            }
                            const group = this.groups[gName];

                            if (group.common.acl && group.common.acl.file) {
                                if (!user.acl || !user.acl.file) {
                                    user.acl = user.acl || {};
                                    user.acl.file = user.acl.file || {};

                                    user.acl.file.create = group.common.acl.file.create;
                                    user.acl.file.read = group.common.acl.file.read;
                                    user.acl.file.write = group.common.acl.file.write;
                                    user.acl.file['delete'] = group.common.acl.file['delete'];
                                    user.acl.file.list = group.common.acl.file.list;
                                } else {
                                    user.acl.file.create = user.acl.file.create || group.common.acl.file.create;
                                    user.acl.file.read = user.acl.file.read || group.common.acl.file.read;
                                    user.acl.file.write = user.acl.file.write || group.common.acl.file.write;
                                    user.acl.file['delete'] =
                                        user.acl.file['delete'] || group.common.acl.file['delete'];
                                    user.acl.file.list = user.acl.file.list || group.common.acl.file.list;
                                }
                            }

                            if (group.common.acl && group.common.acl.object) {
                                if (!user.acl || !user.acl.object) {
                                    user.acl = user.acl || {};
                                    user.acl.object = user.acl.object || {};

                                    user.acl.object.create = group.common.acl.object.create;
                                    user.acl.object.read = group.common.acl.object.read;
                                    user.acl.object.write = group.common.acl.object.write;
                                    user.acl.object['delete'] = group.common.acl.object['delete'];
                                    user.acl.object.list = group.common.acl.object.list;
                                } else {
                                    user.acl.object.create = user.acl.object.create || group.common.acl.object.create;
                                    user.acl.object.read = user.acl.object.read || group.common.acl.object.read;
                                    user.acl.object.write = user.acl.object.write || group.common.acl.object.write;
                                    user.acl.object['delete'] =
                                        user.acl.object['delete'] || group.common.acl.object['delete'];
                                    user.acl.object.list = user.acl.object.list || group.common.acl.object.list;
                                }
                            }

                            if (group.common.acl && group.common.acl.users) {
                                if (!user.acl || !user.acl.users) {
                                    user.acl = user.acl || {};
                                    user.acl.users = user.acl.users || {};

                                    user.acl.users.create = group.common.acl.users.create;
                                    user.acl.users.read = group.common.acl.users.read;
                                    user.acl.users.write = group.common.acl.users.write;
                                    user.acl.users['delete'] = group.common.acl.users['delete'];
                                    user.acl.users.list = group.common.acl.users.list;
                                } else {
                                    user.acl.users.create = user.acl.users.create || group.common.acl.users.create;
                                    user.acl.users.read = user.acl.users.read || group.common.acl.users.read;
                                    user.acl.users.write = user.acl.users.write || group.common.acl.users.write;
                                    user.acl.users['delete'] =
                                        user.acl.users['delete'] || group.common.acl.users['delete'];
                                    user.acl.users.list = user.acl.users.list || group.common.acl.users.list;
                                }
                            }
                            if (group.common.acl && group.common.acl.state) {
                                if (!user.acl || !user.acl.state) {
                                    user.acl = user.acl || {};
                                    user.acl.state = user.acl.state || {};

                                    user.acl.state.create = group.common.acl.state.create;
                                    user.acl.state.read = group.common.acl.state.read;
                                    user.acl.state.write = group.common.acl.state.write;
                                    user.acl.state['delete'] = group.common.acl.state['delete'];
                                    user.acl.state.list = group.common.acl.state.list;
                                } else {
                                    user.acl.state.create = user.acl.state.create || group.common.acl.state.create;
                                    user.acl.state.read = user.acl.state.read || group.common.acl.state.read;
                                    user.acl.state.write = user.acl.state.write || group.common.acl.state.write;
                                    user.acl.state['delete'] =
                                        user.acl.state['delete'] || group.common.acl.state['delete'];
                                    user.acl.state.list = user.acl.state.list || group.common.acl.state.list;
                                }
                            }
                        }
                        options.acl = user.acl;
                        return tools.maybeCallback(callback, options);
                    });
                });
            }
        });
    }

    _checkState(obj, options, command) {
        // TODO: ok if available?
        const limitToOwnerRights = options.limitToOwnerRights === true;
        if (obj && obj.acl) {
            obj.acl.state = obj.acl.state || obj.acl.object;

            if (obj.acl.state) {
                // If user is owner
                if (options.user === obj.acl.owner) {
                    if (command === 'setState' || command === 'delState') {
                        if (command === 'delState' && !options.acl.state['delete']) {
                            this._logger.warn(
                                `${this.namespaceLog} Permission error for user "${options.user} on "${obj._id}": ${command}`
                            );
                            return false;
                        } else if (command === 'setState' && !options.acl.state.write) {
                            this._logger.warn(
                                `${this.namespaceLog} Permission error for user "${options.user} on "${obj._id}": ${command}`
                            );
                            return false;
                        } else if (!(obj.acl.state & ACCESS_USER_WRITE)) {
                            this._logger.warn(
                                `${this.namespaceLog} Permission error for user "${options.user} on "${obj._id}": ${command}`
                            );
                            return false;
                        }
                    } else if (command === 'getState') {
                        if (!(obj.acl.state & ACCESS_USER_READ) || !options.acl.state.read) {
                            this._logger.warn(
                                `${this.namespaceLog} Permission error for user "${options.user} on "${obj._id}": ${command}`
                            );
                            return false;
                        }
                    } else {
                        this._logger.warn(`${this.namespaceLog} Called unknown command on "${obj._id}": ${command}`);
                    }
                } else if (options.groups.includes(obj.acl.ownerGroup) && !limitToOwnerRights) {
                    if (command === 'setState' || command === 'delState') {
                        if (command === 'delState' && !options.acl.state['delete']) {
                            this._logger.warn(
                                `${this.namespaceLog} Permission error for user "${options.user} on "${obj._id}": ${command}`
                            );
                            return false;
                        } else if (command === 'setState' && !options.acl.state.write) {
                            this._logger.warn(
                                `${this.namespaceLog} Permission error for user "${options.user} on "${obj._id}": ${command}`
                            );
                            return false;
                        } else if (!(obj.acl.state & ACCESS_GROUP_WRITE)) {
                            this._logger.warn(
                                `${this.namespaceLog} Permission error for user "${options.user} on "${obj._id}": ${command}`
                            );
                            return false;
                        }
                    } else if (command === 'getState') {
                        if (!(obj.acl.state & ACCESS_GROUP_READ) || !options.acl.state.read) {
                            this._logger.warn(
                                `${this.namespaceLog} Permission error for user "${options.user} on "${obj._id}": ${command}`
                            );
                            return false;
                        }
                    } else {
                        this._logger.warn(`${this.namespaceLog} Called unknown command on "${obj._id}": ${command}`);
                    }
                } else if (!limitToOwnerRights) {
                    if (command === 'setState' || command === 'delState') {
                        if (command === 'delState' && !options.acl.state['delete']) {
                            this._logger.warn(
                                `${this.namespaceLog} Permission error for user "${options.user} on "${obj._id}": ${command}`
                            );
                            return false;
                        } else if (command === 'setState' && !options.acl.state.write) {
                            this._logger.warn(
                                `${this.namespaceLog} Permission error for user "${options.user} on "${obj._id}": ${command}`
                            );
                            return false;
                        } else if (!(obj.acl.state & ACCESS_EVERY_WRITE)) {
                            this._logger.warn(
                                `${this.namespaceLog} Permission error for user "${options.user}" on "${obj._id}": ${command}`
                            );
                            return false;
                        }
                    } else if (command === 'getState') {
                        if (!(obj.acl.state & ACCESS_EVERY_READ) || !options.acl.state.read) {
                            this._logger.warn(
                                `${this.namespaceLog} Permission error for user "${options.user}"on "${obj._id}" : ${command}`
                            );
                            return false;
                        }
                    } else {
                        this._logger.warn(`${this.namespaceLog} Called unknown command on "${obj._id}": ${command}`);
                        return false;
                    }
                } else {
                    this._logger.warn(`${this.namespaceLog} Permissions limited to Owner rights on "${obj._id}"`);
                    return false;
                }
            } else if (limitToOwnerRights) {
                this._logger.warn(`${this.namespaceLog} Permissions limited to Owner rights on "${obj._id}"`);
                return false;
            }
        } else if (limitToOwnerRights) {
            this._logger.warn(`${this.namespaceLog} Permissions limited to Owner rights on "${obj._id}"`);
            return false;
        }

        return true;
    }

    _checkStates(ids, options, command, callback, _helper) {
        // TODO: ok if available?
        if (!options.groups) {
            return this._getUserGroups(options, () => this._checkStates(ids, options, command, callback));
        }

        if (Array.isArray(ids)) {
            if (!ids.length) {
                return tools.maybeCallbackWithError(callback, null, ids);
            }

            if (options._objects) {
                const ids = [];
                const objs = [];
                options._objects.forEach((obj, i) => {
                    if (obj && this._checkState(options._objects[i], options, command)) {
                        ids.push(obj._id);
                        objs.push(obj);
                    }
                });
                options._objects = undefined;
                return tools.maybeCallbackWithError(callback, null, ids, objs);
            } else {
                _helper = _helper || {
                    i: 0,
                    objs: options._objects || [],
                    errors: []
                };

                // this must be a serial call
                this._checkStates(ids[_helper.i], options, command, (err, obj) => {
                    if (err && obj) {
                        _helper.errors.push(obj._id);
                    }

                    if (obj) {
                        _helper.objs[_helper.i] = obj;
                    }

                    // if finished
                    if (_helper.i + 1 >= ids.length) {
                        if (_helper.errors.length) {
                            for (let j = ids.length - 1; j >= 0; j--) {
                                if (_helper.errors.includes(ids[j])) {
                                    ids.splice(j, 1);
                                    _helper.objs.splice(j, 1);
                                }
                            }
                        }

                        return tools.maybeCallbackWithError(callback, null, ids, _helper.objs);
                    } else {
                        _helper.i++;
                        setImmediate(() => this._checkStates(ids, options, command, callback, _helper));
                    }
                });
            }
        } else {
            let originalChecked = undefined;

            if (options.checked !== undefined) {
                originalChecked = options.checked;
            }

            options.checked = true;

            if (!adapterObjects) {
                this.log.info('checkStates not processed because Objects database not connected');
                return tools.maybeCallbackWithError(callback, tools.ERRORS.ERROR_DB_CLOSED);
            }
            adapterObjects.getObject(ids, options, (err, obj) => {
                if (originalChecked !== undefined) {
                    options.checked = originalChecked;
                } else {
                    options.checked = undefined;
                }
                if (err) {
                    return tools.maybeCallbackWithError(callback, err, { _id: ids });
                } else {
                    if (!this._checkState(obj, options, command)) {
                        return tools.maybeCallbackWithError(callback, ERROR_PERMISSION, { _id: ids });
                    }
                }
                return tools.maybeCallbackWithError(callback, null, obj);
            });
        }
    }

    _getGroups(ids, callback, i) {
        // TODO: okay if it is available?
        i = i || 0;
        if (!ids || i >= ids.length) {
            return tools.maybeCallback(callback);
        } else if (this.groups[ids] !== undefined) {
            setImmediate(this._getGroups, ids, callback, i + 1);
        } else {
            this.getForeignObject(ids[i], null, (err, obj) => {
                this.groups[ids] = obj || {};
                setImmediate(this._getGroups, ids, callback, i + 1);
            });
        }
    }

    // TODO: okay if available?
    _setStateChangedHelper(id, state, callback) {
        if (!adapterObjects) {
            this.log.info('setStateChanged not processed because Objects database not connected');
            return tools.maybeCallbackWithError(callback, tools.ERRORS.ERROR_DB_CLOSED);
        }

        if (id.startsWith(ALIAS_STARTS_WITH)) {
            adapterObjects.getObject(id, (err, obj) => {
                if (obj && obj.common && obj.common.alias && obj.common.alias.id) {
                    // id can be string or can have attribute write
                    const aliasId =
                        typeof obj.common.alias.id.write === 'string' ? obj.common.alias.id.write : obj.common.alias.id;
                    this.__setStateChangedHelper(aliasId, state, callback);
                } else {
                    this._logger.warn(`${this.namespaceLog} ${err ? err.message : `Alias ${id} has no target 1`}`);
                    return tools.maybeCallbackWithError(callback, err ? err.message : `Alias ${id} has no target`);
                }
            });
        } else {
            this.getForeignState(id, null, async (err, oldState) => {
                if (err) {
                    return tools.maybeCallbackWithError(callback, err);
                } else {
                    let differ = false;
                    if (!oldState) {
                        differ = true;
                    } else if (state.val !== oldState.val) {
                        differ = true;
                    } else if (state.ack !== undefined && state.ack !== oldState.ack) {
                        differ = true;
                    } else if (state.q !== undefined && state.q !== oldState.q) {
                        differ = true;
                    } else if (state.ts !== undefined && state.ts !== oldState.ts) {
                        differ = true;
                    } else if (state.c !== undefined && state.c !== oldState.c) {
                        // if comment changed
                        differ = true;
                    } else if (state.expire !== undefined && state.expire !== oldState.expire) {
                        differ = true;
                    } else if (state.from !== undefined && state.from !== oldState.from) {
                        differ = true;
                    } else if (state.user !== undefined && state.user !== oldState.user) {
                        differ = true;
                    }

                    if (differ) {
                        if (this.performStrictObjectChecks) {
                            // validate that object exists, read-only logic ok, type ok, etc. won't throw now
                            await this._utils.performStrictObjectCheck(id, state);
                        }
                        this.outputCount++;
                        adapterStates.setState(id, state, (/* err */) => {
                            return tools.maybeCallbackWithError(callback, null, id, false);
                        });
                    } else {
                        return tools.maybeCallbackWithError(callback, null, id, true);
                    }
                }
            });
        }
    }

    /**
     * Writes value into states DB only if the value really changed.
     *
     * This function can write values into states DB for this adapter.
     * Only Ids that belong to this adapter can be modified. So the function automatically adds "adapter.X." to ID.
     * ack, options and callback are optional
     *
     * @alias setStateChanged
     * @memberof Adapter
     * @param {string} id object ID of the state.
     * @param {object|string|number|boolean} state simple value or object with attribues.
     * @param {boolean} [ack] optional is command(false) or status(true)
     * @param {object} [options] optional user context
     * @param {ioBroker.SetStateChangedCallback} [callback] optional return error, id and notChanged
     *        <pre><code>
     *            function (err, id, notChanged) {
     *              if (err) adapter.log.error('Cannot set value for "' + id + '": ' + err);
     *              if (!notChanged) adapter.log.debug('Value was changed');
     *            }
     *        </code></pre>
     */
    setStateChanged(id, state, ack, options, callback) {
        if (typeof state === 'object' && typeof ack !== 'boolean') {
            callback = options;
            options = ack;
            ack = undefined;
        }
        if (typeof options === 'function') {
            callback = options;
            options = {};
        }

        if (typeof ack === 'function') {
            callback = ack;
            ack = undefined;
        }

        if (!adapterStates) {
            // if states is no longer existing, we do not need to unsubscribe
            this.log.info('setStateCHanged not processed because States database not connected');
            return tools.maybeCallbackWithError(callback, tools.ERRORS.ERROR_DB_CLOSED);
        }

        try {
            this._utils.validateId(id, false, null);
        } catch (err) {
            return tools.maybeCallbackWithError(callback, err);
        }

        id = this._utils.fixId(id, false);

        if (tools.isObject(state)) {
            // Verify that the passed state object is valid
            try {
                this._utils.validateSetStateObjectArgument(state);
            } catch (e) {
                return tools.maybeCallbackWithError(callback, e);
            }
        } else {
            // wrap non-object values in a state object
            state = state !== undefined ? { val: state } : {};
        }

        if (state.val === undefined && !Object.keys(state).length) {
            // undefined is not allowed as state.val -> return
            this.log.info(`undefined is not a valid state value for id "${id}"`);
            // TODO: reactivate line below + test in in next controller version (02.05.2021)
            // return tools.maybeCallbackWithError(callback, 'undefined is not a valid state value');
        }

        if (ack !== undefined) {
            state.ack = ack;
        }

        // if state.from provided, we use it else, we set default property
        state.from =
            typeof state.from === 'string' && state.from !== '' ? state.from : `system.adapter.${this.namespace}`;
        if (options && options.user && options.user !== SYSTEM_ADMIN_USER) {
            this._checkStates(id, options, 'setState', err => {
                if (err) {
                    return tools.maybeCallbackWithError(callback, err);
                } else {
                    this._setStateChangedHelper(id, state, callback);
                }
            });
        } else {
            this._setStateChangedHelper(id, state, callback);
        }
    }

    /**
     * Writes value into states DB for any instance.
     *
     * This function can write values into states DB for all instances and system states too.
     * ack, options and callback are optional
     *
     * @alias setForeignState
     * @memberof Adapter
     * @param {string} id object ID of the state.
     * @param {object|string|number|boolean} state simple value or object with attribues.
     *  If state is object, so the ack will be ignored and must be included into object.
     *  <pre><code>
     *      {
     *          val:    value,
     *          ack:    true|false,       // default - false; is command(false) or status(true)
     *          ts:     timestampMS,      // default - now
     *          q:      qualityAsNumber,  // default - 0 (ok)
     *          from:   origin,           // default - this adapter
     *          c:      comment,          // default - empty
     *          expire: expireInSeconds   // default - 0
     *          lc:     timestampMS       // default - automatic calculation
     *      }
     *  </code></pre>
     * @param {boolean} [ack] optional is command(false) or status(true)
     * @param {object} [options] optional user context
     * @param {ioBroker.SetStateCallback} [callback] optional return error and id
     *        <pre><code>
     *            function (err, id) {
     *              if (err) adapter.log.error('Cannot set value for "' + id + '": ' + err);
     *            }
     *        </code></pre>
     */
    async setForeignState(id, state, ack, options, callback) {
        if (typeof state === 'object' && typeof ack !== 'boolean') {
            callback = options;
            options = ack;
            ack = undefined;
        }

        if (typeof options === 'function') {
            callback = options;
            options = {};
        }

        if (typeof ack === 'function') {
            callback = ack;
            ack = undefined;
        }

        if (!adapterStates) {
            // if states is no longer existing, we do not need to unsubscribe
            this.log.info('setForeignState not processed because States database not connected');
            return tools.maybeCallbackWithError(callback, tools.ERRORS.ERROR_DB_CLOSED);
        }

        try {
            this._utils.validateId(id, true, null);
        } catch (err) {
            return tools.maybeCallbackWithError(callback, err);
        }

        if (tools.isObject(state)) {
            // Verify that the passed state object is valid
            try {
                this._utils.validateSetStateObjectArgument(state);
            } catch (e) {
                return tools.maybeCallbackWithError(callback, e);
            }
        } else {
            // wrap non-object values in a state object
            state = state !== undefined ? { val: state } : {};
        }

        if (state.val === undefined && !Object.keys(state).length) {
            // undefined is not allowed as state.val -> return
            this.log.info(`undefined is not a valid state value for id "${id}"`);
            // TODO: reactivate line below + test in in next controller version (02.05.2021)
            // return tools.maybeCallbackWithError(callback, 'undefined is not a valid state value');
        }

        if (ack !== undefined) {
            state.ack = ack;
        }

        // if state.from provided, we use it else, we set default property
        state.from =
            typeof state.from === 'string' && state.from !== '' ? state.from : `system.adapter.${this.namespace}`;
        state.user = (options ? options.user : '') || SYSTEM_ADMIN_USER;

        if (!id || typeof id !== 'string') {
            const warn = id ? `ID can be only string and not "${typeof id}"` : `Empty ID: ${JSON.stringify(state)}`;
            this._logger.warn(`${this.namespaceLog} ${warn}`);
            return tools.maybeCallbackWithError(callback, warn);
        }

        const mId = id.replace(FORBIDDEN_CHARS, '_');
        if (mId !== id) {
            this._logger.warn(`${this.namespaceLog} Used invalid characters: ${id} changed to ${mId}`);
            id = mId;
        }

        if (options && options.user && options.user !== SYSTEM_ADMIN_USER) {
            this._checkStates(id, options, 'setState', async (err, obj) => {
                if (err) {
                    return tools.maybeCallbackWithError(callback, err);
                } else {
                    if (!adapterStates) {
                        // if states is no longer existing, we do not need to unsubscribe
                        this.log.info('setForeignState not processed because States database not connected');
                        return tools.maybeCallbackWithError(callback, tools.ERRORS.ERROR_DB_CLOSED);
                    }

                    if (this.performStrictObjectChecks) {
                        // validate that object exists, read-only logic ok, type ok, etc. won't throw now
                        await this._utils.performStrictObjectCheck(id, state);
                    }

                    if (id.startsWith(ALIAS_STARTS_WITH)) {
                        // write alias
                        if (obj && obj.common && obj.common.alias && obj.common.alias.id) {
                            // id can be string or can have attribute write
                            const aliasId =
                                typeof obj.common.alias.id.write === 'string'
                                    ? obj.common.alias.id.write
                                    : obj.common.alias.id;

                            // validate here because we use objects/states db directly
                            try {
                                this._utils.validateId(aliasId, true, null);
                            } catch (e) {
                                this._logger.warn(
                                    `${this.namespaceLog} Error validating alias id of ${id}: ${e.message}`
                                );
                                return tools.maybeCallbackWithError(
                                    callback,
                                    `Error validating alias id of ${id}: ${e.message}`
                                );
                            }

                            // check the rights
                            this._checkStates(aliasId, options, 'setState', (err, targetObj) => {
                                if (err) {
                                    return tools.maybeCallbackWithError(callback, err);
                                } else {
                                    if (!adapterStates) {
                                        // if states is no longer existing, we do not need to unsubscribe
                                        this.log.info(
                                            'setForeignState not processed because States database not connected'
                                        );
                                        return tools.maybeCallbackWithError(callback, tools.ERRORS.ERROR_DB_CLOSED);
                                    }

                                    this.outputCount++;
                                    adapterStates.setState(
                                        aliasId,
                                        tools.formatAliasValue(
                                            obj && obj.common,
                                            targetObj && targetObj.common,
                                            state,
                                            this._logger,
                                            this.namespaceLog
                                        ),
                                        callback
                                    );
                                }
                            });
                        } else {
                            this._logger.warn(`${this.namespaceLog} Alias ${id} has no target 4`);
                            return tools.maybeCallbackWithError(callback, `Alias ${id} has no target`);
                        }
                    } else {
                        if (!adapterStates) {
                            // if states is no longer existing, we do not need to unsubscribe
                            this.log.info('setForeignState not processed because States database not connected');
                            return tools.maybeCallbackWithError(callback, tools.ERRORS.ERROR_DB_CLOSED);
                        }

                        this.outputCount++;
                        adapterStates.setState(id, state, callback);
                    }
                }
            });
        } else {
            // write alias
            if (id.startsWith(ALIAS_STARTS_WITH)) {
                if (!adapterObjects) {
                    this.log.info('setForeignState not processed because Objects database not connected');
                    return tools.maybeCallbackWithError(callback, tools.ERRORS.ERROR_DB_CLOSED);
                }

                // read alias id
                adapterObjects.getObject(id, options, (err, obj) => {
                    if (obj && obj.common && obj.common.alias && obj.common.alias.id) {
                        // alias id can be a string or can have id.write
                        const aliasId =
                            typeof obj.common.alias.id.write === 'string'
                                ? obj.common.alias.id.write
                                : obj.common.alias.id;

                        // validate here because we use objects/states db directly
                        try {
                            this._utils.validateId(aliasId, true, null);
                        } catch (e) {
                            this._logger.warn(`${this.namespaceLog} Error validating alias id of ${id}: ${e.message}`);
                            return tools.maybeCallbackWithError(
                                callback,
                                `Error validating alias id of ${id}: ${e.message}`
                            );
                        }

                        if (!adapterObjects) {
                            // if objects is no longer existing, we do not need to unsubscribe
                            this.log.info('setForeignState not processed because Objects database not connected');
                            return tools.maybeCallbackWithError(callback, tools.ERRORS.ERROR_DB_CLOSED);
                        }

                        // read object for formatting
                        adapterObjects.getObject(aliasId, options, (err, targetObj) => {
                            if (!adapterStates) {
                                // if states is no longer existing, we do not need to unsubscribe
                                this.log.info('setForeignState not processed because States database not connected');
                                return tools.maybeCallbackWithError(callback, tools.ERRORS.ERROR_DB_CLOSED);
                            }

                            this.outputCount++;
                            adapterStates.setState(
                                aliasId,
                                tools.formatAliasValue(
                                    obj && obj.common,
                                    targetObj && targetObj.common,
                                    state,
                                    this._logger,
                                    this.namespaceLog
                                ),
                                callback
                            );
                        });
                    } else {
                        this._logger.warn(`${this.namespaceLog} ${err ? err.message : `Alias ${id} has no target 5`}`);
                        return tools.maybeCallbackWithError(callback, err ? err.message : `Alias ${id} has no target`);
                    }
                });
            } else {
                if (this.performStrictObjectChecks) {
                    if (!adapterObjects) {
                        // if objects is no longer existing, we do not need to unsubscribe
                        this.log.info('setForeignState not processed because Objects database not connected');
                        return tools.maybeCallbackWithError(callback, tools.ERRORS.ERROR_DB_CLOSED);
                    }

                    // validate that object exists, read-only logic ok, type ok, etc. won't throw now
                    await this._utils.performStrictObjectCheck(id, state);
                }
                if (!adapterStates) {
                    // if states is no longer existing, we do not need to unsubscribe
                    this.log.info('setForeignState not processed because States database not connected');
                    return tools.maybeCallbackWithError(callback, tools.ERRORS.ERROR_DB_CLOSED);
                }

                this.outputCount++;
                adapterStates.setState(id, state, callback);
            }
        }
    }

    /**
     * Writes value into states DB for any instance, but only if state changed.
     *
     * This function can write values into states DB for all instances and system states too.
     * ack, options and callback are optional
     *
     * @alias setForeignStateChanged
     * @memberof Adapter
     * @param {string} id object ID of the state.
     * @param {object|string|number|boolean} state simple value or object with attribues.
     *  If state is object and ack exists too as function argument, function argument has priority.
     *  <pre><code>
     *      {
     *          val:    value,
     *          ack:    true|false,       // default - false; is command(false) or status(true)
     *          ts:     timestampMS,      // default - now
     *          q:      qualityAsNumber,  // default - 0 (ok)
     *          from:   origin,           // default - this adapter
     *          c:      comment,          // default - empty
     *          expire: expireInSeconds   // default - 0
     *          lc:     timestampMS       // default - automatic calculation
     *      }
     *  </code></pre>
     * @param {boolean} [ack] optional is command(false) or status(true)
     * @param {object} [options] optional user context
     * @param {ioBroker.SetStateChangedCallback} [callback] optional return error and id
     *        <pre><code>
     *            function (err, id) {
     *              if (err) adapter.log.error('Cannot set value for "' + id + '": ' + err);
     *            }
     *        </code></pre>
     */
    setForeignStateChanged(id, state, ack, options, callback) {
        if (typeof state === 'object' && typeof ack !== 'boolean') {
            callback = options;
            options = ack;
            ack = undefined;
        }

        if (typeof options === 'function') {
            callback = options;
            options = {};
        }

        if (typeof ack === 'function') {
            callback = ack;
            ack = undefined;
        }

        if (!adapterStates) {
            // if states is no longer existing, we do not need to unsubscribe
            this.log.info('setForeignStateChanged not processed because States database not connected');
            return tools.maybeCallbackWithError(callback, tools.ERRORS.ERROR_DB_CLOSED);
        }

        try {
            this._utils.validateId(id, true, null);
        } catch (err) {
            return tools.maybeCallbackWithError(callback, err);
        }

        if (tools.isObject(state)) {
            // Verify that the passed state object is valid
            try {
                this._utils.validateSetStateObjectArgument(state);
            } catch (e) {
                return tools.maybeCallbackWithError(callback, e);
            }
        } else {
            // wrap non-object values in a state object
            state = state !== undefined ? { val: state } : {};
        }

        if (state.val === undefined && !Object.keys(state).length) {
            // undefined is not allowed as state.val -> return
            this.log.info(`undefined is not a valid state value for id "${id}"`);
            // TODO: reactivate line below + test in in next controller version (02.05.2021)
            // return tools.maybeCallbackWithError(callback, 'undefined is not a valid state value');
        }

        if (ack !== undefined) {
            state.ack = ack;
        }

        // if state.from provided, we use it else, we set default property
        state.from =
            typeof state.from === 'string' && state.from !== '' ? state.from : `system.adapter.${this.namespace}`;
        state.user = (options ? options.user : '') || SYSTEM_ADMIN_USER;

        const mId = id.replace(FORBIDDEN_CHARS, '_');
        if (mId !== id) {
            this._logger.warn(`${this.namespaceLog} Used invalid characters: ${id} changed to ${mId}`);
            id = mId;
        }

        if (options && options.user && options.user !== SYSTEM_ADMIN_USER) {
            this._checkStates(id, options, 'setState', err => {
                if (err) {
                    return tools.maybeCallbackWithError(callback, err);
                } else {
                    this._setStateChangedHelper(id, state, callback);
                }
            });
        } else {
            this._setStateChangedHelper(id, state, callback);
        }
    }

    /**
     * Read value from states DB.
     *
     * This function can read values from states DB for this adapter.
     * Only Ids that belong to this adapter can be read. So the function automatically adds "adapter.X." to ID.
     *
     * @alias getState
     * @memberof Adapter
     * @param {string} id object ID of the state.
     * @param {object} options optional user context
     * @param {ioBroker.GetStateCallback} callback return result
     *        <pre><code>
     *            function (err, state) {
     *              if (err) adapter.log.error('Cannot read value: ' + err);
     *            }
     *        </code></pre>
     *
     *        See possible attributes of the state in @setState explanation
     */
    getState(id, options, callback) {
        // get state does the same as getForeignState but fixes the id first
        id = this._utils.fixId(id, false);
        return this.getForeignState(id, options, callback);
    }

    /**
     * Read value from states DB for any instance and system state.
     *
     * This function can read values from states DB for all instances and adapters. It expects the full path of object ID.
     *
     * @alias getForeignState
     * @memberof Adapter
     * @param {string} id object ID of the state.
     * @param {object} options optional user context
     * @param {ioBroker.GetStateCallback} callback return result
     *        <pre><code>
     *            function (err, state) {
     *              if (err) adapter.log.error('Cannot read value: ' + err);
     *            }
     *        </code></pre>
     *
     *        See possible attributes of the state in @setState explanation
     */
    getForeignState(id, options, callback) {
        if (typeof options === 'function') {
            callback = options;
            options = {};
        }

        if (!adapterStates) {
            // if states is no longer existing, we do not need to unsubscribe
            this.log.info('getForeignState not processed because States database not connected');
            return tools.maybeCallbackWithError(callback, tools.ERRORS.ERROR_DB_CLOSED);
        }

        if (!adapterObjects) {
            this.log.info('getForeignState not processed because Objects database not connected');
            return tools.maybeCallbackWithError(callback, tools.ERRORS.ERROR_DB_CLOSED);
        }

        try {
            this._utils.validateId(id, true, options);
        } catch (err) {
            return tools.maybeCallbackWithError(callback, err);
        }

        if (options && options.user && options.user !== SYSTEM_ADMIN_USER) {
            this._checkStates(id, options, 'getState', (err, obj) => {
                if (err) {
                    return tools.maybeCallbackWithError(callback, err);
                } else {
                    if (id.startsWith(ALIAS_STARTS_WITH)) {
                        if (obj && obj.common && obj.common.alias && obj.common.alias.id) {
                            // id can be string or can have attribute id.read
                            const aliasId =
                                typeof obj.common.alias.id.read === 'string'
                                    ? obj.common.alias.id.read
                                    : obj.common.alias.id;

                            // validate here because we use objects/states db directly
                            try {
                                this._utils.validateId(aliasId, true, null);
                            } catch (e) {
                                this._logger.warn(
                                    `${this.namespaceLog} Error validating alias id of ${id}: ${e.message}`
                                );
                                return tools.maybeCallbackWithError(
                                    callback,
                                    `Error validating alias id of ${id}: ${e.message}`
                                );
                            }

                            if (aliasId) {
                                if (this.oStates && this.oStates[aliasId]) {
                                    this._checkStates(aliasId, options, 'getState', (err, sourceObj) => {
                                        if (err) {
                                            return tools.maybeCallbackWithError(callback, err);
                                        } else {
                                            const state = deepClone(this.oStates[aliasId]);
                                            return tools.maybeCallbackWithError(
                                                callback,
                                                err,
                                                tools.formatAliasValue(
                                                    sourceObj && sourceObj.common,
                                                    obj.common,
                                                    state,
                                                    this._logger,
                                                    this.namespaceLog
                                                )
                                            );
                                        }
                                    });
                                } else {
                                    this._checkStates(aliasId, options, 'getState', (err, sourceObj) => {
                                        if (err) {
                                            return tools.maybeCallbackWithError(callback, err);
                                        } else {
                                            this.inputCount++;
                                            adapterStates.getState(aliasId, (err, state) =>
                                                tools.maybeCallbackWithError(
                                                    callback,
                                                    err,
                                                    tools.formatAliasValue(
                                                        sourceObj && sourceObj.common,
                                                        obj.common,
                                                        state,
                                                        this._logger,
                                                        this.namespaceLog
                                                    )
                                                )
                                            );
                                        }
                                    });
                                }
                            }
                        } else {
                            this._logger.warn(`${this.namespaceLog} Alias ${id} has no target 8`);
                            return tools.maybeCallbackWithError(callback, `Alias ${id} has no target`);
                        }
                    } else {
                        if (this.oStates && this.oStates[id]) {
                            return tools.maybeCallbackWithError(callback, null, this.oStates[id]);
                        } else {
                            adapterStates.getState(id, callback);
                        }
                    }
                }
            });
        } else {
            if (id.startsWith(ALIAS_STARTS_WITH)) {
                adapterObjects.getObject(id, (err, obj) => {
                    if (obj && obj.common && obj.common.alias && obj.common.alias.id) {
                        // id can be string or can have attribute id.read
                        const aliasId =
                            typeof obj.common.alias.id.read === 'string'
                                ? obj.common.alias.id.read
                                : obj.common.alias.id;

                        // validate here because we use objects/states db directly
                        try {
                            this._utils.validateId(aliasId, true, null);
                        } catch (e) {
                            this._logger.warn(`${this.namespaceLog} Error validating alias id of ${id}: ${e.message}`);
                            return tools.maybeCallbackWithError(
                                callback,
                                `Error validating alias id of ${id}: ${e.message}`
                            );
                        }

                        adapterObjects.getObject(aliasId, (err, sourceObj) => {
                            if (err) {
                                return tools.maybeCallbackWithError(callback, err);
                            }
                            if (this.oStates && this.oStates[aliasId]) {
                                const state = deepClone(this.oStates[aliasId]);
                                return tools.maybeCallbackWithError(
                                    callback,
                                    err,
                                    tools.formatAliasValue(
                                        sourceObj && sourceObj.common,
                                        obj.common,
                                        state,
                                        this._logger,
                                        this.namespaceLog
                                    )
                                );
                            } else {
                                this.inputCount++;
                                adapterStates.getState(aliasId, (err, state) => {
                                    return tools.maybeCallbackWithError(
                                        callback,
                                        err,
                                        tools.formatAliasValue(
                                            sourceObj && sourceObj.common,
                                            obj.common,
                                            state,
                                            this._logger,
                                            this.namespaceLog
                                        )
                                    );
                                });
                            }
                        });
                    } else {
                        this._logger.warn(`${this.namespaceLog} ${err ? err.message : `Alias ${id} has no target 9`}`);
                        return tools.maybeCallbackWithError(callback, err ? err.message : `Alias ${id} has no target`);
                    }
                });
            } else {
                if (this.oStates && this.oStates[id]) {
                    return tools.maybeCallbackWithError(callback, null, this.oStates[id]);
                } else {
                    this.inputCount++;
                    adapterStates.getState(id, callback);
                }
            }
        }
    }

    // find out default history instance
    _getDefaultHistory(callback) {
        // TODO: okay if available?
        if (!this.defaultHistory) {
            // read default history instance from system.config
            return this.getForeignObject('system.config', null, (err, data) => {
                if (data && data.common) {
                    this.defaultHistory = data.common.defaultHistory;
                }
                if (data && data.native) {
                    this._systemSecret = data.native.secret;
                }

                // if no default history set
                if (!this.defaultHistory) {
                    // read all adapters
                    adapterObjects.getObjectView(
                        'system',
                        'instance',
                        {
                            startkey: 'system.adapter.',
                            endkey: 'system.adapter.\u9999'
                        },
                        (err, _obj) => {
                            if (_obj && _obj.rows) {
                                for (let i = 0; i < _obj.rows.length; i++) {
                                    if (_obj.rows[i].value.common && _obj.rows[i].value.common.type === 'storage') {
                                        this.defaultHistory = _obj.rows[i].id.substring('system.adapter.'.length);
                                        break;
                                    }
                                }
                            }
                            if (!this.defaultHistory) {
                                this.defaultHistory = 'history.0';
                            }
                            return tools.maybeCallback(callback);
                        }
                    );
                } else {
                    return tools.maybeCallback(callback);
                }
            });
        } else {
            return tools.maybeCallback(callback);
        }
    }

    /**
     * Read historian data for states of any instance or system state.
     *
     * This function can read values from history adapters like: history, sql, influxdb. It expects the full path of object ID.
     * Normally only foreign history has interest, so there is no getHistory and getForeignHistory
     *
     * Possible options:
     *
     *  - instance - (optional) name of instance, where to read the historian data, e.g. 'history.0', 'sql.1'. By default will be taken from system settings.
     *  - start - (optional) time in ms - Date.now()', by default is (now - 1 week)
     *  - end - (optional) time in ms - Date.now()', by default is (now + 5000 seconds)
     *  - step - (optional) used in aggregate (m4, max, min, average, total) step in ms of intervals
     *  - count - number of values if aggregate is 'onchange' or number of intervals if other aggregate method. Count will be ignored if step is set.
     *  - from - if from field should be included in answer
     *  - ack - if ack field should be included in answer
     *  - q - if q field should be included in answer
     *  - addId - if id field should be included in answer
     *  - limit - do not return more entries than limit
     *  - ignoreNull - if null values should be include (false), replaced by last not null value (true) or replaced with 0 (0)
     *  - sessionId - (optional) identifier of request, will be returned back in the answer
     *  - aggregate - aggregate method:
     *      - minmax - used special algorithm. Splice the whole time range in small intervals and find for every interval max, min, start and end values.
     *      - max - Splice the whole time range in small intervals and find for every interval max value and use it for this interval (nulls will be ignored).
     *      - min - Same as max, but take minimal value.
     *      - average - Same as max, but take average value.
     *      - total - Same as max, but calculate total value.
     *      - count - Same as max, but calculate number of values (nulls will be calculated).
     *      - none - No aggregation at all. Only raw values in given period.
     *
     * @alias getHistory
     * @memberof Adapter
     * @param {string} id object ID of the state.
     * @param {object} options see function description
     * @param {ioBroker.GetHistoryCallback} callback return result
     *        <pre><code>
     *            function (error, result, step, sessionId) {
     *              if (error) adapter.log.error('Cannot read value: ' + err);
     *            }
     *        </code></pre>
     *
     *        See possible attributes of the state in @setState explanation
     */
    getHistory(id, options, callback) {
        try {
            this._utils.validateId(id, true, null);
        } catch (err) {
            return tools.maybeCallbackWithError(callback, err);
        }

        options = options || {};
        options.end = options.end || Date.now() + 5000000;
        if (!options.count && !options.start) {
            options.start = options.start || Date.now() - 604800000; // - 1 week
        }

        if (!options.instance) {
            if (!this.defaultHistory) {
                // read default history instance from system.config
                return this._getDefaultHistory(() => this.getHistory(id, options, callback));
            } else {
                options.instance = this.defaultHistory;
            }
        }

        this.sendTo(options.instance || 'history.0', 'getHistory', { id: id, options: options }, res =>
            tools.maybeCallbackWithError(callback, res.error, res.result, res.step, res.sessionId)
        );
    }

    /**
     * Convert ID into object with device's, channel's and state's name.
     *
     * Convert "adapter.instance.D.C.S" in object {device: D, channel: C, state: S}
     * Convert ID to {device: D, channel: C, state: S}
     *
     * @alias idToDCS
     * @memberof Adapter
     * @param {string} id short or long string of ID like "stateID" or "adapterName.0.stateID".
     * @return {object} parsed ID as an object
     */
    idToDCS(id) {
        if (!id) {
            return null;
        }
        const parts = id.split('.');
        if (parts[0] + '.' + parts[1] !== this.namespace) {
            this._logger.warn(`${this.namespaceLog} Try to decode id not from this adapter`);
            return null;
        }
        return { device: parts[2], channel: parts[3], state: parts[4] };
    }

    /**
     * Deletes a state of this instance.
     * The object will NOT be deleted. If you want to delete it too, use @delObject instead.
     *
     * It is not required to provice the adapter namespace, because it will automatically be added.
     * E.g. to delete "adapterName.X.myObject", only "myObject" is required as ID.
     *
     * No error is returned if state does not exist.
     *
     * @alias delState
     * @memberof Adapter
     * @param {string} id exactly object ID (without namespace)
     * @param {object} [options] optional user context
     * @param {ioBroker.ErrorCallback} [callback] return result
     *        <pre><code>
     *            function (err) {
     *              if (err) adapter.log.error('Cannot delete object: ' + err);
     *            }
     *        </code></pre>
     */
    delState(id, options, callback) {
        try {
            this._utils.validateId(id, false, null);
        } catch (err) {
            return tools.maybeCallbackWithError(callback, err);
        }

        // delState does the same as delForeignState, but fixes the ID first
        id = this._utils.fixId(id);
        this.delForeignState(id, options, callback);
    }

    /**
     * Deletes a state of any adapter.
     * The object is NOT deleted. If you want to delete it too, use @delForeignObject instead.
     *
     * No error is returned if state does not exist.
     *
     * @alias delForeignState
     * @memberof Adapter
     * @param {string} id long string for ID like "adapterName.0.stateID".
     * @param {object} [options] optional argument to describe the user context
     * @param {ioBroker.ErrorCallback} [callback] return result function (err) {}
     */
    delForeignState(id, options, callback) {
        if (typeof options === 'function') {
            callback = options;
            options = null;
        }

        if (!adapterStates) {
            // if states is no longer existing, we do not need to unsubscribe
            this.log.info('delForeignState not processed because States database not connected');
            return tools.maybeCallbackWithError(callback, tools.ERRORS.ERROR_DB_CLOSED);
        }

        try {
            this._utils.validateId(id, true, options);
        } catch (err) {
            return tools.maybeCallbackWithError(callback, err);
        }

        if (options && options.user && options.user !== SYSTEM_ADMIN_USER) {
            this._checkStates(id, options, 'delState', err => {
                if (err) {
                    return tools.maybeCallbackWithError(callback, err);
                } else {
                    adapterStates.delState(id, callback);
                }
            });
        } else {
            adapterStates.delState(id, callback);
        }
    }

    /**
     * Read all states of this adapter, that pass the pattern
     *
     * Allows to read all states of current adapter according to pattern. To read all states of current adapter use:
     * <pre><code>
     *     adapter.getStates('*', function (err, states) {
     *         for (var id in states) {
     *              adapter.log.debug('"' + id + '" = "' + states[id].val);
     *         }
     *     });
     * </code></pre>
     *
     * @alias getStates
     * @memberof Adapter
     * @param {string} pattern string in form 'adapter.0.*' or like this. It can be array of IDs too.
     * @param {object} options optional argument to describe the user context
     * @param {ioBroker.GetStatesCallback} callback return result function (err, states) {}, where states is an object like {"ID1": {"val": 1, "ack": true}, "ID2": {"val": 2, "ack": false}, ...}
     */
    getStates(pattern, options, callback) {
        if (typeof options === 'function') {
            callback = options;
            options = {};
        }
        pattern = this._utils.fixId(pattern, true);
        this.getForeignStates(pattern, options, callback);
    }

    _processStatesSecondary(keys, targetObjs, srcObjs, callback) {
        adapterStates.getStates(keys, (err, arr) => {
            if (err) {
                return tools.maybeCallbackWithError(callback, err);
            }

            const result = {};

            for (let i = 0; i < keys.length; i++) {
                const obj = targetObjs && targetObjs[i];
                if (typeof arr[i] === 'string') {
                    try {
                        arr[i] = JSON.parse(arr[i]);
                    } catch {
                        // if it is not binary state
                        arr[i] < 2000 &&
                            this._logger.error(this.namespaceLog + ' Cannot parse state "' + keys[i] + ': ' + arr[i]);
                    }
                }

                if (obj && obj.common && obj.common.alias) {
                    if (obj.common.alias.val !== undefined) {
                        result[obj._id] = { val: obj.common.alias.val, ts: Date.now(), q: 0 };
                    } else if (srcObjs[i]) {
                        result[obj._id] =
                            tools.formatAliasValue(
                                srcObjs[i].common,
                                obj.common,
                                arr[i] || null,
                                this._logger,
                                this.namespaceLog
                            ) || null;
                    } else {
                        result[obj._id || keys[i]] = arr[i] || null;
                    }
                } else {
                    result[(obj && obj._id) || keys[i]] = arr[i] || null;
                }
            }
            return tools.maybeCallbackWithError(callback, null, result);
        });
    }

    _processStates(keys, targetObjs, callback) {
        let aliasFound;
        const aIds = keys.map(id => {
            if (typeof id === 'string' && id.startsWith(ALIAS_STARTS_WITH)) {
                aliasFound = true;
                return id;
            } else {
                return null;
            }
        });

        // if any ID from aliases found
        if (aliasFound) {
            // make a copy of original array
            keys = [...keys];

            // read aliases objects
            this._getObjectsByArray(aIds, targetObjs, this._options, (errors, targetObjs) => {
                const srcIds = [];
                // replace aliases ID with targets
                targetObjs.forEach((obj, i) => {
                    if (obj && obj.common && obj.common.alias) {
                        // alias id can be string or can have attribute read (this is used by getStates -> so read is important)
                        const aliasId =
                            obj.common.alias.id && typeof obj.common.alias.id.read === 'string'
                                ? obj.common.alias.id.read
                                : obj.common.alias.id;

                        keys[i] = aliasId || null;
                        srcIds[i] = keys[i];
                    }
                });

                // srcObjs and targetObjs could be merged
                this._getObjectsByArray(srcIds, null, this._options, (errors, srcObjs) =>
                    this._processStatesSecondary(keys, targetObjs, srcObjs, callback)
                );
            });
        } else {
            this._processStatesSecondary(keys, null, null, callback);
        }
    }

    /**
     * Read all states of all adapters (and system states), that pass the pattern
     *
     * Allows to read all states of current adapter according to pattern. To read all states of current adapter use:
     * <pre><code>
     *     adapter.getStates('*', function (err, states) {
     *         for (var id in states) {
     *              adapter.log.debug('"' + id + '" = "' + states[id].val);
     *         }
     *     });
     * </code></pre>
     *
     * @alias getForeignStates
     * @memberof Adapter
     * @param {string | string[]} pattern string in form 'adapter.0.*' or like this. It can be array of IDs too.
     * @param {object} options optional argument to describe the user context
     * @param {ioBroker.GetStatesCallback} callback return result function (err, states) {}, where states is an object like {"ID1": {"val": 1, "ack": true}, "ID2": {"val": 2, "ack": false}, ...}
     */
    getForeignStates(pattern, options, callback) {
        if (typeof options === 'function') {
            callback = options;
            options = {};
        }
        if (typeof pattern === 'function') {
            callback = pattern;
            pattern = '*';
        }

        if (!adapterStates) {
            // if states is no longer existing, we do not need to unsubscribe
            this.log.info('getForeignStates not processed because States database not connected');
            return tools.maybeCallbackWithError(callback, tools.ERRORS.ERROR_DB_CLOSED);
        }

        if (!adapterObjects) {
            // if states is no longer existing, we do not need to unsubscribe
            this.log.info('getForeignStates not processed because Objects database not connected');
            return tools.maybeCallbackWithError(callback, tools.ERRORS.ERROR_DB_CLOSED);
        }

        if (pattern instanceof RegExp) {
            this._logger.error(`${this.namespaceLog} Regexp is not supported for "getForeignStates"`);
            return tools.maybeCallbackWithError(callback, 'Regexp is not supported for "getForeignStates"');
        }

        if (!Array.isArray(pattern) && typeof pattern !== 'string') {
            this._logger.error(
                `${
                    this.namespaceLog
                } The Pattern for "getForeignStates" needs to be an Array or an String. ${typeof pattern} provided.`
            );
            return tools.maybeCallbackWithError(
                callback,
                `The Pattern for "getForeignStates" needs to be an Array or an String. ${typeof pattern} provided.`
            );
        }

        // if pattern is array
        if (Array.isArray(pattern)) {
            if (options && options.user && options.user !== SYSTEM_ADMIN_USER) {
                this._checkStates(pattern, options, 'getState', (err, keys, objs) => {
                    if (err) {
                        return tools.maybeCallbackWithError(callback, err);
                    } else {
                        this._processStates(keys, objs, callback);
                    }
                });
            } else {
                this._processStates(pattern, options && options._objects, callback);
            }
        } else {
            // read first the keys for pattern
            let params = {};
            if (pattern && pattern !== '*') {
                params = {
                    startkey: pattern.replace(/\*/g, ''),
                    endkey: pattern.replace(/\*/g, '\u9999')
                };
            }
            let originalChecked = undefined;
            if (options.checked !== undefined) {
                originalChecked = options.checked;
            }
            options.checked = true;

            // in special maintenance mode, just returns all states. Aliases are not supported in this mode
            if (options.user === SYSTEM_ADMIN_USER && options.maintenance) {
                adapterStates.getKeys(pattern, (err, keys) => {
                    if (err) {
                        return tools.maybeCallbackWithError(callback, err);
                    } else {
                        this._processStatesSecondary(keys, null, null, callback);
                    }
                });
            }

            adapterObjects.getObjectView('system', 'state', params, options, (err, res) => {
                if (originalChecked !== undefined) {
                    options.checked = originalChecked;
                } else {
                    options.checked = undefined;
                }
                if (err) {
                    return tools.maybeCallbackWithError(callback, err);
                }
                if (!res || !res.rows) {
                    return tools.maybeCallbackWithError(callback, null, {});
                }
                const keys = [];
                const objs = [];

                // filter out
                let regEx;
                // process patterns like "*.someValue". The patterns "someValue.*" will be processed by getObjectView
                if (pattern !== '*' && pattern[pattern.length - 1] !== '*') {
                    regEx = new RegExp(tools.pattern2RegEx(pattern));
                }
                for (let i = 0; i < res.rows.length; i++) {
                    const id = res.rows[i].id;
                    if (id && (!regEx || regEx.test(id))) {
                        keys.push(id);
                        objs.push(res.rows[i].value);
                    }
                }
                options._objects = objs;
                this.getForeignStates(keys, options, callback);
            });
        }
    }

    _addAliasSubscribe(aliasObj, pattern, callback) {
        if (aliasObj && aliasObj.common && aliasObj.common.alias && aliasObj.common.alias.id) {
            if (aliasObj.type !== 'state') {
                this._logger.warn(
                    `${this.namespaceLog} Expected alias ${aliasObj._id} to be of type "state", got "${aliasObj.type}"`
                );
                return tools.maybeCallbackWithError(
                    callback,
                    new Error(`Expected alias ${aliasObj._id} to be of type "state", got "${aliasObj.type}"`)
                );
            }

            // id can be string or can have attribute read
            const sourceId =
                typeof aliasObj.common.alias.id.read === 'string'
                    ? aliasObj.common.alias.id.read
                    : aliasObj.common.alias.id;

            // validate here because we use objects/states db directly
            try {
                this._utils.validateId(sourceId, true, null);
            } catch (e) {
                this._logger.warn(`${this.namespaceLog} Error validating alias id of ${aliasObj._id}: ${e.message}`);
                return tools.maybeCallbackWithError(
                    callback,
                    new Error(`Error validating alias id of ${aliasObj._id}: ${e.message}`)
                );
            }

            this.aliases[sourceId] = this.aliases[sourceId] || { source: null, targets: [] };

            const targetEntry = {
                alias: deepClone(aliasObj.common.alias),
                id: aliasObj._id,
                pattern,
                type: aliasObj.common.type,
                max: aliasObj.common.max,
                min: aliasObj.common.min,
                unit: aliasObj.common.unit
            };

            this.aliases[sourceId].targets.push(targetEntry);

            if (!this.aliases[sourceId].source) {
                adapterStates.subscribe(sourceId, () =>
                    adapterObjects.getObject(sourceId, this._options, (err, sourceObj) => {
                        if (sourceObj && sourceObj.common) {
                            if (!this.aliases[sourceObj._id]) {
                                this._logger.error(
                                    `${
                                        this.namespaceLog
                                    } Alias subscription error. Please check your alias definitions: sourceId=${sourceId}, sourceObj=${JSON.stringify(
                                        sourceObj
                                    )}`
                                );
                            } else {
                                this.aliases[sourceObj._id].source = {};
                                this.aliases[sourceObj._id].source.min = sourceObj.common.min;
                                this.aliases[sourceObj._id].source.max = sourceObj.common.max;
                                this.aliases[sourceObj._id].source.type = sourceObj.common.type;
                                this.aliases[sourceObj._id].source.unit = sourceObj.common.unit;
                            }
                        }
                        return tools.maybeCallbackWithError(callback, err);
                    })
                );
            } else {
                return tools.maybeCallback(callback);
            }
        } else if (aliasObj && aliasObj.type === 'state') {
            // if state and no id given -> if no state just ignore it
            this._logger.warn(`${this.namespaceLog} Alias ${aliasObj._id} has no target 12`);
            return tools.maybeCallbackWithError(callback, new Error(`Alias ${aliasObj._id} has no target 12`));
        } else {
            return tools.maybeCallback(callback);
        }
    }

    async _removeAliasSubscribe(sourceId, aliasObj, pattern, callback) {
        if (typeof pattern === 'function') {
            callback = pattern;
            pattern = null;
        }

        if (!this.aliases[sourceId]) {
            return tools.maybeCallback(callback);
        }

        // remove from targets array
        const pos = typeof aliasObj === 'number' ? aliasObj : this.aliases[sourceId].targets.indexOf(aliasObj);

        if (pos !== -1) {
            this.aliases[sourceId].targets.splice(pos, 1);

            // unsubscribe if no more aliases exists
            if (!this.aliases[sourceId].targets.length) {
                delete this.aliases[sourceId];
                await adapterStates.unsubscribe(sourceId);
            }
        }
        return tools.maybeCallback(callback);
    }

    /**
     * Subscribe for changes on all states of all adapters (and system states), that pass the pattern
     *
     * Allows to Subscribe on changes all states of all instances according to pattern. E.g. to read all states of 'adapterName.X' instance use:
     * <pre><code>
     *     adapter.subscribeForeignStates('adapterName.X.*');
     * </code></pre>
     *
     * @alias subscribeForeignStates
     * @memberof Adapter
     * @param {string | string[]} pattern string in form 'adapter.0.*' or like this. It can be array of IDs too.
     * @param {object} [options] optional argument to describe the user context
     * @param {ioBroker.ErrorCallback} [callback] return result function (err) {}
     */
    async subscribeForeignStates(pattern, options, callback) {
        pattern = pattern || '*';

        if (typeof options === 'function') {
            callback = options;
            options = null;
        }

        if (pattern instanceof RegExp) {
            return tools.maybeCallbackWithError(
                callback,
                `Regexp is not supported for "subscribeForeignStates", received "${pattern.toString()}"`
            );
        }

        if (!adapterStates) {
            // if states is no longer existing, we do not need to unsubscribe
            this.log.info('subscribeForeignStates not processed because States database not connected');
            return tools.maybeCallbackWithError(callback, tools.ERRORS.ERROR_DB_CLOSED);
        }

        // Todo check rights for options
        await this._autoSubscribeOn();

        if (!adapterStates) {
            // if states is no longer existing, we do not need to unsubscribe
            this.log.info('subscribeForeignStates not processed because States database not connected');
            return tools.maybeCallbackWithError(callback, tools.ERRORS.ERROR_DB_CLOSED);
        }
        if (!adapterObjects) {
            this.log.info('subscribeForeignStates not processed because Objects database not connected');
            return tools.maybeCallbackWithError(callback, tools.ERRORS.ERROR_DB_CLOSED);
        }

        // compare if this pattern for one of auto-subscribe adapters
        for (const autoSubEntry of this.autoSubscribe) {
            if (typeof pattern === 'string' && (pattern === '*' || pattern.startsWith(`${autoSubEntry}.`))) {
                // put this pattern into adapter list
                let state;
                try {
                    state = await adapterStates.getState(`system.adapter.${autoSubEntry}.subscribes`);
                } catch {
                    // ignore
                }
                state = state || {};
                state.val = state.val || '{}';
                let subs;
                try {
                    subs = JSON.parse(state.val);
                } catch {
                    this._logger.error(`${this.namespaceLog} Cannot parse subscribes for "${autoSubEntry}.subscribes"`);
                }

                // validate that correct structure read from state.val
                if (!tools.isObject(subs)) {
                    subs = {};
                }

                if (!tools.isObject(subs[pattern])) {
                    subs[pattern] = {};
                }

                if (typeof subs[pattern][this.namespace] !== 'number') {
                    subs[pattern][this.namespace] = 0;
                }

                subs[pattern][this.namespace]++;
                this.outputCount++;
                adapterStates.setState(`system.adapter.${autoSubEntry}.subscribes`, JSON.stringify(subs));
            }
        }

        if (Array.isArray(pattern)) {
            // get all aliases
            const aliasesIds = pattern
                .map(id => (typeof id === 'string' && id.startsWith(ALIAS_STARTS_WITH) ? id : null))
                .filter(id => id);

            // get all non aliases
            const nonAliasesIds = pattern
                .map(id => (typeof id === 'string' && !id.startsWith(ALIAS_STARTS_WITH) ? id : null))
                .filter(id => id);

            for (const aliasPattern of pattern) {
                if (
                    typeof aliasPattern === 'string' &&
                    (aliasPattern.startsWith(ALIAS_STARTS_WITH) || aliasPattern.includes('*')) &&
                    !this.aliasPatterns.includes(aliasPattern)
                ) {
                    // its a new alias conform pattern to store
                    this.aliasPatterns.push(aliasPattern);
                }
            }

            const promises = [];

            if (aliasesIds.length) {
                if (!this._aliasObjectsSubscribed) {
                    this._aliasObjectsSubscribed = true;
                    adapterObjects.subscribe(`${ALIAS_STARTS_WITH}*`);
                }

                const aliasObjs = await new Promise(resolve =>
                    this._getObjectsByArray(aliasesIds, null, options, (errors, aliasObjs) => resolve(aliasObjs))
                );

                for (const aliasObj of aliasObjs) {
                    promises.push(new Promise(resolve => this._addAliasSubscribe(aliasObj, aliasObj._id, resolve)));
                }
            }

            if (nonAliasesIds.length) {
                for (const id of nonAliasesIds) {
                    promises.push(new Promise(resolve => adapterStates.subscribeUser(id, resolve)));
                }
            }

            try {
                await Promise.all(promises);
            } catch (e) {
                this._logger.error(`${this.namespaceLog} Error on "subscribeForeignStates": ${e.message}`);
            }
            return tools.maybeCallback(callback);
        } else if (typeof pattern === 'string' && pattern.includes('*')) {
            if (pattern === '*' || pattern.startsWith(ALIAS_STARTS_WITH)) {
                if (!this._aliasObjectsSubscribed) {
                    this._aliasObjectsSubscribed = true;
                    adapterObjects.subscribe(`${ALIAS_STARTS_WITH}*`);
                }

                // read all aliases
                try {
                    const objs = await this.getForeignObjectsAsync(pattern, null, null, options);
                    const promises = [];
                    if (!this.aliasPatterns.includes(pattern)) {
                        // its a new pattern to store
                        this.aliasPatterns.push(pattern);
                    }

                    for (const id of Object.keys(objs)) {
                        // If alias
                        if (id.startsWith(ALIAS_STARTS_WITH)) {
                            const aliasObj = objs[id];
                            promises.push(new Promise(resolve => this._addAliasSubscribe(aliasObj, pattern, resolve)));
                        }
                    }

                    try {
                        await Promise.all(promises);
                    } catch (e) {
                        this._logger.error(`${this.namespaceLog} Error on "subscribeForeignStates": ${e.message}`);
                    }

                    if (!adapterStates) {
                        // if states is no longer existing, we do not need to unsubscribe
                        this.log.info('subscribeForeignStates not processed because States database not connected');
                        return tools.maybeCallbackWithError(callback, tools.ERRORS.ERROR_DB_CLOSED);
                    }

                    if (promises.length && pattern !== '*') {
                        return tools.maybeCallback(callback);
                    } else {
                        // no alias objects found or pattern *
                        adapterStates.subscribeUser(pattern, callback);
                    }
                } catch (e) {
                    this._logger.warn(`${this.namespaceLog} Cannot subscribe to ${pattern}: ${e.message}`);
                    return tools.maybeCallbackWithError(callback, e);
                }
            } else {
                adapterStates.subscribeUser(pattern, callback);
            }
        } else if (typeof pattern === 'string' && pattern.startsWith(ALIAS_STARTS_WITH)) {
            if (!this._aliasObjectsSubscribed) {
                this._aliasObjectsSubscribed = true;
                adapterObjects.subscribe(`${ALIAS_STARTS_WITH}*`);
            }

            // aliases['sourceId'] = {
            //     source: {common attributes},
            //     targets: [
            //         {
            //             alias: {},
            //             id: 'aliasId',
            //             pattern: 'some pattern',
            //             type: stateType,
            //             max: number,
            //             min: number,
            //         }
            //     ]
            // };

            // just read one alias Object
            try {
                const aliasObj = await adapterObjects.getObjectAsync(pattern, options);
                if (aliasObj) {
                    // cb will be called, but await for catching promisified part
                    await this._addAliasSubscribe(aliasObj, pattern, callback);
                } else {
                    return tools.maybeCallback(callback);
                }
            } catch (e) {
                this._logger.warn(`${this.namespaceLog} cannot subscribe on alias "${pattern}": ${e.message}`);
            }
        } else {
            adapterStates.subscribeUser(pattern, callback);
        }
    }

    /**
     * Unsubscribe for changes for given pattern
     *
     * This function allows to unsubscribe from changes. The pattern must be equal to requested one.
     *
     * <pre><code>
     *     adapter.subscribeForeignStates('adapterName.X.*');
     *     adapter.unsubscribeForeignStates('adapterName.X.abc*'); // This will not work
     *     adapter.unsubscribeForeignStates('adapterName.X.*'); // Valid unsubscribe
     * </code></pre>
     *
     * @alias unsubscribeForeignStates
     * @memberof Adapter
     * @param {string | string[]} pattern string in form 'adapter.0.*'. Must be the same as subscribe.
     * @param {object} [options] optional argument to describe the user context
     * @param {ioBroker.ErrorCallback} [callback] return result function (err) {}
     */
    async unsubscribeForeignStates(pattern, options, callback) {
        pattern = pattern || '*';

        // Todo check rights for options
        if (typeof options === 'function') {
            callback = options;
            options = null;
        }

        if (pattern instanceof RegExp) {
            return tools.maybeCallbackWithError(
                callback,
                `Regexp is not supported for "unsubscribeForeignStates", received "${pattern.toString()}"`
            );
        }

        if (!adapterStates) {
            // if states is no longer existing, we do not need to unsubscribe
            this.log.info('unsubscrubeForeignStates not processed because States database not connected');
            return tools.maybeCallbackWithError(callback, tools.ERRORS.ERROR_DB_CLOSED);
        }

        if (this.autoSubscribe && typeof pattern === 'string') {
            for (const autoSub of this.autoSubscribe) {
                if (pattern === '*' || pattern.substring(0, autoSub.length + 1) === `${autoSub}.`) {
                    // remove this pattern from adapter list
                    let state;
                    try {
                        state = await adapterStates.getState(`system.adapter.${autoSub}.subscribes`);
                    } catch {
                        // ignore
                    }
                    if (!state || !state.val) {
                        continue;
                    }
                    let subs;
                    try {
                        subs = JSON.parse(state.val);
                    } catch {
                        this._logger.error(`${this.namespaceLog} Cannot parse subscribes for "${autoSub}.subscribes"`);
                        continue;
                    }

                    if (
                        !tools.isObject(subs) ||
                        !tools.isObject(subs[pattern]) ||
                        subs[pattern][this.namespace] === undefined
                    ) {
                        // check subs is a valid object, because it comes from state.val
                        continue;
                    }

                    if (typeof subs[pattern][this.namespace] === 'number') {
                        subs[pattern][this.namespace]--;
                        if (subs[pattern][this.namespace] <= 0) {
                            delete subs[pattern][this.namespace];
                        }
                    } else {
                        // corrupted info, we can only delete
                        delete subs[pattern][this.namespace];
                    }

                    // if no other subs are there
                    if (!Object.keys(subs[pattern]).length) {
                        delete subs[pattern];
                    }
                    this.outputCount++;
                    adapterStates.setState(`system.adapter.${autoSub}.subscribes`, JSON.stringify(subs));
                }
            }
        }

        let aliasPattern;
        const promises = [];

        if (Array.isArray(pattern)) {
            // process every entry as single unsubscribe
            for (const _pattern of pattern) {
                promises.push(this.unsubscribeForeignStatesAsync(_pattern));
            }
        } else if (typeof pattern === 'string' && (pattern.includes('*') || pattern.startsWith(ALIAS_STARTS_WITH))) {
            if (pattern === '*' || pattern.startsWith(ALIAS_STARTS_WITH)) {
                aliasPattern = pattern; // check all aliases
                if (pattern === '*') {
                    promises.push(adapterStates.unsubscribeUser(pattern));
                }
            } else {
                promises.push(adapterStates.unsubscribeUser(pattern));
            }
        } else {
            promises.push(adapterStates.unsubscribeUser(pattern));
        }

        // if pattern known, remove it from alias patterns to not subscribe to further matching aliases
        this.aliasPatterns = this.aliasPatterns.filter(pattern => pattern !== aliasPattern);

        if (aliasPattern) {
            for (const [sourceId, alias] of Object.entries(this.aliases)) {
                for (let i = alias.targets.length - 1; i >= 0; i--) {
                    if (alias.targets[i].pattern === aliasPattern) {
                        promises.push(this._removeAliasSubscribe(sourceId, i));
                    }
                }
            }
        }

        await Promise.all(promises);
        // if no alias subscribed any longer, remove subscription
        if (!Object.keys(this.aliases).length && this._aliasObjectsSubscribed) {
            this._aliasObjectsSubscribed = false;
            adapterObjects.unsubscribe(`${ALIAS_STARTS_WITH}*`);
        }
        return tools.maybeCallback(callback);
    }

    /**
     * Subscribe for changes on all states of this instance, that pass the pattern
     *
     * Allows to Subscribe on changes all states of current adapter according to pattern. To read all states of current adapter use:
     * <pre><code>
     *     adapter.subscribeStates('*'); // subscribe for all states of this adapter
     * </code></pre>
     *
     * @alias subscribeStates
     * @memberof Adapter
     * @param {string} pattern string in form 'adapter.0.*' or like this. Only string allowed
     * @param {object} [options] optional argument to describe the user context
     * @param {ioBroker.ErrorCallback} [callback]
     */
    subscribeStates(pattern, options, callback) {
        // Todo check rights for options
        if (typeof options === 'function') {
            callback = options;
            options = null;
        }

        if (!adapterStates) {
            // if states is no longer existing, we do not need to unsubscribe
            this.log.info('subscribeStates not processed because States database not connected');
            return tools.maybeCallbackWithError(callback, tools.ERRORS.ERROR_DB_CLOSED);
        }

        // Exception. Handle the '*' case automatically
        if (!pattern || pattern === '*') {
            adapterStates.subscribeUser(`${this.namespace}.*`, callback);
        } else {
            pattern = this._utils.fixId(pattern, true);
            adapterStates.subscribeUser(pattern, callback);
        }
    }

    /**
     * Unsubscribe for changes for given pattern for own states.
     *
     * This function allows to unsubscribe from changes. The pattern must be equal to requested one.
     *
     * <pre><code>
     *     adapter.subscribeForeignStates('*');
     *     adapter.unsubscribeForeignStates('abc*'); // This will not work
     *     adapter.unsubscribeForeignStates('*');    // Valid unsubscribe
     * </code></pre>
     *
     * @alias unsubscribeStates
     * @memberof Adapter
     * @param {string} pattern string in form 'adapter.0.*'. Must be the same as subscribe.
     * @param {object} [options] optional argument to describe the user context
     * @param {ioBroker.ErrorCallback} [callback]
     */
    unsubscribeStates(pattern, options, callback) {
        // Todo check rights for options
        if (typeof options === 'function') {
            callback = options;
            options = null;
        }

        if (!adapterStates) {
            // if states is no longer existing, we do not need to unsubscribe
            this.log.info('unsubscribeStates not processed because States database not connected');
            return tools.maybeCallbackWithError(callback, tools.ERRORS.ERROR_DB_CLOSED);
        }

        if (!pattern || pattern === '*') {
            adapterStates.unsubscribeUser(this.namespace + '.*', callback);
        } else {
            pattern = this._utils.fixId(pattern, true);
            adapterStates.unsubscribeUser(pattern, callback);
        }
    }

    /**
     * Write binary block into redis, e.g image
     *
     * @alias setForeignBinaryState
     * @memberof Adapter
     *
     * @param {string} id of state
     * @param {Buffer} binary data
     * @param {object} [options] optional
     * @param {ioBroker.ErrorCallback} [callback]
     *
     */
    async setForeignBinaryState(id, binary, options, callback) {
        if (typeof options === 'function') {
            callback = options;
            options = {};
        }

        try {
            this._utils.validateId(id, true, options);
        } catch (err) {
            return tools.maybeCallbackWithError(callback, err);
        }

        if (this.performStrictObjectChecks) {
            // obj needs to exist and has to be of type "file" - custom check for binary state
            try {
                if (!adapterObjects) {
                    this.log.info('setBinaryState not processed because Objects database not connected');
                    return tools.maybeCallbackWithError(callback, tools.ERRORS.ERROR_DB_CLOSED);
                }

                const obj = await adapterObjects.getObjectAsync(id);

                // at first check object existence
                if (!obj) {
                    this._logger.warn(
                        `${this.namespaceLog} Binary state "${id}" has no existing object, this might lead to an error in future versions`
                    );
                }

                // for a state object we require common.type to exist
                if (obj.common && obj.common.type) {
                    if (obj.common.type !== 'file') {
                        this._logger.info(
                            `${this.namespaceLog} Binary state object has to be type "file" but is "${obj.common.type}"`
                        );
                    }
                }
            } catch (e) {
                this._logger.warn(
                    `${this.namespaceLog} Could not perform strict object check of binary state ${id}: ${e.message}`
                );
            }
        }

        if (!adapterStates) {
            // if states is no longer existing, we do not need to unsubscribe
            this.log.info('setBinaryState not processed because States database not connected');
            return tools.maybeCallbackWithError(callback, tools.ERRORS.ERROR_DB_CLOSED);
        }

        // we need at least user or group for checkStates - if no given assume admin
        if (!options || !options.user) {
            options = options || {};
            options.user = SYSTEM_ADMIN_USER;
        }

        if (options && options.user && options.user !== SYSTEM_ADMIN_USER) {
            // always read according object to set the binary flag
            this._checkStates(id, options, 'setState', (err, obj) => {
                if (!err && !obj) {
                    return tools.maybeCallbackWithError(callback, 'Object does not exist');
                } else if (!err && !obj.binary) {
                    obj.binary = true;

                    if (!adapterObjects) {
                        this.log.info('setBinaryState not processed because Objects database not connected');
                        return tools.maybeCallbackWithError(callback, tools.ERRORS.ERROR_DB_CLOSED);
                    }

                    adapterObjects.setObject(id, obj, err => {
                        if (err) {
                            return tools.maybeCallbackWithError(callback, err);
                        } else {
                            if (!adapterStates) {
                                // if states is no longer existing, we do not need to unsubscribe
                                this.log.info('setBinaryState not processed because States database not connected');
                                return tools.maybeCallbackWithError(callback, tools.ERRORS.ERROR_DB_CLOSED);
                            }

                            this.outputCount++;
                            adapterStates.setBinaryState(id, binary, callback);
                        }
                    });
                } else if (err) {
                    return tools.maybeCallbackWithError(callback, err);
                } else {
                    if (!adapterStates) {
                        // if states is no longer existing, we do not need to unsubscribe
                        this.log.info('setBinaryState not processed because States database not connected');
                        return tools.maybeCallbackWithError(callback, tools.ERRORS.ERROR_DB_CLOSED);
                    }

                    this.outputCount++;
                    adapterStates.setBinaryState(id, binary, callback);
                }
            });
        } else {
            this.outputCount++;
            adapterStates.setBinaryState(id, binary, callback);
        }
    }

    /**
     * Same as setForeignBinaryState but prefixes the own namespace to the id
     *
     * @alias setBinaryState
     * @memberof Adapter
     *
     * @param {string} id of state
     * @param {Buffer} binary data
     * @param {object} [options] optional
     * @param {ioBroker.ErrorCallback} [callback]
     */
    setBinaryState(id, binary, options, callback) {
        // TODO: call fixId as soon as adapters are migrated to setForeignBinaryState
        // id =this._utils.fixId(id, false);
        return this.setForeignBinaryState(id, binary, options, callback);
    }

    /**
     * Read a binary block from redis, e.g. an image
     *
     * @param {string} id The state ID
     * @param {object} options optional
     * @param {ioBroker.GetBinaryStateCallback} callback
     */
    getForeignBinaryState(id, options, callback) {
        if (typeof options === 'function') {
            callback = options;
            options = {};
        }

        if (!adapterStates) {
            // if states is no longer existing, we do not need to unsubscribe
            this.log.info('getBinaryState not processed because States database not connected');
            return tools.maybeCallbackWithError(callback, tools.ERRORS.ERROR_DB_CLOSED);
        }

        try {
            this._utils.validateId(id, true, options);
        } catch (err) {
            return tools.maybeCallbackWithError(callback, err);
        }

        // we need at least user or group for checkStates - if no given assume admin
        if (!options || !options.user) {
            options = options || {};
            options.user = SYSTEM_ADMIN_USER;
        }
        // always read according object to set the binary flag
        this._checkStates(id, options, 'getState', (err, obj) => {
            if (err) {
                return tools.maybeCallbackWithError(callback, err);
            } else {
                adapterStates.getBinaryState(id, (err, data) => {
                    if (!err && data && obj && !obj.binary) {
                        obj.binary = true;
                        adapterObjects.setObject(id, obj, err => {
                            if (err) {
                                return tools.maybeCallbackWithError(callback, err);
                            } else {
                                return tools.maybeCallbackWithError(callback, null, data);
                            }
                        });
                    } else {
                        // if no buffer, and state marked as not binary
                        if (!err && !data && obj && !obj.binary) {
                            return tools.maybeCallbackWithError(callback, 'State is not binary');
                        } else {
                            return tools.maybeCallbackWithError(callback, err, data);
                        }
                    }
                });
            }
        });
    }

    /**
     * Same as getForeignBinaryState but prefixes the own namespace to the id
     *
     * @param {string} id The state ID
     * @param {object} options optional
     * @param {ioBroker.GetBinaryStateCallback} callback
     */
    getBinaryState(id, options, callback) {
        // TODO: fixId as soon as all adapters are migrated to setForeignBinaryState
        // id =this._utils.fixId(id);
        return this.getForeignBinaryState(id, options, callback);
    }

    /**
     * Deletes binary state
     *
     * @alias delForeignBinaryState
     * @memberof Adapter
     *
     * @param {string} id
     * @param {object} [options]
     * @param {ioBroker.ErrorCallback} [callback]
     *
     */
    delForeignBinaryState(id, options, callback) {
        if (typeof options === 'function') {
            callback = options;
            options = {};
        }

        if (!adapterStates) {
            // if states is no longer existing, we do not need to unsubscribe
            this.log.info('delBinaryState not processed because States database not connected');
            return tools.maybeCallbackWithError(callback, tools.ERRORS.ERROR_DB_CLOSED);
        }

        try {
            this._utils.validateId(id, true, options);
        } catch (err) {
            return tools.maybeCallbackWithError(callback, err);
        }

        if (options && options.user && options.user !== SYSTEM_ADMIN_USER) {
            this._checkStates(id, options, 'delState', err => {
                if (err) {
                    return tools.maybeCallbackWithError(callback, err);
                } else {
                    adapterStates.delBinaryState(id, callback);
                }
            });
        } else {
            adapterStates.delBinaryState(id, callback);
        }
    }

    /**
     * Deletes binary state but prefixes the own namespace to the id
     *
     * @alias delBinaryState
     * @memberof Adapter
     *
     * @param {string} id
     * @param {object} [options]
     * @param {ioBroker.ErrorCallback} [callback]
     *
     */
    delBinaryState(id, options, callback) {
        // TODO: call fixId as soon as adapters are migrated to setForeignBinaryState
        // id = this._utils.fixId(id, false);
        return this.delForeignBinaryState(id, options, callback);
    }

    /**
     * Return plugin instance
     *
     * @param name {string} name of the plugin to return
     * @returns {object} plugin instance or null if not existent or not isActive
     */
    getPluginInstance(name) {
        if (!this.pluginHandler) {
            return null;
        }
        return this.pluginHandler.getPluginInstance(name);
    }

    /**
     * Return pluginthis._configuration
     *
     * @param name {string} name of the plugin to return
     * @returns {object} pluginthis._configuration or null if not existent or not isActive
     */
    getPluginConfig(name) {
        if (!this.pluginHandler) {
            return null;
        }
        return this.pluginHandler.getPluginConfig(name);
    }

    // TODO: ok if available?
    async _autoSubscribeOn() {
        if (!this.autoSubscribe && adapterObjects) {
            try {
                // collect all
                const res = await adapterObjects.getObjectViewAsync('system', 'instance', {
                    startkey: 'system.adapter.',
                    endkey: 'system.adapter.\u9999'
                });

                if (res && res.rows) {
                    this.autoSubscribe = [];
                    for (const row of res.rows) {
                        if (row.value.common.subscribable) {
                            const _id = row.id.substring(15); // cut system.adapter.
                            if (!this.autoSubscribe.includes(_id)) {
                                this.autoSubscribe.push(_id);
                            }
                        }
                    }
                }

                // because of autoSubscribe
                await adapterObjects.subscribeAsync('system.adapter.*');
            } catch {
                // ignore
            }
        }
    }

    /**
     * This method returns the list of license that can be used by this adapter
     * @param {boolean} all if return the licenses, that used by other instances (true) or only for this instance (false)
     * @returns {Promise<object[]>} list of suitable licenses
     */
    async getSuitableLicenses(all) {
        const licenses = [];
        try {
            const obj = await this.getForeignObjectAsync('system.licenses');
            const uuidObj = await this.getForeignObjectAsync('system.meta.uuid');
            let uuid;
            if (!uuidObj || !uuidObj.native || !uuidObj.native.uuid) {
                this._logger.warn(this.namespaceLog + ' No UUID found!');
                return licenses;
            } else {
                uuid = uuidObj.native.uuid;
            }

            if (obj && obj.native && obj.native.licenses && obj.native.licenses.length) {
                const now = Date.now();
                const cert = fs.readFileSync(path.join(__dirname, '..', '..', 'cert', 'cloudCert.crt'));
                const version = semver.major(this.pack.version);

                obj.native.licenses.forEach(license => {
                    try {
                        const decoded = jwt.verify(license.json, cert);
                        if (
                            decoded.name &&
                            (!decoded.valid_till ||
                                decoded.valid_till === '0000-00-00 00:00:00' ||
                                new Date(decoded.valid_till).getTime() > now)
                        ) {
                            if (
                                decoded.name.startsWith(`iobroker.${this.name}`) &&
                                (all || !license.usedBy || license.usedBy === this.namespace)
                            ) {
                                // Licenses for version ranges 0.x and 1.x are handled identically and are valid for both version ranges.
                                //
                                // If license is for adapter with version 0 or 1
                                if (
                                    decoded.version === '&lt;2' ||
                                    decoded.version === '<2' ||
                                    decoded.version === '<1' ||
                                    decoded.version === '<=1'
                                ) {
                                    // check the current adapter major version
                                    if (version !== 0 && version !== 1) {
                                        return;
                                    }
                                } else if (decoded.version && decoded.version !== version) {
                                    // Licenses for adapter versions >=2 need to match to the adapter major version
                                    // which means that a new major version requires new licenses if it would be "included"
                                    // in last purchase

                                    // decoded.version could be only '<2' or direct version, like "2", "3" and so on
                                    return;
                                }
                                if (decoded.uuid && decoded.uuid !== uuid) {
                                    // License is not for this server
                                    return;
                                }

                                // remove free license if commercial license found
                                if (decoded.invoice !== 'free') {
                                    const pos = licenses.findIndex(item => item.invoice === 'free');
                                    if (pos !== -1) {
                                        licenses.splice(pos, 1);
                                    }
                                }
                                license.decoded = decoded;
                                licenses.push(license);
                            }
                        }
                    } catch (err) {
                        this._logger.error(
                            `${this.namespaceLog} Cannot decode license "${license.name}": ${err.message}`
                        );
                    }
                });
            }
        } catch {
            // ignore
        }

        licenses.sort((a, b) => {
            const aInvoice = a.decoded.invoice !== 'free';
            const bInvoice = b.decoded.invoice !== 'free';
            if (aInvoice === bInvoice) {
                return 0;
            } else if (aInvoice) {
                return -1;
            } else if (bInvoice) {
                return 1;
            }
        });

        return licenses;
    }

    _init() {
        /**
         * Initiates the databases
         */
        const _initDBs = () => {
            initObjects(() => {
                if (this.inited) {
                    this.log && this._logger.warn(`${this.namespaceLog} Reconnection to DB.`);
                    return;
                }

                this.inited = true;

                // auto oObjects
                if (this._options.objects) {
                    this.getAdapterObjects(objs => {
                        this.oObjects = objs;
                        this.subscribeObjects('*');
                        initStates(prepareInitAdapter);
                    });
                } else {
                    initStates(prepareInitAdapter);
                }
            });
        };

        // If installed as npm module
        if (this._options.dirname) {
            this.adapterDir = this._options.dirname.replace(/\\/g, '/');
        } else {
            this.adapterDir = tools.getAdapterDir(this._options.name);

            if (!this.adapterDir) {
                this._logger.error(`${this.namespaceLog} Cannot find directory of adapter ${this._options.name}`);
                this.terminate(EXIT_CODES.CANNOT_FIND_ADAPTER_DIR);
            }
        }

        if (fs.existsSync(`${this.adapterDir}/package.json`)) {
            this.pack = fs.readJSONSync(`${this.adapterDir}/package.json`);
        } else {
            this._logger.info(`${this.namespaceLog} Non npm module. No package.json`);
        }

        if (!this.pack || !this.pack.io) {
            if (fs.existsSync(`${this.adapterDir}/io-package.json`)) {
                this.ioPack = fs.readJSONSync(`${this.adapterDir}/io-package.json`);
            } else {
                this._logger.error(`${this.namespaceLog} Cannot find: ${this.adapterDir}/io-package.json`);
                this.terminate(EXIT_CODES.CANNOT_FIND_ADAPTER_DIR);
            }
        } else {
            this.ioPack = this.pack.io;
        }

        // If required systemthis._configuration. Store it in systemConfig attribute
        if (this._options.systemConfig) {
            this.systemConfig = this._config;
            // Workaround for an admin 5 issue which could lead to deleting the dataDir folder
            // TODO: remove it as soon as all adapters are fixed which use systemConfig.dataDir
            if (!Object.prototype.hasOwnProperty.call(this.systemConfig, 'dataDir')) {
                this.systemConfig.dataDir = tools.getDefaultDataDir();
            }
        }

        let States;
        if (this._config.states && this._config.states.type) {
            try {
                States = require(`@iobroker/db-states-${this._config.states.type}`).Client;
            } catch (err) {
                throw new Error(`Unknown states type: ${this._config.states.type}: ${err.message}`);
            }
        } else {
            States = require('@iobroker/js-controller-common-db').getStatesConstructor();
        }

        let Objects;
        if (this._config.objects && this._config.objects.type) {
            try {
                Objects = require(`@iobroker/db-objects-${this._config.objects.type}`).Client;
            } catch (err) {
                throw new Error(`Unknown objects type: ${this._config.objects.type}: ${err.message}`);
            }
        } else {
            Objects = require('@iobroker/js-controller-common-db').getObjectsConstructor();
        }

        const ifaces = os.networkInterfaces();
        const ipArr = [];
        for (const dev of Object.keys(ifaces)) {
            ifaces[dev].forEach(details => !details.internal && ipArr.push(details.address));
        }

        const instance = parseInt(
            this._options.compactInstance !== undefined
                ? this._options.compactInstance
                : this._options.instance !== undefined
                ? this._options.instance
                : this._config.instance || 0,
            10
        );

        this.name = this._options.name;
        this.namespace = `${this._options.name}.${instance}`;
        this.namespaceLog = this.namespace + (this.startedInCompactMode ? ' (COMPACT)' : ` (${process.pid})`);
        this._namespaceRegExp = new RegExp(`^${`${this.namespace}.`.replace(/\./g, '\\.')}`); // cache the regex object 'adapter.0.'

        /** The cache of users */
        this.users = {};
        /** The cache of usernames */
        this.usernames = {};
        /** The cache of user groups */
        this.groups = {};
        this.defaultHistory = null;
        /** An array of instances, that support auto subscribe */
        this.autoSubscribe = null;
        this.inputCount = 0;
        this.outputCount = 0;
        /** A RegExp to test for forbidden chars in object IDs */
        this.FORBIDDEN_CHARS = FORBIDDEN_CHARS;
        /** Whether the adapter has already terminated */
        this.terminated = false;

        this.getPortRunning = null;

        // Create methods which need to be generated dynamically
        /**
         * Promise-version of Adapter.getPort
         */
        this.getPortAsync = tools.promisifyNoError(this.getPort, this);

        /**
         * Promise-version of Adapter.checkPassword
         */
        this.checkPasswordAsync = tools.promisifyNoError(this.checkPassword, this);

        /**
         * Promise-version of Adapter.setPassword
         */
        this.setPasswordAsync = tools.promisify(this.setPassword, this);

        /**
         * Promise-version of Adapter.checkGroup
         */
        this.checkGroupAsync = tools.promisifyNoError(this.checkGroup, this);

        /**
         * Promise-version of Adapter.calculatePermissions
         */
        this.calculatePermissionsAsync = tools.promisifyNoError(this.calculatePermissions, this);

        /**
         * Promise-version of Adapter.getCertificates
         */
        this.getCertificatesAsync = tools.promisify(this.getCertificates, this);

        /**
         * Promise-version of Adapter.setObject
         */
        this.setObjectAsync = tools.promisify(this.setObject, this);

        /**
         * Promise-version of Adapter.getAdapterObjects
         */
        this.getAdapterObjectsAsync = tools.promisifyNoError(this.getAdapterObjects, this);

        /**
         * Promise-version of Adapter.extendObject
         */
        this.extendObjectAsync = tools.promisify(this.extendObject, this);

        /**
         * Promise-version of Adapter.setForeignObject
         */
        this.setForeignObjectAsync = tools.promisify(this.setForeignObject, this);

        /**
         * Promise-version of Adapter.extendForeignObject
         */
        this.extendForeignObjectAsync = tools.promisify(this.extendForeignObject, this);

        /**
         * Promise-version of Adapter.getObject
         */
        this.getObjectAsync = tools.promisify(this.getObject, this);

        /**
         * Promise-version of Adapter.getObjectView
         */
        this.getObjectViewAsync = tools.promisify(this.getObjectView, this);

        /**
         * Promise-version of Adapter.getObjectList
         */
        this.getObjectListAsync = tools.promisify(this.getObjectList, this);

        /**
         * Promise-version of Adapter.getEnum
         */
        this.getEnumAsync = tools.promisify(this.getEnum, this, ['result', 'requestEnum']);

        /**
         * Promise-version of Adapter.getEnums
         */
        this.getEnumsAsync = tools.promisify(this.getEnums, this);

        /**
         * Promise-version of Adapter.getForeignObjects
         */
        this.getForeignObjectsAsync = tools.promisify(this.getForeignObjects, this);

        /**
         * Promise-version of Adapter.findForeignObject
         */
        this.findForeignObjectAsync = tools.promisify(this.findForeignObject, this, ['id', 'name']);

        /**
         * Promise-version of Adapter.getForeignObject
         */
        this.getForeignObjectAsync = tools.promisify(this.getForeignObject, this);

        /**
         * Promise-version of Adapter.delObject
         */
        this.delObjectAsync = tools.promisify(this.delObject, this);

        /**
         * Promise-version of Adapter.delForeignObject
         */
        this.delForeignObjectAsync = tools.promisify(this.delForeignObject, this);

        /**
         * Promise-version of Adapter.subscribeObjects
         */
        this.subscribeObjectsAsync = tools.promisify(this.subscribeObjects, this);

        /**
         * Promise-version of Adapter.unsubscribeObjects
         */
        this.unsubscribeObjectsAsync = tools.promisify(this.unsubscribeObjects, this);

        /**
         * Promise-version of Adapter.subscribeForeignObjects
         */
        this.subscribeForeignObjectsAsync = tools.promisify(this.subscribeForeignObjects, this);

        /**
         * Promise-version of Adapter.unsubscribeForeignObjects
         */
        this.unsubscribeForeignObjectsAsync = tools.promisify(this.unsubscribeForeignObjects, this);

        /**
         * Promise-version of Adapter.setObjectNotExists
         */
        this.setObjectNotExistsAsync = tools.promisify(this.setObjectNotExists, this);

        /**
         * Promise-version of Adapter.setForeignObjectNotExists
         */
        this.setForeignObjectNotExistsAsync = tools.promisify(this.setForeignObjectNotExists, this);

        /**
         * Promise-version of Adapter.createDevice
         */
        this.createDeviceAsync = tools.promisify(this.createDevice, this);

        /**
         * Promise-version of Adapter.createChannel
         */
        this.createChannelAsync = tools.promisify(this.createChannel, this);

        /**
         * Promise-version of Adapter.createState
         */
        this.createStateAsync = tools.promisify(this.createState, this);

        /**
         * Promise-version of Adapter.deleteDevice
         */
        this.deleteDeviceAsync = tools.promisify(this.deleteDevice, this);

        /**
         * Promise-version of Adapter.addChannelToEnum
         */
        this.addChannelToEnumAsync = tools.promisify(this.addChannelToEnum, this);

        /**
         * Promise-version of Adapter.deleteChannelFromEnum
         */
        this.deleteChannelFromEnumAsync = tools.promisify(this.deleteChannelFromEnum, this);

        /**
         * Promise-version of Adapter.deleteChannel
         */
        this.deleteChannelAsync = tools.promisify(this.deleteChannel, this);

        /**
         * Promise-version of Adapter.deleteState
         */
        this.deleteStateAsync = tools.promisify(this.deleteState, this);

        /**
         * Promise-version of Adapter.getDevices
         */
        this.getDevicesAsync = tools.promisify(this.getDevices, this);

        /**
         * Promise-version of Adapter.getChannelsOf
         */
        this.getChannelsOfAsync = tools.promisify(this.getChannelsOf, this);

        this.getChannels = this.getChannelsOf;
        this.getChannelsAsync = this.getChannelsOfAsync;

        /**
         * Promise-version of Adapter.getStatesOf
         */
        this.getStatesOfAsync = tools.promisify(this.getStatesOf, this);

        /**
         * Promise-version of Adapter.addStateToEnum
         */
        this.addStateToEnumAsync = tools.promisify(this.addStateToEnum, this);

        /**
         * Promise-version of Adapter.deleteStateFromEnum
         */
        this.deleteStateFromEnumAsync = tools.promisify(this.deleteStateFromEnum, this);

        /**
         * Promise-version of Adapter.chmodFile
         */
        this.chmodFileAsync = tools.promisify(this.chmodFile, this);

        /**
         * Promise-version of Adapter.chownFile
         */
        this.chownFileAsync = tools.promisify(this.chownFile, this);

        /**
         * Promise-version of Adapter.readDir
         */
        this.readDirAsync = tools.promisify(this.readDir, this);

        /**
         * Promise-version of Adapter.unlink
         */
        this.unlinkAsync = tools.promisify(this.unlink, this);

        this.delFile = this.unlink;
        this.delFileAsync = this.unlinkAsync;

        /**
         * Promise-version of Adapter.rename
         */
        this.renameAsync = tools.promisify(this.rename, this);

        /**
         * Promise-version of Adapter.mkdir
         */
        this.mkdirAsync = tools.promisify(this.mkdir, this);

        /**
         * Promise-version of Adapter.readFile
         */
        this.readFileAsync = tools.promisify(this.readFile, this, ['file', 'mimeType']);

        /**
         * Promise-version of Adapter.writeFile
         */
        this.writeFileAsync = tools.promisify(this.writeFile, this);

        /**
         * Promise-version of Adapter.fileExists
         */
        this.fileExistsAsync = tools.promisify(this.fileExists, this);

        /**
         * Promise-version of Adapter.sendTo
         */
        this.sendToAsync = tools.promisifyNoError(this.sendTo, this);

        /**
         * Promise-version of Adapter.sendToHost
         */
        this.sendToHostAsync = tools.promisifyNoError(this.sendToHost, this);

        /**
         * Promise-version of Adapter.setState
         */
        this.setStateAsync = tools.promisify(this.setState, this);

        /**
         * Promise-version of Adapter.setStateChanged
         */
        this.setStateChangedAsync = tools.promisify(this.setStateChanged, this, ['id', 'notChanged']);

        /**
         * Promise-version of Adapter.setForeignState
         */
        this.setForeignStateAsync = tools.promisify(this.setForeignState, this);

        /**
         * Promise-version of Adapter.setForeignStateChanged
         */
        this.setForeignStateChangedAsync = tools.promisify(this.setForeignStateChanged, this);

        /**
         * Promise-version of Adapter.getState
         */
        this.getStateAsync = tools.promisify(this.getState, this);

        /**
         * Promise-version of Adapter.getForeignState
         */
        this.getForeignStateAsync = tools.promisify(this.getForeignState, this);

        /**
         * Promise-version of Adapter.getHistory
         */
        this.getHistoryAsync = tools.promisify(this.getHistory, this, ['result', 'step', 'sessionId']);

        /**
         * Promise-version of Adapter.delState
         */
        this.delStateAsync = tools.promisify(this.delState, this);

        /**
         * Promise-version of Adapter.delForeignState
         */
        this.delForeignStateAsync = tools.promisify(this.delForeignState, this);

        /**
         * Promise-version of Adapter.getStates
         */
        this.getStatesAsync = tools.promisify(this.getStates, this);

        /**
         * Promise-version of Adapter.getForeignStates
         */
        this.getForeignStatesAsync = tools.promisify(this.getForeignStates, this);

        /**
         * Promise-version of Adapter.subscribeForeignStates
         */
        this.subscribeForeignStatesAsync = tools.promisify(this.subscribeForeignStates, this);

        /**
         * Promise-version of Adapter.unsubscribeForeignStates
         */
        this.unsubscribeForeignStatesAsync = tools.promisify(this.unsubscribeForeignStates, this);

        /**
         * Promise-version of Adapter.subscribeStates
         */
        this.subscribeStatesAsync = tools.promisify(this.subscribeStates, this);

        /**
         * Promise-version of Adapter.unsubscribeStates
         */
        this.unsubscribeStatesAsync = tools.promisify(this.unsubscribeStates, this);

        /**
         * Promise-version of Adapter.setBinaryState
         *
         * @alias setForeignBinaryStateAsync
         * @memberof Adapter
         * @param {string} id of state
         * @param {Buffer} binary data
         * @param {object} [options] optional
         * @return {Promise}
         *
         */
        this.setForeignBinaryStateAsync = tools.promisify(this.setForeignBinaryState, this);

        /**
         * Async version of setBinaryState
         *
         * @alias setBinaryStateAsync
         * @memberof Adapter
         *
         * @param {string} id of state
         * @param {Buffer} binary data
         * @param {object} [options] optional
         * @param {Promise<void>}
         */
        this.setBinaryStateAsync = tools.promisify(this.setBinaryState, this);

        /**
         * Promise-version of Adapter.getBinaryState
         *
         * @alias getForeignBinaryStateAsync
         * @memberof Adapter
         *
         */
        this.getForeignBinaryStateAsync = tools.promisify(this.getForeignBinaryState, this);

        /**
         * Promisified version of getBinaryState
         *
         * @param {string} id The state ID
         * @param {object} options optional
         * @return {Promise<Buffer>}
         */
        this.getBinaryStateAsync = tools.promisify(this.getBinaryState, this);

        /**
         * Promise-version of Adapter.delForeignBinaryState
         *
         * @alias delForeignBinaryStateAsync
         * @memberof Adapter
         * @param {string} id
         * @param {object} [options]
         * @return {Promise<void>}
         *
         */
        this.delForeignBinaryStateAsync = tools.promisify(this.delForeignBinaryState, this);

        /**
         * Promise-version of Adapter.delBinaryState
         *
         * @alias delBinaryStateAsync
         * @memberof Adapter
         * @param {string} id
         * @param {object} [options]
         * @return {Promise<void>}
         *
         */
        this.delBinaryStateAsync = tools.promisify(this.delBinaryState, this);

        this.setExecutableCapabilities = tools.setExecutableCapabilities;

        // Can be later deleted if no more appears TODO: check
        this.inited = false;

        const extendObjects = async (tasks, callback) => {
            if (!tasks || !tasks.length) {
                return tools.maybeCallback(callback);
            }
            const task = tasks.shift();
            const state = task.state;
            if (state !== undefined) {
                delete task.state;
            }

            try {
                tools.validateGeneralObjectProperties(task, true);
            } catch (e) {
                // todo: in the future we will not create this object
                this._logger.warn(`${this.namespaceLog} Object ${task._id} is invalid: ${e.message}`);
                this._logger.warn(
                    `${this.namespaceLog} This object will not be created in future versions. Please report this to the developer.`
                );
            }

            if (!adapterObjects) {
                this._logger.info(
                    `${this.namespaceLog} extendObjects not processed because Objects database not connected.`
                );
                return tools.maybeCallbackWithError(callback, tools.ERRORS.ERROR_DB_CLOSED);
            }

            // preserve attributes on instance creation
            const options = { preserve: { common: ['name'], native: true } };

            try {
                await this.extendForeignObjectAsync(task._id, task, options);
            } catch {
                // ignore
            }

            if (state !== undefined) {
                if (!adapterStates) {
                    this._logger.info(
                        `${this.namespaceLog} extendObjects not processed because States database not connected.`
                    );
                    return tools.maybeCallbackWithError(callback, tools.ERRORS.ERROR_DB_CLOSED);
                }
                this.outputCount++;
                adapterStates.setState(
                    task._id,
                    {
                        val: state,
                        from: `system.adapter.${this.namespace}`,
                        ack: true
                    },
                    () => setImmediate(extendObjects, tasks, callback)
                );
            } else {
                setImmediate(extendObjects, tasks, callback);
            }
        };

        const createInstancesObjects = async (instanceObj, callback) => {
            let objs;

            if (
                instanceObj &&
                instanceObj.common &&
                !instanceObj.common.onlyWWW &&
                instanceObj.common.mode !== 'once'
            ) {
                objs = tools.getInstanceIndicatorObjects(this.namespace, instanceObj.common.wakeup);
            } else {
                objs = [];
            }

            if (instanceObj && instanceObj.instanceObjects) {
                for (const obj of instanceObj.instanceObjects) {
                    if (!obj._id.startsWith(this.namespace)) {
                        // instanceObjects are normally defined without namespace prefix
                        obj._id = obj._id === '' ? this.namespace : `${this.namespace}.${obj._id}`;
                    }

                    if (obj && (obj._id || obj.type === 'meta')) {
                        if (obj.common) {
                            if (obj.common.name) {
                                // if name has many languages
                                if (typeof obj.common.name === 'object') {
                                    Object.keys(obj.common.name).forEach(
                                        lang =>
                                            (obj.common.name[lang] = obj.common.name[lang].replace(
                                                '%INSTANCE%',
                                                instance
                                            ))
                                    );
                                } else {
                                    obj.common.name = obj.common.name.replace('%INSTANCE%', instance);
                                }
                            }
                            if (obj.common.desc) {
                                // if description has many languages
                                if (typeof obj.common.desc === 'object') {
                                    Object.keys(obj.common.desc).forEach(
                                        lang =>
                                            (obj.common.desc[lang] = obj.common.desc[lang].replace(
                                                '%INSTANCE%',
                                                instance
                                            ))
                                    );
                                } else {
                                    obj.common.desc = obj.common.desc.replace('%INSTANCE%', instance);
                                }
                            }

                            if (obj.type === 'state' && obj.common.def !== undefined) {
                                // default value given - if obj non existing we have to set it
                                try {
                                    const checkObj = await this.getForeignObjectAsync(obj._id);
                                    if (!checkObj) {
                                        obj.state = obj.common.def;
                                    }
                                } catch (e) {
                                    this._logger.warn(
                                        `${this.namespaceLog} Did not add default (${obj.common.def}) value on creation of ${obj._id}: ${e.message}`
                                    );
                                }
                            }
                        }

                        objs.push(obj);
                    } else {
                        this._logger.error(
                            `${this.namespaceLog} ${
                                this._options.name
                            }.${instance} invalid instance object: ${JSON.stringify(obj)}`
                        );
                    }
                }
            }

            extendObjects(objs, callback);
        };

        /**
         * Called if states and objects successfully initalized
         */
        const prepareInitAdapter = () => {
            /** @type Utils*/
            this._utils = new Utils(
                adapterObjects,
                adapterStates,
                this.namespaceLog,
                this._logger,
                this.namespace,
                this._namespaceRegExp
            );

            if (this._options.instance !== undefined) {
                initAdapter(this._options);
            } else {
                this.getForeignState(`system.adapter.${this.namespace}.alive`, null, (err, resAlive) => {
                    this.getForeignState(`system.adapter.${this.namespace}.sigKill`, null, (err, killRes) => {
                        if (killRes && killRes.val !== undefined) {
                            killRes.val = parseInt(killRes.val, 10);
                        }
                        if (
                            !this._config.isInstall &&
                            this.startedInCompactMode &&
                            killRes &&
                            !killRes.ack &&
                            killRes.val === -1
                        ) {
                            this._logger.error(
                                `${this.namespaceLog} ${this._options.name}.${instance} needs to be stopped because not correctly started in compact mode`
                            );
                            this.terminate(EXIT_CODES.ADAPTER_REQUESTED_TERMINATION);
                        } else if (
                            !this._config.forceIfDisabled &&
                            !this._config.isInstall &&
                            !this.startedInCompactMode &&
                            killRes &&
                            killRes.from &&
                            killRes.from.startsWith('system.host.') &&
                            killRes.ack &&
                            !isNaN(killRes.val) &&
                            killRes.val !== process.pid
                        ) {
                            this._logger.error(
                                `${this.namespaceLog} ${this._options.name}.${instance} invalid process id scenario ${killRes.val} vs. own ID ${process.pid}. Stopping`
                            );
                            this.terminate(EXIT_CODES.ADAPTER_REQUESTED_TERMINATION);
                        } else if (
                            !this._config.isInstall &&
                            resAlive &&
                            resAlive.val === true &&
                            resAlive.ack &&
                            !this._config.forceIfDisabled
                        ) {
                            this._logger.error(
                                `${this.namespaceLog} ${this._options.name}.${instance} already running`
                            );
                            this.terminate(EXIT_CODES.ADAPTER_ALREADY_RUNNING);
                        } else {
                            this.getForeignObject(`system.adapter.${this.namespace}`, null, (err, res) => {
                                if ((err || !res) && !this._config.isInstall) {
                                    this._logger.error(
                                        `${this.namespaceLog} ${this._options.name}.${instance} invalidthis._config`
                                    );
                                    this.terminate(EXIT_CODES.INVALID_ADAPTER_CONFIG);
                                } else {
                                    createInstancesObjects(res, () => initAdapter(res));
                                }
                            });
                        }
                    });
                });
            }
        };

        const initObjects = cb => {
            this._initializeTimeout = setTimeout(() => {
                this._initializeTimeout = null;
                if (this._config.isInstall) {
                    this._logger && this._logger.warn(this.namespaceLog + ' no connection to objects DB. Terminating');
                    this.terminate(EXIT_CODES.NO_ERROR);
                } else {
                    this._logger &&
                        this._logger.warn(this.namespaceLog + ' slow connection to objects DB. Still waiting ...');
                }
            }, (this._config.objects.connectTimeout || 2000) * 3); // Because we do not connect only anymore, give it a bit more time

            adapterObjects = new Objects({
                namespace: this.namespaceLog,
                connection: this._config.objects,
                logger: this._logger,
                connected: async () => {
                    this.connected = true;
                    if (this._initializeTimeout) {
                        clearTimeout(this._initializeTimeout);
                        this._initializeTimeout = null;
                    }

                    // subscribe to user changes
                    adapterObjects.subscribe('system.user.*');

                    // get all enums and register for enum changes
                    this.enums = await tools.getAllEnums(adapterObjects);
                    adapterObjects.subscribe('enum.*');

                    // Read dateformat if using of formatDate is announced
                    if (this._options.useFormatDate) {
                        this.getForeignObject('system.config', (err, data) => {
                            if (data && data.common) {
                                this.dateFormat = data.common.dateFormat;
                                this.isFloatComma = data.common.isFloatComma;
                                this.language = data.common.language;
                                this.longitude = data.common.longitude;
                                this.latitude = data.common.latitude;
                                this.defaultHistory = data.common.defaultHistory;
                            }
                            if (data && data.native) {
                                this._systemSecret = data.native.secret;
                            }
                            return tools.maybeCallback(cb);
                        });
                    } else {
                        return tools.maybeCallback(cb);
                    }
                },
                disconnected: () => {
                    this.connected = false;
                    !this.terminated &&
                        setTimeout(() => {
                            if (this.connected) {
                                return;
                            } // If reconnected in the meantime, do not terminate
                            this._logger &&
                                this._logger.warn(
                                    this.namespaceLog + ' Cannot connect/reconnect to objects DB. Terminating'
                                );
                            this.terminate(EXIT_CODES.NO_ERROR);
                        }, 4000);
                },
                change: async (id, obj) => {
                    // System level object changes (and alias objects)
                    if (obj === 'null' || obj === '') {
                        obj = null;
                    }

                    if (!id) {
                        this._logger.error(`${this.namespaceLog} change ID is empty: ${JSON.stringify(obj)}`);
                        return;
                    }

                    // If desired, that adapter must be terminated
                    if (
                        id === `system.adapter.${this.namespace}` &&
                        obj &&
                        obj.common &&
                        obj.common.enabled === false
                    ) {
                        this._logger.info(`${this.namespaceLog} Adapter is disabled => stop`);
                        this._stop();
                        setTimeout(() => this.terminate(EXIT_CODES.NO_ERROR), 4000);
                        return;
                    }

                    // update language, dateFormat and comma
                    if (
                        id === 'system.config' &&
                        obj &&
                        obj.common &&
                        (this._options.useFormatDate || this.defaultHistory !== undefined)
                    ) {
                        this.dateFormat = obj.common.dateFormat;
                        this.isFloatComma = obj.common.isFloatComma;
                        this.language = obj.common.language;
                        this.longitude = obj.common.longitude;
                        this.latitude = obj.common.latitude;
                        this.defaultHistory = obj.common.defaultHistory;
                    }

                    // if alias
                    if (id.startsWith(ALIAS_STARTS_WITH)) {
                        // aliases['sourceId'] = {
                        //     source: {common attributes},
                        //     targets: [
                        //         {
                        //             alias: {},
                        //             id: 'aliasId',
                        //             pattern: 'some pattern',
                        //             type: stateType,
                        //             max: number,
                        //             min: number,
                        //         }
                        //     ]
                        // };

                        // if this.aliases is empty, or no target found its a new alias
                        let isNewAlias = true;

                        for (const [sourceId, alias] of Object.entries(this.aliases)) {
                            const targetAlias = alias.targets.find(entry => entry.id === id);

                            // Find entry for this alias
                            if (targetAlias) {
                                isNewAlias = false;

                                // new sourceId or same
                                if (obj && obj.common && obj.common.alias && obj.common.alias.id) {
                                    // check if id.read or id
                                    const newSourceId =
                                        typeof obj.common.alias.id.read === 'string'
                                            ? obj.common.alias.id.read
                                            : obj.common.alias.id;

                                    // if linked ID changed
                                    if (newSourceId !== sourceId) {
                                        this._removeAliasSubscribe(sourceId, targetAlias, async () => {
                                            try {
                                                await this._addAliasSubscribe(obj, targetAlias.pattern);
                                            } catch (e) {
                                                this._logger.error(
                                                    `${this.namespaceLog} Could not add alias subscription: ${e.message}`
                                                );
                                            }
                                        });
                                    } else {
                                        // update attributes
                                        targetAlias.min = obj.common.min;
                                        targetAlias.max = obj.common.max;
                                        targetAlias.type = obj.common.type;
                                        targetAlias.alias = deepClone(obj.common.alias);
                                    }
                                } else {
                                    // link was deleted
                                    // remove from targets array
                                    this._removeAliasSubscribe(sourceId, targetAlias);
                                }
                            }
                        }

                        // it's a new alias, we add it to our subscription
                        if (isNewAlias) {
                            for (const aliasPattern of this.aliasPatterns) {
                                // check if its in our subs range, if so add it
                                const testPattern =
                                    aliasPattern.slice(-1) === '*'
                                        ? new RegExp(tools.pattern2RegEx(aliasPattern))
                                        : aliasPattern;

                                if (
                                    (typeof testPattern === 'string' && aliasPattern === id) ||
                                    (testPattern instanceof RegExp && testPattern.test(id))
                                ) {
                                    try {
                                        await this._addAliasSubscribe(obj, id);
                                    } catch (e) {
                                        this.log.warn(`Could not add alias subscription: ${e.message}`);
                                    }
                                    break;
                                }
                            }
                        }
                    }

                    // process autosubscribe adapters
                    if (id.startsWith('system.adapter.')) {
                        if (obj && obj.common && obj.common.subscribable) {
                            const _id = id.substring(15); // 'system.adapter.'.length
                            if (obj.common.enabled) {
                                if (!this.autoSubscribe.includes(_id)) {
                                    this.autoSubscribe.push(_id);
                                }
                            } else {
                                const pos = this.autoSubscribe.indexOf(_id);
                                if (pos !== -1) {
                                    this.autoSubscribe.splice(pos, 1);
                                }
                            }
                        }
                    }

                    // Clear cache if got the message about change (Will work for admin and javascript - TODO: maybe always subscribe?)
                    if (id.startsWith('system.user.') || id.startsWith('system.group.')) {
                        this.users = {};
                        this.groups = {};
                        this.usernames = {};
                    }

                    if (id.startsWith('enum.')) {
                        if (!obj) {
                            delete this.enums[id];
                        } else if (obj.type === 'enum') {
                            this.enums[id] = obj;
                        }
                    }
                },
                changeUser: (id, obj) => {
                    // User level object changes
                    if (obj === 'null' || obj === '') {
                        obj = null;
                    }

                    if (!id) {
                        this._logger.error(`${this.namespaceLog} change ID is empty: ${JSON.stringify(obj)}`);
                        return;
                    }

                    // remove protectedNative if not admin or own adapter
                    const adapterName = this.namespace.split('.')[0];
                    if (
                        obj &&
                        obj.protectedNative &&
                        obj.protectedNative.length &&
                        obj._id &&
                        obj._id.startsWith('system.adapter.') &&
                        adapterName !== 'admin' &&
                        adapterName !== obj._id.split('.')[2]
                    ) {
                        for (const attr of obj.protectedNative) {
                            delete obj.native[attr];
                        }
                    }

                    if (this.adapterReady) {
                        // update oObjects structure if desired
                        if (this.oObjects) {
                            if (obj) {
                                this.oObjects[id] = obj;
                            } else {
                                delete this.oObjects[id];
                            }
                        }

                        if (!this._stopInProgress) {
                            typeof this._options.objectChange === 'function' &&
                                setImmediate(this._options.objectChange, id, obj);
                            // emit 'objectChange' event instantly
                            setImmediate(() => this.emit('objectChange', id, obj));
                        }
                    }
                }
            });
        };

        // initStates is called from initAdapter
        const initStates = cb => {
            this._logger.silly(`${this.namespaceLog} objectDB connected`);

            this._config.states.maxQueue = this._config.states.maxQueue || 1000;

            this._initializeTimeout = setTimeout(() => {
                this._initializeTimeout = null;
                if (this._config.isInstall) {
                    this._logger && this._logger.warn(`${this.namespaceLog} no connection to states DB. Terminating.`);
                    this.terminate(EXIT_CODES.NO_ERROR);
                } else {
                    this._logger &&
                        this._logger.warn(`${this.namespaceLog} slow connection to states DB. Still waiting ...`);
                }
            }, this._config.states.connectTimeout || 2000);

            // Internal object, but some special adapters want to access it anyway.
            adapterStates = new States({
                namespace: this.namespaceLog,
                connection: this._config.states,
                connected: async _statesInstance => {
                    this._logger.silly(this.namespaceLog + ' statesDB connected');
                    this.statesConnectedTime = Date.now();

                    if (this._initializeTimeout) {
                        clearTimeout(this._initializeTimeout);
                        this._initializeTimeout = null;
                    }

                    if (!this._config.isInstall) {
                        // Subscribe for process exit signal
                        adapterStates.subscribe(`system.adapter.${this.namespace}.sigKill`);

                        // Subscribe for loglevel
                        adapterStates.subscribe(`system.adapter.${this.namespace}.logLevel`);
                    }
                    if (this._options.subscribable) {
                        // subscribe on if other instance wants to have states of this adapter
                        adapterStates.subscribe(`system.adapter.${this.namespace}.subscribes`);

                        // read actual autosubscribe requests
                        let state;
                        try {
                            state = await adapterStates.getStateAsync(`system.adapter.${this.namespace}.subscribes`);
                        } catch {
                            // ignore
                        }
                        if (!state || !state.val) {
                            this.patterns = {};
                        } else {
                            try {
                                this.patterns = JSON.parse(state.val);
                                Object.keys(this.patterns).forEach(
                                    p => (this.patterns[p].regex = tools.pattern2RegEx(p))
                                );
                            } catch {
                                this.patterns = {};
                            }
                        }
                        return tools.maybeCallback(cb);
                    } else {
                        return tools.maybeCallback(cb);
                    }
                },
                logger: this._logger,
                change: (id, state) => {
                    this.inputCount++;
                    if (state === 'null' || state === '') {
                        state = null;
                    }

                    if (!id || typeof id !== 'string') {
                        console.log(`Something is wrong! ${JSON.stringify(id)}`);
                        return;
                    }

                    if (
                        id === `system.adapter.${this.namespace}.sigKill` &&
                        state &&
                        state.ts > this.statesConnectedTime &&
                        state.from &&
                        state.from.startsWith('system.host.')
                    ) {
                        const sigKillVal = parseInt(state.val);
                        if (!isNaN(sigKillVal)) {
                            if (this.startedInCompactMode || sigKillVal === -1) {
                                this._logger.info(
                                    `${this.namespaceLog} Got terminate signal ${
                                        sigKillVal === -1 ? 'TERMINATE_YOURSELF' : ` TERMINATE ${sigKillVal}`
                                    }`
                                );
                            } else {
                                this._logger.warn(
                                    `${this.namespaceLog} Got terminate signal. Checking desired PID: ${sigKillVal} vs own PID ${process.pid}`
                                );
                            }
                            // by deletion of state, stop this instance
                            if (sigKillVal !== process.pid && !this._config.forceIfDisabled) {
                                this._stop(false, false, EXIT_CODES.ADAPTER_REQUESTED_TERMINATION, false);
                                setTimeout(() => this.terminate(EXIT_CODES.ADAPTER_REQUESTED_TERMINATION), 4000);
                            }
                        }
                    }

                    if (id === `system.adapter.${this.namespace}.logLevel`) {
                        if (this._config && this._config.log && state && !state.ack) {
                            let currentLevel = this._config.log.level;
                            if (
                                state.val &&
                                state.val !== currentLevel &&
                                ['silly', 'debug', 'info', 'warn', 'error'].includes(state.val)
                            ) {
                                this.overwriteLogLevel = true;
                                this._config.log.level = state.val;
                                for (const transport in this._logger.transports) {
                                    if (!Object.prototype.hasOwnProperty.call(this._logger.transports, transport)) {
                                        continue;
                                    }
                                    // set the loglevel on transport only if no loglevel was pinned in logthis._config
                                    if (!this._logger.transports[transport]._defaultConfigLoglevel) {
                                        this._logger.transports[transport].level = state.val;
                                    }
                                }
                                this._logger.info(
                                    `${this.namespaceLog} Loglevel changed from "${currentLevel}" to "${state.val}"`
                                );
                                currentLevel = state.val;
                            } else if (state.val && state.val !== currentLevel) {
                                this._logger.info(`${this.namespaceLog} Got invalid loglevel "${state.val}", ignoring`);
                            }
                            this.outputCount++;
                            adapterStates &&
                                adapterStates.setState(`system.adapter.${this.namespace}.logLevel`, {
                                    val: currentLevel,
                                    ack: true,
                                    from: `system.adapter.${this.namespace}`
                                });
                        }
                    }

                    // todo remove it as an error with log will be found
                    if (id === `system.adapter.${this.namespace}.checkLogging`) {
                        checkLogging();
                    }

                    // someone subscribes or unsubscribes from adapter
                    if (this._options.subscribable && id === `system.adapter.${this.namespace}.subscribes`) {
                        let subs;
                        try {
                            subs = JSON.parse((state && state.val) || '{}');
                            Object.keys(subs).forEach(p => (subs[p].regex = tools.pattern2RegEx(p)));
                        } catch {
                            subs = {};
                        }

                        this.patterns = subs;
                        if (!this._stopInProgress) {
                            if (typeof this._options.subscribesChange === 'function') {
                                this._options.subscribesChange(subs);
                            } else {
                                this.emit('subscribesChange', subs);
                            }
                        }
                    }

                    // If someone want to have log messages
                    if (this.logList && id.endsWith('.logging')) {
                        const instance = id.substring(0, id.length - '.logging'.length);
                        this._logger &&
                            this._logger.silly(
                                `${this.namespaceLog} ${instance}: logging ${state ? state.val : false}`
                            );
                        this.logRedirect(state ? state.val : false, instance);
                    } else if (id === `log.system.adapter.${this.namespace}`) {
                        this._options.logTransporter && this.processLog && this.processLog(state);
                    } else if (id === `messagebox.system.adapter.${this.namespace}` && state) {
                        // If this is messagebox
                        const obj = state;

                        if (obj) {
                            // If callback stored for this request
                            if (
                                obj.callback &&
                                obj.callback.ack &&
                                obj.callback.id &&
                                this.callbacks &&
                                this.callbacks[`_${obj.callback.id}`]
                            ) {
                                // Call callback function
                                if (this.callbacks[`_${obj.callback.id}`].cb) {
                                    this.callbacks[`_${obj.callback.id}`].cb(obj.message);
                                    delete this.callbacks[`_${obj.callback.id}`];
                                }
                                // delete too old callbacks IDs, like garbage collector
                                const now = Date.now();
                                for (const _id in this.callbacks) {
                                    if (now - this.callbacks[_id].time > 3600000) {
                                        delete this.callbacks[_id];
                                    }
                                }
                            } else if (!this._stopInProgress) {
                                if (this._options.message) {
                                    // Else inform about new message the adapter
                                    this._options.message(obj);
                                }
                                this.emit('message', obj);
                            }
                        }
                    } else if (id.startsWith(`system.adapter.${this.namespace}.plugins.`) && id.endsWith('.enabled')) {
                        if (!state || state.ack) {
                            return;
                        }
                        const pluginStatesIndex = ('system.adapter.' + this.namespace + '.plugins.').length;
                        let nameEndIndex = id.indexOf('.', pluginStatesIndex + 1);
                        if (nameEndIndex === -1) {
                            nameEndIndex = undefined;
                        }
                        const pluginName = id.substring(pluginStatesIndex, nameEndIndex);
                        if (!this.pluginHandler.pluginExists(pluginName)) {
                            return;
                        }
                        if (this.pluginHandler.isPluginActive(pluginName) !== state.val) {
                            if (state.val) {
                                if (!this.pluginHandler.isPluginInstanciated(pluginName)) {
                                    this.pluginHandler.instanciatePlugin(
                                        pluginName,
                                        this.pluginHandler.getPluginConfig(pluginName),
                                        __dirname
                                    );
                                    this.pluginHandler.setDatabaseForPlugin(pluginName, adapterObjects, adapterStates);
                                    this.pluginHandler.initPlugin(pluginName, this.adapterConfig);
                                }
                            } else {
                                if (!this.pluginHandler.destroy(pluginName)) {
                                    this._logger.info(
                                        `${this.namespaceLog} Plugin ${pluginName} could not be disabled. Please restart adapter to disable it.`
                                    );
                                }
                            }
                        }
                    } else if (this.adapterReady && this.aliases[id]) {
                        // If adapter is ready and for this ID exist some alias links
                        this.aliases[id].targets.forEach(target => {
                            const aState = state
                                ? tools.formatAliasValue(
                                      this.aliases[id].source,
                                      target,
                                      deepClone(state),
                                      this._logger,
                                      this.namespaceLog
                                  )
                                : null;
                            const targetId = target.id.read === 'string' ? target.id.read : target.id;

                            if (!this._stopInProgress && (aState || !state)) {
                                if (typeof this._options.stateChange === 'function') {
                                    this._options.stateChange(targetId, aState);
                                } else {
                                    // emit 'stateChange' event instantly
                                    setImmediate(() => this.emit('stateChange', targetId, aState));
                                }
                            }
                        });
                    }
                },
                changeUser: (id, state) => {
                    this.inputCount++;
                    if (state === 'null' || state === '') {
                        state = null;
                    }

                    if (!id || typeof id !== 'string') {
                        console.log(`Something is wrong! ${JSON.stringify(id)}`);
                        return;
                    }

                    if (this.adapterReady) {
                        if (this.oStates) {
                            if (!state) {
                                delete this.oStates[id];
                            } else {
                                this.oStates[id] = state;
                            }
                        }

                        if (!this._stopInProgress) {
                            if (typeof this._options.stateChange === 'function') {
                                setImmediate(() => this._options.stateChange(id, state));
                            } else {
                                // emit 'stateChange' event instantly
                                setImmediate(() => this.emit('stateChange', id, state));
                            }
                        }
                    }
                },
                disconnected: () => {
                    this.connected = false;
                    !this.terminated &&
                        setTimeout(() => {
                            if (this.connected) {
                                return;
                            } // If reconnected in the meantime, do not terminate
                            this._logger &&
                                this._logger.warn(
                                    this.namespaceLog + ' Cannot connect/reconnect to states DB. Terminating'
                                );
                            this.terminate(EXIT_CODES.NO_ERROR);
                        }, 5000);
                }
            });
        };

        // read all logs prepared for this adapter at start
        const readLogs = callback => {
            if (!adapterStates) {
                // if states is no longer existing, we do not need to unsubscribe
                this.log.info('readLogs not processed because States database not connected');
                return tools.maybeCallbackWithError(callback, tools.ERRORS.ERROR_DB_CLOSED);
            }

            // read all stored messages
            adapterStates.getLog('system.adapter.' + this.namespace, (err, msg) => {
                if (msg) {
                    this.emit('log', msg);
                    setImmediate(() => readLogs(callback));
                } else {
                    return tools.maybeCallback(callback);
                }
            });
        };

        // debug function to find error with stop logging
        const checkLogging = () => {
            let logs = [];
            // LogList
            logs.push('Actual Loglist - ' + JSON.stringify(this.logList));

            if (!adapterStates) {
                // if adapterState was destroyed, we can not continue
                return;
            }

            // Read current state of all log subscribers
            adapterStates.getKeys('*.logging', (err, keys) => {
                if (keys && keys.length) {
                    if (!adapterStates) {
                        // if adapterState was destroyed, we can not continue
                        return;
                    }

                    adapterStates.getStates(keys, (err, obj) => {
                        if (obj) {
                            for (let i = 0; i < keys.length; i++) {
                                // We can JSON.parse, but index is 16x faster
                                if (obj[i]) {
                                    const id = keys[i].substring(0, keys[i].length - '.logging'.length);
                                    if (
                                        (typeof obj[i] === 'string' &&
                                            (obj[i].includes('"val":true') || obj[i].includes('"val":"true"'))) ||
                                        (typeof obj[i] === 'object' && (obj[i].val === true || obj[i].val === 'true'))
                                    ) {
                                        logs.push(`Subscriber - ${id} ENABLED`);
                                    } else {
                                        if (logs) {
                                            logs.push(`Subscriber - ${id} (disabled)`);
                                        } else {
                                            this._logger.error(
                                                `${this.namespaceLog} LOGINFO: Subscriber - ${id} (disabled)`
                                            );
                                        }
                                    }
                                }
                            }
                        }
                        if (logs) {
                            for (let m = 0; m < logs.length; m++) {
                                this._logger.error(this.namespaceLog + ' LOGINFO: ' + logs[m]);
                            }
                            logs = null;
                        }
                    });
                }
            });
        };

        const initLogging = callback => {
            // temporary log buffer
            let messages = [];
            // Read current state of all log subscriber

            if (!adapterStates) {
                // if adapterState was destroyed, we can not continue
                return;
            }

            adapterStates.getKeys('*.logging', (err, keys) => {
                if (keys && keys.length) {
                    if (!adapterStates) {
                        // if adapterState was destroyed, we can not continue
                        return;
                    }

                    adapterStates.getStates(keys, (err, obj) => {
                        if (obj) {
                            for (let i = 0; i < keys.length; i++) {
                                // We can JSON.parse, but index is 16x faster
                                if (!obj[i]) {
                                    continue;
                                }
                                const id = keys[i].substring(0, keys[i].length - '.logging'.length);
                                if (
                                    typeof obj[i] === 'string' &&
                                    (obj[i].includes('"val":true') || obj[i].includes('"val":"true"'))
                                ) {
                                    this.logRedirect(true, id);
                                } else if (
                                    typeof obj[i] === 'object' &&
                                    (obj[i].val === true || obj[i].val === 'true')
                                ) {
                                    this.logRedirect(true, id);
                                }
                            }
                            if (
                                this.logList.length &&
                                messages &&
                                messages.length &&
                                adapterStates &&
                                adapterStates.pushLog
                            ) {
                                for (let m = 0; m < messages.length; m++) {
                                    for (let k = 0; k < this.logList.length; k++) {
                                        adapterStates.pushLog(this.logList[k], messages[m]);
                                    }
                                }
                            }
                        }
                        // clear log buffer
                        messages = null;
                    });
                } else {
                    // disable log buffer
                    messages = null;
                }
                return tools.maybeCallback(callback);
            });

            this.logRedirect = (isActive, id) => {
                // ignore itself
                if (id === 'system.adapter.' + this.namespace) {
                    return;
                }

                if (isActive) {
                    if (!this.logList.includes(id)) {
                        this.logList.push(id);
                    }
                } else {
                    const pos = this.logList.indexOf(id);
                    if (pos !== -1) {
                        this.logList.splice(pos, 1);
                    }
                }
            };

            // If some message from logger
            // find our notifier transport
            const ts = this._logger.transports.find(t => t.name === 'NT');
            ts.on('logged', info => {
                info.from = this.namespace;
                // emit to itself
                if (this._options.logTransporter && this.logRequired && !this._stopInProgress) {
                    this.emit('log', info);
                }

                if (!this.logList.length) {
                    // if log buffer still active
                    if (messages && !this._options.logTransporter) {
                        messages.push(info);

                        // do not let messages to grow without limit
                        if (messages.length > this._config.states.maxQueue) {
                            messages.splice(0, messages.length - this._config.states.maxQueue);
                        }
                    }
                } else if (adapterStates && adapterStates.pushLog) {
                    // Send to all adapter, that required logs
                    for (let i = 0; i < this.logList.length; i++) {
                        adapterStates.pushLog(this.logList[i], info);
                    }
                }
            });

            this._options.logTransporter = this._options.logTransporter || this.ioPack.common.logTransporter;

            if (this._options.logTransporter) {
                this.requireLog = isActive => {
                    if (adapterStates) {
                        if (this.logRequired !== isActive) {
                            this.logRequired = isActive; // remember state
                            if (!isActive) {
                                if (this.logOffTimer) {
                                    clearTimeout(this.logOffTimer);
                                }
                                // disable log receiving after 10 seconds
                                this.logOffTimer = setTimeout(() => {
                                    this.logOffTimer = null;
                                    this._logger.silly(this.namespaceLog + ' Change log subscriber state: FALSE');
                                    this.outputCount++;
                                    adapterStates.setState('system.adapter.' + this.namespace + '.logging', {
                                        val: false,
                                        ack: true,
                                        from: 'system.adapter.' + this.namespace
                                    });
                                }, 10000);
                            } else {
                                if (this.logOffTimer) {
                                    clearTimeout(this.logOffTimer);
                                    this.logOffTimer = null;
                                } else {
                                    this._logger.silly(this.namespaceLog + ' Change log subscriber state: true');
                                    this.outputCount++;
                                    adapterStates.setState('system.adapter.' + this.namespace + '.logging', {
                                        val: true,
                                        ack: true,
                                        from: 'system.adapter.' + this.namespace
                                    });
                                }
                            }
                        }
                    }
                };

                this.processLog = msg => {
                    msg && !this._stopInProgress && this.emit('log', msg);
                };

                readLogs();

                adapterStates.subscribeLog('system.adapter.' + this.namespace);
            } else {
                this.requireLog = _isActive => {
                    this._logger.warn(
                        this.namespaceLog +
                            ' requireLog is not supported by this adapter! Please set common.logTransporter to true'
                    );
                };
            }
        };

        const initAdapter = adapterConfig => {
            initLogging(() => {
                this.pluginHandler.setDatabaseForPlugins(adapterObjects, adapterStates);
                this.pluginHandler.initPlugins(adapterConfig, async () => {
                    if (!adapterStates) {
                        // if adapterState was destroyed,we should not continue
                        return;
                    }

                    adapterStates.subscribe(`system.adapter.${this.namespace}.plugins.*`);
                    if (this._options.instance === undefined) {
                        if (!adapterConfig || !adapterConfig.common || !adapterConfig.common.enabled) {
                            if (adapterConfig && adapterConfig.common && adapterConfig.common.enabled !== undefined) {
                                !this._config.isInstall && this._logger.error(`${this.namespaceLog} adapter disabled`);
                            } else {
                                !this._config.isInstall &&
                                    this._logger.error(`${this.namespaceLog} no config found for adapter`);
                            }

                            if (!this._config.isInstall && (!process.argv || !this._config.forceIfDisabled)) {
                                const id = `system.adapter.${this.namespace}`;
                                this.outputCount += 2;
                                adapterStates.setState(`${id}.alive`, { val: true, ack: true, expire: 30, from: id });
                                let done = false;
                                adapterStates.setState(
                                    `${id}.connected`,
                                    {
                                        val: true,
                                        ack: true,
                                        expire: 30,
                                        from: id
                                    },
                                    () => {
                                        if (!done) {
                                            done = true;
                                            this.terminate(EXIT_CODES.NO_ADAPTER_CONFIG_FOUND);
                                        }
                                    }
                                );
                                setTimeout(() => {
                                    if (!done) {
                                        done = true;
                                        this.terminate(EXIT_CODES.NO_ADAPTER_CONFIG_FOUND);
                                    }
                                }, 1000);
                                return;
                            }
                        }

                        if (!this._config.isInstall && !adapterConfig._id) {
                            this._logger.error(this.namespaceLog + ' invalidthis._config: no _id found');
                            this.terminate(EXIT_CODES.INVALID_ADAPTER_ID);
                            return;
                        }

                        let name;
                        let instance;

                        if (!this._config.isInstall) {
                            const tmp = adapterConfig._id.match(/^system\.adapter\.([a-zA-Z0-9-_]+)\.([0-9]+)$/);
                            if (!tmp) {
                                this._logger.error(this.namespaceLog + ' invalidthis._config');
                                this.terminate(EXIT_CODES.INVALID_ADAPTER_ID);
                                return;
                            }
                            name = tmp[1];
                            instance = parseInt(tmp[2]) || 0;
                        } else {
                            name = this._options.name;
                            instance = 0;
                            adapterConfig = adapterConfig || {
                                common: { mode: 'once', name: name, protectedNative: [] },
                                native: {}
                            };
                        }

                        if (adapterConfig.common.loglevel && !this.overwriteLogLevel) {
                            // setthis._configured in DB log level
                            for (const trans of Object.keys(this._logger.transports)) {
                                // set the loglevel on transport only if no loglevel was pinned in logthis._config
                                if (!this._logger.transports[trans]._defaultConfigLoglevel) {
                                    this._logger.transports[trans].level = adapterConfig.common.loglevel;
                                }
                            }
                            this._config.log.level = adapterConfig.common.loglevel;
                        }

                        this.name = adapterConfig.common.name;
                        this.instance = instance;
                        this.namespace = name + '.' + instance;
                        this.namespaceLog =
                            this.namespace + (this.startedInCompactMode ? ' (COMPACT)' : ' (' + process.pid + ')');
                        if (!this.startedInCompactMode) {
                            process.title = 'io.' + this.namespace;
                        }

                        this.config = adapterConfig.native;
                        this.host = adapterConfig.common.host;
                        this.common = adapterConfig.common;

                        if (
                            adapterConfig.common.mode === 'subscribe' ||
                            adapterConfig.common.mode === 'schedule' ||
                            adapterConfig.common.mode === 'once'
                        ) {
                            this.stop = () => this._stop(true);
                        } else if (this.startedInCompactMode) {
                            this.stop = () => this._stop(false);
                            this.kill = this.stop;
                        } else {
                            this.stop = () => this._stop(false);
                        }

                        // Monitor logging state
                        adapterStates.subscribe('*.logging');

                        if (typeof this._options.message === 'function' && !adapterConfig.common.messagebox) {
                            this._logger.error(
                                this.namespaceLog +
                                    ' : message handler implemented, but messagebox not enabled. Define common.messagebox in io-package.json for adapter or delete message handler.'
                            );
                        } else if (/*typeof options.message === 'function' && */ adapterConfig.common.messagebox) {
                            this.mboxSubscribed = true;
                            adapterStates.subscribeMessage('system.adapter.' + this.namespace);
                        }
                    } else {
                        this.name = adapterConfig.name || this._options.name;
                        this.instance = adapterConfig.instance || 0;
                        this.namespace = `${this.name}.${this.instance}`;
                        this.namespaceLog =
                            this.namespace + (this.startedInCompactMode ? ' (COMPACT)' : ` (${process.pid})`);

                        this.config = adapterConfig.native || {};
                        this.common = adapterConfig.common || {};
                        this.host = this.common.host || tools.getHostName() || os.hostname();
                    }

                    this.adapterConfig = adapterConfig;

                    // Decrypt all attributes of encryptedNative
                    const promises = [];
                    if (Array.isArray(adapterConfig.encryptedNative)) {
                        for (const attr of adapterConfig.encryptedNative) {
                            // we can only decrypt strings
                            if (typeof this.config[attr] === 'string') {
                                promises.push(
                                    this.getEncryptedConfig(attr)
                                        .then(decryptedValue => (this.config[attr] = decryptedValue))
                                        .catch(e =>
                                            this._logger.error(
                                                `${this.namespaceLog} Can not decrypt attribute ${attr}: ${e.message}`
                                            )
                                        )
                                );
                            }
                        }
                    } else {
                        // remove encrypted native from supported features, otherwise this can cause issues, if no adapter upload done with js-c v3+ yet
                        const idx = SUPPORTED_FEATURES.indexOf('ADAPTER_AUTO_DECRYPT_NATIVE');
                        if (idx !== -1) {
                            SUPPORTED_FEATURES.splice(idx, 1);
                        }
                    }

                    // read the systemSecret
                    if (this._systemSecret === undefined) {
                        try {
                            const data = await this.getForeignObjectAsync('system.config', null);
                            if (data && data.native) {
                                this._systemSecret = data.native.secret;
                            }
                        } catch {
                            // ignore
                        }
                        this._systemSecret = this._systemSecret || DEFAULT_SECRET;
                    }

                    // Wait till all attributes decrypted
                    await Promise.all(promises);
                    this.log = new Log(this.namespaceLog, this._config.log.level, this._logger);

                    if (!adapterStates) {
                        // if adapterStates was destroyed, we should not continue
                        return;
                    }

                    this.outputCount++;
                    // set current loglevel
                    adapterStates.setState(`system.adapter.${this.namespace}.logLevel`, {
                        val: this._config.log.level,
                        ack: true,
                        from: `system.adapter.${this.namespace}`
                    });

                    if (this._options.instance === undefined) {
                        this.version =
                            this.pack && this.pack.version
                                ? this.pack.version
                                : this.ioPack && this.ioPack.common
                                ? this.ioPack.common.version
                                : 'unknown';
                        // display if it's a non official version - only if installedFrom is explicitly given and differs it's not npm
                        const isNpmVersion =
                            !this.ioPack ||
                            !this.ioPack.common ||
                            typeof this.ioPack.common.installedFrom !== 'string' ||
                            this.ioPack.common.installedFrom.startsWith(`${tools.appName.toLowerCase()}.${this.name}`);

                        this._logger.info(
                            `${this.namespaceLog} starting. Version ${this.version} ${
                                !isNpmVersion ? `(non-npm: ${this.ioPack.common.installedFrom}) ` : ''
                            }in ${this.adapterDir}, node: ${process.version}, js-controller: ${controllerVersion}`
                        );
                        this._config.system = this._config.system || {};
                        this._config.system.statisticsInterval =
                            parseInt(this._config.system.statisticsInterval, 10) || 15000;
                        if (!this._config.isInstall) {
                            this._reportInterval = setInterval(reportStatus, this._config.system.statisticsInterval);
                            reportStatus();
                            const id = 'system.adapter.' + this.namespace;
                            adapterStates.setState(id + '.compactMode', {
                                ack: true,
                                from: id,
                                val: !!this.startedInCompactMode
                            });

                            this.outputCount++;

                            if (this.startedInCompactMode) {
                                adapterStates.setState(id + '.cpu', { ack: true, from: id, val: 0 });
                                adapterStates.setState(id + '.cputime', { ack: true, from: id, val: 0 });
                                adapterStates.setState(id + '.memRss', { val: 0, ack: true, from: id });
                                adapterStates.setState(id + '.memHeapTotal', { val: 0, ack: true, from: id });
                                adapterStates.setState(id + '.memHeapUsed', { val: 0, ack: true, from: id });
                                adapterStates.setState(id + '.eventLoopLag', { val: 0, ack: true, from: id });
                                this.outputCount += 6;
                            } else {
                                tools.measureEventLoopLag(1000, lag => this.eventLoopLags.push(lag));
                            }
                        }
                    }

                    if (adapterConfig && adapterConfig.common && adapterConfig.common.restartSchedule) {
                        try {
                            this._schedule = require('node-schedule');
                        } catch {
                            this._logger.error(
                                `${this.namespaceLog} Cannot load node-schedule. Scheduled restart is disabled`
                            );
                        }
                        if (this._schedule) {
                            this._logger.debug(
                                `${this.namespaceLog} Schedule restart: ${adapterConfig.common.restartSchedule}`
                            );
                            this._restartScheduleJob = this._schedule.scheduleJob(
                                adapterConfig.common.restartSchedule,
                                () => {
                                    this._logger.info(`${this.namespaceLog} Scheduled restart.`);
                                    this._stop(false, true);
                                }
                            );
                        }
                    }

                    // auto oStates
                    if (this._options.states) {
                        this.getStates('*', null, (err, _states) => {
                            this.oStates = _states;
                            this.subscribeStates('*');
                            if (this._firstConnection) {
                                this._firstConnection = false;
                                typeof this._options.ready === 'function' && this._options.ready();
                                this.emit('ready');
                            } else {
                                typeof this._options.reconnect === 'function' && this._options.reconnect();
                                this.emit('reconnect');
                            }
                            this.adapterReady = true;
                        });
                    } else {
                        typeof this._options.ready === 'function' && this._options.ready();
                        this.emit('ready');
                        this.adapterReady = true;

                        // todo remove it later, when the error is fixed
                        adapterStates.subscribe(`${this.namespace}.checkLogging`);
                    }
                });
            });
        };

        const reportStatus = () => {
            if (!adapterStates) {
                return;
            }
            const id = 'system.adapter.' + this.namespace;
            adapterStates.setState(id + '.alive', {
                val: true,
                ack: true,
                expire: Math.floor(this._config.system.statisticsInterval / 1000) + 10,
                from: id
            });
            this.outputCount++;
            if (this.connected) {
                adapterStates.setState(id + '.connected', { val: true, ack: true, expire: 30, from: id });
                this.outputCount++;
            }
            if (!this.startedInCompactMode) {
                // pidUsage([pid,pid,...], function (err, stats) {
                // => {
                //   cpu: 10.0,            // percentage (from 0 to 100*vcore)
                //   memory: 357306368,    // bytes
                //   ppid: 312,            // PPID
                //   pid: 727,             // PID
                //   ctime: 867000,        // ms user + system time
                //   elapsed: 6650000,     // ms since the start of the process
                //   timestamp: 864000000  // ms since epoch
                // }
                pidUsage(process.pid, (err, stats) => {
                    // sometimes adapter is stopped, but this is still running
                    if (!err && this && adapterStates && adapterStates.setState && stats) {
                        adapterStates.setState(id + '.cpu', {
                            ack: true,
                            from: id,
                            val: Math.round(100 * parseFloat(stats.cpu)) / 100
                        });
                        adapterStates.setState(id + '.cputime', { ack: true, from: id, val: stats.ctime / 1000 });
                        this.outputCount += 2;
                    }
                });
                try {
                    //RSS is the resident set size, the portion of the process's memory held in RAM (as opposed to the swap space or the part held in the filesystem).
                    const mem = process.memoryUsage();
                    adapterStates.setState(id + '.memRss', {
                        val: parseFloat(
                            (mem.rss / 1048576) /* 1MB */
                                .toFixed(2)
                        ),
                        ack: true,
                        from: id
                    });
                    adapterStates.setState(id + '.memHeapTotal', {
                        val: parseFloat(
                            (mem.heapTotal / 1048576) /* 1MB */
                                .toFixed(2)
                        ),
                        ack: true,
                        from: id
                    });
                    adapterStates.setState(id + '.memHeapUsed', {
                        val: parseFloat(
                            (mem.heapUsed / 1048576) /* 1MB */
                                .toFixed(2)
                        ),
                        ack: true,
                        from: id
                    });
                } catch (err) {
                    this._logger.warn(`${this.namespaceLog} Could not query used process memory: ${err.message}`);
                }
                this.outputCount += 3;
                if (this.eventLoopLags.length) {
                    const eventLoopLag = Math.ceil(
                        this.eventLoopLags.reduce((a, b) => a + b) / this.eventLoopLags.length
                    );
                    adapterStates.setState(id + '.eventLoopLag', { val: eventLoopLag, ack: true, from: id }); // average of measured values
                    this.eventLoopLags = [];
                    this.outputCount++;
                }
            }
            this.outputCount += 3;
            adapterStates.setState(id + '.uptime', {
                val: parseInt(process.uptime().toFixed(), 10),
                ack: true,
                from: id
            });
            adapterStates.setState(id + '.inputCount', { val: this.inputCount, ack: true, from: id });
            adapterStates.setState(id + '.outputCount', { val: this.outputCount, ack: true, from: id });
            this.inputCount = 0;
            this.outputCount = 0;
        };

        const exceptionHandler = async (err, isUnhandledRejection) => {
            // If the adapter has a callback to listen for unhandled errors
            // give it a chance to handle the error itself instead of restarting it
            if (typeof this._options.error === 'function') {
                try {
                    // if error handler in the adapter returned exactly true,
                    // we expect the error to be handled and do nothing more
                    const wasHandled = this._options.error(err);
                    if (wasHandled === true) {
                        return;
                    }
                } catch (e) {
                    console.error(`Error in adapter error handler: ${e.message}`);
                }
            }

            // catch it on windows
            if (this.getPortRunning && err && err.message === 'listen EADDRINUSE') {
                this._logger.warn(
                    this.namespaceLog +
                        ' Port ' +
                        this.getPortRunning.port +
                        (this.getPortRunning.host ? ' for host ' + this.getPortRunning.host : '') +
                        ' is in use. Get next'
                );

                setImmediate(() =>
                    this.getPort(this.getPortRunning.port + 1, this.getPortRunning.host, this.getPortRunning.callback)
                );
                return;
            }

            if (isUnhandledRejection) {
                this._logger.error(
                    `${this.namespaceLog} Unhandled promise rejection. This error originated either by throwing inside of an async function without a catch block, or by rejecting a promise which was not handled with .catch().`
                );
            }
            this._logger.error(
                `${this.namespaceLog} ${isUnhandledRejection ? 'unhandled promise rejection' : 'uncaught exception'}: ${
                    err ? err.message : err
                }`
            );
            if (err && err.stack) {
                this._logger.error(`${this.namespaceLog} ${err.stack}`);
            }

            if (err) {
                const message = err.code ? `Exception-Code: ${err.code}: ${err.message}` : err.message;
                this._logger.error(`${this.namespaceLog} ${message}`);
                try {
                    await this.registerNotification('system', null, message);
                } catch {
                    // ignore
                }
            }

            try {
                this._stop(false, false, EXIT_CODES.UNCAUGHT_EXCEPTION, false);
                setTimeout(() => this.terminate(EXIT_CODES.UNCAUGHT_EXCEPTION), 1000);
            } catch (err) {
                this._logger.error(`${this.namespaceLog} exception by stop: ${err ? err.message : err}`);
            }
        };

        process.once('SIGINT', this._stop);
        process.once('SIGTERM', this._stop);
        // And the exit event shuts down the child.
        process.once('exit', this._stop);

        process.on('uncaughtException', err => exceptionHandler(err));
        process.on('unhandledRejection', err => exceptionHandler(err, true));

        const pluginSettings = {
            scope: 'adapter',
            namespace: `system.adapter.${this.namespace}`,
            logNamespace: this.namespaceLog,
            log: this._logger,
            iobrokerConfig: this._config,
            parentPackage: this.pack,
            controllerVersion
        };
        this.pluginHandler = new PluginHandler(pluginSettings);
        this.pluginHandler.addPlugins(this.ioPack.common.plugins, [this.adapterDir, __dirname]); // first resolve from adapter directory, else from js-controller

        // finally init
        _initDBs();
    }
}

module.exports = Adapter;<|MERGE_RESOLUTION|>--- conflicted
+++ resolved
@@ -307,11 +307,7 @@
             exitCode === EXIT_CODES.ADAPTER_REQUESTED_TERMINATION ||
             exitCode === EXIT_CODES.START_IMMEDIATELY_AFTER_STOP ||
             exitCode === EXIT_CODES.NO_ERROR;
-<<<<<<< HEAD
-        const text = `${this.namespaceLog} Terminated (${this._utils.getErrorText(exitCode)}): ${
-=======
         const text = `${this.namespaceLog} Terminated (${Utils.getErrorText(exitCode)}): ${
->>>>>>> 4871ad74
             reason ? reason : 'Without reason'
         }`;
         if (isNotCritical) {
