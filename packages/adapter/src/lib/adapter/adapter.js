--- conflicted
+++ resolved
@@ -957,29 +957,32 @@
                 }
             };
 
-            if (typeof this._options.unload === 'function') {
-                if (this._options.unload.length >= 1) {
-                    // The method takes (at least) a callback
-                    this._options.unload(finishUnload);
+            // if we never were ready, we don't trigger unload
+            if (this.adapterReady) {
+                if (typeof this._options.unload === 'function') {
+                    if (this._options.unload.length >= 1) {
+                        // The method takes (at least) a callback
+                        this._options.unload(finishUnload);
+                    } else {
+                        // The method takes no arguments, so it must return a Promise
+                        const unloadPromise = this._options.unload();
+                        if (unloadPromise instanceof Promise) {
+                            // Call finishUnload in the case of success and failure
+                            try {
+                                await unloadPromise;
+                            } finally {
+                                finishUnload();
+                            }
+                        } else {
+                            // No callback accepted and no Promise returned - force unload
+                            this._logger.error(
+                                `${this.namespaceLog} Error in ${id}: The unload method must return a Promise if it does not accept a callback!`
+                            );
+                        }
+                    }
                 } else {
-                    // The method takes no arguments, so it must return a Promise
-                    const unloadPromise = this._options.unload();
-                    if (unloadPromise instanceof Promise) {
-                        // Call finishUnload in the case of success and failure
-                        try {
-                            await unloadPromise;
-                        } finally {
-                            finishUnload();
-                        }
-                    } else {
-                        // No callback accepted and no Promise returned - force unload
-                        this._logger.error(
-                            `${this.namespaceLog} Error in ${id}: The unload method must return a Promise if it does not accept a callback!`
-                        );
-                    }
-                }
-            } else {
-                this.emit('unload', finishUnload);
+                    this.emit('unload', finishUnload);
+                }
             }
 
             // Even if the developer forgets to call the unload callback, we need to stop the process
@@ -4257,7 +4260,6 @@
             _adapter = this.name;
         }
 
-<<<<<<< HEAD
         if (typeof options === 'function') {
             callback = options;
             options = null;
@@ -4266,17 +4268,6 @@
             this.log.info('writeFile not processed because Objects database not connected');
             return tools.maybeCallbackWithError(callback, tools.ERRORS.ERROR_DB_CLOSED);
         }
-=======
-                return setObjectWithDefaultValue(id, obj, null, callback);
-            } else {
-                return tools.maybeCallbackWithError(callback, null, { id });
-            }
-        };
-        /**
-         * Promise-version of Adapter.setForeignObjectNotExists
-         */
-        this.setForeignObjectNotExistsAsync = tools.promisify(this.setForeignObjectNotExists, this);
->>>>>>> 86efdc1c
 
         return adapterObjects.writeFile(_adapter, filename, data, options, callback);
     }
@@ -9121,7 +9112,6 @@
                         this.host = adapterConfig.common.host;
                         this.common = adapterConfig.common;
 
-<<<<<<< HEAD
                         if (
                             adapterConfig.common.mode === 'subscribe' ||
                             adapterConfig.common.mode === 'schedule' ||
@@ -9131,125 +9121,9 @@
                         } else if (this.startedInCompactMode) {
                             this.stop = () => this._stop(false);
                             this.kill = this.stop;
-=======
-                // auto oStates
-                if (options.states) {
-                    this.getStates('*', null, (err, _states) => {
-                        if (stopInProgress) {
-                            return;
-                        }
-                        this.oStates = _states;
-                        this.subscribeStates('*');
-                        if (firstConnection) {
-                            firstConnection = false;
-                            typeof options.ready === 'function' && options.ready();
-                            this.emit('ready');
->>>>>>> 86efdc1c
                         } else {
                             this.stop = () => this._stop(false);
                         }
-<<<<<<< HEAD
-=======
-
-                        this.adapterReady = true;
-                    });
-                } else if (!stopInProgress) {
-                    typeof options.ready === 'function' && options.ready();
-                    this.emit('ready');
-                    this.adapterReady = true;
-
-                    // todo remove it later, when the error is fixed
-                    adapterStates.subscribe(`${this.namespace}.checkLogging`);
-                }
-            });
-        });
-    };
-
-    const reportStatus = () => {
-        if (!adapterStates) {
-            return;
-        }
-        const id = 'system.adapter.' + this.namespace;
-        adapterStates.setState(id + '.alive', {
-            val: true,
-            ack: true,
-            expire: Math.floor(config.system.statisticsInterval / 1000) + 10,
-            from: id
-        });
-        this.outputCount++;
-        if (this.connected) {
-            adapterStates.setState(id + '.connected', { val: true, ack: true, expire: 30, from: id });
-            this.outputCount++;
-        }
-        if (!this.startedInCompactMode) {
-            // pidUsage([pid,pid,...], function (err, stats) {
-            // => {
-            //   cpu: 10.0,            // percentage (from 0 to 100*vcore)
-            //   memory: 357306368,    // bytes
-            //   ppid: 312,            // PPID
-            //   pid: 727,             // PID
-            //   ctime: 867000,        // ms user + system time
-            //   elapsed: 6650000,     // ms since the start of the process
-            //   timestamp: 864000000  // ms since epoch
-            // }
-            pidUsage(process.pid, (err, stats) => {
-                // sometimes adapter is stopped, but this is still running
-                if (!err && this && adapterStates && adapterStates.setState && stats) {
-                    adapterStates.setState(id + '.cpu', {
-                        ack: true,
-                        from: id,
-                        val: Math.round(100 * parseFloat(stats.cpu)) / 100
-                    });
-                    adapterStates.setState(id + '.cputime', { ack: true, from: id, val: stats.ctime / 1000 });
-                    this.outputCount += 2;
-                }
-            });
-            try {
-                //RSS is the resident set size, the portion of the process's memory held in RAM (as opposed to the swap space or the part held in the filesystem).
-                const mem = process.memoryUsage();
-                adapterStates.setState(id + '.memRss', {
-                    val: parseFloat(
-                        (mem.rss / 1048576) /* 1MB */
-                            .toFixed(2)
-                    ),
-                    ack: true,
-                    from: id
-                });
-                adapterStates.setState(id + '.memHeapTotal', {
-                    val: parseFloat(
-                        (mem.heapTotal / 1048576) /* 1MB */
-                            .toFixed(2)
-                    ),
-                    ack: true,
-                    from: id
-                });
-                adapterStates.setState(id + '.memHeapUsed', {
-                    val: parseFloat(
-                        (mem.heapUsed / 1048576) /* 1MB */
-                            .toFixed(2)
-                    ),
-                    ack: true,
-                    from: id
-                });
-            } catch (err) {
-                logger.warn(`${this.namespaceLog} Could not query used process memory: ${err.message}`);
-            }
-            this.outputCount += 3;
-            if (this.eventLoopLags.length) {
-                const eventLoopLag = Math.ceil(this.eventLoopLags.reduce((a, b) => a + b) / this.eventLoopLags.length);
-                adapterStates.setState(id + '.eventLoopLag', { val: eventLoopLag, ack: true, from: id }); // average of measured values
-                this.eventLoopLags = [];
-                this.outputCount++;
-            }
-        }
-        this.outputCount += 3;
-        adapterStates.setState(id + '.uptime', { val: parseInt(process.uptime().toFixed(), 10), ack: true, from: id });
-        adapterStates.setState(id + '.inputCount', { val: this.inputCount, ack: true, from: id });
-        adapterStates.setState(id + '.outputCount', { val: this.outputCount, ack: true, from: id });
-        this.inputCount = 0;
-        this.outputCount = 0;
-    };
->>>>>>> 86efdc1c
 
                         // Monitor logging state
                         adapterStates.subscribe('*.logging');
@@ -9315,7 +9189,6 @@
                         this._systemSecret = this._systemSecret || DEFAULT_SECRET;
                     }
 
-<<<<<<< HEAD
                     // Decrypt all attributes of encryptedNative
                     const promises = [];
                     if (Array.isArray(adapterConfig.encryptedNative)) {
@@ -9340,35 +9213,6 @@
                             SUPPORTED_FEATURES.splice(idx, 1);
                         }
                     }
-=======
-            // if we never were ready, we don't trigger unload
-            if (this.adapterReady) {
-                if (typeof options.unload === 'function') {
-                    if (options.unload.length >= 1) {
-                        // The method takes (at least) a callback
-                        options.unload(finishUnload);
-                    } else {
-                        // The method takes no arguments, so it must return a Promise
-                        const unloadPromise = options.unload();
-                        if (unloadPromise instanceof Promise) {
-                            // Call finishUnload in the case of success and failure
-                            try {
-                                await unloadPromise;
-                            } finally {
-                                finishUnload();
-                            }
-                        } else {
-                            // No callback accepted and no Promise returned - force unload
-                            logger.error(
-                                `${this.namespaceLog} Error in ${id}: The unload method must return a Promise if it does not accept a callback!`
-                            );
-                        }
-                    }
-                } else {
-                    this.emit('unload', finishUnload);
-                }
-            }
->>>>>>> 86efdc1c
 
                     // Wait till all attributes decrypted
                     await Promise.all(promises);
