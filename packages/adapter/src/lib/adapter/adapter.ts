import net from 'net';
import fs from 'fs-extra';
import os from 'os';
import jwt from 'jsonwebtoken';
import { EventEmitter } from 'events';
import { tools, EXIT_CODES, password, logger } from '@iobroker/js-controller-common';
import pidUsage from 'pidusage';
import deepClone from 'deep-clone';
import { PluginHandler } from '@iobroker/plugin-base';
import semver from 'semver';
import path from 'path';
import { getObjectsConstructor, getStatesConstructor } from '@iobroker/js-controller-common-db';
// eslint-disable-next-line @typescript-eslint/no-var-requires
const extend = require('node.extend');
import type { Client as StatesInRedisClient } from '@iobroker/db-states-redis';
import type { Client as ObjectsInRedisClient } from '@iobroker/db-objects-redis';
import type Winston from 'winston';
import type NodeSchedule from 'node-schedule';

// local version is always same as controller version, since lerna exact: true is used
import { version as controllerVersion } from '@iobroker/js-controller-adapter/package.json';

import { Log } from './log';
<<<<<<< HEAD
import { Utils } from './utils';
=======
import { IdObject, Validator } from './validator';
>>>>>>> a92ee6dc

const { FORBIDDEN_CHARS } = tools;
import {
    DEFAULT_SECRET,
    ALIAS_STARTS_WITH,
    SYSTEM_ADMIN_USER,
    SYSTEM_ADMIN_GROUP,
    QUALITY_SUBS_INITIAL,
    SUPPORTED_FEATURES,
    ERROR_PERMISSION,
    ACCESS_EVERY_READ,
    ACCESS_EVERY_WRITE,
    ACCESS_GROUP_WRITE,
    ACCESS_GROUP_READ,
    ACCESS_USER_WRITE,
    ACCESS_USER_READ,
    NO_PROTECT_ADAPTERS
} from './constants';
import type { PluginHandlerSettings } from '@iobroker/plugin-base/types';
import type {
    AdapterOptions,
    AliasDetails,
    CalculatePermissionsCallback,
    CheckGroupCallback,
    CheckPasswordCallback,
    CheckStateCommand,
    CommandsPermissions,
    GetCertificatesCallback,
    GetEncryptedConfigCallback,
    GetUserGroupsOptions,
    InternalAddChannelToEnumOptions,
    InternalAddStateToEnumOptions,
    InternalCalculatePermissionsOptions,
    InternalCheckGroupOptions,
    InternalCheckPasswordOptions,
    InternalCreateDeviceOptions,
    InternalCreateStateOptions,
    InternalDelBinaryStateOptions,
    InternalDeleteChannelFromEnumOptions,
    InternalDeleteChannelOptions,
    InternalDeleteDeviceOptions,
    InternalDeleteStateFromEnumOptions,
    InternalDeleteStateOptions,
    InternalDelObjectOptions,
    InternalDelStateOptions,
    InternalDestroySessionOptions,
    InternalFormatDateOptions,
    InternalGetAdapterObjectsOptions,
    InternalGetBinaryStateOption,
    InternalGetCertificatesOptions,
    InternalGetChannelsOfOptions,
    InternalGetDevicesOptions,
    InternalGetEncryptedConfigOptions,
    InternalGetEnumOptions,
    InternalGetEnumsOptions,
    InternalGetHistoryOptions,
    InternalGetObjectOptions,
    InternalGetObjectsOptions,
    InternalGetObjectViewOptions,
    InternalGetPortOptions,
    InternalGetSessionOptions,
    InternalGetStateOptions,
    InternalGetStatesOfOptions,
    InternalGetStatesOptions,
    InternalGetUserIDOptions,
    InternalSendToHostOptions,
    InternalSendToOptions,
    InternalSetBinaryStateOptions,
    InternalSetObjectOptions,
    InternalSetPasswordOptions,
    InternalSetSessionOptions,
    InternalSetStateChangedOptions,
    InternalSetStateOptions,
    InternalSubscribeOptions,
    InternalUpdateConfigOptions,
    TimeoutCallback,
    MaybePromise,
    SetStateChangedResult,
    CheckStatesResult,
    Pattern
} from '../_Types';

// keep them outside until we have migrated to TS, else devs can access them
let adapterStates: StatesInRedisClient | null;
let adapterObjects: ObjectsInRedisClient | null;
let States: typeof StatesInRedisClient;
let Objects: typeof ObjectsInRedisClient;

/**
 * Here we define dynamically created methods
 */
export interface AdapterClass {
    /** Extend an object and create it if it might not exist */
    extendObjectAsync(
        id: string,
        objPart: ioBroker.PartialObject,
        options?: ioBroker.ExtendObjectOptions
    ): ioBroker.SetObjectPromise;
    /** Set capabilities of the given executable. Only works on Linux systems. */
    setExecutableCapabilities(
        execPath: string,
        capabilities: string[],
        modeEffective?: boolean,
        modePermitted?: boolean,
        modeInherited?: boolean
    ): Promise<void>;
    /** Extend an object (which might not belong to this adapter) and create it if it might not exist */
    extendForeignObjectAsync<T extends string>(
        id: T,
        objPart: ioBroker.PartialObject<ioBroker.ObjectIdToObjectType<T, 'write'>>,
        options?: ioBroker.ExtendObjectOptions
    ): ioBroker.SetObjectPromise;
    /** Reads an object from the object db */
    getObjectAsync(id: string, options?: unknown): ioBroker.GetObjectPromise;
    /**
     * Query a predefined object view (similar to SQL stored procedures) and return the results
     * For a detailed description refer to https://github.com/ioBroker/ioBroker/wiki/Adapter-Development-Documentation#object-fields
     * or http://guide.couchdb.org/editions/1/en/views.html
     */
    getObjectViewAsync<Design extends string = string, Search extends string = string>(
        design: Design,
        search: Search,
        params: ioBroker.GetObjectViewParams | null | undefined,
        options?: unknown
    ): ioBroker.GetObjectViewPromise<ioBroker.InferGetObjectViewItemType<Design, Search>>;
    /** Returns a list of objects with id between params.startkey and params.endkey */
    getObjectListAsync(
        params: ioBroker.GetObjectListParams | null,
        options?: { sorted?: boolean } | Record<string, any>
    ): ioBroker.GetObjectListPromise;
    /** Returns the enum tree, filtered by the optional enum name */
    getEnumAsync(name: string, options?: unknown): Promise<{ result: Record<string, any>; requestEnum: string }>;
    /** Returns the enum tree, filtered by the optional enum name */
    getEnumsAsync(enumList: ioBroker.EnumList, options?: unknown): ioBroker.GetEnumsPromise;
    /** Deletes an object from the object db */
    delObjectAsync(id: string, options?: ioBroker.DelObjectOptions): Promise<void>;
    /** Deletes an object (which might not belong to this adapter) from the object db */
    delForeignObjectAsync(id: string, options?: ioBroker.DelObjectOptions): Promise<void>;
    /** Subscribe to changes of objects in this instance */
    subscribeObjectsAsync(pattern: string, options?: unknown): Promise<void>;
    /** Unsubscribe from changes of objects in this instance */
    unsubscribeObjectsAsync(pattern: string, options?: unknown): Promise<void>;
    /** Read a value from the states DB. */
    getStateAsync(id: string, options?: unknown): ioBroker.GetStatePromise;
    /** Subscribe to changes of objects (which might not belong to this adapter) */
    subscribeForeignObjectsAsync(pattern: string, options?: unknown): Promise<void>;
    /** Unsubscribe from changes of objects (which might not belong to this adapter) */
    unsubscribeForeignObjectsAsync(pattern: string, options?: unknown): Promise<void>;
    /** Creates an object in the object db. Existing objects are not overwritten. */
    setObjectNotExistsAsync(id: string, obj: ioBroker.SettableObject, options?: unknown): ioBroker.SetObjectPromise;
    /** Creates an object (which might not belong to this adapter) in the object db. Existing objects are not overwritten. */
    setForeignObjectNotExistsAsync<T extends string>(
        id: T,
        obj: ioBroker.SettableObject<ioBroker.ObjectIdToObjectType<T, 'write'>>,
        options?: unknown
    ): ioBroker.SetObjectPromise;

    /** deletes a device, its channels and states */
    deleteDeviceAsync(deviceName: string, options?: unknown): Promise<void>;
    addChannelToEnumAsync(
        enumName: string,
        addTo: string,
        parentDevice: string,
        channelName: string,
        options?: unknown
    ): Promise<void>;
    deleteChannelFromEnumAsync(
        enumName: string,
        parentDevice: string,
        channelName: string,
        options?: unknown
    ): Promise<void>;

    /** Returns a list of all devices in this adapter instance */
    getDevicesAsync(options?: unknown): Promise<ioBroker.DeviceObject[]>;

    addStateToEnumAsync(
        enumName: string,
        addTo: string,
        parentDevice: string,
        parentChannel: string,
        stateName: string,
        options?: unknown
    ): Promise<void>;
    deleteStateFromEnumAsync(
        enumName: string,
        parentDevice: string,
        parentChannel: string,
        stateName: string,
        options?: unknown
    ): Promise<void>;
    /** Changes access rights of all files in the adapter directory */
    chmodFileAsync(
        adapter: string | null,
        path: string,
        options: { mode: number | string } | Record<string, any>
    ): Promise<{ entries: ioBroker.ChownFileResult[]; id: string }>;
    // TODO: correct types
    chownFileAsync(...args: any[]): Promise<any>;
    /** reads the content of directory from DB for given adapter and path */
    readDirAsync(adapterName: string | null, path: string, options?: unknown): ioBroker.ReadDirPromise;
    /** Deletes a given file */
    unlinkAsync(adapterName: string | null, path: string, options?: unknown): Promise<void>;
    /** Deletes a given file */
    delFileAsync(adapterName: string | null, path: string, options?: unknown): Promise<void>;
    renameAsync(adapterName: string | null, oldName: string, newName: string, options?: unknown): Promise<void>;
    mkdirAsync(adapterName: string | null, path: string, options?: unknown): Promise<void>;
    /** reads the content of directory from DB for given adapter and path */
    readFileAsync(adapterName: string | null, path: string, options?: unknown): ioBroker.ReadFilePromise;
    writeFileAsync(adapterName: string | null, path: string, data: Buffer | string, options?: unknown): Promise<void>;
    /** Checks if a file exists in the DB */
    fileExistsAsync(adapterName: string | null, path: string, options?: unknown): Promise<boolean>;

    // TODO correct types needed
    getHistoryAsync(...args: any[]): Promise<any>;
    /** Deletes a state from the states DB, but not the associated object. Consider using deleteState instead */
    delStateAsync(id: string, options?: unknown): Promise<void>;
    /** Deletes a state from the states DB, but not the associated object */
    delForeignStateAsync(id: string, options?: unknown): Promise<void>;
    /** Read all states of this adapter which match the given pattern */
    getStatesAsync(pattern: string, options?: unknown): ioBroker.GetStatesPromise;
    /** Read all states (which might not belong to this adapter) which match the given pattern */
    getForeignStatesAsync(pattern: string, options?: unknown): ioBroker.GetStatesPromise;
    /** Subscribe to changes of states (which might not belong to this adapter) */
    subscribeForeignStatesAsync(pattern: string, options?: unknown): Promise<void>;
    /** Subscribe from changes of states (which might not belong to this adapter) */
    unsubscribeForeignStatesAsync(pattern: string, options?: unknown): Promise<void>;
    /** Subscribe to changes of states in this instance */
    subscribeStatesAsync(pattern: string, options?: unknown): Promise<void>;
    /** Subscribe from changes of states in this instance */
    unsubscribeStatesAsync(pattern: string, options?: unknown): Promise<void>;
    /**
     * Writes a binary state into Redis. The ID will not be prefixed with the adapter namespace.
     *
     * @deprecated Please use `writeFile` instead of binary states
     */
    setForeignBinaryStateAsync(id: string, binary: Buffer, options?: unknown): ioBroker.SetStatePromise;

    /**
     * Despite the naming convention, this method doesn't prepend the adapter namespace. Use setForeignBinaryStateAsync instead.
     * Writes a binary state into Redis
     *
     * @deprecated Please use `writeFile` instead of binary states
     */
    setBinaryStateAsync(id: string, binary: Buffer, options?: unknown): ioBroker.SetStatePromise;

    /**
     * @deprecated Please use `readFile` instead of binary states
     */
    getForeignBinaryStateAsync(id: string, options?: unknown): ioBroker.GetBinaryStatePromise;
    /**
     * Despite the naming convention, this method doesn't prepend the adapter namespace. Use getForeignBinaryStateAsync instead.
     * Reads a binary state from Redis
     *
     * @deprecated Please use `readFile` instead of binary states
     */
    getBinaryStateAsync(id: string, options?: unknown): ioBroker.GetBinaryStatePromise;
    /** Deletes a binary state from the states DB. The ID will not be prefixed with the adapter namespace.
     *
     * @deprecated Please use `delFile` instead of binary states
     */
    delForeignBinaryStateAsync(id: string, options?: unknown): Promise<void>;

    /**
     * Despite the naming convention, this method doesn't prepend the adapter namespace. Use delForeignBinaryStateAsync instead.
     * Deletes a binary state from the states DB
     *
     * @deprecated Please use `delFile` instead of binary states
     */
    delBinaryStateAsync(id: string, options?: unknown): Promise<void>;
    /**
     * Helper function that looks for first free TCP port starting with the given one.
     */
    getPortAsync(port: number): Promise<number>;
    /** Read a value (which might not belong to this adapter) from the states DB. */
    getForeignStateAsync(id: string, options?: unknown): ioBroker.GetStatePromise;
    /** Validates username and password */
    checkPasswordAsync(user: string, password: string, options?: unknown): Promise<boolean>;
    /** Sets a new password for the given user */
    setPasswordAsync(user: string, password: string, options?: unknown): Promise<void>;
    /** <INTERNAL> Checks if a user exists and is in the given group. */
    checkGroupAsync(user: string, group: string, options?: unknown): Promise<boolean>;
    /** <INTERNAL> Determines the users permissions */
    calculatePermissionsAsync(
        user: string,
        commandsPermissions: CommandsPermissions,
        options?: unknown
    ): Promise<ioBroker.PermissionSet>;
    /** Creates or overwrites an object in the object db */
    setObjectAsync(id: string, obj: ioBroker.SettableObject, options?: unknown): ioBroker.SetObjectPromise;
    /** Creates or overwrites an object (which might not belong to this adapter) in the object db */
    setForeignObjectAsync<T extends string>(
        id: T,
        obj: ioBroker.SettableObject<ioBroker.ObjectIdToObjectType<T, 'write'>>,
        options?: unknown
    ): ioBroker.SetObjectPromise;
    // TODO: correct types
    getCertificatesAsync(...args: any[]): Promise<any>;
    /** Get all states, channels, devices and folders of this adapter */
    getAdapterObjectsAsync(): Promise<Record<string, ioBroker.AdapterScopedObject>>;

    /** Reads an object (which might not belong to this adapter) from the object db*/
    getForeignObjectAsync<T extends string>(id: T, options?: unknown): ioBroker.GetObjectPromise<T>;

    /**
     * Writes a value (which might not belong to this adapter) into the states DB only if it has changed.
     */
    setForeignStateChangedAsync(
        id: string,
        state: ioBroker.State | ioBroker.StateValue | ioBroker.SettableState,
        ack?: boolean
    ): ioBroker.SetStateChangedPromise;
    setForeignStateChangedAsync(
        id: string,
        state: ioBroker.State | ioBroker.StateValue | ioBroker.SettableState,
        options?: unknown
    ): ioBroker.SetStateChangedPromise;
    setForeignStateChangedAsync(
        id: string,
        state: ioBroker.State | ioBroker.StateValue | ioBroker.SettableState,
        ack: boolean,
        options: unknown
    ): ioBroker.SetStateChangedPromise;

    /**
     * Writes a value into the states DB only if it has changed.
     */
    setStateChangedAsync(
        id: string,
        state: ioBroker.State | ioBroker.StateValue | ioBroker.SettableState,
        ack?: boolean
    ): ioBroker.SetStateChangedPromise;
    setStateChangedAsync(
        id: string,
        state: ioBroker.State | ioBroker.StateValue | ioBroker.SettableState,
        options?: unknown
    ): ioBroker.SetStateChangedPromise;
    setStateChangedAsync(
        id: string,
        state: ioBroker.State | ioBroker.StateValue | ioBroker.SettableState,
        ack: boolean,
        options: unknown
    ): ioBroker.SetStateChangedPromise;

    /**
     * Sends a message to a specific host or all hosts.
     */
    sendToHostAsync(hostName: string, message: ioBroker.MessagePayload): Promise<ioBroker.Message | undefined>;
    sendToHostAsync(
        hostName: string,
        command: string,
        message: ioBroker.MessagePayload
    ): Promise<ioBroker.Message | undefined>;

    /**
     * Sends a message to a specific instance or all instances of some specific adapter.
     */
    sendToAsync(instanceName: string, message: ioBroker.MessagePayload): Promise<ioBroker.Message | undefined>;
    sendToAsync(
        instanceName: string,
        command: string,
        message: ioBroker.MessagePayload
    ): Promise<ioBroker.Message | undefined>;

    /**
     * Deletes a given file
     */
    delFile(adapterName: string | null, path: string, callback: ioBroker.ErrnoCallback): void;
    delFile(adapterName: string | null, path: string, options: unknown, callback: ioBroker.ErrnoCallback): void;

    /**
     * Writes a value into the states DB.
     */
    setStateAsync(
        id: string,
        state: ioBroker.State | ioBroker.StateValue | ioBroker.SettableState,
        ack?: boolean
    ): ioBroker.SetStatePromise;
    setStateAsync(
        id: string,
        state: ioBroker.State | ioBroker.StateValue | ioBroker.SettableState,
        options?: unknown
    ): ioBroker.SetStatePromise;
    setStateAsync(
        id: string,
        state: ioBroker.State | ioBroker.StateValue | ioBroker.SettableState,
        ack: boolean,
        options: unknown
    ): ioBroker.SetStatePromise;

    /**
     * Writes a value (which might not belong to this adapter) into the states DB.
     */
    setForeignStateAsync(
        id: string,
        state: ioBroker.State | ioBroker.StateValue | ioBroker.SettableState,
        ack?: boolean
    ): ioBroker.SetStatePromise;
    setForeignStateAsync(
        id: string,
        state: ioBroker.State | ioBroker.StateValue | ioBroker.SettableState,
        options?: unknown
    ): ioBroker.SetStatePromise;
    setForeignStateAsync(
        id: string,
        state: ioBroker.State | ioBroker.StateValue | ioBroker.SettableState,
        ack: boolean,
        options: unknown
    ): ioBroker.SetStatePromise;

    /**
     * Get foreign objects by pattern, by specific type and resolve their enums.
     */
    getForeignObjectsAsync<T extends ioBroker.ObjectType>(
        pattern: Pattern,
        type: T,
        enums?: ioBroker.EnumList | null,
        options?: unknown
    ): ioBroker.GetObjectsPromiseTyped<T>;
    getForeignObjectsAsync<T extends ioBroker.ObjectType>(
        pattern: Pattern,
        type: T,
        options?: unknown
    ): ioBroker.GetObjectsPromiseTyped<T>;
    getForeignObjectsAsync(pattern: Pattern, options?: unknown): ioBroker.GetObjectsPromise;

    /**
     * creates an object with type device
     */
    createDeviceAsync(deviceName: string, common?: Partial<ioBroker.DeviceCommon>): ioBroker.SetObjectPromise;
    createDeviceAsync(
        deviceName: string,
        common: Partial<ioBroker.DeviceCommon>,
        native?: Record<string, any>
    ): ioBroker.SetObjectPromise;
    createDeviceAsync(
        deviceName: string,
        common: Partial<ioBroker.DeviceCommon>,
        native: Record<string, any>,
        options?: unknown
    ): ioBroker.SetObjectPromise;

    /**
     * Finds an object by its ID or name
     */
    findForeignObjectAsync(idOrName: string, type: string): Promise<{ id: string; name: string }>;

    /**
     * Creates an object with type channel. It must be located under a device
     */
    createChannelAsync(
        parentDevice: string,
        channelName: string,
        roleOrCommon?: string | Partial<ioBroker.ChannelCommon>
    ): ioBroker.SetObjectPromise;
    createChannelAsync(
        parentDevice: string,
        channelName: string,
        roleOrCommon: string | Partial<ioBroker.ChannelCommon>,
        native?: Record<string, any>
    ): ioBroker.SetObjectPromise;
    createChannelAsync(
        parentDevice: string,
        channelName: string,
        roleOrCommon: string | Partial<ioBroker.ChannelCommon>,
        native: Record<string, any>,
        options?: unknown
    ): ioBroker.SetObjectPromise;

    /**
     * Creates a state and the corresponding object. It must be located in a channel under a device
     */
    createStateAsync(
        parentDevice: string,
        parentChannel: string,
        stateName: string,
        roleOrCommon?: string | Partial<ioBroker.StateCommon>
    ): ioBroker.SetObjectPromise;
    createStateAsync(
        parentDevice: string,
        parentChannel: string,
        stateName: string,
        roleOrCommon: string | Partial<ioBroker.StateCommon>,
        native?: Record<string, any>
    ): ioBroker.SetObjectPromise;
    createStateAsync(
        parentDevice: string,
        parentChannel: string,
        stateName: string,
        roleOrCommon: string | Partial<ioBroker.StateCommon>,
        native: Record<string, any>,
        options?: unknown
    ): ioBroker.SetObjectPromise;

    /**
     * Deletes a channel and its states. It must have been created with createChannel
     */
    deleteChannelAsync(channelName: string, options?: unknown): Promise<void>;
    deleteChannelAsync(parentDevice: string, channelName: string, options?: unknown): Promise<void>;

    /**
     * Deletes a state. It must have been created with createState
     */
    deleteStateAsync(stateName: string, options?: unknown): Promise<void>;
    deleteStateAsync(parentChannel: string, stateName: string, options?: unknown): Promise<void>;
    deleteStateAsync(parentDevice: string, parentChannel: string, stateName: string, options?: unknown): Promise<void>;

    /**
     * Returns a list of all channels in this adapter instance @param parentDevice (optional) Name
     * of the parent device to filter the channels by @param options (optional) Some internal options.
     */
    getChannelsOfAsync(): Promise<ioBroker.ChannelObject[]>;
    getChannelsOfAsync(parentDevice: string, options?: unknown): Promise<ioBroker.ChannelObject[]>;

    /**
     * Returns a list of all channels in this adapter instance
     */
    getChannels(callback: ioBroker.GetObjectsCallback3<ioBroker.ChannelObject>): void;
    getChannels(parentDevice: string, callback: ioBroker.GetObjectsCallback3<ioBroker.ChannelObject>): void;
    getChannels(
        parentDevice: string,
        options: unknown,
        callback: ioBroker.GetObjectsCallback3<ioBroker.ChannelObject>
    ): void;

    /**
     * Returns a list of all channels in this adapter instance @param parentDevice (optional)
     * Name of the parent device to filter the channels by @param options (optional) Some internal options.
     */
    getChannelsAsync(): Promise<ioBroker.ChannelObject[]>;
    getChannelsAsync(parentDevice: string, options?: unknown): Promise<ioBroker.ChannelObject[]>;

    /**
     * Returns a list of all states in this adapter instance @param parentDevice (optional)
     * Name of the parent device to filter the channels by @param parentChannel (optional)
     * Name of the parent channel to filter the channels by @param options (optional) Some internal options.
     */
    getStatesOfAsync(): Promise<ioBroker.StateObject[]>;
    getStatesOfAsync(parentDevice: string, parentChannel?: string): Promise<ioBroker.StateObject[]>;
    getStatesOfAsync(parentDevice: string, parentChannel: string, options?: unknown): Promise<ioBroker.StateObject[]>;
}

/**
 * Adapter class
 *
 * How the initialization happens:
 *  initObjects => initStates => prepareInitAdapter => initAdapter => initLogging => createInstancesObjects => ready
 *
 */
export class AdapterClass extends EventEmitter {
    /** Contents of iobroker.json */
    private readonly _config: Record<string, any>;
    private readonly _options: AdapterOptions;
    private readonly startedInCompactMode: boolean;
    /** List of instances which want our logs */
    private readonly logList = new Set<string>();
    private readonly aliases = new Map<string, AliasDetails>();
    private readonly aliasPatterns = new Set<string>();
    private enums: Record<string, any> = {};
    private eventLoopLags: number[] = [];
    private overwriteLogLevel: boolean = false;
    protected adapterReady: boolean = false;
    private callbacks?: Record<string, { cb: ioBroker.MessageCallback; time?: number }>;

    /**
     * Contains a live cache of the adapter's states.
     * NOTE: This is only defined if the adapter was initialized with the option states: true.
     */
    oStates?: Record<string, ioBroker.State | undefined>;
    /**
     * Contains a live cache of the adapter's objects.
     * NOTE: This is only defined if the adapter was initialized with the option objects: true.
     */
    oObjects?: Record<string, ioBroker.Object | undefined>;
    private _stopInProgress: boolean = false;
    private _callbackId: number = 1;
    private _firstConnection: boolean = true;
    private readonly _timers = new Set<NodeJS.Timeout>();
    private readonly _intervals = new Set<NodeJS.Timeout>();
    private readonly _delays = new Set<NodeJS.Timeout>();
    log?: Log;
    performStrictObjectChecks: boolean;
    private readonly _logger: Winston.Logger;
    private _restartScheduleJob: any;
    private _schedule: typeof NodeSchedule | undefined;
    private namespaceLog: string;
    namespace: `${string}.${number}`;
    protected name: string;
    private _systemSecret?: string;
    /** Whether the adapter has already terminated */
    private terminated: boolean = false;
    /** The cache of usernames */
    private usernames: Record<string, { id: string }> = {};
    /** A RegExp to test for forbidden chars in object IDs */
    readonly FORBIDDEN_CHARS: RegExp = FORBIDDEN_CHARS;
    private inputCount: number = 0;
    private outputCount: number = 0;
    /** The cache of users */
    private users: Record<ioBroker.ObjectIDs.User, { groups: any; acl: any }> = {}; // todo
    /** The cache of user groups */
    private groups: Record<string, Partial<ioBroker.GroupObject>> = {};
    /** An array of instances, that support auto subscribe */
    private autoSubscribe: string[] = [];
    private defaultHistory: null | string = null;
    private pluginHandler?: InstanceType<typeof PluginHandler>;
    private _reportInterval?: null | NodeJS.Timer;
    private getPortRunning: null | InternalGetPortOptions = null;
    private readonly _namespaceRegExp: RegExp;
    protected instance?: number;
    // @ts-expect-error decide how to handle it
    private _utils: Validator;
    /** contents of io-package.json */
    protected adapterConfig?: AdapterOptions | ioBroker.InstanceObject | null;
    protected connected?: boolean;
    protected adapterDir: string;
    /** contents of package.json */
    protected pack?: Record<string, any>;
    /** contents of io-package.json */
    protected ioPack: Record<string, any>; // contents of io-package.json TODO difference to adapterConfig?
    private _initializeTimeout?: NodeJS.Timeout | null;
    private inited?: boolean;
    /** contents of iobroker.json if required via AdapterOptions */
    protected systemConfig?: Record<string, any>;
    /** the configured date format of system.config, only available if requested via AdapterOptions `useFormatDate` */
    protected dateFormat?: any;
    /** if float comma instead of dot is used, only available if requested via AdapterOptions `useFormatDate` */
    protected isFloatComma?: boolean;
    /** configured language of system.config, only available if requested via AdapterOptions `useFormatDate` */
    protected language?: ioBroker.Languages;
    /** longitude configured in system.config, only available if requested via AdapterOptions `useFormatDate`*/
    protected longitude?: number;
    /** latitude configured in system.config, only available if requested via AdapterOptions `useFormatDate`*/
    protected latitude?: number;
    private _defaultObjs?: Record<string, Partial<ioBroker.StateCommon>>;
    private _aliasObjectsSubscribed?: boolean;
    protected config?: Record<string, any>;
    protected host?: string;
    protected common?: Record<string, any>;
    private mboxSubscribed?: boolean;
    protected stop?: () => Promise<void>;
    protected version?: string;
    protected kill?: () => Promise<void>;
    protected processLog?: (msg: any) => void;
    protected requireLog?: (_isActive: boolean) => void;
    private logOffTimer?: NodeJS.Timeout | null;
    private logRedirect?: (isActive: boolean, id: string) => void;
    private logRequired?: boolean;
    private patterns?: Record<string, { regex: string }>;
    private statesConnectedTime?: number;

    constructor(options: AdapterOptions | string) {
        super();

        // enable "const adapter = require(__dirname + '/../../lib/adapter.js')('adapterName');" call
        if (typeof options === 'string') {
            this._options = { name: options };
        } else {
            this._options = options;
        }

        const configFileName = tools.getConfigFileName();

        if (fs.pathExistsSync(configFileName)) {
            this._config = fs.readJsonSync(configFileName);
            this._config.states = this._config.states || { type: 'jsonl' };
            this._config.objects = this._config.objects || { type: 'jsonl' };
            // Make sure the DB has enough time (5s). JsonL can take a bit longer if the process just crashed before
            // because the lockfile might not have been freed.
            this._config.states.connectTimeout = Math.max(this._config.states.connectTimeout || 0, 5000);
            this._config.objects.connectTimeout = Math.max(this._config.objects.connectTimeout || 0, 5000);
        } else {
            throw new Error(`Cannot find ${configFileName}`);
        }

        if (!this._options) {
            throw new Error('Configuration not set!');
        }

        if (this._options.config && !this._options.config.log) {
            this._options.config.log = this._config.log;
        }

        this._config = this._options.config || this._config;
        this.startedInCompactMode = !!this._options.compact;

        // possible arguments
        // 0,1,.. - instance
        // info, debug, warn, error - log level
        // --force
        // --logs
        // --silent
        // --install
        // --debug = --force + --logs
        if (process.argv) {
            for (const argument of process.argv) {
                if (
                    argument === 'info' ||
                    argument === 'debug' ||
                    argument === 'error' ||
                    argument === 'warn' ||
                    argument === 'silly'
                ) {
                    this._config.log.level = argument;
                    this.overwriteLogLevel = true;
                } else if (argument === '--silent') {
                    this._config.isInstall = true;
                } else if (argument === '--install') {
                    this._config.isInstall = true;
                } else if (argument === '--logs') {
                    this._config.consoleOutput = true;
                } else if (argument === '--force') {
                    this._config.forceIfDisabled = true;
                } else if (argument === '--debug') {
                    this._config.forceIfDisabled = true;
                    this._config.consoleOutput = true;
                    if (this._config.log.level !== 'silly') {
                        this._config.log.level = 'debug';
                        this.overwriteLogLevel = true;
                    }
                } else if (argument === '--console') {
                    this._config.consoleOutput = true;
                } else if (parseInt(argument, 10).toString() === argument) {
                    this._config.instance = parseInt(argument, 10);
                }
            }
        }

        this._config.log.level = this._config.log.level || 'info';

        this._config.log.noStdout = !this._config.consoleOutput;

        this.performStrictObjectChecks = this._options.strictObjectChecks !== false;

        this.name = this._options.name;

        if (!this.name) {
            throw new Error('No name of adapter!');
        }

        const instance = parseInt(
            this._options.compactInstance !== undefined
                ? this._options.compactInstance
                : this._options.instance !== undefined
                ? this._options.instance
                : this._config.instance || 0,
            10
        );

        this.namespace = `${this.name}.${instance}`;
        this.namespaceLog = this.namespace + (this.startedInCompactMode ? ' (COMPACT)' : ` (${process.pid})`);
        this._namespaceRegExp = new RegExp(`^${`${this.namespace}.`.replace(/\./g, '\\.')}`); // cache the regex object 'adapter.0.'

        this._logger = logger(this._config.log);

        // compatibility
        if (!this._logger.silly) {
            this._logger.silly = this._logger.debug;
        }

        // If installed as npm module
        if (this._options.dirname) {
            this.adapterDir = this._options.dirname.replace(/\\/g, '/');
        } else {
            const adapterDir = tools.getAdapterDir(this.name);

            if (!adapterDir) {
                this._logger.error(`${this.namespaceLog} Cannot find directory of adapter ${this.name}`);
                this.terminate(EXIT_CODES.CANNOT_FIND_ADAPTER_DIR);
            }

            this.adapterDir = adapterDir;
        }

        if (fs.existsSync(`${this.adapterDir}/io-package.json`)) {
            this.ioPack = fs.readJSONSync(`${this.adapterDir}/io-package.json`);
        } else {
            this._logger.error(`${this.namespaceLog} Cannot find: ${this.adapterDir}/io-package.json`);
            this.terminate(EXIT_CODES.CANNOT_FIND_ADAPTER_DIR);
        }

        // Create dynamic methods
        /**
         * Promise-version of `Adapter.getPort`
         */
        this.getPortAsync = tools.promisifyNoError(this.getPort, this);

        /**
         * Promise-version of `Adapter.checkPassword`
         */
        this.checkPasswordAsync = tools.promisifyNoError(this.checkPassword, this);

        /**
         * Promise-version of `Adapter.setPassword`
         */
        this.setPasswordAsync = tools.promisify(this.setPassword, this);

        /**
         * Promise-version of `Adapter.checkGroup`
         */
        this.checkGroupAsync = tools.promisifyNoError(this.checkGroup, this);

        /**
         * Promise-version of `Adapter.calculatePermissions`
         */
        this.calculatePermissionsAsync = tools.promisifyNoError(this.calculatePermissions, this);

        /**
         * Promise-version of `Adapter.getCertificates`
         */
        this.getCertificatesAsync = tools.promisify(this.getCertificates, this);

        /**
         * Promise-version of `Adapter.setObject`
         */
        this.setObjectAsync = tools.promisify(this.setObject, this);

        /**
         * Promise-version of `Adapter.getAdapterObjects`
         */
        this.getAdapterObjectsAsync = tools.promisifyNoError(this.getAdapterObjects, this);

        /**
         * Promise-version of `Adapter.extendObject`
         */
        this.extendObjectAsync = tools.promisify(this.extendObject, this);

        /**
         * Promise-version of `Adapter.setForeignObject`
         */
        this.setForeignObjectAsync = tools.promisify(this.setForeignObject, this);

        /**
         * Promise-version of `Adapter.extendForeignObject`
         */
        this.extendForeignObjectAsync = tools.promisify(this.extendForeignObject, this);

        /**
         * Promise-version of `Adapter.getObject`
         */
        this.getObjectAsync = tools.promisify(this.getObject, this);

        /**
         * Promise-version of `Adapter.getObjectView`
         */
        this.getObjectViewAsync = tools.promisify(this.getObjectView, this);

        /**
         * Promise-version of `Adapter.getObjectList`
         */
        this.getObjectListAsync = tools.promisify(this.getObjectList, this);

        /**
         * Promise-version of `Adapter.getEnum`
         */
        this.getEnumAsync = tools.promisify(this.getEnum, this, ['result', 'requestEnum']);

        /**
         * Promise-version of `Adapter.getEnums`
         */
        this.getEnumsAsync = tools.promisify(this.getEnums, this);

        /**
         * Promise-version of `Adapter.getForeignObjects`
         */
        this.getForeignObjectsAsync = tools.promisify(this.getForeignObjects, this);

        /**
         * Promise-version of `Adapter.findForeignObject`
         */
        this.findForeignObjectAsync = tools.promisify(this.findForeignObject, this, ['id', 'name']);

        /**
         * Promise-version of `Adapter.getForeignObject`
         */
        this.getForeignObjectAsync = tools.promisify(this.getForeignObject, this);

        /**
         * Promise-version of `Adapter.delObject`
         */
        this.delObjectAsync = tools.promisify(this.delObject, this);

        /**
         * Promise-version of `Adapter.delForeignObject`
         */
        this.delForeignObjectAsync = tools.promisify(this.delForeignObject, this);

        /**
         * Promise-version of `Adapter.subscribeObjects`
         */
        this.subscribeObjectsAsync = tools.promisify(this.subscribeObjects, this);

        /**
         * Promise-version of `Adapter.unsubscribeObjects`
         */
        this.unsubscribeObjectsAsync = tools.promisify(this.unsubscribeObjects, this);

        /**
         * Promise-version of `Adapter.subscribeForeignObjects`
         */
        this.subscribeForeignObjectsAsync = tools.promisify(this.subscribeForeignObjects, this);

        /**
         * Promise-version of `Adapter.unsubscribeForeignObjects`
         */
        this.unsubscribeForeignObjectsAsync = tools.promisify(this.unsubscribeForeignObjects, this);

        /**
         * Promise-version of `Adapter.setObjectNotExists`
         */
        this.setObjectNotExistsAsync = tools.promisify(this.setObjectNotExists, this);

        /**
         * Promise-version of `Adapter.setForeignObjectNotExists`
         */
        this.setForeignObjectNotExistsAsync = tools.promisify(this.setForeignObjectNotExists, this);

        /**
         * Promise-version of `Adapter.createDevice`
         */
        this.createDeviceAsync = tools.promisify(this.createDevice, this);

        /**
         * Promise-version of `Adapter.createChannel`
         */
        this.createChannelAsync = tools.promisify(this.createChannel, this);

        /**
         * Promise-version of `Adapter.createState`
         */
        this.createStateAsync = tools.promisify(this.createState, this);

        /**
         * Promise-version of `Adapter.deleteDevice`
         */
        this.deleteDeviceAsync = tools.promisify(this.deleteDevice, this);

        /**
         * Promise-version of `Adapter.addChannelToEnum`
         */
        this.addChannelToEnumAsync = tools.promisify(this.addChannelToEnum, this);

        /**
         * Promise-version of `Adapter.deleteChannelFromEnum`
         */
        this.deleteChannelFromEnumAsync = tools.promisify(this.deleteChannelFromEnum, this);

        /**
         * Promise-version of `Adapter.deleteChannel`
         */
        this.deleteChannelAsync = tools.promisify(this.deleteChannel, this);

        /**
         * Promise-version of `Adapter.deleteState`
         */
        this.deleteStateAsync = tools.promisify(this.deleteState, this);

        /**
         * Promise-version of `Adapter.getDevices`
         */
        this.getDevicesAsync = tools.promisify(this.getDevices, this);

        /**
         * Promise-version of `Adapter.getChannelsOf`
         */
        this.getChannelsOfAsync = tools.promisify(this.getChannelsOf, this);

        this.getChannels = this.getChannelsOf;
        this.getChannelsAsync = this.getChannelsOfAsync;

        /**
         * Promise-version of `Adapter.getStatesOf`
         */
        this.getStatesOfAsync = tools.promisify(this.getStatesOf, this);

        /**
         * Promise-version of `Adapter.addStateToEnum`
         */
        this.addStateToEnumAsync = tools.promisify(this.addStateToEnum, this);

        /**
         * Promise-version of `Adapter.deleteStateFromEnum`
         */
        this.deleteStateFromEnumAsync = tools.promisify(this.deleteStateFromEnum, this);

        /**
         * Promise-version of `Adapter.chmodFile`
         */
        this.chmodFileAsync = tools.promisify(this.chmodFile, this);

        /**
         * Promise-version of `Adapter.chownFile`
         */
        this.chownFileAsync = tools.promisify(this.chownFile, this);

        /**
         * Promise-version of `Adapter.readDir`
         */
        this.readDirAsync = tools.promisify(this.readDir, this);

        /**
         * Promise-version of `Adapter.unlink`
         */
        this.unlinkAsync = tools.promisify(this.unlink, this);

        this.delFile = this.unlink;
        this.delFileAsync = this.unlinkAsync;

        /**
         * Promise-version of `Adapter.rename`
         */
        this.renameAsync = tools.promisify(this.rename, this);

        /**
         * Promise-version of `Adapter.mkdir`
         */
        this.mkdirAsync = tools.promisify(this.mkdir, this);

        /**
         * Promise-version of `Adapter.readFile`
         */
        this.readFileAsync = tools.promisify(this.readFile, this, ['file', 'mimeType']);

        /**
         * Promise-version of `Adapter.writeFile`
         */
        this.writeFileAsync = tools.promisify(this.writeFile, this);

        /**
         * Promise-version of `Adapter.fileExists`
         */
        this.fileExistsAsync = tools.promisify(this.fileExists, this);

        /**
         * Promise-version of `Adapter.sendTo`
         */
        this.sendToAsync = tools.promisifyNoError(this.sendTo, this);

        /**
         * Promise-version of `Adapter.sendToHost`
         */
        this.sendToHostAsync = tools.promisifyNoError(this.sendToHost, this);

        /**
         * Promise-version of `Adapter.setState`
         */
        this.setStateAsync = tools.promisify(this.setState, this);

        /**
         * Promise-version of `Adapter.setStateChanged`
         */
        this.setStateChangedAsync = tools.promisify(this.setStateChanged, this, ['id', 'notChanged']);

        /**
         * Promise-version of `Adapter.setForeignState`
         */
        this.setForeignStateAsync = tools.promisify(this.setForeignState, this);

        /**
         * Promise-version of `Adapter.setForeignStateChanged`
         */
        this.setForeignStateChangedAsync = tools.promisify(this.setForeignStateChanged, this);

        /**
         * Promise-version of `Adapter.getState`
         */
        this.getStateAsync = tools.promisify(this.getState, this);

        /**
         * Promise-version of `Adapter.getForeignState`
         */
        this.getForeignStateAsync = tools.promisify(this.getForeignState, this);

        /**
         * Promise-version of `Adapter.getHistory`
         */
        this.getHistoryAsync = tools.promisify(this.getHistory, this, ['result', 'step', 'sessionId']);

        /**
         * Promise-version of `Adapter.delState`
         */
        this.delStateAsync = tools.promisify(this.delState, this);

        /**
         * Promise-version of `Adapter.delForeignState`
         */
        this.delForeignStateAsync = tools.promisify(this.delForeignState, this);

        /**
         * Promise-version of `Adapter.getStates`
         */
        this.getStatesAsync = tools.promisify(this.getStates, this);

        /**
         * Promise-version of `Adapter.getForeignStates`
         */
        this.getForeignStatesAsync = tools.promisify(this.getForeignStates, this);

        /**
         * Promise-version of `Adapter.subscribeForeignStates`
         */
        this.subscribeForeignStatesAsync = tools.promisify(this.subscribeForeignStates, this);

        /**
         * Promise-version of `Adapter.unsubscribeForeignStates`
         */
        this.unsubscribeForeignStatesAsync = tools.promisify(this.unsubscribeForeignStates, this);

        /**
         * Promise-version of `Adapter.subscribeStates`
         */
        this.subscribeStatesAsync = tools.promisify(this.subscribeStates, this);

        /**
         * Promise-version of `Adapter.unsubscribeStates`
         */
        this.unsubscribeStatesAsync = tools.promisify(this.unsubscribeStates, this);

        /**
         * Promise-version of `Adapter.setBinaryState`
         *
         * @param id of state
         * @param binary data
         * @param options optional
         */
        this.setForeignBinaryStateAsync = tools.promisify(this.setForeignBinaryState, this);

        /**
         * Async version of setBinaryState
         *
         *
         * @param id of state
         * @param binary data
         * @param options optional
         */
        this.setBinaryStateAsync = tools.promisify(this.setBinaryState, this);

        /**
         * Promise-version of `Adapter.getBinaryState`
         *
         *
         */
        this.getForeignBinaryStateAsync = tools.promisify(this.getForeignBinaryState, this);

        /**
         * Promisified version of getBinaryState
         *
         * @param id The state ID
         * @param options optional
         */
        this.getBinaryStateAsync = tools.promisify(this.getBinaryState, this);

        /**
         * Promise-version of `Adapter.delForeignBinaryState`
         *
         * @param id
         * @param options
         *
         */
        this.delForeignBinaryStateAsync = tools.promisify(this.delForeignBinaryState, this);

        /**
         * Promise-version of `Adapter.delBinaryState`
         *
         * @param id
         * @param options
         */
        this.delBinaryStateAsync = tools.promisify(this.delBinaryState, this);

        this.setExecutableCapabilities = tools.setExecutableCapabilities;
        this._init();
    }

    // overload with real types
    decrypt(secretVal: string, value?: string): string;
    decrypt(value: string): string;
    /**
     * Decrypt the password/value with given key
     * @param secretVal to use for decrypt (or value if only one parameter is given)
     * @param  [value] value to decrypt (if secret is provided)
     */
    decrypt(secretVal: unknown, value?: unknown): string {
        if (value === undefined) {
            value = secretVal;
            secretVal = this._systemSecret;
        }

        Validator.assertString(secretVal, 'secretVal');
        Validator.assertString(value, 'value');

        return tools.decrypt(secretVal, value);
    }

    // overload with real types
    encrypt(secretVal: string, value?: string): string;
    encrypt(value: string): string;

    /**
     * Encrypt the password/value with given key
     * @param secretVal to use for encrypt (or value if only one parameter is given)
     * @param [value] value to encrypt (if secret is provided)
     */
    encrypt(secretVal: unknown, value?: unknown): string {
        if (value === undefined) {
            value = secretVal;
            secretVal = this._systemSecret;
        }

        Validator.assertString(secretVal, 'secretVal');
        Validator.assertString(value, 'value');

        return tools.encrypt(secretVal, value);
    }

    // real types overload
    getSession(id: string, callback: ioBroker.GetSessionCallback): MaybePromise;
    // unknown guard implementation
    getSession(id: unknown, callback: unknown): MaybePromise {
        Validator.assertString(id, 'id');
        Validator.assertCallback(callback, 'callback');

        return this._getSession({ id, callback });
    }

    // actual implementation
    private _getSession(options: InternalGetSessionOptions): MaybePromise {
        if (!adapterStates) {
            // if states is no longer existing, we do not need to unsubscribe
            this._logger.info(`${this.namespaceLog} getSession not processed because States database not connected`);
            return tools.maybeCallbackWithError(options.callback, tools.ERRORS.ERROR_DB_CLOSED);
        }

        adapterStates.getSession(options.id, options.callback);
    }

    // overload for docs
    setSession(id: string, ttl: number, data: Record<string, any>, callback?: ioBroker.ErrorCallback): MaybePromise;

    // unknown implementation guards
    setSession(id: unknown, ttl: unknown, data: unknown, callback: unknown): MaybePromise {
        Validator.assertString(id, 'id');
        Validator.assertOptionalCallback(callback, 'callback');
        Validator.assertNumber(ttl, 'ttl');
        Validator.assertObject(data, 'data');

        return this._setSession({ id, ttl, data, callback });
    }

    // actual implementation
    private _setSession(options: InternalSetSessionOptions): MaybePromise {
        if (!adapterStates) {
            // if states is no longer existing, we do not need to unsubscribe
            this._logger.info(`${this.namespaceLog} setSession not processed because States database not connected`);
            return tools.maybeCallbackWithError(options.callback, tools.ERRORS.ERROR_DB_CLOSED);
        }
        adapterStates.setSession(options.id, options.ttl, options.data, options.callback);
    }

    // real types overload
    destroySession(id: string, callback?: ioBroker.ErrorCallback): MaybePromise;
    destroySession(id: unknown, callback: unknown): MaybePromise {
        Validator.assertString(id, 'id');
        Validator.assertOptionalCallback(callback, 'callback');

        return this._destroySession({ id, callback });
    }

    private _destroySession(options: InternalDestroySessionOptions) {
        if (!adapterStates) {
            // if states is no longer existing, we do not need to unsubscribe
            this._logger.info(
                `${this.namespaceLog} destroySession not processed because States database not connected`
            );
            return tools.maybeCallbackWithError(options.callback, tools.ERRORS.ERROR_DB_CLOSED);
        }

        adapterStates.destroySession(options.id, options.callback);
    }

    private async _getObjectsByArray(
        keys: string[],
        objects: ioBroker.AnyObject[] | null,
        options?: Record<string, any> | null
    ): Promise<(ioBroker.AnyObject | null)[]> {
        if (objects) {
            return objects;
        }

        try {
            const res = await adapterObjects!.getObjects(keys, options);
            return res;
        } catch (e) {
            this._logger.error(`Could not get objects by array: ${e.message}`);
            return [];
        }
    }

    // external signature
    terminate(exitCode?: number): never;
    terminate(reason?: string, exitCode?: number): never;

    /**
     * stops the execution of adapter, but not disables it.
     *
     * Sometimes, the adapter must be stopped if some libraries are missing.
     *
     * @param reason optional termination description
     * @param exitCode optional exit code
     */
    terminate(reason: unknown, exitCode?: unknown): void {
        // This function must be defined very first, because in the next lines will be yet used.
        if (this.terminated) {
            return;
        }
        this.terminated = true;

        this.pluginHandler && this.pluginHandler.destroyAll();

        if (this._reportInterval) {
            clearInterval(this._reportInterval);
            this._reportInterval = null;
        }
        if (this._restartScheduleJob) {
            this._restartScheduleJob.cancel();
            this._restartScheduleJob = null;
        }

        let _reason = 'Without reason';
        let _exitCode: number;

        if (typeof reason === 'number') {
            // Only the exit code was passed
            exitCode = reason;
            _reason = 'Without reason';
        } else if (reason && typeof reason === 'string') {
            _reason = reason;
        }

        if (typeof exitCode !== 'number') {
            _exitCode = !this._config.isInstall ? EXIT_CODES.ADAPTER_REQUESTED_TERMINATION : EXIT_CODES.NO_ERROR;
        } else {
            _exitCode = exitCode;
        }

        const isNotCritical =
            exitCode === EXIT_CODES.ADAPTER_REQUESTED_TERMINATION ||
            exitCode === EXIT_CODES.START_IMMEDIATELY_AFTER_STOP ||
            exitCode === EXIT_CODES.NO_ERROR;
        const text = `${this.namespaceLog} Terminated (${Validator.getErrorText(_exitCode)}): ${_reason}`;
        if (isNotCritical) {
            this._logger.info(text);
        } else {
            this._logger.warn(text);
        }
        setTimeout(async () => {
            // give last states some time to get handled
            if (adapterStates) {
                try {
                    await adapterStates.destroy();
                } catch {
                    // ignore
                }
            }
            if (adapterObjects) {
                try {
                    await adapterObjects.destroy();
                } catch {
                    //ignore
                }
            }
            if (this.startedInCompactMode) {
                this.emit('exit', _exitCode, reason);
                adapterStates = null;
                adapterObjects = null;
            } else {
                process.exit(_exitCode);
            }
        }, 500);
    }

    // external signature
    getPort(port: number, host?: string, callback?: (port: number) => void): void;
    getPort(port: number, callback?: (port: number) => void): void;

    /**
     * Helper function to find next free port
     *
     * Looks for first free TCP port starting with given one:
     * ```js
     *     adapter.getPort(8081, function (port) {
     *         adapter.log.debug('Following port is free: ' + port);
     *     });
     * ```
     *
     * @param port port number to start the search for free port
     * @param [host] optional hostname for the port search
     * @param callback return result
     *        ```js
     *        function (port) {}
     *        ```
     */
    getPort(port: unknown, host: unknown, callback?: unknown): void {
        if (!port) {
            throw new Error('adapterGetPort: no port');
        }

        if (typeof host === 'function') {
            callback = host;
            host = null;
        }

        if (typeof port === 'string') {
            port = parseInt(port, 10);
        }

        let _host: string | undefined;
        if (!host) {
            _host = undefined;
        } else {
            Validator.assertString(host, 'host');
            _host = host;
        }

        Validator.assertNumber(port, 'port');
        Validator.assertOptionalCallback(callback, 'callback');

        return this._getPort({ port, host: _host, callback });
    }

    private _getPort(options: InternalGetPortOptions): void {
        this.getPortRunning = options;
        const server = net.createServer();
        try {
            server.listen({ port: options.port, host: options.host }, () => {
                server.once('close', () => {
                    return tools.maybeCallback(options.callback, options.port);
                });
                server.close();
            });
            server.on('error', () => {
                setTimeout(() => this.getPort(options.port + 1, options.host, options.callback), 100);
            });
        } catch {
            setImmediate(() => this.getPort(options.port + 1, options.host, options.callback));
        }
    }

    supportsFeature(featureName: string): boolean;

    /**
     * Method to check for available Features for adapter development
     *
     * Use it like ...
     * ```js
     *     if (adapter.supportsFeature && adapter.supportsFeature('ALIAS')) {
     *         ...
     *     }
     * ```

     * @param featureName the name of the feature to check
     * @returns true/false if the feature is in the list of supported features
     */
    supportsFeature(featureName: unknown): boolean {
        if (typeof featureName === 'string') {
            return SUPPORTED_FEATURES.includes(featureName);
        } else {
            return false;
        }
    }

    // external signature
    checkPassword(
        user: string,
        pw: string,
        options: Record<string, any>,
        callback: CheckPasswordCallback
    ): Promise<void>;
    checkPassword(user: string, pw: string, callback: CheckPasswordCallback): Promise<void>;

    /**
     * validates user and password
     *
     *
     * @param user user name as text
     * @param pw password as text
     * @param [options] optional user context
     * @param callback return result
     *        ```js
     *            function (result) {
     *              if (result) adapter.log.debug('User is valid');
     *            }
     *        ```
     */
    checkPassword(user: unknown, pw: unknown, options: unknown, callback?: unknown): Promise<void> {
        if (typeof options === 'function') {
            callback = options;
            options = {};
        }

        if (!callback) {
            throw new Error('checkPassword: no callback');
        }

        Validator.assertCallback(callback, 'callback');
        Validator.assertString(user, 'user');
        Validator.assertString(pw, 'pw');

        if (options !== undefined && options !== null) {
            Validator.assertObject(options, 'options');
        }

        return this._checkPassword({ user, pw, options, callback });
    }

    private async _checkPassword(options: InternalCheckPasswordOptions): Promise<void> {
        if (options.user && !options.user.startsWith('system.user.')) {
            // it's not yet a `system.user.xy` id, thus we assume it's a username
            if (!this.usernames[options.user]) {
                // we did not find the id of the username in our cache -> update cache
                try {
                    await this._updateUsernameCache();
                } catch (e) {
                    this._logger.error(`${this.namespaceLog} ${e.message}`);
                }
                if (!this.usernames[options.user]) {
                    // user still not there, it's no valid user -> fallback to legacy check
                    options.user = `system.user.${options.user
                        .toString()
                        .replace(this.FORBIDDEN_CHARS, '_')
                        .replace(/\s/g, '_')
                        .replace(/\./g, '_')
                        .toLowerCase()}`;
                } else {
                    options.user = this.usernames[options.user].id;
                }
            } else {
                options.user = this.usernames[options.user].id;
            }
        }

        this.getForeignObject(options.user, options, (err, obj) => {
            if (err || !obj || !obj.common || (!obj.common.enabled && options.user !== SYSTEM_ADMIN_USER)) {
                return tools.maybeCallback(options.callback, false, options.user);
            } else {
                password(options.pw).check(obj.common.password, (err, res) => {
                    return tools.maybeCallback(options.callback, !!res, options.user);
                });
            }
        });
    }

    /**
     * This method update the cached values in `this.usernames`
     */
    private async _updateUsernameCache(): Promise<void> {
        try {
            // get all users
            const obj = await this.getObjectListAsync({ startkey: 'system.user.', endkey: 'system.user.\u9999' });
            // make sure cache is cleared
            this.usernames = {};
            for (const row of obj.rows) {
                if (row.value.common && typeof row.value.common.name === 'string') {
                    this.usernames[row.value.common.name] = { id: row.id.replace(FORBIDDEN_CHARS, '_') };
                } else {
                    this._logger.warn(`${this.namespaceLog} Invalid username for id "${row.id}"`);
                }
            }
        } catch (e) {
            throw new Error(`Could not update user cache: ${e.message}`);
        }
    }

    // external signature
    getUserID(username: string): Promise<string | void>;
    /**
     * Return ID of given username
     *
     * @param username - name of the user
     */
    getUserID(username: unknown): Promise<string | void> {
        Validator.assertString(username, 'username');

        return this._getUserID({ username });
    }

    private async _getUserID(options: InternalGetUserIDOptions): Promise<void | string> {
        if (!this.usernames[options.username]) {
            try {
                // did not find username, we should have a look in the cache
                await this._updateUsernameCache();

                if (!this.usernames[options.username]) {
                    return;
                }
            } catch (e) {
                this._logger.error(`${this.namespaceLog} ${e.message}`);
                return;
            }
        }

        return this.usernames[options.username].id;
    }

    // external signature
    setPassword(
        user: string,
        pw: string,
        options: Record<string, any>,
        callback?: ioBroker.ErrorCallback
    ): Promise<void>;

    setPassword(user: string, pw: string, callback?: ioBroker.ErrorCallback): Promise<void>;

    /**
     * sets the user's password
     *
     * @param user user name as text
     * @param pw password as text
     * @param [options] optional user context
     * @param [callback] return result
     *        ```js
     *            function (err) {
     *              if (err) adapter.log.error('Cannot set password: ' + err);
     *            }
     *        ```
     */
    setPassword(user: unknown, pw: unknown, options: unknown, callback?: unknown): Promise<void> {
        if (typeof options === 'function') {
            callback = options;
            options = null;
        }

        Validator.assertString(user, 'user');
        Validator.assertString(pw, 'pw');
        Validator.assertOptionalCallback(callback, 'callback');
        if (options !== undefined && options !== null) {
            Validator.assertObject(options, 'options');
        }

        return this._setPassword({ user, pw, options, callback });
    }

    private async _setPassword(options: InternalSetPasswordOptions) {
        if (options.user && !options.user.startsWith('system.user.')) {
            // it's not yet a `system.user.xy` id, thus we assume it's a username
            if (!this.usernames[options.user]) {
                // we did not find the id of the username in our cache -> update cache
                try {
                    await this._updateUsernameCache();
                } catch (e) {
                    this._logger.error(`${this.namespaceLog} ${e}`);
                }
                if (!this.usernames[options.user]) {
                    // user still not there, fallback to legacy check
                    options.user = `system.user.${options.user
                        .toString()
                        .replace(this.FORBIDDEN_CHARS, '_')
                        .replace(/\s/g, '_')
                        .replace(/\./g, '_')
                        .toLowerCase()}`;
                } else {
                    options.user = this.usernames[options.user].id;
                }
            } else {
                options.user = this.usernames[options.user].id;
            }
        }

        this.getForeignObject(options.user, options, (err, obj) => {
            if (err || !obj) {
                return tools.maybeCallbackWithError(options.callback, 'User does not exist');
            }

            // BF: (2020.05.22) are the empty passwords allowed??
            if (!options.pw) {
                this.extendForeignObject(
                    options.user,
                    {
                        common: {
                            password: ''
                        }
                    },
                    options.options || {},
                    () => {
                        return tools.maybeCallback(options.callback);
                    }
                );
            } else {
                password(options.pw).hash(null, null, (err, res) => {
                    if (err) {
                        return tools.maybeCallbackWithError(options.callback, err);
                    }
                    this.extendForeignObject(
                        options.user,
                        {
                            common: {
                                password: res
                            }
                        },
                        options.options || {},
                        () => {
                            return tools.maybeCallbackWithError(options.callback, null);
                        }
                    );
                });
            }
        });
    }

    // external signature
    checkGroup(user: string, group: string, options: Record<string, any>, callback?: CheckGroupCallback): Promise<void>;
    checkGroup(user: string, group: string, callback?: CheckGroupCallback): Promise<void>;

    /**
     * returns if user exists and is in the group
     *
     * This function used mostly internally and the adapter developer do not require it.
     *
     * @param user user name as text
     * @param group group name
     * @param [options] optional user context
     * @param callback return result
     *        ```js
     *            function (result) {
     *              if (result) adapter.log.debug('User exists and in the group');
     *            }
     *        ```
     */
    checkGroup(user: unknown, group: unknown, options: unknown, callback?: unknown): Promise<void> {
        user = user || '';

        if (typeof options === 'function') {
            callback = options;
            options = null;
        }

        Validator.assertString(user, 'user');
        Validator.assertString(group, 'group');
        if (options !== undefined && options !== null) {
            Validator.assertObject(options, 'options');
        }
        Validator.assertOptionalCallback(callback, 'callback');

        return this._checkGroup({ user, group, options, callback });
    }

    private async _checkGroup(options: InternalCheckGroupOptions): Promise<void> {
        if (options.user && !options.user.startsWith('system.user.')) {
            // it's not yet a `system.user.xy` id, thus we assume it's a username
            if (!this.usernames[options.user]) {
                // we did not find the id of the username in our cache -> update cache
                try {
                    await this._updateUsernameCache();
                } catch (e) {
                    this._logger.error(`${this.namespaceLog} ${e}`);
                }

                if (!this.usernames[options.user]) {
                    // user still not there, it's no valid user -> fallback
                    options.user = `system.user.${options.user
                        .toString()
                        .replace(this.FORBIDDEN_CHARS, '_')
                        .replace(/\s/g, '_')
                        .replace(/\./g, '_')
                        .toLowerCase()}`;
                } else {
                    options.user = this.usernames[options.user].id;
                }
            } else {
                options.user = this.usernames[options.user].id;
            }
        }

        if (options.group && !options.group.startsWith('system.group.')) {
            options.group = `system.group.${options.group}`;
        }
        this.getForeignObject(options.user, options, (err, obj) => {
            if (err || !obj) {
                return tools.maybeCallback(options.callback, false);
            }
            this.getForeignObject(options.group, options, (err, obj) => {
                if (err || !obj) {
                    return tools.maybeCallback(options.callback, false);
                }
                if (obj.common.members.includes(options.user)) {
                    return tools.maybeCallback(options.callback, true);
                } else {
                    return tools.maybeCallback(options.callback, false);
                }
            });
        });
    }

    // external signature
    calculatePermissions(
        user: string,
        commandsPermissions: CommandsPermissions,
        options?: Record<string, any>,
        callback?: CalculatePermissionsCallback
    ): Promise<void | ioBroker.PermissionSet>;
    calculatePermissions(
        user: string,
        commandsPermissions: CommandsPermissions,
        callback?: CalculatePermissionsCallback
    ): Promise<void | ioBroker.PermissionSet>;

    /**
     * get the user permissions
     *
     * This function used mostly internally and the adapter developer do not require it.
     * The function reads permissions of user's groups (it can be more than one) and merge permissions together
     *
     * @param  user user name as text
     * @param  commandsPermissions object that describes the access rights like
     *     ```js
     *         // static information
     *         var commandsPermissions = {
     *            getObject:          {type: 'object',    operation: 'read'},
     *            getObjects:         {type: 'object',    operation: 'list'},
     *            getObjectView:      {type: 'object',    operation: 'list'},
     *            setObject:          {type: 'object',    operation: 'write'},
     *            subscribeObjects:   {type: 'object',    operation: 'read'},
     *            unsubscribeObjects: {type: 'object',    operation: 'read'},
     *            subscribeFiles:     {type: 'object',    operation: 'read'},
     *            unsubscribeFiles:   {type: 'object',    operation: 'read'},
     *
     *            getStates:          {type: 'state',     operation: 'list'},
     *            getState:           {type: 'state',     operation: 'read'},
     *            setState:           {type: 'state',     operation: 'write'},
     *            getStateHistory:    {type: 'state',     operation: 'read'},
     *            subscribe:          {type: 'state',     operation: 'read'},
     *            unsubscribe:        {type: 'state',     operation: 'read'},
     *            getVersion:         {type: '',          operation: ''},
     *
     *            httpGet:            {type: 'other',     operation: 'http'},
     *            sendTo:             {type: 'other',     operation: 'sendto'},
     *            sendToHost:         {type: 'other',     operation: 'sendto'},
     *
     *            readFile:           {type: 'file',      operation: 'read'},
     *            readFile64:         {type: 'file',      operation: 'read'},
     *            writeFile:          {type: 'file',      operation: 'write'},
     *            writeFile64:        {type: 'file',      operation: 'write'},
     *            unlink:             {type: 'file',      operation: 'delete'},
     *            rename:             {type: 'file',      operation: 'write'},
     *            mkdir:              {type: 'file',      operation: 'write'},
     *            readDir:            {type: 'file',      operation: 'list'},
     *            chmodFile:          {type: 'file',      operation: 'write'},
     *            chownFile:          {type: 'file',      operation: 'write'},
     *
     *            authEnabled:        {type: '',          operation: ''},
     *            disconnect:         {type: '',          operation: ''},
     *            listPermissions:    {type: '',          operation: ''},
     *            getUserPermissions: {type: 'object',    operation: 'read'}
     *         };
     *        ```
     * @param [options] optional user context
     * @param [callback] return result
     *        ```js
     *            function (acl) {
     *              // Access control object for admin looks like:
     *              // {
     *              //    file: {
     *              //         read:       true,
     *              //         write:      true,
     *              //         'delete':   true,
     *              //         create:     true,
     *              //         list:       true
     *              //     },
     *              //     object: {
     *              //         read:       true,
     *              //         write:      true,
     *              //         'delete':   true,
     *              //         list:       true
     *              //     },
     *              //     state: {
     *              //         read:       true,
     *              //         write:      true,
     *              //         'delete':   true,
     *              //         create:     true,
     *              //         list:       true
     *              //     },
     *              //     user: 'admin',
     *              //     users:  {
     *              //         read:       true,
     *              //         write:      true,
     *              //         create:     true,
     *              //         'delete':   true,
     *              //         list:       true
     *              //     },
     *              //     other: {
     *              //         execute:    true,
     *              //         http:       true,
     *              //         sendto:     true
     *              //     },
     *              //     groups: ['administrator'] // can be more than one
     *              // }
     *            }
     *        ```
     */
    calculatePermissions(
        user: unknown,
        commandsPermissions: unknown,
        options: unknown,
        callback?: unknown
    ): Promise<void | ioBroker.PermissionSet> {
        user = user || '';

        if (typeof options === 'function') {
            callback = options;
            options = null;
        }

        Validator.assertString(user, 'user');
        if (!Array.isArray(commandsPermissions)) {
            Validator.assertObject(commandsPermissions, 'commandsPermissions');
        }
        if (options !== undefined && options !== null) {
            Validator.assertObject(options, 'options');
        }
        Validator.assertOptionalCallback(callback, 'callback');

        return this._calculatePermissions({ user, commandsPermissions, options, callback });
    }

    private async _calculatePermissions(
        options: InternalCalculatePermissionsOptions
    ): Promise<void | ioBroker.PermissionSet> {
        if (options.user && !options.user.startsWith('system.user.')) {
            // it's not yet a `system.user.xy` id, thus we assume it's a username
            if (!this.usernames[options.user]) {
                // we did not find the id of the username in our cache -> update cache
                try {
                    await this._updateUsernameCache();
                } catch (e) {
                    this._logger.error(`${this.namespaceLog} ${e.message}`);
                }
                // user still not there, fallback
                if (!this.usernames[options.user]) {
                    options.user = `system.user.${options.user
                        .toString()
                        .replace(this.FORBIDDEN_CHARS, '_')
                        .replace(/\s/g, '_')
                        .replace(/\./g, '_')
                        .toLowerCase()}`;
                } else {
                    options.user = this.usernames[options.user].id;
                }
            } else {
                options.user = this.usernames[options.user].id;
            }
        }

        // read all groups
        let acl: Partial<ioBroker.PermissionSet> = { user: options.user };
        if (options.user === SYSTEM_ADMIN_USER) {
            acl.groups = [SYSTEM_ADMIN_GROUP];
            for (const commandPermission of Object.values(options.commandsPermissions)) {
                if (!commandPermission.type) {
                    continue;
                }
                // @ts-expect-error we fix this later
                acl[commandPermission.type] = acl[commandPermission.type] || {};
                // @ts-expect-error we fix this later
                acl[commandPermission.type][commandPermission.operation] = true;
            }

            return tools.maybeCallback(options.callback, acl as ioBroker.PermissionSet);
        }
        this.getForeignObjects('*', 'group', null, options, (err, groups) => {
            acl.groups = [];
            // aggregate all groups permissions, where this user is
            if (groups) {
                for (const g of Object.keys(groups)) {
                    if (
                        groups[g] &&
                        groups[g].common &&
                        groups[g].common.members &&
                        groups[g].common.members.includes(options.user)
                    ) {
                        acl.groups.push(groups[g]._id);
                        if (groups[g]._id === SYSTEM_ADMIN_GROUP) {
                            acl = {
                                file: {
                                    read: true,
                                    write: true,
                                    delete: true,
                                    create: true,
                                    list: true
                                },
                                // @ts-expect-error create is missing
                                object: {
                                    read: true,
                                    write: true,
                                    delete: true,
                                    list: true
                                },
                                state: {
                                    read: true,
                                    write: true,
                                    delete: true,
                                    create: true,
                                    list: true
                                },
                                user: options.user,
                                users: {
                                    read: true,
                                    write: true,
                                    create: true,
                                    delete: true,
                                    list: true
                                },
                                other: {
                                    execute: true,
                                    http: true,
                                    sendto: true
                                },
                                groups: acl.groups
                            };
                            break;
                        }

                        const gAcl = groups[g].common.acl;
                        try {
                            for (const type of Object.keys(gAcl)) {
                                // fix bug. Some version have user instead of users.
                                if (type === 'user') {
                                    // @ts-expect-error fix it
                                    acl.users = acl.users || {};
                                } else {
                                    // @ts-expect-error fix it
                                    acl[type] = acl[type] || {};
                                }
                                // @ts-expect-error fix it
                                for (const op of Object.keys(gAcl[type])) {
                                    // fix error
                                    if (type === 'user') {
                                        // @ts-expect-error fix it
                                        acl.users[op] = acl.users[op] || gAcl.user[op];
                                    } else {
                                        // @ts-expect-error fix it
                                        acl[type][op] = acl[type][op] || gAcl[type][op];
                                    }
                                }
                            }
                        } catch (e) {
                            this._logger.error(`${this.namespaceLog} Cannot set acl: ${e.message}`);
                            this._logger.error(`${this.namespaceLog} Cannot set acl: ${JSON.stringify(gAcl)}`);
                            this._logger.error(`${this.namespaceLog} Cannot set acl: ${JSON.stringify(acl)}`);
                        }
                    }
                }
            }

            return tools.maybeCallback(options.callback, acl as ioBroker.PermissionSet);
        });
    }

    private async _stop(isPause?: boolean, isScheduled?: boolean, exitCode?: number, updateAliveState?: boolean) {
        exitCode = exitCode || (isScheduled ? EXIT_CODES.START_IMMEDIATELY_AFTER_STOP : 0);
        if (updateAliveState === undefined) {
            updateAliveState = true;
        }

        if (!this._stopInProgress || this._config.isInstall) {
            // when interval is deleted we already had a stop call before
            this._stopInProgress = true;
            this._reportInterval && clearInterval(this._reportInterval);
            this._reportInterval = null;
            const id = `system.adapter.${this.namespace}`;

            const finishUnload = () => {
                if (this._timers.size) {
                    this._timers.forEach(timer => clearTimeout(timer));
                    this._timers.clear();
                }

                if (this._intervals.size) {
                    this._intervals.forEach(interval => clearInterval(interval));
                    this._intervals.clear();
                }

                if (this._delays.size) {
                    this._delays.forEach(timer => clearTimeout(timer));
                    this._delays.clear();
                }

                if (adapterStates && updateAliveState) {
                    this.outputCount++;
                    adapterStates.setState(`${id}.alive`, { val: false, ack: true, from: id }, () => {
                        if (!isPause && this._logger) {
                            this._logger.info(`${this.namespaceLog} terminating`);
                        }

                        // To this moment, the class could be destroyed
                        this.terminate(exitCode);
                    });
                } else {
                    if (!isPause && this.log) {
                        this._logger.info(`${this.namespaceLog} terminating`);
                    }
                    this.terminate(exitCode);
                }
            };

            // if we were never ready, we don't trigger unload
            if (this.adapterReady) {
                if (typeof this._options.unload === 'function') {
                    if (this._options.unload.length >= 1) {
                        // The method takes (at least) a callback
                        this._options.unload(finishUnload);
                    } else {
                        // The method takes no arguments, so it must return a Promise
                        // @ts-expect-error already fixed in the latest types
                        const unloadPromise = this._options.unload();
                        if (unloadPromise instanceof Promise) {
                            // Call finishUnload in the case of success and failure
                            try {
                                await unloadPromise;
                            } finally {
                                finishUnload();
                            }
                        } else {
                            // No callback accepted and no Promise returned - force unload
                            this._logger.error(
                                `${this.namespaceLog} Error in ${id}: The unload method must return a Promise if it does not accept a callback!`
                            );
                        }
                    }
                } else {
                    this.emit('unload', finishUnload);
                }
            }

            // Even if the developer forgets to call the unload callback, we need to stop the process
            // Therefore wait a short while and then force the unload
            setTimeout(() => {
                if (adapterStates) {
                    finishUnload();

                    // Give 1 seconds to write the value
                    setTimeout(() => {
                        if (!isPause && this.log) {
                            this._logger.info(`${this.namespaceLog} terminating with timeout`);
                        }
                        this.terminate(exitCode);
                    }, 1000);
                } else {
                    if (!isPause && this.log) {
                        this._logger.info(`${this.namespaceLog} terminating`);
                    }
                    this.terminate(exitCode);
                }
            }, (this.common && this.common.stopTimeout) || 500);
        }
    }

    /**
     * Reads the file certificate from given path and adds a file watcher to restart adapter on cert changes
     * if a cert is passed it is returned as it is
     * @param cert
     */
    private _readFileCertificate(cert: string): string {
        if (typeof cert === 'string') {
            try {
                // if length < 1024 it's no valid cert, so we assume a path to a valid certificate
                if (cert.length < 1024 && fs.existsSync(cert)) {
                    const certFile = cert;
                    cert = fs.readFileSync(certFile, 'utf8');
                    // start watcher of this file
                    fs.watch(certFile, (eventType, filename) => {
                        this._logger.warn(
                            `${this.namespaceLog} New certificate "${filename}" detected. Restart adapter`
                        );
                        setTimeout(() => this._stop(false, true), 2000);
                    });
                }
            } catch (e) {
                this._logger.error(`${this.namespaceLog} Could not read certificate from file ${cert}: ${e.message}`);
            }
        }
        return cert;
    }

    // public signature
    getCertificates(
        publicName?: string,
        privateName?: string,
        chainedName?: string,
        callback?: GetCertificatesCallback
    ): void;

    /**
     * returns SSL certificates by name
     *
     * This function returns SSL certificates (private key, public cert and chained certificate).
     * Names are defined in the system's configuration in admin, e.g. "defaultPrivate", "defaultPublic".
     * The result can be directly used for creation of https server.
     *
     * @param [publicName] public certificate name
     * @param [privateName] private certificate name
     * @param [chainedName] optional chained certificate name
     * @param callback return result
     *        ```js
     *            function (err, certs, letsEncrypt) {
     *              adapter.log.debug('private key: ' + certs.key);
     *              adapter.log.debug('public cert: ' + certs.cert);
     *              adapter.log.debug('chained cert: ' + certs.ca);
     *            }
     *        ```
     */
    getCertificates(publicName: unknown, privateName: unknown, chainedName: unknown, callback: unknown): void {
        if (!this.config) {
            throw new Error(tools.ERRORS.ERROR_NOT_READY);
        }

        if (typeof publicName === 'function') {
            callback = publicName;
            publicName = null;
        }
        if (typeof privateName === 'function') {
            callback = privateName;
            privateName = null;
        }
        if (typeof chainedName === 'function') {
            callback = chainedName;
            chainedName = null;
        }
        publicName = publicName || this.config.certPublic;
        privateName = privateName || this.config.certPrivate;
        chainedName = chainedName || this.config.certChained;

        Validator.assertString(publicName, 'publicName');
        Validator.assertString(privateName, 'privateName');
        Validator.assertString(chainedName, 'chainedName');
        Validator.assertOptionalCallback(callback, 'callback');

        return this._getCertificates({ publicName, privateName, chainedName, callback });
    }

    private _getCertificates(options: InternalGetCertificatesOptions) {
        // Load certificates
        this.getForeignObject('system.certificates', null, (err, obj) => {
            if (
                err ||
                !obj ||
                !obj.native.certificates ||
                !options.publicName ||
                !options.privateName ||
                !obj.native.certificates[options.publicName] ||
                !obj.native.certificates[options.privateName] ||
                (options.chainedName && !obj.native.certificates[options.chainedName])
            ) {
                this._logger.error(
                    `${this.namespaceLog} Cannot configure secure web server, because no certificates found: ${options.publicName}, ${options.privateName}, ${options.chainedName}`
                );
                // @ts-expect-error
                return tools.maybeCallbackWithError(options.callback, tools.ERRORS.ERROR_NOT_FOUND);
            } else {
                let ca;
                if (options.chainedName) {
                    const chained = this._readFileCertificate(obj.native.certificates[options.chainedName]).split(
                        '-----END CERTIFICATE-----\r\n'
                    );
                    ca = [];
                    for (const cert of chained) {
                        if (cert.replace(/(\r\n|\r|\n)/g, '').trim()) {
                            ca.push(cert + '-----END CERTIFICATE-----\r\n');
                        }
                    }
                }

                return tools.maybeCallbackWithError(
                    // @ts-expect-error
                    options.callback,
                    null,
                    {
                        key: this._readFileCertificate(obj.native.certificates[options.privateName]),
                        cert: this._readFileCertificate(obj.native.certificates[options.publicName]),
                        ca
                    },
                    obj.native.letsEncrypt
                );
            }
        });
    }

    /**
     * Restarts an instance of the adapter.
     *
     */
    restart(): void {
        if (this.stop) {
            this._logger.warn(`${this.namespaceLog} Restart initiated`);
            this.stop();
        } else {
            this._logger.warn(`${this.namespaceLog} Cannot initiate restart, because this.stop is not defined`);
        }
    }

    updateConfig(newConfig: Record<string, any>): ioBroker.SetObjectPromise;
    /**
     * Updates the adapter config with new values. Only a subset of the configuration has to be provided,
     * since merging with the existing config is done automatically, e.g. like this:
     *
     * `adapter.updateConfig({prop1: "newValue1"})`
     *
     * After updating the configuration, the adapter is automatically restarted.
     *
     * @param newConfig The new config values to be stored
     */
    updateConfig(newConfig: unknown): ioBroker.SetObjectPromise {
        Validator.assertObject(newConfig, 'newConfig');

        return this._updateConfig({ newConfig });
    }

    private async _updateConfig(options: InternalUpdateConfigOptions): ioBroker.SetObjectPromise {
        // merge the old and new configuration
        const _config = Object.assign({}, this.config, options.newConfig);
        // update the adapter config object
        const configObjId = `system.adapter.${this.namespace}`;
        let obj;
        try {
            obj = await this.getForeignObjectAsync(configObjId);
        } catch (e) {
            this._logger.error(`${this.namespaceLog} Updating the adapter config failed: ${e.message}`);
        }

        if (!obj) {
            throw new Error(tools.ERRORS.ERROR_DB_CLOSED);
        }

        obj.native = _config;
        return this.setForeignObjectAsync(configObjId, obj);
    }

    /**
     * Disables and stops the adapter instance.
     *
     */
    async disable(): ioBroker.SetObjectPromise {
        // update the adapter config object
        const configObjId = `system.adapter.${this.namespace}`;
        let obj;
        try {
            obj = await this.getForeignObjectAsync(configObjId);
        } catch (e) {
            this._logger.error(`${this.namespaceLog} Disabling the adapter instance failed: ${e.message}`);
        }

        if (!obj) {
            throw new Error(tools.ERRORS.ERROR_DB_CLOSED);
        }
        obj.common.enabled = false;
        return this.setForeignObjectAsync(configObjId, obj);
    }

    async getEncryptedConfig(attribute: string, callback?: GetEncryptedConfigCallback): Promise<string | void>;

    /**
     * Reads the encrypted parameter from config.
     *
     * It returns promise if no callback is provided.
     * @param attribute - attribute name in native configuration part
     * @param [callback] - optional callback
     *
     */
    getEncryptedConfig(attribute: unknown, callback: unknown): Promise<string | void> {
        Validator.assertString(attribute, 'attribute');
        Validator.assertOptionalCallback(callback, 'callback');

        return this._getEncryptedConfig({ attribute, callback });
    }

    private async _getEncryptedConfig(options: InternalGetEncryptedConfigOptions) {
        if (!this.config) {
            throw new Error(tools.ERRORS.ERROR_NOT_READY);
        }

        if (Object.prototype.hasOwnProperty.call(this.config, options.attribute)) {
            if (this._systemSecret !== undefined) {
                return tools.maybeCallbackWithError(
                    options.callback,
                    null,
                    tools.decrypt(this._systemSecret, this.config[options.attribute])
                );
            } else {
                try {
                    const data = await this.getForeignObjectAsync('system.config');
                    if (data && data.native) {
                        this._systemSecret = data.native.secret;
                    }
                } catch {
                    // do nothing - we initialize default secret below
                }
                this._systemSecret = this._systemSecret || DEFAULT_SECRET;
                return tools.maybeCallbackWithError(
                    options.callback,
                    null,
                    tools.decrypt(this._systemSecret, this.config[options.attribute])
                );
            }
        } else {
            return tools.maybeCallbackWithError(options.callback, `Attribute "${options.attribute}" not found`);
        }
    }

    // external signature
    setTimeout(cb: TimeoutCallback, timeout: number, ...args: any[]): NodeJS.Timeout | void;
    /**
     * Same as setTimeout
     * but it clears the running timers on unload
     * does not work after unload has been called
     *
     * @param cb - timer callback
     * @param timeout - timeout in milliseconds
     * @param args - as many arguments as needed, which will be passed to setTimeout
     * @returns timer id
     */
    setTimeout(cb: unknown, timeout: unknown, ...args: unknown[]): NodeJS.Timeout | void {
        if (typeof cb !== 'function') {
            this._logger.warn(
                `${this.namespaceLog} setTimeout expected callback to be of type "function", but got "${typeof cb}"`
            );
            return;
        }

        if (this._stopInProgress) {
            this._logger.warn(`${this.namespaceLog} setTimeout called, but adapter is shutting down`);
            return;
        }

        Validator.assertNumber(timeout, 'timeout');
        Validator.assertTimeout(timeout);

        const timer = setTimeout.call(
            null,
            () => {
                this._timers.delete(timer);
                cb(...args);
            },
            timeout
        );
        this._timers.add(timer);

        return timer;
    }

    clearTimeout(timer: NodeJS.Timeout): void;

    /**
     * Same as clearTimeout
     * but it checks the running timers on unload
     *
     * @param timer - the timer object
     */
    clearTimeout(timer: unknown): void {
        // should we validate this?
        clearTimeout(timer as any);
        this._timers.delete(timer as any);
    }

    // external signature
    delay(timeout: number): Promise<void>;

    /**
     * delays the fulfillment of the promise the amount of time.
     * it will not fulfill during and after adapter shutdown
     *
     * @param timeout - timeout in milliseconds
     * @returns promise when timeout is over
     */
    delay(timeout: unknown): Promise<void> {
        if (this._stopInProgress) {
            this._logger.warn(`${this.namespaceLog} delay called, but adapter is shutting down`);
        }

        Validator.assertNumber(timeout, 'timeout');

        return new Promise(resolve => {
            const timer = setTimeout(() => {
                this._delays.delete(timer);
                if (!this._stopInProgress) {
                    resolve();
                }
            }, timeout);
            this._delays.add(timer);
        });
    }

    // external signature
    setInterval(cb: TimeoutCallback, timeout: number, ...args: any[]): NodeJS.Timeout | void;

    /**
     * Same as setInterval
     * but it clears the running intervals on unload
     * does not work after unload has been called
     *
     * @param cb - interval callback
     * @param timeout - interval in milliseconds
     * @param args - as many arguments as needed, which will be passed to setTimeout
     * @returns interval interval object
     */
    setInterval(cb: unknown, timeout: unknown, ...args: unknown[]): NodeJS.Timeout | void {
        if (typeof cb !== 'function') {
            this._logger.error(
                `${this.namespaceLog} setInterval expected callback to be of type "function", but got "${typeof cb}"`
            );
            return;
        }

        if (this._stopInProgress) {
            this._logger.warn(`${this.namespaceLog} setInterval called, but adapter is shutting down`);
            return;
        }

        Validator.assertNumber(timeout, 'timeout');
        Validator.assertTimeout(timeout);

        const id = setInterval(() => cb(...args), timeout);
        this._intervals.add(id);

        return id;
    }

    // external signature
    clearInterval(interval: NodeJS.Timeout): void;

    /**
     * Same as clearInterval
     * but it checks the running intervals on unload
     *
     * @param interval - interval object
     */
    clearInterval(interval: unknown): void {
        // should we validate it is a valid interval?
        clearInterval(interval as any);
        this._intervals.delete(interval as any);
    }

    setObject(id: string, obj: ioBroker.SettableObject, callback?: ioBroker.SetObjectCallback): Promise<void>;
    setObject(
        id: string,
        obj: ioBroker.SettableObject,
        options: unknown,
        callback?: ioBroker.SetObjectCallback
    ): Promise<void>;
    setObject(id: string, obj: ioBroker.SettableObject, callback?: ioBroker.SetObjectCallback): Promise<void>;
    /**
     * Creates or overwrites object in objectDB.
     *
     * This function can create or overwrite objects in objectDB for this adapter.
     * Only Ids that belong to this adapter can be modified. So the function automatically adds "adapter.X." to ID.
     * <b>common</b>, <b>native</b> and <b>type</b> attributes are mandatory, and it will be checked.
     * Additionally, type "state" requires <b>role</b>, <b>type</b> and <b>name</b>, e.g.:
     * ```js{
     *     common: {
     *          name: 'object name',
     *          type: 'number', // string, boolean, object, mixed, array
     *          role: 'value'   // see https://github.com/ioBroker/ioBroker/blob/master/doc/SCHEMA.md#state-commonrole
     *     },
     *     native: {},
     *     type: 'state' // channel, device
     * }```
     *
     * @param id object ID, that must be overwritten or created.
     * @param obj new object
     * @param [options] optional user context
     * @param [callback] return result
     *        ```js
     *            function (err, obj) {
     *              // obj is {id: id}
     *              if (err) adapter.log.error('Cannot write object: ' + err);
     *            }
     *        ```
     */
    setObject(id: unknown, obj: unknown, options: unknown, callback?: unknown): Promise<void> {
        if (typeof options === 'function') {
            callback = options;
            options = null;
        }

        Validator.assertString(id, 'id');
        Validator.assertObject(obj, 'obj');
        if (options !== null && options !== undefined) {
            Validator.assertObject(options, 'options');
        }
        Validator.assertOptionalCallback(callback, 'callback');

        return this._setObject({ id, obj: obj as ioBroker.SettableObject, options, callback });
    }

    private async _setObject(options: InternalSetObjectOptions) {
        if (!this._defaultObjs) {
            this._defaultObjs = (await import('./defaultObjs.js')).createDefaults();
        }

        if (!options.obj) {
            this._logger.error(`${this.namespaceLog} setObject: try to set null object for ${options.id}`);
            return tools.maybeCallbackWithError(options.callback, tools.ERRORS.ERROR_EMPTY_OBJECT);
        }

        if (!tools.isObject(options.obj)) {
            this._logger.error(
                `${
                    this.namespaceLog
                } setForeignObject: type of object parameter expected to be an object, but "${typeof options.obj}" provided`
            );
            return tools.maybeCallbackWithError(options.callback, tools.ERRORS.ERROR_NO_OBJECT);
        }

        if (options.obj.type !== 'meta') {
            try {
                this._utils.validateId(options.id, false, null);
            } catch (err) {
                this._logger.error(tools.appendStackTrace(`${this.namespaceLog} ${err.message}`));
                return;
            }
        }

        if (Object.prototype.hasOwnProperty.call(options.obj, 'type')) {
            if (!Object.prototype.hasOwnProperty.call(options.obj, 'native')) {
                this._logger.warn(
                    `${this.namespaceLog} setObject ${options.id} (type=${options.obj.type}) property native missing!`
                );
                options.obj.native = {};
            }
            // Check property 'common'
            if (!Object.prototype.hasOwnProperty.call(options.obj, 'common')) {
                this._logger.warn(
                    `${this.namespaceLog} setObject ${options.id} (type=${options.obj.type}) property common missing!`
                );
                // @ts-expect-error fix later on
                options.obj.common = {};
            } else if (options.obj.type === 'state') {
                // Try to extend the model for type='state'
                // Check property 'role' by 'state'
                if (
                    Object.prototype.hasOwnProperty.call(options.obj.common, 'role') &&
                    this._defaultObjs[options.obj.common.role]
                ) {
                    options.obj.common = extend(
                        true,
                        {},
                        this._defaultObjs[options.obj.common.role],
                        options.obj.common
                    );
                } else if (!Object.prototype.hasOwnProperty.call(options.obj.common, 'role')) {
                    this._logger.warn(
                        `${this.namespaceLog} setObject ${options.id} (type=${options.obj.type}) property common.role missing!`
                    );
                }
                if (!Object.prototype.hasOwnProperty.call(options.obj.common, 'type')) {
                    this._logger.warn(
                        `${this.namespaceLog} setObject ${options.id} (type=${options.obj.type}) property common.type missing!`
                    );
                }
                if (
                    Object.prototype.hasOwnProperty.call(options.obj.common, 'custom') &&
                    options.obj.common.custom !== null &&
                    !tools.isObject(options.obj.common.custom)
                ) {
                    this._logger.error(
                        `${this.namespaceLog} setObject ${options.id} (type=${
                            options.obj.type
                        }) property common.custom is of type ${typeof options.obj.common.custom}, expected object.`
                    );
                    return tools.maybeCallbackWithError(options.callback, 'common.custom needs to be an object');
                }
            } else {
                if (
                    Object.prototype.hasOwnProperty.call(options.obj.common, 'custom') &&
                    options.obj.common.custom !== null
                ) {
                    this._logger.warn(
                        `${this.namespaceLog} setObject ${options.id} (type=${options.obj.type}) property common.custom must not exist.`
                    );
                    delete options.obj.common.custom;
                }
            }

            if (!Object.prototype.hasOwnProperty.call(options.obj.common, 'name')) {
                options.obj.common.name = options.id;
                // it is a more unimportant warning as debug
                this._logger.debug(
                    `${this.namespaceLog} setObject ${options.id} (type=${options.obj.type}) property common.name missing, using id as name`
                );
            }

            options.id = this._utils.fixId(options.id, false);

            if ('children' in options.obj || 'parent' in options.obj) {
                this._logger.warn(`${this.namespaceLog} Do not use parent or children for ${options.id}`);
            }

            options.obj.from = options.obj.from || `system.adapter.${this.namespace}`;
            options.obj.user = options.obj.user || (options.options ? options.options.user : '') || SYSTEM_ADMIN_USER;
            options.obj.ts = options.obj.ts || Date.now();

            this._setObjectWithDefaultValue(options.id, options.obj, options.options, options.callback);
        } else {
            this._logger.error(`${this.namespaceLog} setObject ${options.id} mandatory property type missing!`);
            return tools.maybeCallbackWithError(options.callback, 'mandatory property type missing!');
        }
    }

    /**
     * Helper method for `set[Foreign]Object[NotExists]` that also sets the default value if one is configured
     * @param id of the object
     * @param obj The object to set
     * @param [options]
     * @param [callback]
     */
    private async _setObjectWithDefaultValue(
        id: string,
        obj: ioBroker.SettableObject,
        options?: Record<string, any> | null,
        callback?: ioBroker.SetObjectCallback
    ): Promise<ioBroker.CallbackReturnTypeOf<ioBroker.SetObjectCallback> | void> {
        if (!adapterObjects) {
            this._logger.info(`${this.namespaceLog} setObject not processed because Objects database not connected`);
            return tools.maybeCallbackWithError(callback, tools.ERRORS.ERROR_DB_CLOSED);
        }

        try {
            tools.validateGeneralObjectProperties(obj, false);
        } catch (e) {
            // todo: in the future we will not create this object
            this._logger.warn(`${this.namespaceLog} Object ${id} is invalid: ${e.message}`);
            this._logger.warn(
                `${this.namespaceLog} This object will not be created in future versions. Please report this to the developer.`
            );
        }

        try {
            this._utils.validateId(id, true, options);
        } catch (err) {
            return tools.maybeCallbackWithError(callback, err);
        }

        try {
            const result = await adapterObjects.setObjectAsync(id, obj, options);
            if (obj.type === 'state' && obj.common && obj.common.def !== undefined && obj.common.def !== null) {
                const state = await this.getForeignStateAsync(id);
                // only set the def state, if state is non-existent
                if (!state || state.val === undefined) {
                    await this.setForeignStateAsync(id, {
                        val: obj.common.def,
                        q: QUALITY_SUBS_INITIAL,
                        ack: true
                    });
                }
            }
            return tools.maybeCallbackWithError(callback, null, result);
        } catch (e) {
            return tools.maybeCallbackWithError(callback, e);
        }
    }

    // external signature
    getAdapterObjects(
        callback: (objects: Record<string, ioBroker.AdapterScopedObject>) => void
    ): Promise<Record<string, ioBroker.AdapterScopedObject> | void>;

    /**
     * Get all states, channels and devices of this adapter.
     *
     * @param callback return result
     *        ```js
     *            function (objects) {
     *                for (var id in objects) {
     *                    adapter.log.debug(id);
     *                }
     *            }
     *        ```
     */
    getAdapterObjects(callback: unknown): Promise<Record<string, ioBroker.AdapterScopedObject> | void> {
        Validator.assertOptionalCallback(callback, 'callback');

        return this._getAdapterObjects({ callback });
    }

    private async _getAdapterObjects(
        options: InternalGetAdapterObjectsOptions
    ): Promise<Record<string, ioBroker.AdapterScopedObject> | void> {
        const ret: Record<string, ioBroker.AdapterScopedObject> = {};
        // Adds result rows to the return object
        const addRows = (rows: any[] | undefined) => {
            if (rows) {
                for (const { id, value } of rows) {
                    ret[id] = value;
                }
            }
        };

        if (!adapterObjects) {
            return tools.maybeCallback(options.callback, ret);
        }

        const params = {
            startkey: `${this.namespace}.`,
            endkey: `${this.namespace}.\u9999`,
            include_docs: true
        };

        try {
            const folders = await adapterObjects.getObjectViewAsync('system', 'folder', params);
            if (folders) {
                addRows(folders.rows);
            }
        } catch {
            /* ignore, we'll return what we get till now */
        }
        try {
            const devices = await adapterObjects.getObjectViewAsync('system', 'device', params);
            if (devices) {
                addRows(devices.rows);
            }
        } catch {
            /* ignore, we'll return what we get till now */
        }
        try {
            const channels = await adapterObjects.getObjectViewAsync('system', 'channel', params);
            if (channels) {
                addRows(channels.rows);
            }
        } catch {
            /* ignore, we'll return what we get till now */
        }
        try {
            const states = await adapterObjects.getObjectViewAsync('system', 'state', params);
            if (states) {
                addRows(states.rows);
            }
        } catch {
            /* ignore, we'll return what we get till now */
        }

        return tools.maybeCallback(options.callback, ret);
    }

    // public signatures
    extendObject(id: string, objPart: ioBroker.PartialObject, callback?: ioBroker.SetObjectCallback): void;
    extendObject(
        id: string,
        objPart: ioBroker.PartialObject,
        options: ioBroker.ExtendObjectOptions,
        callback?: ioBroker.SetObjectCallback
    ): void;

    /**
     * Extend some object and create it if it does not exist
     *
     * You can change or extend some object. E.g. existing object is:
     * ```js
     *     {
     *          common: {
     *              name: 'Adapter name',
     *              desc: 'Description'
     *          },
     *          type: 'state',
     *          native: {
     *              unused: 'text'
     *          }
     *     }
     * ```
     *
     * If following object will be passed as argument
     *
     * ```js
     *     {
     *          common: {
     *              desc: 'New description',
     *              min: 0,
     *              max: 100
     *          },
     *          native: {
     *              unused: null
     *          }
     *     }
     * ```
     *
     * We will get as output:
     * ```js
     *     {
     *          common: {
     *              desc: 'New description',
     *              min: 0,
     *              max: 100
     *          },
     *          type: 'state',
     *          native: {
     *          }
     *     }
     * ```
     *
     *
     * @param id object ID, that must be extended
     * @param obj part that must be extended
     * @param options optional user context
     * @param callback return result
     *        ```js
     *            function (err, obj) {
     *                if (err) adapter.log.error(err);
     *                // obj is {"id": id}
     *            }
     *        ```
     */
    extendObject(id: unknown, obj: unknown, options: unknown, callback?: unknown): any {
        if (typeof options === 'function') {
            callback = options;
            options = null;
        }

        Validator.assertOptionalCallback(callback, 'callback');
        Validator.assertString(id, 'id');

        if (!obj) {
            this._logger.error(`${this.namespaceLog} extendObject: try to extend null object for ${id}`);
            return tools.maybeCallbackWithError(callback, tools.ERRORS.ERROR_EMPTY_OBJECT);
        }

        if (!tools.isObject(obj)) {
            this._logger.error(
                `${
                    this.namespaceLog
                } extendObject: type of object parameter expected to be an object, but ${typeof obj} provided`
            );
            return tools.maybeCallbackWithError(callback, tools.ERRORS.ERROR_NO_OBJECT);
        }

        if (options !== null && options !== undefined) {
            Validator.assertObject(options, 'options');
        }

        return this._extendObject({ id, obj: obj as ioBroker.SettableObject, options, callback });
    }

    private async _extendObject(options: InternalSetObjectOptions) {
        if (!adapterObjects) {
            this._logger.info(`${this.namespaceLog} extendObject not processed because Objects database not connected`);
            return tools.maybeCallbackWithError(options.callback, tools.ERRORS.ERROR_DB_CLOSED);
        }

        try {
            tools.validateGeneralObjectProperties(options.obj, true);
        } catch (e) {
            // todo: in the future we will not create this object
            this._logger.warn(`${this.namespaceLog} Object ${options.id} is invalid: ${e.message}`);
            this._logger.warn(
                `${this.namespaceLog} This object will not be created in future versions. Please report this to the developer.`
            );
        }

        try {
            this._utils.validateId(options.id, false, null);
        } catch (err) {
            return tools.maybeCallbackWithError(options.callback, err);
        }

        options.id = this._utils.fixId(options.id, false);

        const mId = options.id.replace(FORBIDDEN_CHARS, '_');
        if (mId !== options.id) {
            this._logger.warn(`${this.namespaceLog} Used invalid characters: ${options.id} changed to ${mId}`);
            options.id = mId;
        }

        if ('children' in options.obj || 'parent' in options.obj) {
            this._logger.warn(`${this.namespaceLog} Do not use parent or children for ${options.id}`);
        }

        // Read whole object
        let oldObj;
        try {
            oldObj = await adapterObjects.getObjectAsync(options.id, options.options);
        } catch (e) {
            return tools.maybeCallbackWithError(options.callback, e);
        }

        if (!adapterObjects) {
            this._logger.info(`${this.namespaceLog} extendObject not processed because Objects database not connected`);
            return tools.maybeCallbackWithError(options.callback, tools.ERRORS.ERROR_DB_CLOSED);
        }

        // remove the preserve attributes
        if (oldObj && options.options && tools.isObject(options.options.preserve)) {
            tools.removePreservedProperties(options.options.preserve, oldObj, options.obj);
        }

        // delete arrays if they should be changed
        if (
            options.obj &&
            ((options.obj.common && 'members' in options.obj.common) ||
                (options.obj.native && 'repositories' in options.obj.native) ||
                (options.obj.native && 'certificates' in options.obj.native) ||
                (options.obj.native && 'devices' in options.obj.native))
        ) {
            if (!oldObj) {
                this._logger.error(`${this.namespaceLog} Object ${options.id} not exist!`);
                oldObj = {};
            }
            if (
                options.obj.native &&
                'repositories' in options.obj.native &&
                oldObj.native &&
                oldObj.native.repositories
            ) {
                oldObj.native.repositories = [];
            }
            if (options.obj.common && 'members' in options.obj.common && oldObj.common && oldObj.common.members) {
                oldObj.common.members = [];
            }
            if (
                options.obj.native &&
                'certificates' in options.obj.native &&
                oldObj.native &&
                oldObj.native.certificates
            ) {
                oldObj.native.certificates = [];
            }
            if (options.obj.native && 'devices' in options.obj.native && oldObj.native && oldObj.native.devices) {
                oldObj.native.devices = [];
            }

            options.obj.from = options.obj.from || `system.adapter.${this.namespace}`;
            options.obj.user = options.obj.user || (options.options ? options.options.user : '') || SYSTEM_ADMIN_USER;
            options.obj.ts = options.obj.ts || Date.now();

            options.obj = extend(true, oldObj, options.obj);

            return adapterObjects.setObject(options.id, options.obj, options.options, options.callback);
        } else {
            options.obj.from = options.obj.from || `system.adapter.${this.namespace}`;
            options.obj.user = options.obj.user || (options.options ? options.options.user : '') || SYSTEM_ADMIN_USER;
            options.obj.ts = options.obj.ts || Date.now();

            if (
                (options.obj.type && options.obj.type === 'state') ||
                (!options.obj.type && oldObj && oldObj.type === 'state')
            ) {
                if (
                    options.obj.common &&
                    Object.prototype.hasOwnProperty.call(options.obj.common, 'custom') &&
                    options.obj.common.custom !== null &&
                    !tools.isObject(options.obj.common.custom)
                ) {
                    this._logger.error(
                        `${this.namespaceLog} extendObject ${options.id} (type=${
                            options.obj.type
                        }) property common.custom is of type ${typeof options.obj.common.custom}, expected object.`
                    );
                    return tools.maybeCallbackWithError(options.callback, 'common.custom needs to be an object');
                }
            } else {
                if (
                    options.obj.common &&
                    Object.prototype.hasOwnProperty.call(options.obj.common, 'custom') &&
                    options.obj.common.custom !== null
                ) {
                    this._logger.warn(
                        `${this.namespaceLog} setObject ${options.id} (type=${options.obj.type}) property common.custom must not exist.`
                    );
                    delete options.obj.common.custom;
                }
            }

            if (!oldObj) {
                // if old object is not existing we behave like setObject
                return this.setForeignObject(options.id, options.obj, options.options, options.callback);
            }

            try {
                const cbObj = await adapterObjects.extendObjectAsync(options.id, options.obj, options.options || {});
                let defState;
                if (options.obj.type === 'state' || oldObj.type === 'state') {
                    if (options.obj.common && 'def' in options.obj.common && options.obj.common.def !== undefined) {
                        defState = options.obj.common.def;
                    } else if (oldObj.common && oldObj.common.def !== undefined) {
                        defState = oldObj.common.def;
                    }
                }

                if (defState !== undefined) {
                    let currentStateObj;
                    try {
                        currentStateObj = await this.getForeignStateAsync(options.id);
                    } catch {
                        // do nothing
                    }
                    if (!currentStateObj) {
                        try {
                            await this.setForeignStateAsync(options.id, {
                                val: defState,
                                q: QUALITY_SUBS_INITIAL,
                                ack: true
                            });
                        } catch (e) {
                            this._logger.info(
                                `${this.namespaceLog} Default value for state "${options.id}" could not be set: ${e.message}`
                            );
                        }
                    }
                }
                return tools.maybeCallbackWithError(options.callback, null, cbObj);
            } catch (e) {
                return tools.maybeCallbackWithError(options.callback, e);
            }
        }
    }

    // external signatures
    setForeignObject<T extends string>(
        id: T,
        obj: ioBroker.SettableObject<ioBroker.ObjectIdToObjectType<T, 'write'>>,
        callback?: ioBroker.SetObjectCallback
    ): void;
    setForeignObject<T extends string>(
        id: T,
        obj: ioBroker.SettableObject<ioBroker.ObjectIdToObjectType<T, 'write'>>,
        options: unknown,
        callback?: ioBroker.SetObjectCallback
    ): void;

    /**
     * Same as {@link AdapterClass.setObject}, but for any object.
     *
     * ID must be specified as a full name with adapter namespace. E.g "hm-rpc.0.ABC98989.1.STATE"
     *
     * @param id object ID, that must be overwritten or created.
     * @param obj new object
     * @param options optional user context
     * @param callback return result
     *        ```js
     *            function (err, obj) {
     *              // obj is {id: id}
     *              if (err) adapter.log.error('Cannot write object: ' + err);
     *            }
     *        ```
     */
    setForeignObject(id: unknown, obj: unknown, options: unknown, callback?: unknown): MaybePromise {
        if (typeof options === 'function') {
            callback = options;
            options = null;
        }

        Validator.assertOptionalCallback(callback, 'callback');
        Validator.assertString(id, 'id');
        if (options !== null && options !== undefined) {
            Validator.assertObject(options, 'options');
        }

        if (!obj) {
            this._logger.error(`${this.namespaceLog} setForeignObject: try to set null object for ${id}`);
            return tools.maybeCallbackWithError(callback, tools.ERRORS.ERROR_EMPTY_OBJECT);
        }

        if (!tools.isObject(obj)) {
            this._logger.error(
                `${
                    this.namespaceLog
                } setForeignObject: type of object parameter expected to be an object, but ${typeof obj} provided`
            );
            return tools.maybeCallbackWithError(callback, tools.ERRORS.ERROR_NO_OBJECT);
        }

        return this._setForeignObject({ id, obj: obj as ioBroker.SettableObject, options, callback });
    }

    private _setForeignObject(_options: InternalSetObjectOptions): MaybePromise {
        const { options, callback, obj } = _options;
        let { id } = _options;

        obj.from = obj.from || 'system.adapter.' + this.namespace;
        obj.user = obj.user || (options ? options.user : '') || SYSTEM_ADMIN_USER;
        obj.ts = obj.ts || Date.now();

        if (id) {
            const mId = id.replace(FORBIDDEN_CHARS, '_');
            if (mId !== id) {
                this._logger.warn(`${this.namespaceLog} Used invalid characters: ${id} changed to ${mId}`);
                id = mId;
            }
        }

        // check that alias is valid if given
        if (obj.common && 'alias' in obj.common && obj.common.alias.id) {
            // if alias is object validate read and write
            if (typeof obj.common.alias.id === 'object') {
                try {
                    this._utils.validateId(obj.common.alias.id.write, true, null);
                    this._utils.validateId(obj.common.alias.id.read, true, null);
                } catch (e) {
                    return tools.maybeCallbackWithError(callback, `Alias id is invalid: ${e.message}`);
                }

                if (
                    obj.common.alias.id.write.startsWith(ALIAS_STARTS_WITH) ||
                    obj.common.alias.id.read.startsWith(ALIAS_STARTS_WITH)
                ) {
                    return tools.maybeCallbackWithError(callback, 'Aliases cannot be used as target for aliases');
                }
            } else {
                try {
                    this._utils.validateId(obj.common.alias.id, true, null);
                } catch (e) {
                    return tools.maybeCallbackWithError(callback, `Alias id is invalid: ${e.message}`);
                }

                if (obj.common.alias.id.startsWith(ALIAS_STARTS_WITH)) {
                    return tools.maybeCallbackWithError(callback, 'Aliases cannot be used as target for aliases');
                }
            }
        }

        this._setObjectWithDefaultValue(id, obj, options, callback);
    }

    // external signatures
    extendForeignObject<T extends string>(
        id: T,
        objPart: ioBroker.PartialObject<ioBroker.ObjectIdToObjectType<T, 'write'>>,
        callback?: ioBroker.SetObjectCallback
    ): void;
    extendForeignObject<T extends string>(
        id: T,
        objPart: ioBroker.PartialObject<ioBroker.ObjectIdToObjectType<T, 'write'>>,
        options: ioBroker.ExtendObjectOptions,
        callback?: ioBroker.SetObjectCallback
    ): void;

    /**
     * Same as {@link AdapterClass.extendObject}, but for any object.
     *
     * ID must be specified as a full name with adapter namespace. E.g "hm-rpc.0.ABC98989.1.STATE"
     *
     * @param id object ID, that must be extended
     * @param obj part that must be extended
     * @param options optional user context, or use attribute preserve e.g. `{preserve: {common: ['name']}}` to preserve common.name
     * @param callback return result
     *        ```js
     *            function (err, obj) {
     *                // obj is {"id": id}
     *                if (err) adapter.log.error(err);
     *            }
     *        ```
     */
    extendForeignObject(
        id: unknown,
        obj: unknown,
        options: unknown,
        callback?: unknown
    ): Promise<ioBroker.CallbackReturnTypeOf<ioBroker.SetObjectCallback> | void> | void {
        if (typeof options === 'function') {
            callback = options;
            options = null;
        }

        Validator.assertOptionalCallback(callback, 'callback');

        try {
            this._utils.validateId(id, true, null);
        } catch (err) {
            return tools.maybeCallbackWithError(callback, err);
        }

        const mId = id.replace(FORBIDDEN_CHARS, '_');
        if (mId !== id) {
            this._logger.warn(`${this.namespaceLog} Used invalid characters: ${id} changed to ${mId}`);
            id = mId;
        }

        Validator.assertString(id, 'id');

        if (!obj) {
            this._logger.error(`${this.namespaceLog} extendForeignObject: try to set null object for ${id}`);
            return tools.maybeCallbackWithError(callback, tools.ERRORS.ERROR_EMPTY_OBJECT);
        }

        Validator.assertObject(obj, 'obj');
        if (options !== null && options !== undefined) {
            Validator.assertObject(options, 'options');
        }
        Validator.assertOptionalCallback(callback, 'callback');

        return this._extendForeignObjectAsync({ id, obj: obj as ioBroker.SettableObject, callback, options });
    }

    private async _extendForeignObjectAsync(
        _options: InternalSetObjectOptions
    ): Promise<ioBroker.CallbackReturnTypeOf<ioBroker.SetObjectCallback> | void> {
        const { id, callback, options } = _options;
        let { obj } = _options;

        if (!adapterObjects) {
            this._logger.info(
                `${this.namespaceLog} extendForeignObject not processed because Objects database not connected`
            );
            return tools.maybeCallbackWithError(callback, tools.ERRORS.ERROR_DB_CLOSED);
        }

        // Read whole object
        let oldObj;
        try {
            oldObj = await adapterObjects.getObjectAsync(id, options);
        } catch (e) {
            return tools.maybeCallbackWithError(callback, e);
        }

        // remove the preserve attributes
        if (oldObj && options && tools.isObject(options.preserve)) {
            tools.removePreservedProperties(options.preserve, oldObj, obj);
        }

        // delete arrays if they should be changed
        if (
            obj &&
            ((obj.common && 'members' in obj.common) ||
                (obj.native && 'repositories' in obj.native) ||
                (obj.native && 'certificates' in obj.native) ||
                (obj.native && 'devices' in obj.native))
        ) {
            if (!oldObj) {
                this._logger.error(`${this.namespaceLog} Object ${id} not exist!`);
                oldObj = {};
            }
            if (obj.native && 'repositories' in obj.native && oldObj.native && oldObj.native.repositories) {
                oldObj.native.repositories = [];
            }
            if (obj.common && 'members' in obj.common && oldObj.common && oldObj.common.members) {
                oldObj.common.members = [];
            }
            if (obj.native && 'certificates' in obj.native && oldObj.native && oldObj.native.certificates) {
                oldObj.native.certificates = [];
            }
            if (obj.native && 'devices' in obj.native && oldObj.native && oldObj.native.devices) {
                oldObj.native.devices = [];
            }

            obj.from = obj.from || `system.adapter.${this.namespace}`;
            obj.user = obj.user || (options ? options.user : '') || SYSTEM_ADMIN_USER;
            obj.ts = obj.ts || Date.now();

            obj = extend(true, oldObj, obj);

            return adapterObjects.setObject(id, obj, options, callback);
        } else {
            obj.from = obj.from || `system.adapter.${this.namespace}`;
            obj.user = obj.user || (options ? options.user : '') || SYSTEM_ADMIN_USER;
            obj.ts = obj.ts || Date.now();

            if ((obj.type && obj.type === 'state') || (!obj.type && oldObj && oldObj.type === 'state')) {
                if (
                    obj.common &&
                    Object.prototype.hasOwnProperty.call(obj.common, 'custom') &&
                    obj.common.custom !== null &&
                    !tools.isObject(obj.common.custom)
                ) {
                    this._logger.error(
                        `${this.namespaceLog} extendObject ${id} (type=${
                            obj.type
                        }) property common.custom is of type ${typeof obj.common.custom}, expected object.`
                    );
                    return tools.maybeCallbackWithError(callback, 'common.custom needs to be an object');
                }
            } else {
                if (
                    obj.common &&
                    Object.prototype.hasOwnProperty.call(obj.common, 'custom') &&
                    obj.common.custom !== null
                ) {
                    this._logger.warn(
                        `${this.namespaceLog} setObject ${id} (type=${obj.type}) property common.custom must not exist.`
                    );
                    delete obj.common.custom;
                }
            }

            if (!oldObj) {
                // if old object is not existing we behave like setObject
                return this.setForeignObject(id, obj, options, callback);
            }

            try {
                const cbObj = await adapterObjects!.extendObjectAsync(id, obj, options || {});
                if (cbObj?.value.type === 'state') {
                    let defState;
                    if (obj.common && 'def' in obj.common && obj.common.def !== undefined) {
                        defState = obj.common.def;
                    } else if (oldObj.common && oldObj.common.def !== undefined) {
                        defState = oldObj.common.def;
                    }
                    if (defState !== undefined) {
                        let currentStateObj;
                        try {
                            currentStateObj = await this.getForeignStateAsync(id);
                        } catch {
                            // do nothing
                        }
                        if (!currentStateObj) {
                            try {
                                await this.setForeignStateAsync(id, {
                                    val: defState,
                                    q: QUALITY_SUBS_INITIAL,
                                    ack: true
                                });
                            } catch (e) {
                                this._logger.info(
                                    `${this.namespaceLog} Default value for state "${id}" could not be set: ${e.message}`
                                );
                            }
                        }
                    }
                }

                return tools.maybeCallbackWithError(callback, null, cbObj);
            } catch (e) {
                return tools.maybeCallbackWithError(callback, e);
            }
        }
    }

    // external signature
    objectExists(id: string, options?: Record<string, any> | null): Promise<boolean | void>;

    /**
     * Checks if an object exists to the given id, id will be fixed first
     *
     * @param id id of the object
     * @param options optional user context
     */
    objectExists(id: unknown, options: unknown | null): Promise<boolean | void> {
        if (!adapterObjects) {
            this._logger.info(`${this.namespaceLog} objectExists not processed because Objects database not connected`);
            return Promise.resolve();
        }

        Validator.assertString(id, 'id');
        if (options !== undefined && options !== null) {
            Validator.assertObject(options, 'options');
        }

        id = this._utils.fixId(id);

        this._utils.validateId(id, false, null);

        return adapterObjects.objectExists(id, options);
    }

    // external signature
    foreignObjectExists(id: string, options?: Record<string, any> | null): Promise<boolean | void>;

    /**
     * Checks if an object exists to the given id
     *
     * @param id id of the object
     * @param options optional user context
     */
    foreignObjectExists(id: unknown, options: unknown): Promise<boolean | void> {
        if (!adapterObjects) {
            this._logger.info(
                `${this.namespaceLog} foreignObjectExists not processed because Objects database not connected`
            );
            return Promise.resolve();
        }

        Validator.assertString(id, 'id');
        if (options !== undefined && options !== null) {
            Validator.assertObject(options, 'options');
        }

        this._utils.validateId(id, true, null);

        return adapterObjects.objectExists(id, options);
    }

    // external signature
    getObject(id: string, callback: ioBroker.GetObjectCallback): void;
    getObject(id: string, options: unknown, callback: ioBroker.GetObjectCallback): void;

    /**
     * Get object of this instance.
     *
     * It is not required, that ID consists namespace. E.g. to get object of "adapterName.X.myObject", only "myObject" is required as ID.
     *
     * @param id exactly object ID (without namespace)
     * @param options optional user context
     * @param callback return result
     *        ```js
     *            function (err, obj) {
     *              if (err) adapter.log.error('Cannot get object: ' + err);
     *            }
     *        ```
     */
    getObject(id: unknown, options: unknown, callback?: unknown): any {
        if (typeof options === 'function') {
            callback = options;
            options = null;
        }

        Validator.assertCallback(callback, 'callback');
        Validator.assertString(id, 'id');
        if (options !== null && options !== undefined) {
            Validator.assertObject(options, 'options');
        }

        if (!adapterObjects) {
            this._logger.info(`${this.namespaceLog} getObject not processed because Objects database not connected`);
            return tools.maybeCallbackWithError(callback, tools.ERRORS.ERROR_DB_CLOSED);
        }

        try {
            this._utils.validateId(id, false, null);
        } catch (err) {
            return tools.maybeCallbackWithError(callback, err);
        }

        adapterObjects.getObject(this._utils.fixId(id), options, callback);
    }

    getObjectView<Design extends string = string, Search extends string = string>(
        design: Design,
        search: Search,
        params: ioBroker.GetObjectViewParams | null | undefined,
        callback: ioBroker.GetObjectViewCallback<ioBroker.InferGetObjectViewItemType<Design, Search>>
    ): void;
    getObjectView<Design extends string = string, Search extends string = string>(
        design: Design,
        search: Search,
        params: ioBroker.GetObjectViewParams | null | undefined,
        options: unknown,
        callback: ioBroker.GetObjectViewCallback<ioBroker.InferGetObjectViewItemType<Design, Search>>
    ): void;

    /**
     * Read object view from DB.
     *
     * It is required, that ID consists namespace in startkey and endkey. E.g. `{startkey: 'hm-rpc.' + adapter.instance + '.', endkey: 'hm-rpc.' + adapter.instance + '.\u9999'}`
     * to get all objects of the instance.
     *
     * @param design name of the design
     * @param search name of the view
     * @param params object containing startkey: first id to include in result; endkey: last id to include in result
     * @param options
     * @param callback return result
     *      ```js
     *          function (err, doc) {
     *              if (doc && doc.rows) {
     *                   for (var i = 0; i < doc.rows.length; i++) {
     *                       var id  = doc.rows[i].id;
     *                        var obj = doc.rows[i].value;
     *                        console.log('Found ' + id + ': ' + JSON.stringify(obj));
     *                   }
     *                           if (!doc.rows.length) console.log('No objects found.');
     *               } else {
     *                   console.log('No objects found: ' + err);
     *               }
     *           }
     *           ```
     */
    getObjectView(
        design: unknown,
        search: unknown,
        params: unknown,
        options: unknown,
        callback?: unknown
    ): void | ioBroker.GetObjectViewPromise<any> {
        if (typeof options === 'function') {
            callback = options;
            options = undefined;
        }

        Validator.assertString(design, 'design');
        Validator.assertString(search, 'search');
        Validator.assertOptionalCallback(callback, 'callback');
        params = params || {};
        Validator.assertObject(params, 'params');
        if (options !== null && options !== undefined) {
            Validator.assertObject(options, 'options');
        }

        return this._getObjectView({ design, search, params, options, callback });
    }

    private _getObjectView(_options: InternalGetObjectViewOptions) {
        const { design, search, params, options, callback } = _options;

        if (!adapterObjects) {
            this._logger.info(
                `${this.namespaceLog} getObjectView not processed because Objects database not connected`
            );
            return tools.maybeCallbackWithError(callback, tools.ERRORS.ERROR_DB_CLOSED);
        }

        // Limit search ranges for system views to the relevant namespaces
        // to prevent too wide searches where the objects never will be
        if (design === 'system' && !params.startkey && (!params.endkey || params.endkey === '\u9999')) {
            switch (search) {
                case 'host':
                    params.startkey = 'system.host.';
                    params.endkey = 'system.host.\u9999';
                    break;
                case 'adapter':
                case 'instance':
                case 'instanceStats':
                    params.startkey = 'system.adapter.';
                    params.endkey = 'system.adapter.\u9999';
                    break;
                case 'enum':
                    params.startkey = 'enum.';
                    params.endkey = 'enum.\u9999';
                    break;
                case 'script':
                    params.startkey = 'script.';
                    params.endkey = 'script.\u9999';
                    break;
                case 'group':
                    params.startkey = 'system.group.';
                    params.endkey = 'system.group.\u9999';
                    break;
                case 'user':
                    params.startkey = 'system.user.';
                    params.endkey = 'system.user.\u9999';
                    break;
                case 'config':
                    params.startkey = 'system.';
                    params.endkey = 'system.\u9999';
                    break;
            }
        }

        // @ts-expect-error fix it
        return adapterObjects.getObjectView(design, search, params, options, callback);
    }

    // external signatures
    getObjectList(params: ioBroker.GetObjectListParams | null, callback: ioBroker.GetObjectListCallback): void;
    getObjectList(
        params: ioBroker.GetObjectListParams | null,
        options: { sorted?: boolean } | Record<string, any>,
        callback: ioBroker.GetObjectListCallback
    ): void;

    /**
     * Read object list from DB.
     *
     * It is required, that ID consists namespace in startkey and endkey. E.g. `{startkey: 'hm-rpc.' + adapter.instance + '.', endkey: 'hm-rpc.' + adapter.instance + '.\u9999'}`
     * to get all objects of the instance.
     *
     *
     * @param params
     * @param options
     * @param callback
     *      ```js
     *          function (err, res) {
     *              if (res && res.rows) {
     *                   for (var i = 0; i < res.rows.length; i++) {
     *                       var id  = res.rows[i].id;
     *                       var obj = res.rows[i].value;
     *                       console.log('Found ' + id + ': ' + JSON.stringify(obj));
     *                   }
     *                   if (!res.rows.length) console.log('No objects found.');
     *              } else {
     *                  console.log('No objects found: ' + err);
     *              }
     *          }
     *       ```
     */
    getObjectList(params: unknown, options: unknown, callback?: unknown): any {
        if (typeof options === 'function') {
            callback = options;
            options = null;
        }

        if (options !== null && options !== undefined) {
            Validator.assertObject(options, 'options');
        }

        Validator.assertObject(params, 'params');
        Validator.assertOptionalCallback(callback, 'callback');

        if (!adapterObjects) {
            this._logger.info(
                `${this.namespaceLog} getObjectList not processed because Objects database not connected`
            );
            return tools.maybeCallbackWithError(callback, tools.ERRORS.ERROR_DB_CLOSED);
        }

        adapterObjects.getObjectList(params, options, callback);
    }

    // external signatures
    getEnum(callback: ioBroker.GetEnumCallback): void;
    getEnum(name: string, callback: ioBroker.GetEnumCallback): void;
    getEnum(name: string, options: unknown, callback: ioBroker.GetEnumCallback): void;

    /**
     * Get the enum tree.
     *
     * Get enums of specified tree or all enums if nothing specified as object with values.
     * If getEnum called with no enum specified, all enums will be returned:
     * ```js
     *      adapter.getEnums(function (err, enums, requestEnum) {
     *        // All enums
     *        if (err) adapter.log.error('Cannot get object: ' + err);
     *        for (var e in enums) {
     *           adapter.log.debug('Enum "' + e + '" has following members: ' + enums[e].common.members.join(', '));
     *        }
     *      });
     * ```
     *
     * @param _enum enum name, e.g. 'rooms', 'function' or '' (all enums)
     * @param options optional user context
     * @param callback return result
     *        ```js
     *            function (err, enums, requestEnum) {
     *              // requestEnum is _enum
     *              if (err) adapter.log.error('Cannot get object: ' + err);
     *              for (var e in enums) {
     *                 adapter.log.debug('Enum "' + e + '" has following members: ' + enums[e].common.members.join(', '));
     *              }
     *            }
     *        ```
     */
    getEnum(_enum: unknown, options?: unknown, callback?: unknown): any {
        if (typeof _enum === 'function') {
            callback = _enum;
            options = null;
            _enum = '';
        }
        if (typeof options === 'function') {
            callback = options;
            options = null;
        }

        Validator.assertString(_enum, '_enum');
        Validator.assertOptionalCallback(callback, 'callback');
        if (options !== null && options !== undefined) {
            Validator.assertObject(options, 'options');
        }

        return this._getEnum({ _enum, options, callback });
    }

    private _getEnum(_options: InternalGetEnumOptions) {
        const { options, callback } = _options;
        let { _enum } = _options;

        if (!adapterObjects) {
            this._logger.info(`${this.namespaceLog} getEnum not processed because Objects database not connected`);
            return tools.maybeCallbackWithError(callback, tools.ERRORS.ERROR_DB_CLOSED);
        }

        if (!_enum.startsWith('enum.')) {
            _enum = `enum.${_enum}`;
        }
        const result: Record<string, ioBroker.Enum> = {};

        adapterObjects.getObjectView(
            'system',
            'enum',
            {
                startkey: `${_enum}.`,
                endkey: `${_enum}.\u9999`
            },
            options,
            (err, res) => {
                if (err) {
                    return tools.maybeCallbackWithError(callback, err);
                }
                if (res && res.rows) {
                    for (const row of res.rows) {
                        result[row.id] = row.value;
                    }
                }
                return tools.maybeCallbackWithError(callback, err, result, _enum);
            }
        );
    }

    // public signatures
    getEnums(callback: ioBroker.GetEnumsCallback): void;
    getEnums(enumList: ioBroker.EnumList, callback: ioBroker.GetEnumsCallback): void;
    getEnums(enumList: ioBroker.EnumList, options: unknown, callback: ioBroker.GetEnumsCallback): void;

    /**
     * Read the members of given enums.
     *
     * Get enums of specified tree or all enums if nothing specified as object with values.
     *
     * @param _enumList enum name or names, e.g. ['rooms', 'function']
     * @param options optional user context
     * @param callback return result
     *        ```js
     *            function (err, enums) {
     *              // requestEnum is _enum
     *              if (err) adapter.log.error('Cannot get object: ' + err);
     *              // Result is like
     *              // {
     *              //    "enum.rooms": {
     *              //       "enum.rooms.livingroom": {
     *              //           common: {
     *              //              members: ['ID1', 'ID2']
     *              //           }
     *              //       },
     *              //       "enum.rooms.sleepingroom": {
     *              //           common: {
     *              //              members: ['ID3', 'ID4']
     *              //           }
     *              //       }
     *              //    },
     *              //    "enum.functions": {
     *              //       "enum.rooms.light": {
     *              //           common: {
     *              //              members: ['ID1', 'ID6']
     *              //           }
     *              //       },
     *              //       "enum.rooms.weather": {
     *              //           common: {
     *              //              members: ['ID4', 'ID7']
     *              //           }
     *              //       }
     *              //    }
     *              // }
     *            }
     *        ```
     */
    getEnums(
        _enumList: unknown,
        options?: unknown,
        callback?: unknown
    ): Promise<{ [groupName: string]: Record<string, ioBroker.Enum> } | void> {
        if (typeof _enumList === 'function') {
            callback = _enumList;
            _enumList = null;
        }
        if (typeof options === 'function') {
            callback = options;
            options = null;
        }

        Validator.assertOptionalCallback(callback, 'callback');
        if (options !== null && options !== undefined) {
            Validator.assertObject(options, 'options');
        }

        return this._getEnums({ _enumList: _enumList as ioBroker.EnumList, options, callback });
    }

    private async _getEnums(
        _options: InternalGetEnumsOptions
    ): Promise<{ [groupName: string]: Record<string, ioBroker.Enum> } | void> {
        const { options, callback } = _options;
        let { _enumList } = _options;

        if (!adapterObjects) {
            this._logger.info(`${this.namespaceLog} getEnums not processed because Objects database not connected`);
            return tools.maybeCallbackWithError(callback, tools.ERRORS.ERROR_DB_CLOSED);
        }

        const _enums: {
            [groupName: string]: Record<string, ioBroker.Enum>;
        } = {};
        if (_enumList) {
            if (typeof _enumList === 'string') {
                _enumList = [_enumList];
            }
            const promises = [];

            for (const currEnum of _enumList) {
                promises.push(
                    new Promise<void>((resolve, reject) =>
                        this.getEnum(currEnum, options, (err, list, _enum) => {
                            if (err) {
                                return reject(err);
                            } else if (list && _enum) {
                                _enums[_enum] = list;
                            }
                            resolve();
                        })
                    )
                );
            }

            try {
                await Promise.all(promises);
                return tools.maybeCallbackWithError(callback, null, _enums);
            } catch (e) {
                return tools.maybeCallbackWithError(callback, e);
            }
        } else {
            // Read all enums
            adapterObjects.getObjectView(
                'system',
                'enum',
                {
                    startkey: 'enum.',
                    endkey: 'enum.\u9999'
                },
                options,
                (err, res) => {
                    // be aware, that res.rows[x].id is the name of enum!
                    if (err) {
                        return tools.maybeCallbackWithError(callback, err);
                    }
                    const result: {
                        [groupName: string]: Record<string, ioBroker.Enum>;
                    } = {};
                    if (res && res.rows) {
                        for (const row of res.rows) {
                            const parts: string[] = row.id.split('.', 3);
                            if (!parts[2]) {
                                continue;
                            }
                            if (!result[`${parts[0]}.${parts[1]}`]) {
                                result[`${parts[0]}.${parts[1]}`] = {};
                            }
                            result[`${parts[0]}.${parts[1]}`][row.id] = row.value;
                        }
                    }

                    return tools.maybeCallbackWithError(callback, err, result);
                }
            );
        }
    }

    // external signatures
    getForeignObjects(pattern: Pattern, callback: ioBroker.GetObjectsCallback): void;
    getForeignObjects(pattern: Pattern, options: unknown, callback: ioBroker.GetObjectsCallback): void;
    getForeignObjects<T extends ioBroker.ObjectType>(
        pattern: Pattern,
        type: T,
        callback: ioBroker.GetObjectsCallbackTyped<T>
    ): void;
    getForeignObjects<T extends ioBroker.ObjectType>(
        pattern: Pattern,
        type: T,
        enums: ioBroker.EnumList,
        callback: ioBroker.GetObjectsCallbackTyped<T>
    ): void;
    getForeignObjects<T extends ioBroker.ObjectType>(
        pattern: Pattern,
        type: T,
        options: unknown,
        callback: ioBroker.GetObjectsCallbackTyped<T>
    ): void;
    getForeignObjects<T extends ioBroker.ObjectType>(
        pattern: Pattern,
        type: T,
        enums: ioBroker.EnumList | null,
        options: unknown,
        callback: ioBroker.GetObjectsCallbackTyped<T>
    ): void;
    /**
     * Get objects by pattern, by specific type and resolve their enums.
     *
     * Get all objects in the system of specified type. E.g.:
     *
     *        ```js
     *            adapter.getForeignObjects('hm-rega.0.*', 'state', ['rooms', 'functions'], function (err, objs) {
     *              if (err) adapter.log.error('Cannot get object: ' + err);
     *              // objs look like:
     *              // {
     *              //    "hm-rega.0.ABC0000.1.STATE": {
     *              //        common: {...},
     *              //        native: {},
     *              //        type: 'state',
     *              //        enums: {
     *              //           'enums.rooms.livingroom': 'Living room',
     *              //           'enums.functions.light': 'Light'
     *              //       }
     *              //    },
     *              //    "hm-rega.0.ABC0000.2.STATE": {
     *              //        common: {...},
     *              //        native: {},
     *              //        type: 'state',
     *              //        enums: {
     *              //           'enums.rooms.sleepingroom': 'Sleeping room',
     *              //           'enums.functions.window': 'Windows'
     *              //       }
     *              //    }
     *            }
     *        ```
     *

     * @param pattern object ID/wildcards
     * @param type type of object: 'state', 'channel' or 'device'. Default - 'state'
     * @param enums object ID, that must be overwritten or created.
     * @param options optional user context
     * @param callback return result
     *        ```js
     *            function (err, obj) {
     *              if (err) adapter.log.error('Cannot get object: ' + err);
     *            }
     *        ```
     */
    getForeignObjects(
        pattern: unknown,
        type: unknown,
        enums?: unknown,
        options?: unknown,
        callback?: unknown
    ): Promise<ioBroker.NonNullCallbackReturnTypeOf<ioBroker.GetObjectsCallback> | void> {
        if (typeof options === 'function') {
            callback = options;
            options = null;
        }

        if (typeof enums === 'function') {
            callback = enums;
            enums = null;
        }
        if (typeof type === 'function') {
            callback = type;
            type = undefined;
        }
        if (typeof type === 'object') {
            options = type;
            type = undefined;
        }
        if (typeof enums === 'object' && !Array.isArray(enums)) {
            options = enums;
            enums = null;
        }

        Validator.assertOptionalCallback(callback, 'callback');

        Validator.assertPattern(pattern, 'pattern');

        if (type !== undefined) {
            Validator.assertString(type, 'type');
        }

        if (options !== null && options !== undefined) {
            Validator.assertObject(options, 'options');
        }

        return this._getForeignObjects({
            pattern,
            type,
            enums: enums as ioBroker.EnumList | undefined | null,
            options,
            callback
        });
    }

    private async _getForeignObjects(
        _options: InternalGetObjectsOptions
    ): Promise<ioBroker.NonNullCallbackReturnTypeOf<ioBroker.GetObjectsCallback> | void> {
        const { options, callback, type, pattern, enums } = _options;

        if (!adapterObjects) {
            this._logger.info(
                `${this.namespaceLog} getForeignObjects not processed because Objects database not connected`
            );
            return tools.maybeCallbackWithError(callback, tools.ERRORS.ERROR_DB_CLOSED);
        }

        let objs: (ioBroker.AnyObject | null)[];

        if (Array.isArray(pattern)) {
            try {
                objs = await adapterObjects.getObjects(pattern, options);
            } catch (e) {
                return tools.maybeCallbackWithError(callback, e);
            }
        } else {
            let params: ioBroker.GetObjectViewParams = {};

            if (pattern && pattern !== '*') {
                params = {
                    startkey: pattern.replace(/\*/g, ''),
                    endkey: pattern.replace(/\*/g, '\u9999')
                };
            }

            try {
                const res = await adapterObjects.getObjectView('system', type || 'state', params, options);
                objs = res.rows.map(row => row.value);
            } catch (e) {
                return tools.maybeCallbackWithError(callback, e);
            }
        }

        // don't forget, that enums returns names in row[x].id and not IDs, you can find id in rows[x].value._id
        let _enums;
        if (enums) {
            try {
                _enums = await this.getEnumsAsync(enums, null);
            } catch (e) {
                this._logger.warn(`Cannot get enums on getForeignObjects: ${e.message}`);
            }
        }

        const list: Record<string, any> = {};

        for (let i = 0; i < objs.length; i++) {
            const obj = objs[i];
            if (!obj) {
                // It is not so important warning, so print it as debug
                this._logger.debug(
                    `${this.namespaceLog} getEnums(${JSON.stringify(
                        enums
                    )}) returned an enum without a value at index ${i}, obj - ${JSON.stringify(obj)}`
                );
                continue;
            }

            const id: string = obj._id;
            list[id] = obj;
            if (_enums && id) {
                // get device or channel of this state and check it too
                const parts = id.split('.');
                parts.splice(parts.length - 1, 1);
                const channel = parts.join('.');
                parts.splice(parts.length - 1, 1);
                const device = parts.join('.');

                list[id].enums = {};
                for (const _enum of Object.values(_enums)) {
                    for (const e of Object.keys(_enum)) {
                        if (!_enum[e]?.common?.members) {
                            continue;
                        }

                        if (
                            _enum[e].common.members.includes(id) ||
                            _enum[e].common.members.includes(channel) ||
                            _enum[e].common.members.includes(device)
                        ) {
                            list[id].enums[e] = _enum[e].common.name;
                        }
                    }
                }
            }
            // remove protectedNative if not admin, not cloud or not own adapter
            if (
                obj &&
                'protectedNative' in obj &&
                Array.isArray(obj.protectedNative) &&
                obj.native &&
                id &&
                id.startsWith('system.adapter.') &&
                !NO_PROTECT_ADAPTERS.includes(this.name) &&
                this.name !== id.split('.')[2]
            ) {
                for (const attr of obj.protectedNative) {
                    delete obj.native[attr];
                }
            }
        }
        return tools.maybeCallbackWithError(callback, null, list);
    }

    // external signature
    findForeignObject(idOrName: string, type: string, callback: ioBroker.FindObjectCallback): void;
    findForeignObject(idOrName: string, type: string, options: unknown, callback: ioBroker.FindObjectCallback): void;

    /**
     * Find any object by name or ID.
     *
     * Find object by the exact name or ID.
     *
     * @param id exactly object ID (without namespace)
     * @param type optional common.type of state: 'number', 'string', 'boolean', 'file', ...
     * @param options optional user context
     * @param callback return result
     *        ```js
     *            adapter.findForeignObject('Some name', function (err, id, name) {
     *              if (err) adapter.log.error('Cannot get object: ' + err);
     *              adapter.log.debug('ID of object with name "' + name + '" is "' + id + '"');
     *            }
     *        ```
     */
    findForeignObject(id: unknown, type: unknown, options: unknown, callback?: unknown): any {
        if (typeof options === 'function') {
            callback = options;
            options = null;
        }
        if (typeof type === 'function') {
            callback = type;
            type = null;
        }

        Validator.assertCallback(callback, 'callback');
        if (type !== null) {
            Validator.assertString(type, 'type');
        }
        if (options !== null && options !== undefined) {
            Validator.assertObject(options, 'options');
        }

        if (!adapterObjects) {
            this._logger.info(
                `${this.namespaceLog} findForeignObject not processed because Objects database not connected`
            );
            return tools.maybeCallbackWithError(callback, tools.ERRORS.ERROR_DB_CLOSED);
        }

        try {
            this._utils.validateId(id, true, null);
        } catch (err) {
            return tools.maybeCallbackWithError(callback, err);
        }

        adapterObjects.findObject(id, type, options || {}, callback);
    }

    // external signatures
    getForeignObject<T extends string>(id: T, callback: ioBroker.GetObjectCallback<T>): MaybePromise;
    getForeignObject<T extends string>(id: T, options: unknown, callback: ioBroker.GetObjectCallback<T>): MaybePromise;

    /**
     * Get any object.
     *
     * ID must be specified with namespace.
     *
     * @param id exactly object ID (with namespace)
     * @param options optional user context
     * @param callback return result
     *        ```js
     *            function (err, obj) {
     *              if (err) adapter.log.error('Cannot get object: ' + err);
     *            }
     *        ```
     */
    getForeignObject(id: unknown, options: unknown, callback?: unknown): MaybePromise {
        if (typeof options === 'function') {
            callback = options;
            options = null;
        }

        Validator.assertOptionalCallback(callback, 'callback');
        if (options !== undefined && options !== null) {
            Validator.assertObject(options, 'options');
        }

        try {
            this._utils.validateId(id, true, options);
        } catch (err) {
            return tools.maybeCallbackWithError(callback, err);
        }

        return this._getForeignObject({ id, options, callback });
    }

    private _getForeignObject(options: InternalGetObjectOptions): MaybePromise {
        if (!adapterObjects) {
            this._logger.info(
                `${this.namespaceLog} getForeignObject not processed because Objects database not connected`
            );
            return tools.maybeCallbackWithError(options.callback, tools.ERRORS.ERROR_DB_CLOSED);
        }

        adapterObjects.getObject(options.id, options, (err, obj) => {
            // remove protectedNative if not admin, not cloud or not own adapter
            if (
                obj &&
                'protectedNative' in obj &&
                Array.isArray(obj.protectedNative) &&
                obj._id &&
                obj._id.startsWith('system.adapter.') &&
                obj.native &&
                !NO_PROTECT_ADAPTERS.includes(this.name) &&
                this.name !== obj._id.split('.')[2]
            ) {
                for (const attr of obj.protectedNative) {
                    delete obj.native[attr];
                } // endFor
            } // endIf

            return tools.maybeCallbackWithError(options.callback, err, obj);
        });
    }

    delObject(id: string, callback?: ioBroker.ErrorCallback): void;
    delObject(id: string, options?: ioBroker.DelObjectOptions | null, callback?: ioBroker.ErrorCallback): void;

    /**
     * Delete an object of this instance.
     *
     * It is not required to provide the adapter namespace, because it will automatically be added.
     * E.g. to delete "adapterName.X.myObject", only "myObject" is required as ID.
     *
     * The corresponding state will be deleted too if the object has type "state".
     *
     * @param id exactly object ID (without namespace)
     * @param options optional user context. E.g. recursive option could be true
     * @param callback return result
     *        ```js
     *            function (err) {
     *              if (err) adapter.log.error('Cannot delete object: ' + err);
     *            }
     *        ```
     */
    delObject(id: unknown, options: unknown, callback?: unknown): any {
        Validator.assertString(id, 'id');

        // delObject does the same as delForeignObject, but fixes the ID first
        id = this._utils.fixId(id);

        // @ts-expect-error we have ensured that it is string for the rest the method will validate again
        this.delForeignObject(id, options, callback);
    }

    private _deleteObjects(
        tasks: { id: string; [other: string]: any }[],
        options: Record<string, any>,
        cb?: () => void
    ) {
        if (!tasks || !tasks.length) {
            return tools.maybeCallback(cb);
        } else {
            const task = tasks.shift();
            adapterObjects!.delObject(task!.id, options, async err => {
                if (err) {
                    return tools.maybeCallbackWithError(cb, err);
                }
                if (task!.state) {
                    try {
                        await this.delForeignStateAsync(task!.id, options);
                    } catch (e) {
                        this._logger.warn(`${this.namespaceLog} Could not remove state of ${task!.id}: ${e.message}`);
                    }
                }
                try {
                    await tools.removeIdFromAllEnums(adapterObjects, task!.id, this.enums);
                } catch (e) {
                    this._logger.warn(`${this.namespaceLog} Could not remove ${task!.id} from enums: ${e.message}`);
                }
                setImmediate(() => this._deleteObjects(tasks, options, cb));
            });
        }
    }

    delForeignObject(id: string, callback?: ioBroker.ErrorCallback): void;
    delForeignObject(id: string, options: ioBroker.DelObjectOptions, callback?: ioBroker.ErrorCallback): void;

    /**
     * Delete any object.
     *
     * The full ID with namespace must be specified. The corresponding state will be deleted too if the object has type "state".
     *
     * @param id exactly object ID (with namespace)
     * @param options optional user context or `{ recursive: true }` to delete all underlying objects
     * @param callback return result
     *        ```js
     *            function (err) {
     *              if (err) adapter.log.error('Cannot delete object: ' + err);
     *            }
     *        ```
     */
    delForeignObject(id: unknown, options: unknown, callback?: unknown): any {
        if (typeof options === 'function') {
            callback = options;
            options = null;
        }

        Validator.assertString(id, 'id');
        Validator.assertOptionalCallback(callback, 'callback');
        if (options !== undefined && options !== null) {
            Validator.assertObject(options, 'options');
        }

        if (!adapterObjects) {
            this._logger.info(
                `${this.namespaceLog} delForeignObject not processed because Objects database not connected`
            );
            return tools.maybeCallbackWithError(callback, tools.ERRORS.ERROR_DB_CLOSED);
        }

        try {
            this._utils.validateId(id, true, options);
        } catch (err) {
            return tools.maybeCallbackWithError(callback, err);
        }

        if (options !== null && options !== undefined) {
            Validator.assertObject(options, 'options');
        }

        Validator.assertOptionalCallback(callback, 'callback');

        return this._delForeignObject({ id, options, callback });
    }

    private _delForeignObject(_options: InternalDelObjectOptions) {
        const { id, options, callback } = _options;

        // If recursive deletion of all underlying objects, including id
        if (options && options.recursive) {
            // read object itself
            adapterObjects!.getObject(id, options, (err, obj) => {
                const tasks =
                    obj && (!obj.common || !obj.common.dontDelete) ? [{ id, state: obj.type === 'state' }] : [];

                const selector = { startkey: `${id}.`, endkey: `${id}.\u9999` };
                // read all underlying states
                adapterObjects!.getObjectList(selector, options, (err, res) => {
                    res &&
                        res.rows &&
                        res.rows.forEach(
                            (item: ioBroker.GetObjectListItem) =>
                                !tasks.find(task => task.id === item.id) &&
                                (!item.value || !item.value.common || !item.value.common.dontDelete) && // exclude objects with dontDelete flag
                                tasks.push({ id: item.id, state: item.value && item.value.type === 'state' })
                        );
                    this._deleteObjects(tasks, options, callback);
                });
            });
        } else {
            adapterObjects!.getObject(id, options, async (err, obj) => {
                if (err) {
                    return tools.maybeCallbackWithError(callback, err);
                } else if (obj) {
                    // do not allow deletion of objects with dontDelete flag
                    if (obj.common && obj.common.dontDelete) {
                        return tools.maybeCallbackWithError(callback, new Error('not deletable'));
                    }

                    try {
                        await adapterObjects!.delObject(obj._id, options);
                    } catch (err) {
                        return tools.maybeCallbackWithError(callback, err);
                    }
                    if (obj.type === 'state') {
                        try {
                            if ('binary' in obj) {
                                await this.delBinaryStateAsync(id, options);
                            } else {
                                await this.delForeignStateAsync(id, options);
                            }
                        } catch {
                            // Ignore
                        }
                    }
                    try {
                        await tools.removeIdFromAllEnums(adapterObjects, id, this.enums);
                    } catch (e) {
                        return tools.maybeCallbackWithError(callback, e);
                    }
                }
                return tools.maybeCallback(callback);
            });
        }
    }

    // external signatures
    subscribeObjects(pattern: Pattern, callback?: ioBroker.ErrorCallback): void;
    subscribeObjects(pattern: Pattern, options: unknown, callback?: ioBroker.ErrorCallback): void;

    /**
     * Subscribe for the changes of objects in this instance.
     *
     * @param pattern pattern like 'channel.*' or '*' (all objects of this adapter) - without namespaces
     * @param options optional user context
     * @param callback optional returns result
     *        ```js
     *            function (err) {
     *              if (err) adapter.log.error('Cannot subscribe object: ' + err);
     *            }
     *        ```
     */
    subscribeObjects(pattern: unknown, options: unknown, callback?: unknown): any {
        if (typeof options === 'function') {
            callback = options;
            options = undefined;
        }

        Validator.assertOptionalCallback(callback, 'callback');
        Validator.assertPattern(pattern, 'pattern');
        if (options !== null && options !== undefined) {
            Validator.assertObject(options, 'options');
        }

        if (!adapterObjects) {
            this._logger.info(
                `${this.namespaceLog} subscribeObjects not processed because Objects database not connected`
            );
            return tools.maybeCallbackWithError(callback, tools.ERRORS.ERROR_DB_CLOSED);
        }

        if (pattern === '*') {
            adapterObjects.subscribeUser(`${this.namespace}.*`, options, callback);
        } else {
            const fixedPattern = Array.isArray(pattern) ? pattern : this._utils.fixId(pattern, true);
            adapterObjects.subscribeUser(fixedPattern, options, callback);
        }
    }

    unsubscribeObjects(pattern: Pattern, callback?: ioBroker.ErrorCallback): void;
    unsubscribeObjects(pattern: Pattern, options: unknown, callback?: ioBroker.ErrorCallback): void;

    /**
     * Unsubscribe on the changes of objects in this instance.
     *
     * @param pattern pattern like 'channel.*' or '*' (all objects) - without namespaces
     * @param options optional user context
     * @param callback optional returns result
     *        ```js
     *            function (err) {
     *              if (err) adapter.log.error('Cannot unsubscribe object: ' + err);
     *            }
     *        ```
     */
    unsubscribeObjects(pattern: unknown, options: unknown, callback?: unknown): any {
        if (typeof options === 'function') {
            callback = options;
            options = undefined;
        }

        Validator.assertOptionalCallback(callback, 'callback');
        Validator.assertPattern(pattern, 'pattern');
        if (options !== null && options !== undefined) {
            Validator.assertObject(options, 'options');
        }

        if (!adapterObjects) {
            this._logger.info(
                `${this.namespaceLog} unsubscribeObjects not processed because Objects database not connected`
            );
            return tools.maybeCallbackWithError(callback, tools.ERRORS.ERROR_DB_CLOSED);
        }

        if (pattern === '*') {
            adapterObjects.unsubscribeUser(`${this.namespace}.*`, options, callback);
        } else {
            const fixedPattern = Array.isArray(pattern) ? pattern : this._utils.fixId(pattern, true);
            adapterObjects.unsubscribeUser(fixedPattern, options, callback);
        }
    }

    // external signatures
    subscribeForeignObjects(pattern: string, callback?: ioBroker.ErrorCallback): void;
    subscribeForeignObjects(pattern: string, options: unknown, callback?: ioBroker.ErrorCallback): void;

    /**
     * Subscribe for the changes of objects in any instance.
     *
     * @param pattern pattern like 'channel.*' or '*' (all objects) - without namespaces. You can use array of patterns
     * @param options optional user context
     * @param callback optional returns result
     *        ```js
     *            function (err) {
     *              if (err) adapter.log.error('Cannot subscribe object: ' + err);
     *            }
     *        ```
     */
    subscribeForeignObjects(pattern: unknown, options: unknown, callback?: unknown): any {
        if (typeof options === 'function') {
            callback = options;
            options = undefined;
        }

        Validator.assertOptionalCallback(callback, 'callback');
        Validator.assertString(pattern, 'pattern');
        if (options !== null && options !== undefined) {
            Validator.assertObject(options, 'options');
        }

        if (!adapterObjects) {
            this._logger.info(
                `${this.namespaceLog} subscribeForeignObjects not processed because Objects database not connected`
            );
            return tools.maybeCallbackWithError(callback, tools.ERRORS.ERROR_DB_CLOSED);
        }

        adapterObjects.subscribeUser(pattern, options, callback);
    }

    // external signatures
    unsubscribeForeignObjects(pattern: string, callback?: ioBroker.ErrorCallback): void;
    unsubscribeForeignObjects(pattern: string, options: unknown, callback?: ioBroker.ErrorCallback): void;

    /**
     * Unsubscribe for the patterns on all objects.
     *
     * @param pattern pattern like 'channel.*' or '*' (all objects) - without namespaces
     * @param options optional user context
     * @param callback optional returns result
     *        ```js
     *            function (err) {
     *              if (err) adapter.log.error('Cannot unsubscribe object: ' + err);
     *            }
     *        ```
     */
    unsubscribeForeignObjects(pattern: unknown, options: unknown, callback?: unknown): any {
        if (typeof options === 'function') {
            callback = options;
            options = undefined;
        }
        if (!pattern) {
            pattern = '*';
        }

        Validator.assertOptionalCallback(callback, 'callback');
        Validator.assertString(pattern, 'pattern');
        if (options !== null && options !== undefined) {
            Validator.assertObject(options, 'options');
        }

        if (!adapterObjects) {
            this._logger.info(
                `${this.namespaceLog} unsubscribeForeignObjects not processed because Objects database not connected`
            );
            return tools.maybeCallbackWithError(callback, tools.ERRORS.ERROR_DB_CLOSED);
        }

        adapterObjects.unsubscribeUser(pattern, options, callback);
    }

    // external signatures
    subscribeForeignFiles(pattern: string, callback?: ioBroker.ErrorCallback): void;
    subscribeForeignFiles(pattern: string, options: unknown, callback?: ioBroker.ErrorCallback): void;

    /**
     * Subscribe for the changes of files in specific instance.
     * This is async function!
     * @param id adapter ID like 'vis.0' or 'vis.admin'
     * @param pattern pattern like 'channel.*' or '*' (all files) - without namespaces. You can use array of patterns
     * @param options optional user context
     */
    subscribeForeignFiles(id: unknown, pattern: unknown, options?: unknown): any {
        if (!adapterObjects) {
            this._logger.info(
                `${this.namespaceLog} subscribeForeignFiles not processed because Objects database not connected`
            );
            return Promise.reject(tools.ERRORS.ERROR_DB_CLOSED);
        }

        Validator.assertString(id, 'id');
        Validator.assertString(pattern, 'pattern');
        if (options !== null && options !== undefined) {
            Validator.assertObject(options, 'options');
        }

        return adapterObjects.subscribeUserFile(id, pattern, options);
    }

    // external signatures
    unsubscribeForeignFiles(pattern: string, callback?: ioBroker.ErrorCallback): void;
    unsubscribeForeignFiles(pattern: string, options: unknown, callback?: ioBroker.ErrorCallback): void;

    /**
     * Unsubscribe for the changes of files on specific instance.
     * This is async function!
     * @param id adapter ID like 'vis.0' or 'vis.admin'
     * @param pattern pattern like 'channel.*' or '*' (all objects) - without namespaces
     * @param options optional user context
     */
    unsubscribeForeignFiles(id: unknown, pattern: unknown, options?: unknown): any {
        if (!pattern) {
            pattern = '*';
        }
        if (!adapterObjects) {
            this._logger.info(
                `${this.namespaceLog} unsubscribeForeignFiles not processed because Objects database not connected`
            );
            return Promise.reject(tools.ERRORS.ERROR_DB_CLOSED);
        }

        Validator.assertString(id, 'id');
        Validator.assertString(pattern, 'pattern');
        if (options !== null && options !== undefined) {
            Validator.assertObject(options, 'options');
        }

        return adapterObjects.unsubscribeUserFile(id, pattern, options);
    }

    // external signatures
    setObjectNotExists(
        id: string,
        obj: ioBroker.SettableObject,
        callback?: ioBroker.SetObjectCallback
    ): Promise<void | ioBroker.CallbackReturnTypeOf<ioBroker.SetObjectCallback>> | void;
    setObjectNotExists(
        id: string,
        obj: ioBroker.SettableObject,
        options: unknown,
        callback?: ioBroker.SetObjectCallback
    ): Promise<void | ioBroker.CallbackReturnTypeOf<ioBroker.SetObjectCallback>> | void;
    /**
     * Same as {@link AdapterClass.setObject}, but with check if the object exists.
     *
     * Only Ids that belong to this adapter can be modified. So the function automatically adds "adapter.X." to ID.
     * New object will be created only if no object exists with such ID.
     *
     * @param id object ID, that must be overwritten or created.
     * @param obj new object
     * @param options optional user context
     * @param callback return result
     *        ```js
     *            function (err, obj) {
     *              // obj is {id: id}
     *              if (err) adapter.log.error('Cannot write object: ' + err);
     *            }
     *        ```
     */
    setObjectNotExists(
        id: unknown,
        obj: unknown,
        options?: unknown,
        callback?: unknown
    ): Promise<void | ioBroker.CallbackReturnTypeOf<ioBroker.SetObjectCallback>> | void {
        if (typeof options === 'function') {
            callback = options;
            options = null;
        }

        Validator.assertOptionalCallback(callback, 'callback');
        if (options !== undefined && options !== null) {
            Validator.assertObject(options, 'options');
        }

        Validator.assertObject(obj, 'obj');

        try {
            this._utils.validateId(id, false, null);
        } catch (err) {
            return tools.maybeCallbackWithError(callback, err);
        }

        id = this._utils.fixId(id);

        return this._setObjectNotExists({ id: id as string, obj: obj as any, options, callback });
    }

    private async _setObjectNotExists(
        options: InternalSetObjectOptions
    ): Promise<void | ioBroker.CallbackReturnTypeOf<ioBroker.SetObjectCallback>> {
        if (!adapterObjects) {
            this._logger.info(
                `${this.namespaceLog} setObjectNotExists not processed because Objects database not connected`
            );
            return tools.maybeCallbackWithError(options.callback, tools.ERRORS.ERROR_DB_CLOSED);
        }

        if ('children' in options.obj || 'parent' in options.obj) {
            this._logger.warn(`${this.namespaceLog} Do not use parent or children for ${options.id}`);
        }

        // check if object already exists
        let objExists;
        try {
            objExists = await adapterObjects.objectExists(options.id, options.options);
        } catch (e) {
            return tools.maybeCallbackWithError(
                options.callback,
                `Could not check object existence of ${options.id}: ${e.message}`
            );
        }

        if (objExists === false) {
            if (!options.obj.from) {
                options.obj.from = `system.adapter.${this.namespace}`;
            }
            if (!options.obj.user) {
                options.obj.user = (options.options ? options.options.user : '') || SYSTEM_ADMIN_USER;
            }
            if (!options.obj.ts) {
                options.obj.ts = Date.now();
            }

            return this._setObjectWithDefaultValue(options.id, options.obj, null, options.callback);
        } else {
            return tools.maybeCallbackWithError(options.callback, null);
        }
    }

    // external signatures
    setForeignObjectNotExists<T extends string>(
        id: T,
        obj: ioBroker.SettableObject<ioBroker.ObjectIdToObjectType<T, 'write'>>,
        callback?: ioBroker.SetObjectCallback
    ): void;
    setForeignObjectNotExists<T extends string>(
        id: T,
        obj: ioBroker.SettableObject<ioBroker.ObjectIdToObjectType<T, 'write'>>,
        options: unknown,
        callback?: ioBroker.SetObjectCallback
    ): void;

    /**
     * Same as {@link AdapterClass.setForeignObject}, but with check if the object exists.
     *
     * ID must be specified as a full name with adapter namespace. E.g "hm-rpc.0.ABC98989.1.STATE".
     * New object will be created only if no object exists with such ID.
     *
     * @param id object ID, that must be overwritten or created.
     * @param obj new object
     * @param options user context
     * @param callback return result
     *        ```js
     *            function (err, obj) {
     *              // obj is {id: id}
     *              if (err) adapter.log.error('Cannot write object: ' + err);
     *            }
     *        ```
     */
    setForeignObjectNotExists(
        id: unknown,
        obj: unknown,
        options: unknown,
        callback?: unknown
    ): Promise<ioBroker.CallbackReturnTypeOf<ioBroker.SetObjectCallback> | void> {
        if (typeof options === 'function') {
            callback = options;
            options = null;
        }

        Validator.assertString(id, 'id');
        Validator.assertObject(obj, 'obj');
        if (options !== null && options !== undefined) {
            Validator.assertObject(options, 'options');
        }

        Validator.assertOptionalCallback(callback, 'callback');

        return this._setForeignObjectNotExists({ id, obj: obj as ioBroker.SettableObject, options, callback });
    }

    private async _setForeignObjectNotExists(
        _options: InternalSetObjectOptions
    ): Promise<ioBroker.CallbackReturnTypeOf<ioBroker.SetObjectCallback> | void> {
        const { id, obj, options, callback } = _options;

        if (!adapterObjects) {
            this._logger.info(
                `${this.namespaceLog} setForeignObjectNotExists not processed because Objects database not connected`
            );
            return tools.maybeCallbackWithError(callback, tools.ERRORS.ERROR_DB_CLOSED);
        }

        try {
            this._utils.validateId(id, true, null);
        } catch (err) {
            return tools.maybeCallbackWithError(callback, err);
        }

        // check if object exists
        let objExists;
        try {
            objExists = await adapterObjects.objectExists(id, options || {});
        } catch (e) {
            return tools.maybeCallbackWithError(callback, `Could not check object existence of ${id}: ${e.message}`);
        }

        if (objExists === false) {
            if (!obj.from) {
                obj.from = `system.adapter.${this.namespace}`;
            }
            if (!obj.user) {
                obj.user = (options ? options.user : '') || SYSTEM_ADMIN_USER;
            }
            if (!obj.ts) {
                obj.ts = Date.now();
            }

            return this._setObjectWithDefaultValue(id, obj, null, callback);
        } else {
            return tools.maybeCallbackWithError(callback, null);
        }
    }

    private _DCS2ID(device: string, channel: string, stateOrPoint?: boolean | string): string {
        let id = '';
        if (device) {
            id += device;
        }
        if (channel) {
            id += (id ? '.' : '') + channel;
        }

        if (stateOrPoint !== true && stateOrPoint !== false) {
            if (stateOrPoint) {
                id += (id ? '.' : '') + stateOrPoint;
            }
        } else if (stateOrPoint === true && id) {
            id += '.';
        }
        return id;
    }

    // external signatures
    createDevice(deviceName: string, callback?: ioBroker.SetObjectCallback): void;
    createDevice(
        deviceName: string,
        common: Partial<ioBroker.DeviceCommon>,
        callback?: ioBroker.SetObjectCallback
    ): void;
    createDevice(
        deviceName: string,
        common: Partial<ioBroker.DeviceCommon>,
        native: Record<string, any>,
        callback?: ioBroker.SetObjectCallback
    ): void;
    createDevice(
        deviceName: string,
        common: Partial<ioBroker.DeviceCommon>,
        native: Record<string, any>,
        options: unknown,
        callback?: ioBroker.SetObjectCallback
    ): void;

    createDevice(deviceName: unknown, common: unknown, _native?: unknown, options?: unknown, callback?: unknown): any {
        if (typeof options === 'function') {
            callback = options;
            options = null;
        }
        if (!deviceName) {
            this._logger.error(`${this.namespaceLog} Try to create device with empty name!`);
            return;
        }
        if (typeof _native === 'function') {
            callback = _native;
            _native = {};
        }
        if (typeof common === 'function') {
            callback = common;
            common = {};
        }

        Validator.assertOptionalCallback(callback, 'callback');
        Validator.assertString(deviceName, 'deviceName');
        if (_native !== undefined && _native !== null) {
            Validator.assertObject(_native, '_native');
        }

        return this._createDevice({
            common: common as Partial<ioBroker.DeviceCommon>,
            deviceName,
            _native,
            callback,
            options
        });
    }

    private _createDevice(_options: InternalCreateDeviceOptions) {
        let { common, deviceName, _native } = _options;
        const { callback, options } = _options;
        common = common || {};
        common.name = common.name || deviceName;

        deviceName = deviceName.replace(FORBIDDEN_CHARS, '_').replace(/\./g, '_');
        _native = _native || {};

        this.setObjectNotExists(
            deviceName,
            {
                type: 'device',
                common: common,
                native: _native
            } as ioBroker.SettableDeviceObject,
            options,
            callback
        );
    }

    createChannel(parentDevice: string, channelName: string, callback?: ioBroker.SetObjectCallback): void;
    createChannel(
        parentDevice: string,
        channelName: string,
        roleOrCommon: string | Partial<ioBroker.ChannelCommon>,
        callback?: ioBroker.SetObjectCallback
    ): void;
    createChannel(
        parentDevice: string,
        channelName: string,
        roleOrCommon: string | Partial<ioBroker.ChannelCommon>,
        native: Record<string, any>,
        callback?: ioBroker.SetObjectCallback
    ): void;
    createChannel(
        parentDevice: string,
        channelName: string,
        roleOrCommon: string | Partial<ioBroker.ChannelCommon>,
        native: Record<string, any>,
        options: unknown,
        callback?: ioBroker.SetObjectCallback
    ): void;

    // name of channel must be in format "channel"
    createChannel(
        parentDevice: unknown,
        channelName: unknown,
        roleOrCommon?: unknown,
        _native?: unknown,
        options?: unknown,
        callback?: unknown
    ): any {
        if (typeof options === 'function') {
            callback = options;
            options = null;
        }
        if (!channelName) {
            throw new Error('Cannot create a channel without a name!');
        }

        if (typeof _native === 'function') {
            callback = _native;
            _native = {};
        }

        if (typeof roleOrCommon === 'function') {
            callback = roleOrCommon;
            roleOrCommon = undefined;
        }

        let common = {};
        if (typeof roleOrCommon === 'string') {
            common = {
                name: '',
                role: roleOrCommon
            };
        } else if (tools.isObject(roleOrCommon)) {
            common = roleOrCommon;
        }

        Validator.assertObject(common, 'common');
        Validator.assertString(channelName, 'channelName');
        Validator.assertString(parentDevice, 'parentDevice');
        Validator.assertOptionalCallback(callback, 'callback');

        common.name = common.name || channelName;

        if (parentDevice) {
            parentDevice = parentDevice.replace(FORBIDDEN_CHARS, '_').replace(/\./g, '_');
        }
        channelName = channelName.replace(FORBIDDEN_CHARS, '_').replace(/\./g, '_');
        // @ts-expect-error ts somehow loses types here
        channelName = this._DCS2ID(parentDevice, channelName);

        _native = _native || {};

        const obj = {
            type: 'channel',
            common: common,
            native: _native
        } as const;

        this.setObjectNotExists(channelName as string, obj as any, options, callback);
    }

    createState(
        parentDevice: string,
        parentChannel: string,
        stateName: string,
        callback?: ioBroker.SetObjectCallback
    ): void;
    createState(
        parentDevice: string,
        parentChannel: string,
        stateName: string,
        roleOrCommon: string | Partial<ioBroker.StateCommon>,
        callback?: ioBroker.SetObjectCallback
    ): void;
    createState(
        parentDevice: string,
        parentChannel: string,
        stateName: string,
        roleOrCommon: string | Partial<ioBroker.StateCommon>,
        native: Record<string, any>,
        callback?: ioBroker.SetObjectCallback
    ): void;
    createState(
        parentDevice: string,
        parentChannel: string,
        stateName: string,
        roleOrCommon: string | Partial<ioBroker.StateCommon>,
        native: Record<string, any>,
        options: unknown,
        callback?: ioBroker.SetObjectCallback
    ): void;
    createState(
        parentDevice: unknown,
        parentChannel: unknown,
        stateName: unknown,
        roleOrCommon: unknown,
        _native?: unknown,
        options?: unknown,
        callback?: unknown
    ): any {
        if (typeof options === 'function') {
            callback = options;
            options = null;
        }
        if (!stateName) {
            throw new Error('Cannot create a state without a name!');
        }

        if (typeof _native === 'function') {
            callback = _native;
            _native = {};
        }

        if (typeof roleOrCommon === 'function') {
            callback = roleOrCommon;
            roleOrCommon = undefined;
        }

        let common: any = {};
        if (typeof roleOrCommon === 'string') {
            common = {
                read: true,
                write: false,
                name: '',
                role: roleOrCommon
            };
        } else if (tools.isObject(roleOrCommon)) {
            common = roleOrCommon;
        }

        _native = _native || {};

        Validator.assertObject(common, 'common');
        Validator.assertString(stateName, 'stateName');
        Validator.assertString(parentDevice, 'parentDevice');
        Validator.assertString(parentChannel, 'parentChannel');
        Validator.assertOptionalCallback(callback, 'callback');
        Validator.assertObject(_native, '_native');
        if (options !== null && options !== undefined) {
            Validator.assertObject(options, 'options');
        }

        return this._createState({ parentDevice, parentChannel, callback, stateName, common, _native, options });
    }

    private _createState(_options: InternalCreateStateOptions) {
        const { _native, common, callback, options } = _options;
        let { parentChannel, parentDevice, stateName } = _options;

        common.name = common.name || stateName;

        common.read = common.read === undefined ? true : common.read;
        common.write = common.write === undefined ? false : common.write;

        if (!common.role) {
            this._logger.error(
                `${this.namespaceLog} Try to create state ${
                    parentDevice ? `${parentDevice}.` : ''
                }${parentChannel}.${stateName} without role`
            );
            return;
        }

        if (parentDevice) {
            parentDevice = parentDevice.replace(FORBIDDEN_CHARS, '_').replace(/\./g, '_');
        }
        if (parentChannel) {
            parentChannel = parentChannel.replace(FORBIDDEN_CHARS, '_').replace(/\./g, '_');
        }
        stateName = stateName.replace(FORBIDDEN_CHARS, '_').replace(/\./g, '_');
        const id = this._utils.fixId({
            device: parentDevice as string,
            channel: parentChannel as string,
            state: stateName as string
        });

        // Check min, max and def values for number
        if (common.type !== undefined && common.type === 'number') {
            let min = 0;
            let max = 0;
            let def = 0;
            let err;
            if (common.min !== undefined) {
                min = common.min;
                if (typeof min !== 'number') {
                    min = parseFloat(min);
                    if (isNaN(min)) {
                        err = `Wrong type of ${id}.common.min`;
                        this._logger.error(`${this.namespaceLog} ${err}`);
                        return tools.maybeCallbackWithError(callback, err);
                    } else {
                        common.min = min;
                    }
                }
            }
            if (common.max !== undefined) {
                max = common.max;
                if (typeof max !== 'number') {
                    max = parseFloat(max);
                    if (isNaN(max)) {
                        err = `Wrong type of ${id}.common.max`;
                        this._logger.error(`${this.namespaceLog} ${err}`);
                        return tools.maybeCallbackWithError(callback, err);
                    } else {
                        common.max = max;
                    }
                }
            }
            if (common.def !== undefined) {
                def = common.def;
                if (typeof def !== 'number') {
                    def = parseFloat(def);
                    if (isNaN(def)) {
                        err = new Error(`Wrong type of ${id}.common.def`);
                        this._logger.error(`${this.namespaceLog} ${err.message}`);
                        return tools.maybeCallbackWithError(callback, err);
                    } else {
                        common.def = def;
                    }
                }
            }
            if (common.min !== undefined && common.max !== undefined && min > max) {
                common.max = min;
                common.min = max;
            }
            if (common.def !== undefined && common.min !== undefined && def < min) {
                common.def = min;
            }
            if (common.def !== undefined && common.max !== undefined && def > max) {
                common.def = max;
            }
        }

        this.setObjectNotExists(
            id,
            {
                type: 'state',
                common: common as any,
                native: _native as any
            },
            options,
            err => {
                if (err) {
                    return tools.maybeCallbackWithError(callback, err);
                } else if (common.def !== undefined) {
                    this.getState(id, null, (err, state) => {
                        if (!state) {
                            if (common.defAck !== undefined) {
                                this.setState(id, common.def, common.defAck, options, callback as any);
                            } else {
                                this.setState(id, common.def, options, callback as any);
                            }
                        } else {
                            return tools.maybeCallback(callback);
                        }
                    });
                } else {
                    this.getState(id, null, (err, state) => {
                        if (!state) {
                            this.setState(id, null, true, options, callback as any);
                        } else {
                            return tools.maybeCallback(callback);
                        }
                    });
                }
            }
        );
    }

    deleteDevice(deviceName: string, callback?: ioBroker.ErrorCallback): void;
    deleteDevice(deviceName: string, options: unknown, callback?: ioBroker.ErrorCallback): void;

    /**
     * Delete device with all its channels and states.
     *
     * @param deviceName is the part of ID like: adapter.instance.<deviceName>
     * @param options optional user context
     * @param callback return result
     *        ```js
     *            function (err) {
     *              if (err) adapter.log.error('Cannot delete device: ' + err);
     *            }
     *        ```
     */
    deleteDevice(deviceName: unknown, options: unknown, callback?: unknown): any {
        if (typeof options === 'function') {
            callback = options;
            options = null;
        }

        Validator.assertString(deviceName, 'deviceName');
        Validator.assertOptionalCallback(callback, 'callback');

        return this._deleteDevice({ deviceName, callback });
    }

    private async _deleteDevice(_options: InternalDeleteDeviceOptions) {
        const { callback } = _options;
        let { deviceName } = _options;

        if (!adapterObjects) {
            this._logger.info(`${this.namespaceLog} deleteDevice not processed because Objects database not connected`);
            return tools.maybeCallbackWithError(callback, tools.ERRORS.ERROR_DB_CLOSED);
        }

        deviceName = deviceName.replace(FORBIDDEN_CHARS, '_').replace(/\./g, '_');
        if (!this._namespaceRegExp.test(deviceName)) {
            // make it an id
            deviceName = `${this.namespace}.${deviceName}`;
        }

        // get object to check if it is a device
        let obj;
        try {
            obj = await this.getForeignObjectAsync(deviceName);
        } catch (e) {
            return tools.maybeCallbackWithError(callback, e);
        }

        if (!obj || obj.type !== 'device') {
            // it's not a device, so return but no error
            return tools.maybeCallback(callback);
        }

        // it's a device now delete it + underlying structure
        try {
            await this.delForeignObjectAsync(deviceName, { recursive: true });
        } catch (e) {
            return tools.maybeCallbackWithError(callback, e);
        }

        return tools.maybeCallback(callback);
    }

    // external signature
    addChannelToEnum(
        enumName: string,
        addTo: string,
        parentDevice: string,
        channelName: string,
        callback?: ioBroker.ErrorCallback
    ): void;
    addChannelToEnum(
        enumName: string,
        addTo: string,
        parentDevice: string,
        channelName: string,
        options: unknown,
        callback?: ioBroker.ErrorCallback
    ): void;

    addChannelToEnum(
        enumName: unknown,
        addTo: unknown,
        parentDevice: unknown,
        channelName: unknown,
        options: unknown,
        callback?: unknown
    ): MaybePromise {
        if (typeof options === 'function') {
            callback = options;
            options = null;
        }

        Validator.assertString(enumName, 'enumName');
        Validator.assertString(addTo, 'addTo');
        Validator.assertString(parentDevice, 'parentDevice');
        Validator.assertString(channelName, 'channelName');
        if (options !== null && options !== undefined) {
            Validator.assertObject(options, 'options');
        }
        Validator.assertOptionalCallback(callback, 'callback');

        return this._addChannelToEnum({ enumName, addTo, parentDevice, channelName, options, callback });
    }

    private _addChannelToEnum(_options: InternalAddChannelToEnumOptions) {
        const { addTo, options, callback } = _options;
        let { enumName, parentDevice, channelName } = _options;

        if (!adapterObjects) {
            this._logger.info(
                `${this.namespaceLog} addChannelToEnum not processed because Objects database not connected`
            );
            return tools.maybeCallbackWithError(callback, tools.ERRORS.ERROR_DB_CLOSED);
        }

        if (parentDevice) {
            if (this._namespaceRegExp.test(parentDevice)) {
                parentDevice = parentDevice.substring(this.namespace.length + 1);
            }
            parentDevice = parentDevice.replace(FORBIDDEN_CHARS, '_').replace(/\./g, '_');
        }

        if (this._namespaceRegExp.test(channelName)) {
            channelName = channelName.substring(this.namespace.length + 1);
        }
        if (parentDevice && channelName.substring(0, parentDevice.length) === parentDevice) {
            channelName = channelName.substring(parentDevice.length + 1);
        }
        channelName = channelName.replace(FORBIDDEN_CHARS, '_').replace(/\./g, '_');

        const objId = `${this.namespace}.${this._DCS2ID(parentDevice, channelName)}`;

        if (addTo.startsWith('enum.')) {
            adapterObjects.getObject(addTo, options, (err, obj) => {
                if (err) {
                    return tools.maybeCallbackWithError(callback, err);
                } else if (obj) {
                    if (!obj.common.members.includes(objId)) {
                        obj.common.members.push(objId);
                        obj.from = 'system.adapter.' + this.namespace;
                        obj.user = (options ? options.user : '') || SYSTEM_ADMIN_USER;
                        obj.ts = Date.now();

                        adapterObjects!.setObject(obj._id, obj, options, callback);
                    } else {
                        return tools.maybeCallback(callback);
                    }
                }
            });
        } else {
            if (enumName.startsWith('enum.')) {
                enumName = enumName.substring(5);
            }

            adapterObjects.getObject(`enum.${enumName}.${addTo}`, options, (err, obj) => {
                if (err) {
                    return tools.maybeCallbackWithError(callback, err);
                }

                if (obj) {
                    // @ts-expect-error
                    if (!obj.common.members.includes(objId)) {
                        // @ts-expect-error
                        obj.common.members.push(objId);

                        obj.from = 'system.adapter.' + this.namespace;
                        obj.user = (options ? options.user : '') || SYSTEM_ADMIN_USER;
                        obj.ts = Date.now();

                        adapterObjects!.setObject(obj._id, obj, options, callback);
                    } else {
                        return tools.maybeCallback(callback);
                    }
                } else {
                    // Create enum
                    adapterObjects!.setObject(
                        `enum.${enumName}.${addTo}`,
                        {
                            common: {
                                name: addTo,
                                members: [objId]
                            },
                            from: 'system.adapter.' + this.namespace,
                            ts: Date.now(),
                            type: 'enum',
                            native: {}
                        },
                        options,
                        callback
                    );
                }
            });
        }
    }

    // external signature
    deleteChannelFromEnum(
        enumName: string,
        parentDevice: string,
        channelName: string,
        callback?: ioBroker.ErrorCallback
    ): void;
    deleteChannelFromEnum(
        enumName: string,
        parentDevice: string,
        channelName: string,
        options: unknown,
        callback?: ioBroker.ErrorCallback
    ): void;

    deleteChannelFromEnum(
        enumName: unknown,
        parentDevice: unknown,
        channelName: unknown,
        options: unknown,
        callback?: unknown
    ): any {
        if (typeof options === 'function') {
            callback = options;
            options = null;
        }

        Validator.assertString(enumName, 'enumName');
        Validator.assertString(parentDevice, 'parentDevice');
        Validator.assertString(channelName, 'channelName');
        if (options !== null && options !== undefined) {
            Validator.assertObject(options, 'options');
        }
        Validator.assertOptionalCallback(callback, 'callback');

        return this._deleteChannelFromEnum({ enumName, parentDevice, channelName, options, callback });
    }

    private _deleteChannelFromEnum(_options: InternalDeleteChannelFromEnumOptions) {
        const { options, callback } = _options;
        let { enumName, channelName, parentDevice } = _options;

        if (!adapterObjects) {
            this._logger.info(
                `${this.namespaceLog} deleteChannelFromEnum not processed because Objects database not connected`
            );
            return tools.maybeCallbackWithError(callback, tools.ERRORS.ERROR_DB_CLOSED);
        }

        if (parentDevice) {
            if (parentDevice.substring(0, this.namespace.length) === this.namespace) {
                parentDevice = parentDevice.substring(this.namespace.length + 1);
            }
            parentDevice = parentDevice.replace(FORBIDDEN_CHARS, '_').replace(/\./g, '_');
        }

        if (channelName && channelName.substring(0, this.namespace.length) === this.namespace) {
            channelName = channelName.substring(this.namespace.length + 1);
        }
        if (parentDevice && channelName && channelName.substring(0, parentDevice.length) === parentDevice) {
            channelName = channelName.substring(parentDevice.length + 1);
        }
        channelName = channelName || '';
        channelName = channelName.replace(FORBIDDEN_CHARS, '_').replace(/\./g, '_');

        const objId = this.namespace + '.' + this._DCS2ID(parentDevice, channelName);

        if (enumName) {
            enumName = `enum.${enumName}.`;
        } else {
            enumName = 'enum.';
        }

        adapterObjects.getObjectView(
            'system',
            'enum',
            {
                startkey: enumName,
                endkey: enumName + '\u9999'
            },
            options,
            async (err, res) => {
                if (err) {
                    return tools.maybeCallbackWithError(callback, err);
                }

                if (res && res.rows) {
                    for (const row of res.rows) {
                        try {
                            const obj = (await adapterObjects!.getObject(row.id, options)) as
                                | ioBroker.EnumObject
                                | null
                                | undefined;

                            if (obj?.common?.members) {
                                const pos = obj.common.members.indexOf(objId);
                                if (pos !== -1) {
                                    obj.common.members.splice(pos, 1);
                                    obj.from = `system.adapter.${this.namespace}`;
                                    obj.user = (options ? options.user : '') || SYSTEM_ADMIN_USER;
                                    obj.ts = Date.now();

                                    await adapterObjects!.setObjectAsync(obj._id, obj, options);
                                }
                            }
                        } catch (e) {
                            return tools.maybeCallbackWithError(callback, e);
                        }
                    }
                }
                return tools.maybeCallback(callback);
            }
        );
    }

    // external signature
    deleteChannel(channelName: string, callback?: ioBroker.ErrorCallback): void;
    deleteChannel(channelName: string, options?: unknown, callback?: ioBroker.ErrorCallback): void;
    deleteChannel(
        parentDevice: string,
        channelName: string,
        options?: unknown,
        callback?: ioBroker.ErrorCallback
    ): void;

    /**
     * Deletes channel and udnerlying structure
     * @alais deleteChannel
     *
     * @param parentDevice is the part of ID like: adapter.instance.<deviceName>
     * @param channelName is the part of ID like: adapter.instance.<deviceName>.<channelName>
     * @param options optional user context
     * @param callback return result
     *        ```js
     *            function (err) {
     *              if (err) adapter.log.error('Cannot delete device: ' + err);
     *            }
     *        ```
     */
    deleteChannel(parentDevice: unknown, channelName: unknown, options?: unknown, callback?: unknown): any {
        if (typeof options === 'function') {
            callback = options;
            options = null;
        }
        if (typeof channelName === 'function') {
            callback = channelName;
            channelName = parentDevice;
            parentDevice = '';
        }
        if (parentDevice && !channelName) {
            channelName = parentDevice;
            parentDevice = '';
        } else if (parentDevice && typeof channelName === 'function') {
            callback = channelName;
            channelName = parentDevice;
            parentDevice = '';
        }

        Validator.assertString(parentDevice, 'parentDevice');
        Validator.assertString(channelName, 'channelName');
        Validator.assertOptionalCallback(callback, 'callback');

        return this._deleteChannel({ parentDevice, channelName, callback });
    }

    private async _deleteChannel(_options: InternalDeleteChannelOptions) {
        const { callback } = _options;
        let { channelName, parentDevice } = _options;

        if (!adapterObjects) {
            this._logger.info(
                `${this.namespaceLog} deleteChannel not processed because Objects database not connected`
            );
            return tools.maybeCallbackWithError(callback, tools.ERRORS.ERROR_DB_CLOSED);
        }

        if (!parentDevice) {
            parentDevice = '';
        }

        if (parentDevice) {
            if (this._namespaceRegExp.test(parentDevice)) {
                parentDevice = parentDevice.substring(this.namespace.length + 1);
            }
            parentDevice = parentDevice.replace(FORBIDDEN_CHARS, '_').replace(/\./g, '_');
        }

        if (channelName && this._namespaceRegExp.test(channelName)) {
            channelName = channelName.substring(this.namespace.length + 1);
        }
        if (parentDevice && channelName && channelName.substring(0, parentDevice.length) === parentDevice) {
            channelName = channelName.substring(parentDevice.length + 1);
        }
        channelName = channelName || '';
        channelName = channelName.replace(FORBIDDEN_CHARS, '_').replace(/\./g, '_');

        channelName = `${this.namespace}.${this._DCS2ID(parentDevice, channelName)}`;

        // get object to check if it is a channel
        let obj;
        try {
            obj = await this.getForeignObjectAsync(channelName);
        } catch (e) {
            return tools.maybeCallbackWithError(callback, e);
        }

        if (!obj || obj.type !== 'channel') {
            // it's not a channel, so return but no error
            return tools.maybeCallback(callback);
        }

        this._logger.info(`${this.namespaceLog} Delete channel ${channelName}`);

        // it's a channel now delete it + underlying structure
        try {
            await this.delForeignObjectAsync(channelName, { recursive: true });
        } catch (e) {
            return tools.maybeCallbackWithError(callback, e);
        }

        return tools.maybeCallback(callback);
    }

    // external signature
    deleteState(stateName: string, options?: unknown, callback?: ioBroker.ErrorCallback): void;
    deleteState(parentChannel: string, stateName: string, options?: unknown, callback?: ioBroker.ErrorCallback): void;
    deleteState(
        parentDevice: string,
        parentChannel: string,
        stateName: string,
        options?: unknown,
        callback?: ioBroker.ErrorCallback
    ): void;

    deleteState(
        parentDevice: unknown,
        parentChannel: unknown,
        stateName: unknown,
        options?: unknown,
        callback?: unknown
    ): any {
        if (typeof parentChannel === 'function' && stateName === undefined) {
            stateName = parentDevice;
            callback = parentChannel;
            parentChannel = '';
            parentDevice = '';
        } else if (parentChannel === undefined && stateName === undefined) {
            stateName = parentDevice;
            parentDevice = '';
            parentChannel = '';
        } else {
            if (typeof options === 'function') {
                callback = options;
                options = null;
            }
            if (typeof stateName === 'function') {
                callback = stateName;
                stateName = parentChannel;
                parentChannel = parentDevice;
                parentDevice = '';
            }
            if (typeof parentChannel === 'function') {
                callback = parentChannel;
                stateName = parentDevice;
                parentChannel = '';
                parentDevice = '';
            }
            if (typeof parentChannel === 'function') {
                callback = parentChannel;
                stateName = parentDevice;
                parentChannel = '';
                parentDevice = '';
            }
        }

        Validator.assertString(parentDevice, 'parentDevice');
        Validator.assertString(parentChannel, 'parentChannel');
        Validator.assertString(stateName, 'stateName');
        Validator.assertOptionalCallback(callback, 'callback');
        if (options !== null && options !== undefined) {
            Validator.assertObject(options, 'options');
        }

        return this._deleteState({ parentDevice, parentChannel, stateName, options, callback });
    }

    private _deleteState(_options: InternalDeleteStateOptions) {
        const { callback, options } = _options;
        let { stateName, parentDevice, parentChannel } = _options;

        if (parentDevice) {
            if (this._namespaceRegExp.test(parentDevice)) {
                parentDevice = parentDevice.substring(this.namespace.length + 1);
            }

            parentDevice = parentDevice.replace(FORBIDDEN_CHARS, '_').replace(/\./g, '_');
        }

        if (parentChannel) {
            if (this._namespaceRegExp.test(parentChannel)) {
                parentChannel = parentChannel.substring(this.namespace.length + 1);
            }
            if (parentDevice && parentChannel.substring(0, parentDevice.length) === parentDevice) {
                parentChannel = parentChannel.substring(parentDevice.length + 1);
            }

            parentChannel = parentChannel.replace(FORBIDDEN_CHARS, '_').replace(/\./g, '_');
        }

        if (this._namespaceRegExp.test(stateName)) {
            stateName = stateName.substring(this.namespace.length + 1);
        }
        if (parentDevice && stateName.substring(0, parentDevice.length) === parentDevice) {
            stateName = stateName.substring(parentDevice.length + 1);
        }
        if (parentChannel && stateName.substring(0, parentChannel.length) === parentChannel) {
            stateName = stateName.substring(parentChannel.length + 1);
        }
        stateName = stateName || '';
        stateName = stateName.replace(FORBIDDEN_CHARS, '_').replace(/\./g, '_');

        const _name = this._DCS2ID(parentDevice, parentChannel, stateName);
        this.delObject(_name, options, callback);
    }

    // external signature
    getDevices(callback: ioBroker.GetObjectsCallback3<ioBroker.DeviceObject>): void;
    getDevices(options: unknown, callback: ioBroker.GetObjectsCallback3<ioBroker.DeviceObject>): void;

    getDevices(options: unknown, callback?: unknown): any {
        if (typeof options === 'function' && typeof callback === 'object') {
            const tmp = callback;
            callback = options;
            options = tmp;
        }
        if (typeof options === 'function') {
            callback = options;
            options = null;
        }

        Validator.assertCallback(callback, 'callback');
        if (options !== null && options !== undefined) {
            Validator.assertObject(options, 'options');
        }

        return this._getDevices({ options, callback });
    }

    private _getDevices(_options: InternalGetDevicesOptions) {
        const { options, callback } = _options;

        if (!adapterObjects) {
            this._logger.info(`${this.namespaceLog} getDevices not processed because Objects database not connected`);
            return tools.maybeCallbackWithError(callback, tools.ERRORS.ERROR_DB_CLOSED);
        }

        adapterObjects.getObjectView(
            'system',
            'device',
            {
                startkey: `${this.namespace}.`,
                endkey: this.namespace + '.\u9999'
            },
            options,
            (err, obj) => {
                if (err || !obj || !obj.rows || !obj.rows.length) {
                    return tools.maybeCallbackWithError(callback, err, err ? undefined : []);
                }
                const res = [];
                for (const row of obj.rows) {
                    if (row.value) {
                        res.push(row.value);
                    }
                }
                return tools.maybeCallbackWithError(callback, null, res);
            }
        );
    }

    // public signature
    getChannelsOf(callback: ioBroker.GetObjectsCallback3<ioBroker.ChannelObject>): void;
    getChannelsOf(parentDevice: string, callback: ioBroker.GetObjectsCallback3<ioBroker.ChannelObject>): void;
    getChannelsOf(
        parentDevice: string,
        options: unknown,
        callback: ioBroker.GetObjectsCallback3<ioBroker.ChannelObject>
    ): void;
    getChannelsOf(parentDevice: unknown, options?: unknown, callback?: unknown): any {
        if (typeof options === 'function') {
            callback = options;
            options = null;
        }
        if (typeof parentDevice === 'function') {
            callback = parentDevice;
            parentDevice = undefined;
        }

        if (options !== null && options !== undefined) {
            Validator.assertObject(options, 'options');
        }

        Validator.assertOptionalCallback(callback, 'callback');
        if (parentDevice !== undefined) {
            Validator.assertString(parentDevice, 'parentDevice');
        }

        return this._getChannelsOf({ parentDevice, options, callback });
    }

    private _getChannelsOf(options: InternalGetChannelsOfOptions) {
        if (!adapterObjects) {
            this._logger.info(
                `${this.namespaceLog} getChannelsOf not processed because Objects database not connected`
            );
            return tools.maybeCallbackWithError(options.callback, tools.ERRORS.ERROR_DB_CLOSED);
        }

        if (!options.parentDevice) {
            options.parentDevice = '';
        }

        if (options.parentDevice && this._namespaceRegExp.test(options.parentDevice)) {
            options.parentDevice = options.parentDevice.substring(this.namespace.length + 1);
        }

        options.parentDevice = options.parentDevice.replace(FORBIDDEN_CHARS, '_').replace(/\./g, '_');
        options.parentDevice = this.namespace + (options.parentDevice ? '.' + options.parentDevice : '');
        adapterObjects.getObjectView(
            'system',
            'channel',
            {
                startkey: options.parentDevice + '.',
                endkey: options.parentDevice + '.\u9999'
            },
            options.options || {},
            (err, obj) => {
                if (err || !obj || !obj.rows || !obj.rows.length) {
                    return tools.maybeCallbackWithError(options.callback, err, err ? undefined : []);
                }
                const res = [];
                for (const row of obj.rows) {
                    if (row.value) {
                        res.push(row.value);
                    }
                }
                return tools.maybeCallbackWithError(options.callback, null, res);
            }
        );
    }

    // external signature
    getStatesOf(callback: ioBroker.GetObjectsCallback3<ioBroker.StateObject>): void;
    getStatesOf(parentDevice: string, callback: ioBroker.GetObjectsCallback3<ioBroker.StateObject>): void;
    getStatesOf(
        parentDevice: string | null | undefined,
        parentChannel: string | null | undefined,
        callback: ioBroker.GetObjectsCallback3<ioBroker.StateObject>
    ): void;
    getStatesOf(
        parentDevice: string | null | undefined,
        parentChannel: string | null | undefined,
        options: unknown,
        callback: ioBroker.GetObjectsCallback3<ioBroker.StateObject>
    ): void;
    getStatesOf(parentDevice: unknown, parentChannel?: unknown, options?: unknown, callback?: unknown): any {
        if (typeof options === 'function') {
            callback = options;
            options = null;
        }
        if (typeof parentDevice === 'function') {
            callback = parentDevice;
            parentDevice = null;
            parentChannel = null;
        }
        if (typeof parentChannel === 'function') {
            callback = parentChannel;
            parentChannel = null;
        }
        if (!callback) {
            return;
        }

        Validator.assertCallback(callback, 'callback');

        if (parentDevice !== null && parentDevice !== undefined) {
            Validator.assertString(parentDevice, 'parentDevice');
        }

        if (parentChannel !== null && parentChannel !== undefined) {
            Validator.assertString(parentChannel, 'parentChannel');
        }

        if (options !== null && options !== undefined) {
            Validator.assertObject(options, 'options');
        }

        return this._getStatesOf({ parentDevice, parentChannel, options, callback });
    }

    private _getStatesOf(_options: InternalGetStatesOfOptions) {
        const { options, callback } = _options;
        let { parentDevice, parentChannel } = _options;

        if (!adapterObjects) {
            this._logger.info(`${this.namespaceLog} getStatesOf not processed because Objects database not connected`);
            return tools.maybeCallbackWithError(callback, tools.ERRORS.ERROR_DB_CLOSED);
        }

        if (!parentDevice) {
            parentDevice = '';
        } else {
            if (this._namespaceRegExp.test(parentDevice)) {
                parentDevice = parentDevice.substring(this.namespace.length + 1);
            }

            parentDevice = parentDevice.replace(FORBIDDEN_CHARS, '_').replace(/\./g, '_');
        }

        if (!parentChannel) {
            parentChannel = '';
        } else if (this._namespaceRegExp.test(parentChannel)) {
            parentChannel = parentChannel.substring(this.namespace.length + 1);
        }

        if (parentDevice && parentChannel && parentChannel.substring(0, parentDevice.length) === parentDevice) {
            parentChannel = parentChannel.substring(parentDevice.length + 1);
        }

        parentChannel = parentChannel.replace(FORBIDDEN_CHARS, '_').replace(/\./g, '_');

        const id = `${this.namespace}.${this._DCS2ID(parentDevice, parentChannel, true)}`;

        adapterObjects.getObjectView(
            'system',
            'state',
            {
                startkey: id,
                endkey: id + '\u9999'
            },
            options,
            (err, obj) => {
                if (err || !obj || !obj.rows || !obj.rows.length) {
                    return tools.maybeCallbackWithError(callback, err, err ? undefined : []);
                }
                const res: ioBroker.StateObject[] = [];
                let read = 0;
                for (const row of obj.rows) {
                    read++;
                    adapterObjects!.getObject(row.id, (err, subObj) => {
                        if (subObj) {
                            res.push(subObj as ioBroker.StateObject);
                        }

                        if (!--read) {
                            return tools.maybeCallbackWithError(callback, null, res);
                        }
                    });
                }
            }
        );
    }

    // external signature
    addStateToEnum(
        enumName: string,
        addTo: string,
        parentDevice: string,
        parentChannel: string,
        stateName: string,
        callback?: ioBroker.ErrorCallback
    ): void;
    addStateToEnum(
        enumName: string,
        addTo: string,
        parentDevice: string,
        parentChannel: string,
        stateName: string,
        options: unknown,
        callback?: ioBroker.ErrorCallback
    ): void;
    addStateToEnum(
        enumName: unknown,
        addTo: unknown,
        parentDevice: unknown,
        parentChannel: unknown,
        stateName: unknown,
        options: unknown,
        callback?: unknown
    ): any {
        if (typeof options === 'function') {
            callback = options;
            options = null;
        }

        Validator.assertString(enumName, 'enumName');
        Validator.assertString(addTo, 'addTo');
        Validator.assertString(parentDevice, 'parentDevice');
        Validator.assertString(parentChannel, 'parentChannel');
        Validator.assertString(stateName, 'stateName');
        if (options !== null && options !== undefined) {
            Validator.assertObject(options, 'options');
        }
        Validator.assertOptionalCallback(callback, 'callback');

        return this._addStateToEnum({ enumName, addTo, parentDevice, parentChannel, stateName, options, callback });
    }

    private _addStateToEnum(_options: InternalAddStateToEnumOptions) {
        const { addTo, options, callback } = _options;
        let { enumName, parentDevice, parentChannel, stateName } = _options;

        if (!adapterObjects) {
            this._logger.info(
                `${this.namespaceLog} addStateToEnum not processed because Objects database not connected`
            );
            return tools.maybeCallbackWithError(callback, tools.ERRORS.ERROR_DB_CLOSED);
        }

        if (parentDevice) {
            if (this._namespaceRegExp.test(parentDevice)) {
                parentDevice = parentDevice.substring(this.namespace.length + 1);
            }

            parentDevice = parentDevice.replace(FORBIDDEN_CHARS, '_').replace(/\./g, '_');
        }

        if (parentChannel) {
            if (this._namespaceRegExp.test(parentChannel)) {
                parentChannel = parentChannel.substring(this.namespace.length + 1);
            }
            if (parentDevice && parentChannel.substring(0, parentDevice.length) === parentDevice) {
                parentChannel = parentChannel.substring(parentDevice.length + 1);
            }

            parentChannel = parentChannel.replace(FORBIDDEN_CHARS, '_').replace(/\./g, '_');
        }

        if (this._namespaceRegExp.test(stateName)) {
            stateName = stateName.substring(this.namespace.length + 1);
        }
        if (parentDevice && stateName.substring(0, parentDevice.length) === parentDevice) {
            stateName = stateName.substring(parentDevice.length + 1);
        }
        if (parentChannel && stateName.substring(0, parentChannel.length) === parentChannel) {
            stateName = stateName.substring(parentChannel.length + 1);
        }
        stateName = stateName.replace(FORBIDDEN_CHARS, '_').replace(/\./g, '_');

        const objId = this._utils.fixId({ device: parentDevice, channel: parentChannel, state: stateName });

        if (addTo.startsWith('enum.')) {
            adapterObjects.getObject(addTo, options, (err, obj) => {
                if (err || !obj) {
                    return tools.maybeCallbackWithError(callback, err || tools.ERRORS.ERROR_NOT_FOUND);
                }

                if (!obj.common.members.includes(objId)) {
                    obj.common.members.push(objId);
                    obj.from = 'system.adapter.' + this.namespace;
                    obj.user = (options ? options.user : '') || SYSTEM_ADMIN_USER;
                    obj.ts = Date.now();
                    adapterObjects!.setObject(obj._id, obj, options, callback);
                } else {
                    return tools.maybeCallback(callback);
                }
            });
        } else {
            if (enumName.startsWith('enum.')) {
                enumName = enumName.substring(5);
            }

            adapterObjects!.getObject(`enum.${enumName}.${addTo}`, options, (err, obj) => {
                if (!err && obj) {
                    // @ts-expect-error cast to enum object
                    if (!obj.common.members.includes(objId)) {
                        obj.common.members!.push(objId);
                        obj.from = 'system.adapter.' + this.namespace;
                        obj.user = (options ? options.user : '') || SYSTEM_ADMIN_USER;
                        obj.ts = Date.now();
                        adapterObjects!.setObject(obj._id, obj, callback);
                    } else {
                        return tools.maybeCallback(callback);
                    }
                } else {
                    if (err) {
                        return tools.maybeCallbackWithError(callback, err);
                    }

                    // Create enum
                    adapterObjects!.setObject(
                        `enum.${enumName}.${addTo}`,
                        {
                            common: {
                                name: addTo,
                                members: [objId]
                            },
                            from: `system.adapter.${this.namespace}`,
                            ts: Date.now(),
                            type: 'enum',
                            native: {}
                        },
                        options,
                        callback
                    );
                }
            });
        }
    }

    // external signature
    deleteStateFromEnum(
        enumName: string,
        parentDevice: string,
        parentChannel: string,
        stateName: string,
        callback?: ioBroker.ErrorCallback
    ): void;
    deleteStateFromEnum(
        enumName: string,
        parentDevice: string,
        parentChannel: string,
        stateName: string,
        options: unknown,
        callback?: ioBroker.ErrorCallback
    ): void;
    deleteStateFromEnum(
        enumName: unknown,
        parentDevice: unknown,
        parentChannel: unknown,
        stateName: unknown,
        options: unknown,
        callback?: unknown
    ): any {
        if (typeof options === 'function') {
            callback = options;
            options = null;
        }

        Validator.assertString(enumName, 'enumName');
        Validator.assertString(parentDevice, 'parentDevice');
        Validator.assertString(parentChannel, 'parentChannel');
        Validator.assertString(stateName, 'stateName');
        if (options !== null && options !== undefined) {
            Validator.assertObject(options, 'options');
        }
        Validator.assertOptionalCallback(callback, 'callback');

        return this._deleteStateFromEnum({ enumName, parentDevice, parentChannel, stateName, options, callback });
    }

    private _deleteStateFromEnum(_options: InternalDeleteStateFromEnumOptions) {
        const { options, callback } = _options;
        let { enumName, parentDevice, parentChannel, stateName } = _options;

        if (!adapterObjects) {
            this._logger.info(
                `${this.namespaceLog} deleteStateFromEnum not processed because Objects database not connected`
            );
            return tools.maybeCallbackWithError(callback, tools.ERRORS.ERROR_DB_CLOSED);
        }

        if (parentDevice) {
            if (this._namespaceRegExp.test(parentDevice)) {
                parentDevice = parentDevice.substring(this.namespace.length + 1);
            }

            parentDevice = parentDevice.replace(FORBIDDEN_CHARS, '_').replace(/\./g, '_');
        }

        if (parentChannel) {
            if (this._namespaceRegExp.test(parentChannel)) {
                parentChannel = parentChannel.substring(this.namespace.length + 1);
            }
            if (parentDevice && parentChannel.substring(0, parentDevice.length) === parentDevice) {
                parentChannel = parentChannel.substring(parentDevice.length + 1);
            }

            parentChannel = parentChannel.replace(FORBIDDEN_CHARS, '_').replace(/\./g, '_');
        }

        if (this._namespaceRegExp.test(stateName)) {
            stateName = stateName.substring(this.namespace.length + 1);
        }
        if (parentDevice && stateName.substring(0, parentDevice.length) === parentDevice) {
            stateName = stateName.substring(parentDevice.length + 1);
        }
        if (parentChannel && stateName.substring(0, parentChannel.length) === parentChannel) {
            stateName = stateName.substring(parentChannel.length + 1);
        }
        stateName = stateName.replace(FORBIDDEN_CHARS, '_').replace(/\./g, '_');

        const objId = this._utils.fixId(
            {
                device: parentDevice,
                channel: parentChannel,
                state: stateName
            },
            false /*, 'state'*/
        );

        if (enumName) {
            enumName = `enum.${enumName}.`;
        } else {
            enumName = 'enum.';
        }

        adapterObjects.getObjectView(
            'system',
            'enum',
            {
                startkey: enumName,
                endkey: enumName + '\u9999'
            },
            options,
            async (err, res) => {
                if (err || !res || !res.rows) {
                    return tools.maybeCallbackWithError(callback, err);
                }

                for (const row of res.rows) {
                    try {
                        const obj = await adapterObjects!.getObjectAsync(row.id);
                        if (obj && obj.common && obj.common.members) {
                            const pos = obj.common.members.indexOf(objId);
                            if (pos !== -1) {
                                obj.common.members.splice(pos, 1);
                                obj.from = 'system.adapter.' + this.namespace;
                                obj.user = (options ? options.user : '') || SYSTEM_ADMIN_USER;
                                obj.ts = Date.now();
                                await adapterObjects!.setObjectAsync(obj._id, obj);
                            }
                        }
                    } catch (e) {
                        return tools.maybeCallbackWithError(callback, e);
                    }
                }
                return tools.maybeCallback(callback);
            }
        );
    }
    // external signature
    chmodFile(
        adapter: string | null,
        path: string,
        options: { mode: number | string } | Record<string, any>,
        callback: ioBroker.ChownFileCallback
    ): void;

    chmodFile(adapter: string | null, path: string, callback: ioBroker.ChownFileCallback): void;

    /**
     * Change file access rights
     *
     * This function updates the file access rights
     * ```js
     *      adapter.chmodFile('vis.0', '/main/vis-views.json', {mode: 0x644}, function (err, processed) {
     *        if (err) adapter.log.error('Cannot read file: ' + err);
     *        console.log('New files: ' + JSON.stringify(processed));
     *      });
     * ```
     *
     * @param _adapter adapter name. If adapter name is null, so the name (not instance) of current adapter will be taken.
     * @param path path to file without adapter name. E.g. If you want to update "/vis.0/main/*", here must be "/main/*" and _adapter must be equal to "vis.0".
     * @param options data with mode
     * @param callback return result
     *        ```js
     *            function (err, processedFiles) {
     *                list of processed files with new groups
     *            }
     *        ```
     */
    chmodFile(_adapter: unknown, path: unknown, options: unknown, callback?: unknown): any {
        if (_adapter === null) {
            _adapter = this.name;
        }

        if (typeof options === 'function') {
            callback = options;
            options = null;
        }
        if (!adapterObjects) {
            this._logger.info(`${this.namespaceLog} chmodFile not processed because Objects database not connected`);
            return tools.maybeCallbackWithError(callback as any, tools.ERRORS.ERROR_DB_CLOSED);
        }

        adapterObjects.chmodFile(_adapter as any, path as any, options as any, callback as any);
    }

    chownFile(
        _adapter: string,
        path: string,
        options: unknown,
        callback: (err?: Error | null, processedFiles?: any) => void
    ): void;

    chownFile(_adapter: string, path: string, callback: (err?: Error | null, processedFiles?: any) => void): void;

    /**
     * Change file owner
     *
     * This function updates the file owner and ownerGroup
     * ```js
     *      adapter.chownFile('vis.0', '/main/vis-views.json', {owner: 'newOwner', ownerGroup: 'newgroup'}, function (err, processed) {
     *        if (err) adapter.log.error('Cannot read file: ' + err);
     *        console.log('New files: ' + JSON.stringify(processed));
     *      });
     * ```
     *
     * @param _adapter adapter name. If adapter name is null, so the name (not instance) of current adapter will be taken.
     * @param path path to file without adapter name. E.g. If you want to update "/vis.0/main/*", here must be "/main/*" and _adapter must be equal to "vis.0".
     * @param options data with owner and ownerGroup
     * @param callback return result
     *        ```js
     *            function (err, processedFiles) {
     *                list of processed files with new groups
     *            }
     *        ```
     */
    chownFile(_adapter: unknown, path: unknown, options: unknown, callback?: unknown): any {
        if (_adapter === null) {
            _adapter = this.name;
        }

        if (typeof options === 'function') {
            callback = options;
            options = null;
        }
        if (!adapterObjects) {
            this._logger.info(`${this.namespaceLog} chownFile not processed because Objects database not connected`);
            return tools.maybeCallbackWithError(callback as any, tools.ERRORS.ERROR_DB_CLOSED);
        }

        adapterObjects!.chownFile(_adapter as string, path as string, options as any, callback as any);
    }

    // external signatures
    readDir(adapterName: string | null, path: string, callback: ioBroker.ReadDirCallback): void;
    readDir(adapterName: string | null, path: string, options: unknown, callback: ioBroker.ReadDirCallback): void;

    /**
     * Read directory from DB.
     *
     * This function reads the content of directory from DB for given adapter and path.
     * If getEnum called with no enum specified, all enums will be returned:
     * ```js
     *      adapter.readDir('vis.0', '/main/', function (err, filesOrDirs) {
     *        // All enums
     *        if (err) adapter.log.error('Cannot read directory: ' + err);
     *        if (filesOrDirs) {
     *           for (var f = 0; f < filesOrDirs.length; f++) {
     *              adapter.log.debug('Directory main has the following files and dirs: ' + filesOrDirs[f].file + '[dir - ' + filesOrDirs[f].isDir + ']');
     *           }
     *       }
     *      });
     * ```
     *
     * @param _adapter adapter name. If adapter name is null, so the name (not instance) of current adapter will be taken.
     * @param path path to direcory without adapter name. E.g. If you want to read "/vis.0/main/views.json", here must be "/main/views.json" and _adapter must be equal to "vis.0".
     * @param options optional user context
     * @param callback return result
     *        ```js
     *            function (err, filesOrDirs) {
     *                // filesOrDirs is array with elements like
     *                // {
     *                //      file:       'views.json,
     *                //      stats:      node.js stats object like https://nodejs.org/api/fs.html#fs_class_fs_stats ,
     *                //      isDir:      true/false,
     *                //      acl:        access control list object,
     *                //      modifiedAt: time when modified,
     *                //      createdAt:  time when created
     *                // }
     *            }
     *        ```
     */
    readDir(_adapter: unknown, path: unknown, options: unknown, callback?: unknown): any {
        if (_adapter === null) {
            _adapter = this.name;
        }

        if (typeof options === 'function') {
            callback = options;
            options = null;
        }

        Validator.assertCallback(callback, 'callback');
        Validator.assertString(_adapter, '_adapter');
        Validator.assertString(path, 'path');
        if (options !== null && options !== undefined) {
            Validator.assertObject(options, 'options');
        }

        if (!adapterObjects) {
            this._logger.info(`${this.namespaceLog} readDir not processed because Objects database not connected`);
            return tools.maybeCallbackWithError(callback, tools.ERRORS.ERROR_DB_CLOSED);
        }

        adapterObjects.readDir(_adapter, path, options, callback);
    }

    // public signature
    unlink(adapterName: string | null, path: string, callback: ioBroker.ErrnoCallback): void;
    unlink(adapterName: string | null, path: string, options: unknown, callback: ioBroker.ErrnoCallback): void;
    unlink(_adapter: unknown, name: unknown, options: unknown, callback?: unknown): any {
        if (_adapter === null) {
            _adapter = this.name;
        }

        if (typeof options === 'function') {
            callback = options;
            options = null;
        }

        Validator.assertOptionalCallback(callback, 'callback');
        Validator.assertString(_adapter, '_adapter');
        Validator.assertString(name, 'name');
        if (options !== undefined && options !== null) {
            Validator.assertObject(options, 'options');
        }

        if (!adapterObjects) {
            this._logger.info(`${this.namespaceLog} unlink not processed because Objects database not connected`);
            return tools.maybeCallbackWithError(callback, tools.ERRORS.ERROR_DB_CLOSED);
        }

        adapterObjects!.unlink(_adapter, name, options, callback);
    }

    // external signatures
    rename(adapterName: string | null, oldName: string, newName: string, callback: ioBroker.ErrnoCallback): void;
    rename(
        adapterName: string | null,
        oldName: string,
        newName: string,
        options: unknown,
        callback: ioBroker.ErrnoCallback
    ): void;

    rename(_adapter: unknown, oldName: unknown, newName: unknown, options: unknown, callback?: unknown): any {
        if (_adapter === null) {
            _adapter = this.name;
        }
        if (typeof options === 'function') {
            callback = options;
            options = null;
        }

        Validator.assertOptionalCallback(callback, 'callback');
        Validator.assertString(oldName, 'oldName');
        Validator.assertString(newName, 'newName');
        Validator.assertString(_adapter, '_adapter');
        if (options !== null && options !== undefined) {
            Validator.assertObject(options, 'options');
        }

        if (!adapterObjects) {
            this._logger.info(`${this.namespaceLog} rename not processed because Objects database not connected`);
            return tools.maybeCallbackWithError(callback, tools.ERRORS.ERROR_DB_CLOSED);
        }

        adapterObjects.rename(_adapter, oldName, newName, options, callback);
    }

    mkdir(adapterName: string | null, path: string, callback: ioBroker.ErrnoCallback): void;
    mkdir(adapterName: string | null, path: string, options: unknown, callback: ioBroker.ErrnoCallback): void;
    mkdir(_adapter: unknown, dirname: unknown, options: unknown, callback?: unknown): any {
        if (_adapter === null) {
            _adapter = this.name;
        }
        if (typeof options === 'function') {
            callback = options;
            options = null;
        }

        Validator.assertOptionalCallback(callback, 'callback');
        Validator.assertString(_adapter, '_adapter');
        Validator.assertString(dirname, 'dirname');
        if (options !== undefined && options !== null) {
            Validator.assertObject(options, 'options');
        }

        if (!adapterObjects) {
            this._logger.info(`${this.namespaceLog} mkdir not processed because Objects database not connected`);
            return tools.maybeCallbackWithError(callback, tools.ERRORS.ERROR_DB_CLOSED);
        }

        adapterObjects.mkdir(_adapter, dirname, options, callback);
    }

    readFile(adapterName: string | null, path: string, callback: ioBroker.ReadFileCallback): void;
    readFile(adapterName: string | null, path: string, options: unknown, callback: ioBroker.ReadFileCallback): void;

    /**
     * Read file from DB.
     *
     * This function reads the content of one file from DB for given adapter and file name.
     * ```js
     *      adapter.readFile('vis.0', '/main/vis-views.json', function (err, data) {
     *        // All enums
     *        if (err) adapter.log.error('Cannot read file: ' + err);
     *        console.log('Content of file is: ' + data);
     *      });
     * ```
     *
     * @param _adapter adapter name. If adapter name is null, so the name (not instance) of current adapter will be taken.
     * @param filename path to file without adapter name. E.g. If you want to read "/vis.0/main/views.json", here must be "/main/views.json" and _adapter must be equal to "vis.0".
     * @param options optional user context
     * @param callback return result
     *        ```js
     *            function (err, data) {
     *                // data is utf8 or binary Buffer depends on the file extension.
     *            }
     *        ```
     */
    readFile(_adapter: unknown, filename: unknown, options: unknown, callback?: unknown): any {
        if (_adapter === null) {
            _adapter = this.name;
        }

        if (typeof options === 'function') {
            callback = options;
            options = null;
        }

        Validator.assertString(_adapter, '_adapter');
        Validator.assertString(filename, 'filename');
        if (options !== null && options !== undefined) {
            Validator.assertObject(options, 'options');
        }
        Validator.assertCallback(callback, 'callback');

        if (!adapterObjects) {
            this._logger.info(`${this.namespaceLog} readFile not processed because Objects database not connected`);
            return tools.maybeCallbackWithError(callback, tools.ERRORS.ERROR_DB_CLOSED);
        }

        adapterObjects.readFile(_adapter, filename, options, callback);
    }

    // external signatures
    writeFile(adapterName: string | null, path: string, data: Buffer | string, callback: ioBroker.ErrnoCallback): void;
    writeFile(
        adapterName: string | null,
        path: string,
        data: Buffer | string,
        options: unknown,
        callback: ioBroker.ErrnoCallback
    ): void;

    /**
     * Write file to DB.
     *
     * This function writes the content of one file into DB for given adapter and file name.
     * ```js
     *      adapter.writeFile('vis.0', '/main/vis-views.json', data, function (err) {
     *        err && adapter.log.error('Cannot write file: ' + err);
     *      });
     * ```
     *
     * @param _adapter adapter name. If adapter name is null, so the name (not instance) of current adapter will be taken.
     * @param filename path to file without adapter name. E.g. If you want to read "/vis.0/main/views.json", here must be "/main/views.json" and _adapter must be equal to "vis.0".
     * @param data data as UTF8 string or buffer depends on the file extension.
     * @param options optional user context
     * @param callback return result
     *        ```js
     *            function (err) {
     *
     *            }
     *        ```
     */
    writeFile(_adapter: unknown, filename: unknown, data: unknown, options: unknown, callback?: unknown): MaybePromise {
        if (_adapter === null) {
            _adapter = this.name;
        }

        if (typeof options === 'function') {
            callback = options;
            options = null;
        }

        Validator.assertString(_adapter, '_adapter');
        Validator.assertString(filename, 'filename');
        if (options !== null && options !== undefined) {
            Validator.assertObject(options, 'options');
        }
        Validator.assertOptionalCallback(callback, 'callback');
        if (typeof data !== 'string') {
            Validator.assertBuffer(data, 'data');
        }

        if (!adapterObjects) {
            this._logger.info(`${this.namespaceLog} writeFile not processed because Objects database not connected`);
            return tools.maybeCallbackWithError(callback, tools.ERRORS.ERROR_DB_CLOSED);
        }

        return adapterObjects.writeFile(_adapter, filename, data, options, callback);
    }

    fileExists(adapterName: string | null, path: string, callback: ioBroker.GenericCallback<boolean>): void;
    fileExists(
        adapterName: string | null,
        path: string,
        options: unknown,
        callback: ioBroker.GenericCallback<boolean>
    ): void;

    /**
     * Checks if file exists in DB.
     *
     * @param _adapter adapter name
     * @param filename path to file without adapter name. E.g. If you want to check "/vis.0/main/views.json", here must be "/main/views.json" and _adapter must be equal to "vis.0".
     * @param options optional user context
     * @param callback cb function if none provided, a promise is returned
     */
    async fileExists(
        _adapter: unknown,
        filename: unknown,
        options: unknown,
        callback?: unknown
    ): Promise<boolean | void> {
        if (typeof options === 'function') {
            callback = options;
            options = null;
        }

        Validator.assertOptionalCallback(callback, 'callback');
        Validator.assertString(_adapter, '_adapter');
        Validator.assertString(filename, 'filename');
        if (options !== null && options !== undefined) {
            Validator.assertObject(options, 'options');
        }

        if (!adapterObjects) {
            this._logger.info(`${this.namespaceLog} fileExists not processed because Objects database not connected`);
            return tools.maybeCallbackWithError(callback, tools.ERRORS.ERROR_DB_CLOSED);
        }

        try {
            const exists = await adapterObjects.fileExists(_adapter, filename, options);
            return tools.maybeCallbackWithError(callback, null, exists);
        } catch (e) {
            return tools.maybeCallbackWithError(callback, e);
        }
    }

    // external signatures
    formatValue(value: number | string, format?: string): string;
    formatValue(value: number | string, decimals: number, format?: string): string;
    formatValue(value: unknown, decimals: unknown, _format?: unknown): any {
        if (typeof decimals !== 'number') {
            _format = decimals;
            decimals = 2;
        }

        const format =
            // @ts-expect-error fix later
            !_format || _format.length !== 2
                ? this.isFloatComma === undefined
                    ? '.,'
                    : this.isFloatComma
                    ? '.,'
                    : ',.'
                : _format;

        if (typeof value !== 'number') {
            // @ts-expect-error fix later
            value = parseFloat(value);
        }
        // @ts-expect-error fix later
        return isNaN(value)
            ? ''
            : // @ts-expect-error fix later
              value
                  .toFixed(decimals)
                  // @ts-expect-error fix later
                  .replace(format[0], format[1])
                  // @ts-expect-error fix later
                  .replace(/\B(?=(\d{3})+(?!\d))/g, format[0]);
    }

    // external signature
    formatDate(dateObj: string | Date | number, format?: string): string;
    formatDate(dateObj: string | Date | number, isDuration: boolean | string, format?: string): string;

    formatDate(dateObj: unknown, isDuration: unknown, _format?: unknown): any {
        if ((typeof isDuration === 'string' && isDuration.toLowerCase() === 'duration') || isDuration === true) {
            isDuration = true;
        }
        if (typeof isDuration !== 'boolean') {
            _format = isDuration;
            isDuration = false;
        }

        if (!dateObj) {
            return '';
        }

        Validator.assertBoolean(isDuration, 'isDuration');
        if (_format !== undefined) {
            Validator.assertString(_format, 'format');
        }

        return this._formatDate({ dateObj: dateObj as any, isDuration, _format });
    }

    private _formatDate(_options: InternalFormatDateOptions) {
        const { _format, dateObj: _dateObj } = _options;
        let { isDuration } = _options;

        let dateObj: Date;

        if (typeof _dateObj === 'string') {
            dateObj = new Date(_dateObj);
        }

        if (typeof _dateObj !== 'object') {
            const j = typeof _dateObj === 'number' ? _dateObj : parseInt(_dateObj, 10);
            if (j === _dateObj) {
                // may this is interval
                if (j < 946681200) {
                    isDuration = true;
                    dateObj = new Date(_dateObj);
                } else {
                    // if less 2000.01.01 00:00:00
                    dateObj = j < 946681200000 ? new Date(j * 1000) : new Date(j);
                }
            } else {
                dateObj = new Date(_dateObj);
            }
        } else {
            dateObj = _dateObj;
        }
        const format = _format || this.dateFormat || 'DD.MM.YYYY';

        if (isDuration) {
            dateObj.setMilliseconds(dateObj.getMilliseconds() + dateObj.getTimezoneOffset() * 60 * 1000);
        }

        const validFormatChars = 'YJГMМDTДhSчmмsс';
        let s = '';
        let result = '';

        const put = (s: string) => {
            let v: number | string = '';
            switch (s) {
                case 'YYYY':
                case 'JJJJ':
                case 'ГГГГ':
                case 'YY':
                case 'JJ':
                case 'ГГ':
                    v = dateObj.getFullYear();
                    if (s.length === 2) {
                        v %= 100;
                    }
                    if (v <= 9) {
                        v = '0' + v;
                    }
                    break;
                case 'MM':
                case 'M':
                case 'ММ':
                case 'М':
                    v = dateObj.getMonth() + 1;
                    if (v < 10 && s.length === 2) {
                        v = '0' + v;
                    }
                    break;
                case 'DD':
                case 'TT':
                case 'D':
                case 'T':
                case 'ДД':
                case 'Д':
                    v = dateObj.getDate();
                    if (v < 10 && s.length === 2) {
                        v = '0' + v;
                    }
                    break;
                case 'hh':
                case 'SS':
                case 'h':
                case 'S':
                case 'чч':
                case 'ч':
                    v = dateObj.getHours();
                    if (v < 10 && s.length === 2) {
                        v = '0' + v;
                    }
                    break;
                case 'mm':
                case 'm':
                case 'мм':
                case 'м':
                    v = dateObj.getMinutes();
                    if (v < 10 && s.length === 2) {
                        v = '0' + v;
                    }
                    break;
                case 'ss':
                case 's':
                case 'cc':
                case 'c':
                    v = dateObj.getSeconds();
                    if (v < 10 && s.length === 2) {
                        v = '0' + v;
                    }
                    v = v.toString();
                    break;
                case 'sss':
                case 'ссс':
                    v = dateObj.getMilliseconds();
                    if (v < 10) {
                        v = '00' + v;
                    } else if (v < 100) {
                        v = '0' + v;
                    }
                    v = v.toString();
            }
            return (result += v);
        };

        for (let i = 0; i < format.length; i++) {
            if (validFormatChars.includes(format[i])) {
                s += format[i];
            } else {
                put(s);
                s = '';
                result += format[i];
            }
        }
        put(s);
        return result;
    }

    sendTo(
        instanceName: string,
        message: any,
        callback?: ioBroker.MessageCallback | ioBroker.MessageCallbackInfo
    ): void;
    sendTo(
        instanceName: string,
        command: string,
        message: any,
        callback?: ioBroker.MessageCallback | ioBroker.MessageCallbackInfo
    ): void;

    /**
     * Send message to other adapter instance or all instances of adapter.
     *
     * This function sends a message to specific instance or all instances of some specific adapter.
     * If no instance given (e.g. "pushover"), the callback argument will be ignored. Because normally many responses will come.
     *
     * @param instanceName name of the instance where the message must be sent to. E.g. "pushover.0" or "system.adapter.pushover.0".
     * @param command command name, like "send", "browse", "list". Command is depend on target adapter implementation.
     * @param message object that will be given as argument for request
     * @param callback optional return result
     *        ```js
     *            function (result) {
     *              // result is target adapter specific and can vary from adapter to adapter
     *              if (!result) adapter.log.error('No response received');
     *            }
     *        ```
     */
    sendTo(instanceName: unknown, command: unknown, message: unknown, callback?: unknown): any {
        if (typeof message === 'function' && typeof callback === 'undefined') {
            callback = message;
            message = undefined;
        }
        if (typeof message === 'undefined') {
            message = command;
            command = 'send';
        }

        Validator.assertString(instanceName, 'instanceName');
        Validator.assertString(command, 'command');

        if (!tools.isObject(callback)) {
            Validator.assertOptionalCallback(callback, 'callback');
        }

        return this._sendTo({
            instanceName,
            command,
            message,
            callback: callback as ioBroker.MessageCallbackInfo | ioBroker.MessageCallback
        });
    }

    private async _sendTo(_options: InternalSendToOptions) {
        const { command, message, callback } = _options;
        let { instanceName } = _options;

        const obj: ioBroker.SendableMessage = {
            command: command,
            message: message,
            from: `system.adapter.${this.namespace}`
        };

        if (!instanceName) {
            // @ts-expect-error TODO type-wise we are not allowed to call the cb with an error
            return tools.maybeCallbackWithError(callback, 'No instanceName provided or not a string');
        }

        if (!instanceName.startsWith('system.adapter.')) {
            instanceName = `system.adapter.${instanceName}`;
        }

        if (!adapterStates) {
            // if states is no longer existing, we do not need to unsubscribe
            this._logger.info(`${this.namespaceLog} sendTo not processed because States database not connected`);
            // @ts-expect-error TODO type-wise we are not allowed to call the cb with an error
            return tools.maybeCallbackWithError(callback, tools.ERRORS.ERROR_DB_CLOSED);
        }

        if (typeof message !== 'object') {
            this._logger.silly(
                `${this.namespaceLog} sendTo "${command}" to ${instanceName} from system.adapter.${this.namespace}: ${message}`
            );
        } else {
            this._logger.silly(
                `${this.namespaceLog} sendTo "${command}" to ${instanceName} from system.adapter.${this.namespace}`
            );
        }

        // If not specific instance
        if (!instanceName.match(/\.[0-9]+$/)) {
            if (!adapterObjects) {
                this._logger.info(`${this.namespaceLog} sendTo not processed because Objects database not connected`);
                // @ts-expect-error TODO type-wise we are not allowed to call the cb with an error
                return tools.maybeCallbackWithError(callback, tools.ERRORS.ERROR_DB_CLOSED);
            }

            // Send to all instances of adapter
            adapterObjects.getObjectView(
                'system',
                'instance',
                {
                    startkey: `${instanceName}.`,
                    endkey: `${instanceName}.\u9999`
                },
                async (err, _obj) => {
                    if (_obj && _obj.rows) {
                        for (const row of _obj.rows) {
                            try {
                                await adapterStates!.pushMessage(row.id, obj);
                            } catch (e) {
                                // @ts-expect-error TODO type-wise we are not allowed to call the cb with an error
                                return tools.maybeCallbackWithError(callback, e);
                            }
                        }
                    }
                }
            );
        } else {
            if (callback) {
                if (typeof callback === 'function') {
                    // force subscribe even no messagebox enabled
                    if (!this.common!.messagebox && !this.mboxSubscribed) {
                        this.mboxSubscribed = true;
                        adapterStates.subscribeMessage(`system.adapter.${this.namespace}`);
                    }

                    obj.callback = {
                        message: message,
                        id: this._callbackId++,
                        ack: false,
                        time: Date.now()
                    };
                    if (this._callbackId >= 0xffffffff) {
                        this._callbackId = 1;
                    }
                    if (!this.callbacks) {
                        this.callbacks = {};
                    }
                    this.callbacks[`_${obj.callback.id}`] = { cb: callback };

                    // delete too old callbacks IDs
                    const now = Date.now();
                    for (const [_id, cb] of Object.entries(this.callbacks)) {
                        if (now - cb.time! > 3_600_000) {
                            delete this.callbacks[_id];
                        }
                    }
                } else {
                    obj.callback = callback;
                    obj.callback!.ack = true;
                }
            }

            try {
                await adapterStates.pushMessage(instanceName, obj);
            } catch (e) {
                // @ts-expect-error TODO type-wise we are not allowed to call the cb with an error
                return tools.maybeCallbackWithError(callback, e);
            }
        }
    }

    sendToHost(
        hostName: string,
        message: any,
        callback?: ioBroker.MessageCallback | ioBroker.MessageCallbackInfo
    ): void;
    sendToHost(
        hostName: string,
        command: string,
        message: any,
        callback?: ioBroker.MessageCallback | ioBroker.MessageCallbackInfo
    ): void;

    /**
     * Send message to specific host or to all hosts.
     *
     * This function sends a message to specific host or all hosts.
     * If no host name given (e.g. null), the callback argument will be ignored. Because normally many responses will come.
     *
     * @param hostName name of the host where the message must be sent to. E.g. "myPC" or "system.host.myPC". If argument is empty, the message will be sent to all hosts.
     * @param command command name. One of: "cmdExec", "getRepository", "getInstalled", "getVersion", "getDiagData", "getLocationOnDisk", "getDevList", "getLogs", "delLogs", "readDirAsZip", "writeDirAsZip", "readObjectsAsZip", "writeObjectsAsZip", "checkLogging". Commands can be checked in controller.js (function processMessage)
     * @param message object that will be given as argument for request
     * @param callback optional return result
     *        ```js
     *            function (result) {
     *              // result is target adapter specific and can vary from command to command
     *              if (!result) adapter.log.error('No response received');
     *            }
     *        ```
     */
    sendToHost(hostName: unknown, command: unknown, message: unknown, callback?: unknown): any {
        if (typeof message === 'undefined') {
            message = command;
            command = 'send';
        }

        Validator.assertString(hostName, 'hostName');
        Validator.assertString(command, 'command');

        if (!tools.isObject(callback)) {
            Validator.assertOptionalCallback(callback, 'callback');
        }

        return this._sendToHost({
            hostName,
            command,
            message,
            callback: callback as ioBroker.MessageCallback | ioBroker.MessageCallbackInfo
        });
    }

    private async _sendToHost(_options: InternalSendToHostOptions) {
        const { command, message, callback } = _options;
        let { hostName } = _options;
        const obj: Partial<ioBroker.Message> = { command, message, from: `system.adapter.${this.namespace}` };

        if (!adapterStates) {
            // if states is no longer existing, we do not need to unsubscribe
            this._logger.info(`${this.namespaceLog} sendToHost not processed because States database not connected`);
            // @ts-expect-error TODO type-wise we are not allowed to call the cb with an error
            return tools.maybeCallbackWithError(callback, tools.ERRORS.ERROR_DB_CLOSED);
        }

        if (hostName && !hostName.startsWith('system.host.')) {
            hostName = `system.host.${hostName}`;
        }

        if (!hostName) {
            if (!adapterObjects) {
                this._logger.info(
                    `${this.namespaceLog} sendToHost not processed because Objects database not connected`
                );
                // @ts-expect-error TODO type-wise we are not allowed to call the cb with an error
                return tools.maybeCallbackWithError(callback, tools.ERRORS.ERROR_DB_CLOSED);
            }

            // Send to all hosts
            adapterObjects.getObjectList(
                {
                    startkey: 'system.host.',
                    endkey: `system.host.\u9999`
                },
                null,
                async (err, res) => {
                    if (!adapterStates) {
                        // if states is no longer existing, we do not need to unsubscribe
                        return;
                    }
                    if (!err && res?.rows?.length) {
                        for (const row of res.rows) {
                            const parts: string[] = row.id.split('.');
                            // ignore system.host.name.alive and so on
                            if (parts.length === 3) {
                                try {
                                    await adapterStates!.pushMessage(row.id, obj as any);
                                } catch (e) {
                                    // @ts-expect-error TODO type-wise we are not allowed to call the cb with an error
                                    return tools.maybeCallbackWithError(callback, e);
                                }
                            }
                        }
                    }
                }
            );
        } else {
            if (callback) {
                if (typeof callback === 'function') {
                    // force subscribe even no messagebox enabled
                    if (!this.common!.messagebox && !this.mboxSubscribed) {
                        this.mboxSubscribed = true;
                        adapterStates.subscribeMessage(`system.adapter.${this.namespace}`);
                    }

                    obj.callback = {
                        message,
                        id: this._callbackId++,
                        ack: false,
                        time: Date.now()
                    };
                    if (this._callbackId >= 0xffffffff) {
                        this._callbackId = 1;
                    }
                    this.callbacks = this.callbacks || {};
                    this.callbacks[`_${obj.callback.id}`] = { cb: callback };
                } else {
                    obj.callback = callback;
                    obj.callback.ack = true;
                }
            }

            try {
                await adapterStates.pushMessage(hostName, obj as any);
            } catch (e) {
                // @ts-expect-error TODO type-wise we are not allowed to call the cb with an error
                return tools.maybeCallbackWithError(callback, e);
            }
        }
    }

    registerNotification<Scope extends keyof ioBroker.NotificationScopes>(
        scope: Scope,
        category: ioBroker.NotificationScopes[Scope] | null,
        message: string
    ): Promise<void>;

    /**
     * Send notification with given scope and category to host of this adapter
     *
     * @param scope - scope to be addressed
     * @param category - to be addressed, if null message will be checked by regex of given scope
     * @param message - message to be stored/checked
     */
    async registerNotification(scope: unknown, category: unknown, message: unknown): Promise<void> {
        if (!adapterStates) {
            // if states is no longer existing, we do not need to set
            this._logger.info(
                `${this.namespaceLog} registerNotification not processed because States database not connected`
            );
            throw new Error(tools.ERRORS.ERROR_DB_CLOSED);
        }

        Validator.assertString(scope, 'scope');
        if (category !== null) {
            Validator.assertString(category, 'category');
        }
        Validator.assertString(message, 'message');

        const obj = {
            command: 'addNotification',
            message: { scope, category, message, instance: this.namespace },
            from: `system.adapter.${this.namespace}`
        };

        await adapterStates.pushMessage(this.host!, obj as any);
    }

    // external signatures
    setState<T extends ioBroker.SetStateCallback | undefined>(
        id: string | ioBroker.IdObject,
        state: ioBroker.State | ioBroker.StateValue | ioBroker.SettableState,
        callback?: T
    ): T extends ioBroker.SetStateCallback ? Promise<void> : ioBroker.SetStatePromise;
    setState<T extends ioBroker.SetStateCallback>(
        id: string | ioBroker.IdObject,
        state: ioBroker.State | ioBroker.StateValue | ioBroker.SettableState,
        ack: boolean,
        callback?: T
    ): T extends ioBroker.SetStateCallback ? Promise<void> : ioBroker.SetStatePromise;
    setState<T extends ioBroker.SetStateCallback>(
        id: string | ioBroker.IdObject,
        state: ioBroker.State | ioBroker.StateValue | ioBroker.SettableState,
        options: unknown,
        callback?: T
    ): T extends ioBroker.SetStateCallback ? Promise<void> : ioBroker.SetStatePromise;
    setState<T extends ioBroker.SetStateCallback>(
        id: string | ioBroker.IdObject,
        state: ioBroker.State | ioBroker.StateValue | ioBroker.SettableState,
        ack: boolean,
        options: unknown,
        callback?: T
    ): T extends ioBroker.SetStateCallback ? Promise<void> : ioBroker.SetStatePromise;

    /**
     * Writes value into states DB.
     *
     * This function can write values into states DB for this adapter.
     * Only Ids that belong to this adapter can be modified. So the function automatically adds "adapter.X." to ID.
     * ack, options and callback are optional
     *
     * @param id object ID of the state.
     * @param state simple value or object with attribues.
     *  If state is object and ack exists too as function argument, function argument has priority.
     *  ```js
     *      {
     *          val:    value,
     *          ack:    true|false,       // default - false; is command(false) or status(true)
     *          ts:     timestampMS,      // default - now
     *          q:      qualityAsNumber,  // default - 0 (ok)
     *          from:   origin,           // default - this adapter
     *          c:      comment,          // default - empty
     *          expire: expireInSeconds   // default - 0
     *          lc:     timestampMS       // default - automatic calculation
     *      }
     *  ```
     * @param ack optional is command(false) or status(true)
     * @param options optional user context
     * @param callback optional return error and id
     *        ```js
     *            function (err, id) {
     *              if (err) adapter.log.error('Cannot set value for "' + id + '": ' + err);
     *            }
     *        ```
     */
    setState(id: unknown, state: unknown, ack: unknown, options?: unknown, callback?: unknown): Promise<void | string> {
        if (typeof state === 'object' && typeof ack !== 'boolean') {
            callback = options;
            options = ack;
            ack = undefined;
        }
        if (typeof options === 'function') {
            callback = options;
            options = {};
        }

        if (typeof ack === 'function') {
            callback = ack;
            ack = undefined;
        }

        if (!tools.isObject(id)) {
            // it can be id object or string
            Validator.assertString(id, 'id');
        }

        if (ack !== undefined) {
            Validator.assertBoolean(ack, 'ack');
        }

        Validator.assertOptionalCallback(callback, 'callback');

        if (options !== undefined && options !== null) {
            Validator.assertObject(options, 'options');
        }

        return this._setState({ id, state: state as ioBroker.SettableState, ack, options, callback });
    }

    private async _setState(_options: InternalSetStateOptions): Promise<void | string> {
        const { state, ack, options, callback } = _options;
        const { id } = _options;

        if (!adapterStates) {
            // if states is no longer existing, we do not need to set
            this._logger.info(`${this.namespaceLog} setState not processed because States database not connected`);
            return tools.maybeCallbackWithError(callback, tools.ERRORS.ERROR_DB_CLOSED);
        }
        if (!adapterObjects) {
            this._logger.info(`${this.namespaceLog} setState not processed because Objects database not connected`);
            return tools.maybeCallbackWithError(callback, tools.ERRORS.ERROR_DB_CLOSED);
        }

        try {
            this._utils.validateId(id, false, null);
        } catch (err) {
            return tools.maybeCallbackWithError(callback, err);
        }

        const fixedId = this._utils.fixId(id, false);
        let stateObj: ioBroker.SettableState;

        if (tools.isObject(state)) {
            // Verify that the passed state object is valid
            try {
                this._utils.validateSetStateObjectArgument(state);
                stateObj = state;
            } catch (e) {
                return tools.maybeCallbackWithError(callback, e);
            }
        } else {
            // wrap non-object values in a state object
            // @ts-expect-error fix later
            stateObj = state !== undefined ? { val: state } : {};
        }

        if (stateObj.val === undefined && !Object.keys(stateObj).length) {
            // undefined is not allowed as state.val -> return
            return tools.maybeCallbackWithError(callback, 'undefined is not a valid state value');
        }

        if (ack !== undefined) {
            stateObj.ack = ack;
        }

        // if state.from provided, we use it else, we set default property
        stateObj.from =
            typeof stateObj.from === 'string' && stateObj.from !== ''
                ? stateObj.from
                : `system.adapter.${this.namespace}`;
        stateObj.user = (options ? options.user : '') || SYSTEM_ADMIN_USER;

        let permCheckRequired = false;
        if (options && options.user && options.user !== SYSTEM_ADMIN_USER) {
            permCheckRequired = true;
        }

        let obj: ioBroker.StateObject | null | undefined;
        try {
            if (permCheckRequired) {
                obj = (await this._checkStates(fixedId, options as GetUserGroupsOptions, 'setState')).objs[0];
            } else {
                obj = (await adapterObjects.getObject(fixedId, options)) as ioBroker.StateObject | null | undefined;
            }
        } catch (e) {
            return tools.maybeCallbackWithError(callback, e);
        }

        if (!adapterObjects) {
            // if objects is no longer existing, we do not need to unsubscribe
            this._logger.info(
                `${this.namespaceLog} setForeignState not processed because Objects database not connected`
            );
            return tools.maybeCallbackWithError(callback, tools.ERRORS.ERROR_DB_CLOSED);
        }

        if (this.performStrictObjectChecks) {
            // validate that object exists, read-only logic ok, type ok, etc. won't throw now
            await this._utils.performStrictObjectCheck(fixedId, stateObj);
        }

        if (fixedId.startsWith(ALIAS_STARTS_WITH)) {
            // write alias
            if (obj && obj.common && obj.common.alias && obj.common.alias.id) {
                // id can be string or can have attribute write
                const aliasId =
                    // @ts-expect-error fix later on
                    typeof obj.common.alias.id.write === 'string'
                        ? // @ts-expect-error fix later on
                          obj.common.alias.id.write
                        : obj.common.alias.id;

                // validate here because we use objects/states db directly
                try {
                    this._utils.validateId(aliasId, true, null);
                } catch (e) {
                    this._logger.warn(`${this.namespaceLog} Error validating alias id of ${fixedId}: ${e.message}`);
                    return tools.maybeCallbackWithError(
                        callback,
                        `Error validating alias id of ${fixedId}: ${e.message}`
                    );
                }

                // check the rights
                let targetObj;
                try {
                    if (permCheckRequired) {
                        targetObj = (await this._checkStates(aliasId, options as GetUserGroupsOptions, 'setState'))
                            .objs[0];
                    } else {
                        targetObj = (await adapterObjects.getObject(aliasId, options)) as
                            | ioBroker.StateObject
                            | null
                            | undefined;
                    }
                } catch (e) {
                    return tools.maybeCallbackWithError(callback, e);
                }

                if (!adapterStates) {
                    // if states is no longer existing, we do not need to unsubscribe
                    this._logger.info(
                        `${this.namespaceLog} setForeignState not processed because States database not connected`
                    );
                    return tools.maybeCallbackWithError(callback, tools.ERRORS.ERROR_DB_CLOSED);
                }

                // write target state
                this.outputCount++;
                return adapterStates.setState(
                    aliasId,
                    tools.formatAliasValue({
                        sourceCommon: obj?.common,
                        targetCommon: targetObj?.common as any,
                        state: stateObj as ioBroker.State,
                        logger: this._logger,
                        logNamespace: this.namespaceLog,
                        sourceId: obj?._id,
                        targetId: targetObj?._id
                    }),
                    callback
                );
            } else {
                this._logger.warn(`${this.namespaceLog} ${`Alias ${fixedId} has no target 2`}`);
                return tools.maybeCallbackWithError(callback, `Alias ${fixedId} has no target`);
            }
        } else {
            if (!adapterStates) {
                // if states is no longer existing, we do not need to unsubscribe
                this._logger.info(
                    `${this.namespaceLog} setForeignState not processed because States database not connected`
                );
                return tools.maybeCallbackWithError(callback, tools.ERRORS.ERROR_DB_CLOSED);
            }

            this.outputCount++;
            return adapterStates.setState(fixedId, stateObj, callback);
        }
    }

    // Cache will be cleared if user or group changes. Important! only if subscribed.
    private async _getUserGroups(options: GetUserGroupsOptions): Promise<GetUserGroupsOptions> {
        if (this.users[options.user]) {
            options.groups = this.users[options.user].groups;
            options.acl = this.users[options.user].acl;
            return options;
        }
        options.groups = [];
        let userAcl: ioBroker.UserObject | null | undefined;
        try {
            userAcl = await this.getForeignObjectAsync(options.user, null);
        } catch {
            // ignore
        }

        if (!userAcl) {
            // User does not exists
            this._logger.error(`${this.namespaceLog} unknown user "${options.user}"`);
            return options;
        } else {
            let groups;
            try {
                groups = await this.getForeignObjectsAsync('*', 'group', null, null);
            } catch {
                // ignore
            }

            // aggregate all groups permissions, where this user is
            if (groups) {
                for (const group of Object.values(groups)) {
                    if (group.common.members.includes(options.user)) {
                        options.groups.push(group._id);
                    }
                }
            }

            // read all groups for this user
            this.users[options.user] = {
                groups: options.groups,
                // @ts-expect-error TODO: UserCommon has no acl
                acl: userAcl.common?.acl || {}
            };
            await this._getGroups(options.groups);
            // combine all rights
            const user = this.users[options.user];
            for (const gName of options.groups) {
                if (!this.groups[gName].common?.acl) {
                    continue;
                }
                const group = this.groups[gName];

                if (group.common?.acl?.file) {
                    if (!user.acl || !user.acl.file) {
                        user.acl = user.acl || {};
                        user.acl.file = user.acl.file || {};

                        user.acl.file.create = group.common.acl.file.create;
                        user.acl.file.read = group.common.acl.file.read;
                        user.acl.file.write = group.common.acl.file.write;
                        user.acl.file.delete = group.common.acl.file.delete;
                        user.acl.file.list = group.common.acl.file.list;
                    } else {
                        user.acl.file.create = user.acl.file.create || group.common.acl.file.create;
                        user.acl.file.read = user.acl.file.read || group.common.acl.file.read;
                        user.acl.file.write = user.acl.file.write || group.common.acl.file.write;
                        user.acl.file.delete = user.acl.file.delete || group.common.acl.file.delete;
                        user.acl.file.list = user.acl.file.list || group.common.acl.file.list;
                    }
                }

                if (group.common?.acl?.object) {
                    if (!user.acl || !user.acl.object) {
                        user.acl = user.acl || {};
                        user.acl.object = user.acl.object || {};

                        user.acl.object.create = group.common.acl.object.create;
                        user.acl.object.read = group.common.acl.object.read;
                        user.acl.object.write = group.common.acl.object.write;
                        user.acl.object.delete = group.common.acl.object.delete;
                        user.acl.object.list = group.common.acl.object.list;
                    } else {
                        user.acl.object.create = user.acl.object.create || group.common.acl.object.create;
                        user.acl.object.read = user.acl.object.read || group.common.acl.object.read;
                        user.acl.object.write = user.acl.object.write || group.common.acl.object.write;
                        user.acl.object.delete = user.acl.object.delete || group.common.acl.object.delete;
                        user.acl.object.list = user.acl.object.list || group.common.acl.object.list;
                    }
                }

                if (group.common?.acl?.users) {
                    if (!user.acl || !user.acl.users) {
                        user.acl = user.acl || {};
                        user.acl.users = user.acl.users || {};

                        user.acl.users.create = group.common.acl.users.create;
                        user.acl.users.read = group.common.acl.users.read;
                        user.acl.users.write = group.common.acl.users.write;
                        user.acl.users.delete = group.common.acl.users.delete;
                        user.acl.users.list = group.common.acl.users.list;
                    } else {
                        user.acl.users.create = user.acl.users.create || group.common.acl.users.create;
                        user.acl.users.read = user.acl.users.read || group.common.acl.users.read;
                        user.acl.users.write = user.acl.users.write || group.common.acl.users.write;
                        user.acl.users.delete = user.acl.users.delete || group.common.acl.users.delete;
                        user.acl.users.list = user.acl.users.list || group.common.acl.users.list;
                    }
                }
                if (group.common?.acl?.state) {
                    if (!user.acl || !user.acl.state) {
                        user.acl = user.acl || {};
                        user.acl.state = user.acl.state || {};

                        user.acl.state.create = group.common.acl.state.create;
                        user.acl.state.read = group.common.acl.state.read;
                        user.acl.state.write = group.common.acl.state.write;
                        user.acl.state.delete = group.common.acl.state.delete;
                        user.acl.state.list = group.common.acl.state.list;
                    } else {
                        user.acl.state.create = user.acl.state.create || group.common.acl.state.create;
                        user.acl.state.read = user.acl.state.read || group.common.acl.state.read;
                        user.acl.state.write = user.acl.state.write || group.common.acl.state.write;
                        user.acl.state.delete = user.acl.state.delete || group.common.acl.state.delete;
                        user.acl.state.list = user.acl.state.list || group.common.acl.state.list;
                    }
                }
            }
            options.acl = user.acl;
            return options;
        }
    }

    private _checkState(obj: ioBroker.StateObject, options: Record<string, any>, command: CheckStateCommand) {
        const limitToOwnerRights = options.limitToOwnerRights === true;
        if (obj && obj.acl) {
            obj.acl.state = obj.acl.state || obj.acl.object;

            if (obj.acl.state) {
                // If user is owner
                if (options.user === obj.acl.owner) {
                    if (command === 'setState' || command === 'delState') {
                        if (command === 'delState' && !options.acl.state.delete) {
                            this._logger.warn(
                                `${this.namespaceLog} Permission error for user "${options.user} on "${obj._id}": ${command}`
                            );
                            return false;
                        } else if (command === 'setState' && !options.acl.state.write) {
                            this._logger.warn(
                                `${this.namespaceLog} Permission error for user "${options.user} on "${obj._id}": ${command}`
                            );
                            return false;
                        } else if (!(obj.acl.state & ACCESS_USER_WRITE)) {
                            this._logger.warn(
                                `${this.namespaceLog} Permission error for user "${options.user} on "${obj._id}": ${command}`
                            );
                            return false;
                        }
                    } else if (command === 'getState') {
                        if (!(obj.acl.state & ACCESS_USER_READ) || !options.acl.state.read) {
                            this._logger.warn(
                                `${this.namespaceLog} Permission error for user "${options.user} on "${obj._id}": ${command}`
                            );
                            return false;
                        }
                    } else {
                        this._logger.warn(
                            `${this.namespaceLog} Called unknown command on "${obj._id}": ${command as any}`
                        );
                    }
                } else if (options.groups.includes(obj.acl.ownerGroup) && !limitToOwnerRights) {
                    if (command === 'setState' || command === 'delState') {
                        if (command === 'delState' && !options.acl.state.delete) {
                            this._logger.warn(
                                `${this.namespaceLog} Permission error for user "${options.user} on "${obj._id}": ${command}`
                            );
                            return false;
                        } else if (command === 'setState' && !options.acl.state.write) {
                            this._logger.warn(
                                `${this.namespaceLog} Permission error for user "${options.user} on "${obj._id}": ${command}`
                            );
                            return false;
                        } else if (!(obj.acl.state & ACCESS_GROUP_WRITE)) {
                            this._logger.warn(
                                `${this.namespaceLog} Permission error for user "${options.user} on "${obj._id}": ${command}`
                            );
                            return false;
                        }
                    } else if (command === 'getState') {
                        if (!(obj.acl.state & ACCESS_GROUP_READ) || !options.acl.state.read) {
                            this._logger.warn(
                                `${this.namespaceLog} Permission error for user "${options.user} on "${obj._id}": ${command}`
                            );
                            return false;
                        }
                    } else {
                        this._logger.warn(
                            `${this.namespaceLog} Called unknown command on "${obj._id}": ${command as any}`
                        );
                    }
                } else if (!limitToOwnerRights) {
                    if (command === 'setState' || command === 'delState') {
                        if (command === 'delState' && !options.acl.state.delete) {
                            this._logger.warn(
                                `${this.namespaceLog} Permission error for user "${options.user} on "${obj._id}": ${command}`
                            );
                            return false;
                        } else if (command === 'setState' && !options.acl.state.write) {
                            this._logger.warn(
                                `${this.namespaceLog} Permission error for user "${options.user} on "${obj._id}": ${command}`
                            );
                            return false;
                        } else if (!(obj.acl.state & ACCESS_EVERY_WRITE)) {
                            this._logger.warn(
                                `${this.namespaceLog} Permission error for user "${options.user}" on "${obj._id}": ${command}`
                            );
                            return false;
                        }
                    } else if (command === 'getState') {
                        if (!(obj.acl.state & ACCESS_EVERY_READ) || !options.acl.state.read) {
                            this._logger.warn(
                                `${this.namespaceLog} Permission error for user "${options.user}"on "${obj._id}" : ${command}`
                            );
                            return false;
                        }
                    } else {
                        this._logger.warn(
                            `${this.namespaceLog} Called unknown command on "${obj._id}": ${command as any}`
                        );
                        return false;
                    }
                } else {
                    this._logger.warn(`${this.namespaceLog} Permissions limited to Owner rights on "${obj._id}"`);
                    return false;
                }
            } else if (limitToOwnerRights) {
                this._logger.warn(`${this.namespaceLog} Permissions limited to Owner rights on "${obj._id}"`);
                return false;
            }
        } else if (limitToOwnerRights) {
            this._logger.warn(`${this.namespaceLog} Permissions limited to Owner rights on "${obj._id}"`);
            return false;
        }

        return true;
    }

    private async _checkStates(
        ids: string | string[],
        options: Partial<GetUserGroupsOptions>,
        command: CheckStateCommand
    ): Promise<CheckStatesResult> {
        if (!options.groups) {
            options = await this._getUserGroups(options as GetUserGroupsOptions);
        }

        if (!Array.isArray(ids)) {
            ids = [ids];
        }

        if (options._objects) {
            if (!ids.length) {
                return { ids, objs: [] };
            }

            const objs: ioBroker.StateObject[] = [];
            for (const obj of options._objects) {
                if (obj && this._checkState(obj, options, command)) {
                    ids.push(obj._id);
                    objs.push(obj);
                }
            }

            return { ids, objs };
        } else {
            const objs: ioBroker.StateObject[] = [];

            for (const id of ids) {
                let originalChecked: boolean | undefined;

                if (options.checked !== undefined) {
                    originalChecked = options.checked;
                }

                options.checked = true;

                if (!adapterObjects) {
                    this._logger.info(
                        `${this.namespaceLog} checkStates not processed because Objects database not connected`
                    );

                    throw new Error(tools.ERRORS.ERROR_DB_CLOSED);
                }

                const obj = (await adapterObjects.getObject(id, options)) as ioBroker.StateObject;

                objs.push(obj);

                if (originalChecked !== undefined) {
                    options.checked = originalChecked;
                } else {
                    options.checked = undefined;
                }

                if (!this._checkState(obj, options, command)) {
                    throw new Error(ERROR_PERMISSION);
                }
            }

            return { ids, objs };
        }
    }

    private async _getGroups(ids: string[]): Promise<void> {
        for (const id of ids) {
            let obj;
            try {
                obj = (await this.getForeignObjectAsync(id)) as ioBroker.GroupObject;
            } catch {
                // ignore
            }
            if (this.groups[id] === undefined) {
                this.groups[id] = obj || {};
            }
        }
    }

    private async _setStateChangedHelper(id: string, state: ioBroker.SettableState): Promise<SetStateChangedResult> {
        if (!adapterObjects) {
            this._logger.info(
                `${this.namespaceLog} setStateChanged not processed because Objects database not connected`
            );

            throw new Error(tools.ERRORS.ERROR_DB_CLOSED);
        }

        if (id.startsWith(ALIAS_STARTS_WITH)) {
            let obj;
            let err;
            try {
                obj = await adapterObjects.getObject(id);
            } catch (e) {
                err = e;
            }
            if (obj && obj.common && obj.common.alias && obj.common.alias.id) {
                // id can be string or can have attribute write
                const aliasId =
                    typeof obj.common.alias.id.write === 'string' ? obj.common.alias.id.write : obj.common.alias.id;
                return this._setStateChangedHelper(aliasId, state);
            } else {
                this._logger.warn(`${this.namespaceLog} ${err ? err.message : `Alias ${id} has no target 1`}`);
                throw new Error(err ? err.message : `Alias ${id} has no target`);
            }
        } else {
            const oldState = await this.getForeignStateAsync(id, null);

            let differ = false;
            if (!oldState) {
                differ = true;
            } else if (state.val !== oldState.val) {
                differ = true;
            } else if (state.ack !== undefined && state.ack !== oldState.ack) {
                differ = true;
            } else if (state.q !== undefined && state.q !== oldState.q) {
                differ = true;
            } else if (state.ts !== undefined && state.ts !== oldState.ts) {
                differ = true;
            } else if (state.c !== undefined && state.c !== oldState.c) {
                // if comment changed
                differ = true;
            } else if (state.expire !== undefined && state.expire !== oldState.expire) {
                differ = true;
            } else if (state.from !== undefined && state.from !== oldState.from) {
                differ = true;
            } else if (state.user !== undefined && state.user !== oldState.user) {
                differ = true;
            }

            if (differ) {
                if (this.performStrictObjectChecks) {
                    // validate that object exists, read-only logic ok, type ok, etc. won't throw now
                    await this._utils.performStrictObjectCheck(id, state);
                }
                this.outputCount++;
                await adapterStates!.setState(id, state);
                return { id, notChanged: false };
            } else {
                return { id, notChanged: true };
            }
        }
    }

    setStateChanged(
        id: string,
        state: ioBroker.State | ioBroker.StateValue | ioBroker.SettableState,
        callback?: ioBroker.SetStateChangedCallback
    ): void;
    setStateChanged(
        id: string,
        state: ioBroker.State | ioBroker.StateValue | ioBroker.SettableState,
        ack: boolean,
        callback?: ioBroker.SetStateChangedCallback
    ): void;
    setStateChanged(
        id: string,
        state: ioBroker.State | ioBroker.StateValue | ioBroker.SettableState,
        options: unknown,
        callback?: ioBroker.SetStateChangedCallback
    ): void;
    setStateChanged(
        id: string,
        state: ioBroker.State | ioBroker.StateValue | ioBroker.SettableState,
        ack: boolean,
        options: unknown,
        callback?: ioBroker.SetStateChangedCallback
    ): void;

    /**
     * Writes value into states DB only if the value really changed.
     *
     * This function can write values into states DB for this adapter.
     * Only Ids that belong to this adapter can be modified. So the function automatically adds "adapter.X." to ID.
     * ack, options and callback are optional
     *
     * @param id object ID of the state.
     * @param state simple value or object with attribues.
     * @param ack optional is command(false) or status(true)
     * @param options optional user context
     * @param callback optional return error, id and notChanged
     *        ```js
     *            function (err, id, notChanged) {
     *              if (err) adapter.log.error('Cannot set value for "' + id + '": ' + err);
     *              if (!notChanged) adapter.log.debug('Value was changed');
     *            }
     *        ```
     */
    setStateChanged(id: unknown, state: unknown, ack: unknown, options?: unknown, callback?: unknown): any {
        if (typeof state === 'object' && typeof ack !== 'boolean') {
            callback = options;
            options = ack;
            ack = undefined;
        }
        if (typeof options === 'function') {
            callback = options;
            options = {};
        }

        if (typeof ack === 'function') {
            callback = ack;
            ack = undefined;
        }

        if (!tools.isObject(id)) {
            // it can be id object or string
            Validator.assertString(id, 'id');
        }

        if (ack !== undefined) {
            Validator.assertBoolean(ack, 'ack');
        }

        Validator.assertOptionalCallback(callback, 'callback');

        if (options !== undefined && options !== null) {
            Validator.assertObject(options, 'options');
        }

        return this._setStateChanged({ id, state: state as ioBroker.SettableState, ack, options, callback });
    }

    private async _setStateChanged(_options: InternalSetStateChangedOptions): Promise<void> {
        const { id, ack, options, callback, state } = _options;
        if (!adapterStates) {
            // if states is no longer existing, we do not need to unsubscribe
            this._logger.info(
                `${this.namespaceLog} setStateChanged not processed because States database not connected`
            );
            return tools.maybeCallbackWithError(callback, tools.ERRORS.ERROR_DB_CLOSED);
        }

        try {
            this._utils.validateId(id, false, null);
        } catch (err) {
            return tools.maybeCallbackWithError(callback, err);
        }

        const fixedId = this._utils.fixId(id, false);

        let stateObj: ioBroker.SettableState;

        if (tools.isObject(state)) {
            // Verify that the passed state object is valid
            try {
                this._utils.validateSetStateObjectArgument(state);
            } catch (e) {
                return tools.maybeCallbackWithError(callback, e);
            }
            stateObj = state;
        } else {
            // wrap non-object values in a state object
            // @ts-expect-error fix later
            stateObj = state !== undefined ? { val: state } : {};
        }

        if (stateObj.val === undefined && !Object.keys(stateObj).length) {
            // undefined is not allowed as state.val -> return
            return tools.maybeCallbackWithError(callback, 'undefined is not a valid state value');
        }

        if (ack !== undefined) {
            stateObj.ack = ack;
        }

        // if state.from provided, we use it else, we set default property
        stateObj.from =
            typeof stateObj.from === 'string' && stateObj.from !== ''
                ? stateObj.from
                : `system.adapter.${this.namespace}`;
        if (options && options.user && options.user !== SYSTEM_ADMIN_USER) {
            try {
                await this._checkStates(fixedId, options, 'setState');
            } catch (e) {
                return tools.maybeCallbackWithError(callback, e);
            }

            const res = await this._setStateChangedHelper(fixedId, stateObj);
            // @ts-expect-error todo fix it
            return tools.maybeCallbackWithError(callback, null, res.id, res.notChanged);
        } else {
            const res = await this._setStateChangedHelper(fixedId, stateObj);
            // @ts-expect-error todo fix it
            return tools.maybeCallbackWithError(callback, null, res.id, res.notChanged);
        }
    }

    setForeignState(
        id: string,
        state: ioBroker.State | ioBroker.StateValue | ioBroker.SettableState,
        callback?: ioBroker.SetStateCallback
    ): void;
    setForeignState(
        id: string,
        state: ioBroker.State | ioBroker.StateValue | ioBroker.SettableState,
        ack: boolean,
        callback?: ioBroker.SetStateCallback
    ): void;
    setForeignState(
        id: string,
        state: ioBroker.State | ioBroker.StateValue | ioBroker.SettableState,
        options: unknown,
        callback?: ioBroker.SetStateCallback
    ): void;
    setForeignState(
        id: string,
        state: ioBroker.State | ioBroker.StateValue | ioBroker.SettableState,
        ack: boolean,
        options: unknown,
        callback?: ioBroker.SetStateCallback
    ): void;

    /**
     * Writes value into states DB for any instance.
     *
     * This function can write values into states DB for all instances and system states too.
     * ack, options and callback are optional
     *
     * @param id object ID of the state.
     * @param state simple value or object with attribues.
     *  If state is object, so the ack will be ignored and must be included into object.
     *  ```js
     *      {
     *          val:    value,
     *          ack:    true|false,       // default - false; is command(false) or status(true)
     *          ts:     timestampMS,      // default - now
     *          q:      qualityAsNumber,  // default - 0 (ok)
     *          from:   origin,           // default - this adapter
     *          c:      comment,          // default - empty
     *          expire: expireInSeconds   // default - 0
     *          lc:     timestampMS       // default - automatic calculation
     *      }
     *  ```
     * @param ack optional is command(false) or status(true)
     * @param options optional user context
     * @param callback optional return error and id
     *        ```js
     *            function (err, id) {
     *              if (err) adapter.log.error('Cannot set value for "' + id + '": ' + err);
     *            }
     *        ```
     */
    async setForeignState(id: any, state: any, ack: any, options?: any, callback?: any): Promise<any> {
        if (typeof state === 'object' && typeof ack !== 'boolean') {
            callback = options;
            options = ack;
            ack = undefined;
        }

        if (typeof options === 'function') {
            callback = options;
            options = {};
        }

        if (typeof ack === 'function') {
            callback = ack;
            ack = undefined;
        }

        if (!adapterStates) {
            // if states is no longer existing, we do not need to unsubscribe
            this._logger.info(
                `${this.namespaceLog} setForeignState not processed because States database not connected`
            );
            return tools.maybeCallbackWithError(callback, tools.ERRORS.ERROR_DB_CLOSED);
        }

        try {
            this._utils.validateId(id, true, null);
        } catch (err) {
            return tools.maybeCallbackWithError(callback, err);
        }

        if (tools.isObject(state)) {
            // Verify that the passed state object is valid
            try {
                this._utils.validateSetStateObjectArgument(state);
            } catch (e) {
                return tools.maybeCallbackWithError(callback, e);
            }
        } else {
            // wrap non-object values in a state object
            state = state !== undefined ? { val: state } : {};
        }

        if (state.val === undefined && !Object.keys(state).length) {
            // undefined is not allowed as state.val -> return
            this._logger.info(`${this.namespaceLog} undefined is not a valid state value for id "${id}"`);
            // TODO: reactivate line below + test in in next controller version (02.05.2021)
            // return tools.maybeCallbackWithError(callback, 'undefined is not a valid state value');
        }

        if (ack !== undefined) {
            state.ack = ack;
        }

        // if state.from provided, we use it else, we set default property
        state.from =
            typeof state.from === 'string' && state.from !== '' ? state.from : `system.adapter.${this.namespace}`;
        state.user = (options ? options.user : '') || SYSTEM_ADMIN_USER;

        if (!id || typeof id !== 'string') {
            const warn = id ? `ID can be only string and not "${typeof id}"` : `Empty ID: ${JSON.stringify(state)}`;
            this._logger.warn(`${this.namespaceLog} ${warn}`);
            return tools.maybeCallbackWithError(callback, warn);
        }

        const mId = id.replace(FORBIDDEN_CHARS, '_');
        if (mId !== id) {
            this._logger.warn(`${this.namespaceLog} Used invalid characters: ${id} changed to ${mId}`);
            id = mId;
        }

        if (options && options.user && options.user !== SYSTEM_ADMIN_USER) {
            let obj: ioBroker.StateObject;
            try {
                obj = (await this._checkStates(id, options, 'setState')).objs[0];
            } catch (e) {
                return tools.maybeCallbackWithError(callback, e);
            }
            if (!adapterStates) {
                // if states is no longer existing, we do not need to unsubscribe
                this._logger.info(
                    `${this.namespaceLog} setForeignState not processed because States database not connected`
                );
                return tools.maybeCallbackWithError(callback, tools.ERRORS.ERROR_DB_CLOSED);
            }

            if (this.performStrictObjectChecks) {
                // validate that object exists, read-only logic ok, type ok, etc. won't throw now
                await this._utils.performStrictObjectCheck(id, state);
            }

            if (id.startsWith(ALIAS_STARTS_WITH)) {
                // write alias
                if (obj && obj.common && obj.common.alias && obj.common.alias.id) {
                    // id can be string or can have attribute write
                    const aliasId =
                        // @ts-expect-error
                        typeof obj.common.alias.id.write === 'string'
                            ? // @ts-expect-error
                              obj.common.alias.id.write
                            : obj.common.alias.id;

                    // validate here because we use objects/states db directly
                    try {
                        this._utils.validateId(aliasId, true, null);
                    } catch (e) {
                        this._logger.warn(`${this.namespaceLog} Error validating alias id of ${id}: ${e.message}`);
                        return tools.maybeCallbackWithError(
                            callback,
                            `Error validating alias id of ${id}: ${e.message}`
                        );
                    }

                    let targetObj;
                    // check the rights
                    try {
                        targetObj = (await this._checkStates(aliasId, options, 'setState')).objs[0];
                    } catch (e) {
                        return tools.maybeCallbackWithError(callback, e);
                    }
                    if (!adapterStates) {
                        // if states is no longer existing, we do not need to unsubscribe
                        this._logger.info(
                            `${this.namespaceLog} setForeignState not processed because States database not connected`
                        );
                        return tools.maybeCallbackWithError(callback, tools.ERRORS.ERROR_DB_CLOSED);
                    }

                    this.outputCount++;
                    adapterStates.setState(
                        aliasId,
                        tools.formatAliasValue({
                            sourceCommon: obj?.common,
                            targetCommon: targetObj && (targetObj.common as any),
                            state,
                            logger: this._logger,
                            logNamespace: this.namespaceLog,
                            sourceId: obj?._id,
                            targetId: targetObj?._id
                        }),
                        callback
                    );
                } else {
                    this._logger.warn(`${this.namespaceLog} Alias ${id} has no target 4`);
                    return tools.maybeCallbackWithError(callback, `Alias ${id} has no target`);
                }
            } else {
                if (!adapterStates) {
                    // if states is no longer existing, we do not need to unsubscribe
                    this._logger.info(
                        `${this.namespaceLog} setForeignState not processed because States database not connected`
                    );
                    return tools.maybeCallbackWithError(callback, tools.ERRORS.ERROR_DB_CLOSED);
                }

                this.outputCount++;
                adapterStates.setState(id, state, callback);
            }
        } else {
            // write alias
            if (id.startsWith(ALIAS_STARTS_WITH)) {
                if (!adapterObjects) {
                    this._logger.info(
                        `${this.namespaceLog} setForeignState not processed because Objects database not connected`
                    );
                    return tools.maybeCallbackWithError(callback, tools.ERRORS.ERROR_DB_CLOSED);
                }

                // read alias id
                adapterObjects.getObject(id, options, (err, obj) => {
                    // @ts-expect-error
                    if (obj?.common?.alias?.id) {
                        // alias id can be a string or can have id.write
                        // @ts-expect-error
                        const aliasId = tools.isObject(obj.common.alias.id)
                            ? // @ts-expect-error
                              obj.common.alias.id.write
                            : // @ts-expect-error
                              obj.common.alias.id;

                        // validate here because we use objects/states db directly
                        try {
                            this._utils.validateId(aliasId, true, null);
                        } catch (e) {
                            this._logger.warn(`${this.namespaceLog} Error validating alias id of ${id}: ${e.message}`);
                            return tools.maybeCallbackWithError(
                                callback,
                                `Error validating alias id of ${id}: ${e.message}`
                            );
                        }

                        if (!adapterObjects) {
                            // if objects is no longer existing, we do not need to unsubscribe
                            this._logger.info(
                                `${this.namespaceLog} setForeignState not processed because Objects database not connected`
                            );
                            return tools.maybeCallbackWithError(callback, tools.ERRORS.ERROR_DB_CLOSED);
                        }

                        // read object for formatting
                        adapterObjects.getObject(aliasId, options, (err, targetObj) => {
                            if (!adapterStates) {
                                // if states is no longer existing, we do not need to unsubscribe
                                this._logger.info(
                                    `${this.namespaceLog} setForeignState not processed because States database not connected`
                                );
                                return tools.maybeCallbackWithError(callback, tools.ERRORS.ERROR_DB_CLOSED);
                            }

                            this.outputCount++;
                            adapterStates.setState(
                                aliasId,
                                tools.formatAliasValue({
                                    sourceCommon: obj.common as ioBroker.StateCommon,
                                    targetCommon: targetObj?.common as ioBroker.StateCommon | undefined,
                                    state,
                                    logger: this._logger,
                                    logNamespace: this.namespaceLog,
                                    sourceId: obj._id,
                                    targetId: targetObj?._id
                                }),
                                callback
                            );
                        });
                    } else {
                        this._logger.warn(`${this.namespaceLog} ${err ? err.message : `Alias ${id} has no target 5`}`);
                        return tools.maybeCallbackWithError(callback, err ? err.message : `Alias ${id} has no target`);
                    }
                });
            } else {
                if (this.performStrictObjectChecks) {
                    if (!adapterObjects) {
                        // if objects is no longer existing, we do not need to unsubscribe
                        this._logger.info(
                            `${this.namespaceLog} setForeignState not processed because Objects database not connected`
                        );
                        return tools.maybeCallbackWithError(callback, tools.ERRORS.ERROR_DB_CLOSED);
                    }

                    // validate that object exists, read-only logic ok, type ok, etc. won't throw now
                    await this._utils.performStrictObjectCheck(id, state);
                }
                if (!adapterStates) {
                    // if states is no longer existing, we do not need to unsubscribe
                    this._logger.info(
                        `${this.namespaceLog} setForeignState not processed because States database not connected`
                    );
                    return tools.maybeCallbackWithError(callback, tools.ERRORS.ERROR_DB_CLOSED);
                }

                this.outputCount++;
                adapterStates.setState(id, state, callback);
            }
        }
    }

    setForeignStateChanged(
        id: string,
        state: ioBroker.State | ioBroker.StateValue | ioBroker.SettableState,
        callback?: ioBroker.SetStateChangedCallback
    ): void;
    setForeignStateChanged(
        id: string,
        state: ioBroker.State | ioBroker.StateValue | ioBroker.SettableState,
        ack: boolean,
        callback?: ioBroker.SetStateChangedCallback
    ): void;
    setForeignStateChanged(
        id: string,
        state: ioBroker.State | ioBroker.StateValue | ioBroker.SettableState,
        options: unknown,
        callback?: ioBroker.SetStateChangedCallback
    ): void;
    setForeignStateChanged(
        id: string,
        state: ioBroker.State | ioBroker.StateValue | ioBroker.SettableState,
        ack: boolean,
        options: unknown,
        callback?: ioBroker.SetStateChangedCallback
    ): void;

    /**
     * Writes value into states DB for any instance, but only if state changed.
     *
     * This function can write values into states DB for all instances and system states too.
     * ack, options and callback are optional
     *
     * @param id object ID of the state.
     * @param state simple value or object with attribues.
     *  If state is object and ack exists too as function argument, function argument has priority.
     *  ```js
     *      {
     *          val:    value,
     *          ack:    true|false,       // default - false; is command(false) or status(true)
     *          ts:     timestampMS,      // default - now
     *          q:      qualityAsNumber,  // default - 0 (ok)
     *          from:   origin,           // default - this adapter
     *          c:      comment,          // default - empty
     *          expire: expireInSeconds   // default - 0
     *          lc:     timestampMS       // default - automatic calculation
     *      }
     *  ```
     * @param ack optional is command(false) or status(true)
     * @param options optional user context
     * @param callback optional return error and id
     *        ```js
     *            function (err, id) {
     *              if (err) adapter.log.error('Cannot set value for "' + id + '": ' + err);
     *            }
     *        ```
     */
    async setForeignStateChanged(
        id: any,
        state: any,
        ack: any,
        options?: any,
        callback?: any
    ): Promise<void | [id: string, changed: boolean]> {
        if (typeof state === 'object' && typeof ack !== 'boolean') {
            callback = options;
            options = ack;
            ack = undefined;
        }

        if (typeof options === 'function') {
            callback = options;
            options = {};
        }

        if (typeof ack === 'function') {
            callback = ack;
            ack = undefined;
        }

        if (!adapterStates) {
            // if states is no longer existing, we do not need to unsubscribe
            this._logger.info(
                `${this.namespaceLog} setForeignStateChanged not processed because States database not connected`
            );
            return tools.maybeCallbackWithError(callback, tools.ERRORS.ERROR_DB_CLOSED);
        }

        try {
            this._utils.validateId(id, true, null);
        } catch (err) {
            return tools.maybeCallbackWithError(callback, err);
        }

        if (tools.isObject(state)) {
            // Verify that the passed state object is valid
            try {
                this._utils.validateSetStateObjectArgument(state);
            } catch (e) {
                return tools.maybeCallbackWithError(callback, e);
            }
        } else {
            // wrap non-object values in a state object
            state = state !== undefined ? { val: state } : {};
        }

        if (state.val === undefined && !Object.keys(state).length) {
            // undefined is not allowed as state.val -> return
            this._logger.info(`${this.namespaceLog} undefined is not a valid state value for id "${id}"`);
            // TODO: reactivate line below + test in in next controller version (02.05.2021)
            // return tools.maybeCallbackWithError(callback, 'undefined is not a valid state value');
        }

        if (ack !== undefined) {
            state.ack = ack;
        }

        // if state.from provided, we use it else, we set default property
        state.from =
            typeof state.from === 'string' && state.from !== '' ? state.from : `system.adapter.${this.namespace}`;
        state.user = (options ? options.user : '') || SYSTEM_ADMIN_USER;

        const mId = id.replace(FORBIDDEN_CHARS, '_');
        if (mId !== id) {
            this._logger.warn(`${this.namespaceLog} Used invalid characters: ${id} changed to ${mId}`);
            id = mId;
        }

        if (options && options.user && options.user !== SYSTEM_ADMIN_USER) {
            try {
                await this._checkStates(id, options, 'setState');
            } catch (e) {
                return tools.maybeCallbackWithError(callback, e);
            }

            const res = await this._setStateChangedHelper(id, state);
            return tools.maybeCallbackWithError(callback, null, res.id, res.notChanged);
        } else {
            const res = await this._setStateChangedHelper(id, state);
            return tools.maybeCallbackWithError(callback, null, res.id, res.notChanged);
        }
    }

    getState(id: string, callback: ioBroker.GetStateCallback): void;
    getState(id: string, options: unknown, callback: ioBroker.GetStateCallback): void;

    /**
     * Read value from states DB.
     *
     * This function can read values from states DB for this adapter.
     * Only Ids that belong to this adapter can be read. So the function automatically adds "adapter.X." to ID.
     *
     * @param id object ID of the state.
     * @param options optional user context
     * @param callback return result
     *        ```js
     *            function (err, state) {
     *              if (err) adapter.log.error('Cannot read value: ' + err);
     *            }
     *        ```
     *
     *        See possible attributes of the state in @setState explanation
     */
    getState(id: unknown, options: any, callback?: any): ioBroker.GetStatePromise {
        // we use any types here, because validation takes place in foreign method
        // get state does the same as getForeignState but fixes the id first

        if (!tools.isObject(id)) {
            Validator.assertString(id, 'id');
        }
        const fixedId = this._utils.fixId(id, false);
        return this.getForeignState(fixedId, options, callback);
    }

    getForeignState(id: string, callback: ioBroker.GetStateCallback): ioBroker.GetStatePromise;
    getForeignState(id: string, options: unknown, callback: ioBroker.GetStateCallback): ioBroker.GetStatePromise;

    /**
     * Read value from states DB for any instance and system state.
     *
     * This function can read values from states DB for all instances and adapters. It expects the full path of object ID.
     *
     * @param id object ID of the state.
     * @param options optional user context
     * @param callback return result
     *        ```js
     *            function (err, state) {
     *              if (err) adapter.log.error('Cannot read value: ' + err);
     *            }
     *        ```
     *
     *        See possible attributes of the state in @setState explanation
     */
    getForeignState(
        id: unknown,
        options: unknown,
        callback?: unknown
    ): Promise<ioBroker.CallbackReturnTypeOf<ioBroker.GetStateCallback> | void> {
        if (typeof options === 'function') {
            callback = options;
            options = {};
        }

        Validator.assertString(id, 'id');
        if (options !== null && options !== undefined) {
            Validator.assertObject(options, 'options');
        }
        Validator.assertOptionalCallback(callback, 'callback');

        return this._getForeignState({ id, options, callback });
    }

    private async _getForeignState(
        _options: InternalGetStateOptions
    ): Promise<ioBroker.CallbackReturnTypeOf<ioBroker.GetStateCallback> | void> {
        const { id, options, callback } = _options;

        if (!adapterStates) {
            // if states is no longer existing, we do not need to unsubscribe
            this._logger.info(
                `${this.namespaceLog} getForeignState not processed because States database not connected`
            );
            // @ts-expect-error https://github.com/ioBroker/adapter-core/issues/455
            return tools.maybeCallbackWithError(callback, tools.ERRORS.ERROR_DB_CLOSED);
        }

        if (!adapterObjects) {
            this._logger.info(
                `${this.namespaceLog} getForeignState not processed because Objects database not connected`
            );
            // @ts-expect-error https://github.com/ioBroker/adapter-core/issues/455
            return tools.maybeCallbackWithError(callback, tools.ERRORS.ERROR_DB_CLOSED);
        }

        try {
            this._utils.validateId(id, true, options);
        } catch (err) {
            // @ts-expect-error https://github.com/ioBroker/adapter-core/issues/455
            return tools.maybeCallbackWithError(callback, err);
        }

        let permCheckRequired = false;
        if (options && options.user && options.user !== SYSTEM_ADMIN_USER) {
            permCheckRequired = true;
        }

        let obj: ioBroker.StateObject | null | undefined;
        try {
            if (permCheckRequired) {
                obj = (await this._checkStates(id, options as GetUserGroupsOptions, 'getState')).objs[0];
            } else {
                obj = (await adapterObjects.getObject(id, options)) as ioBroker.StateObject | null | undefined;
            }
        } catch (e) {
            // @ts-expect-error https://github.com/ioBroker/adapter-core/issues/455
            return tools.maybeCallbackWithError(callback, e);
        }

        if (id.startsWith(ALIAS_STARTS_WITH)) {
            // TODO: optimize alias GET performance
            if (obj && obj.common && obj.common.alias && obj.common.alias.id) {
                // id can be string or can have attribute id.read
                const aliasId =
                    // @ts-expect-error
                    typeof obj.common.alias.id.read === 'string'
                        ? // @ts-expect-error
                          obj.common.alias.id.read
                        : obj.common.alias.id;

                // validate here because we use objects/states db directly
                try {
                    this._utils.validateId(aliasId, true, null);
                } catch (e) {
                    this._logger.warn(`${this.namespaceLog} Error validating alias id of ${id}: ${e.message}`);
                    return tools.maybeCallbackWithError(
                        // @ts-expect-error https://github.com/ioBroker/adapter-core/issues/455
                        callback,
                        `Error validating alias id of ${id}: ${e.message}`
                    );
                }

                if (aliasId) {
                    let sourceObj;
                    try {
                        if (permCheckRequired) {
                            sourceObj = (await this._checkStates(aliasId, options as GetUserGroupsOptions, 'getState'))
                                .objs[0];
                        } else {
                            sourceObj = (await adapterObjects.getObject(aliasId, options)) as
                                | ioBroker.StateObject
                                | null
                                | undefined;
                        }
                    } catch (e) {
                        // @ts-expect-error https://github.com/ioBroker/adapter-core/issues/455
                        return tools.maybeCallbackWithError(callback, e);
                    }

                    let state: ioBroker.State | undefined | null;
                    if (this.oStates && this.oStates[aliasId]) {
                        state = deepClone(this.oStates[aliasId]);
                    } else {
                        this.inputCount++;
                        try {
                            // @ts-expect-error void return possible fix it
                            state = await adapterStates!.getState(aliasId);
                        } catch (e) {
                            // @ts-expect-error https://github.com/ioBroker/adapter-core/issues/455
                            return tools.maybeCallbackWithError(callback, err);
                        }
                    }

                    return tools.maybeCallbackWithError(
                        // @ts-expect-error https://github.com/ioBroker/adapter-core/issues/455
                        callback,
                        null,
                        tools.formatAliasValue({
                            sourceCommon: sourceObj?.common,
                            targetCommon: obj.common,
                            state,
                            logger: this._logger,
                            logNamespace: this.namespaceLog,
                            sourceId: sourceObj?._id,
                            targetId: obj._id
                        })
                    );
                }
            } else {
                this._logger.warn(`${this.namespaceLog} Alias ${id} has no target 8`);
                // @ts-expect-error https://github.com/ioBroker/adapter-core/issues/455
                return tools.maybeCallbackWithError(callback, `Alias ${id} has no target`);
            }
        } else {
            if (this.oStates && this.oStates[id]) {
                // @ts-expect-error https://github.com/ioBroker/adapter-core/issues/455
                return tools.maybeCallbackWithError(callback, null, this.oStates[id]);
            } else {
                // @ts-expect-error https://github.com/ioBroker/adapter-core/issues/455
                return adapterStates!.getState(id, callback);
            }
        }
    }

    // find out default history instance
    private async _getDefaultHistory() {
        if (!this.defaultHistory) {
            // read default history instance from system.config
            let data;
            try {
                data = await this.getForeignObjectAsync('system.config', null);
            } catch {
                // ignore
            }

            if (data && data.common) {
                this.defaultHistory = data.common.defaultHistory;
            }
            if (data && data.native) {
                this._systemSecret = data.native.secret;
            }

            // if no default history set
            if (!this.defaultHistory) {
                let _obj;
                // read all adapters
                try {
                    _obj = await adapterObjects!.getObjectViewAsync('system', 'instance', {
                        startkey: 'system.adapter.',
                        endkey: 'system.adapter.\u9999'
                    });
                } catch (e) {
                    // ignore
                }

                if (_obj && _obj.rows) {
                    for (let i = 0; i < _obj.rows.length; i++) {
                        if (_obj.rows[i].value.common && _obj.rows[i].value.common.type === 'storage') {
                            this.defaultHistory = _obj.rows[i].id.substring('system.adapter.'.length);
                            break;
                        }
                    }
                }
                if (!this.defaultHistory) {
                    this.defaultHistory = 'history.0';
                }
            }
        }
    }

    getHistory(id: string, options: ioBroker.GetHistoryOptions, callback: ioBroker.GetHistoryCallback): void;
    getHistory(id: string, callback: ioBroker.GetHistoryCallback): void;

    /**
     * Read historian data for states of any instance or system state.
     *
     * This function can read values from history adapters like: history, sql, influxdb. It expects the full path of object ID.
     * Normally only foreign history has interest, so there is no getHistory and getForeignHistory
     *
     * Possible options:
     *
     *  - instance - (optional) name of instance, where to read the historian data, e.g. 'history.0', 'sql.1'. By default, will be taken from system settings.
     *  - start - (optional) time in ms - Date.now()', by default is (now - 1 week)
     *  - end - (optional) time in ms - Date.now()', by default is (now + 5000 seconds)
     *  - step - (optional) used in aggregate (m4, max, min, average, total) step in ms of intervals
     *  - count - number of values if aggregate is 'onchange' or number of intervals if other aggregate method. Count will be ignored if step is set.
     *  - from - if from field should be included in answer
     *  - ack - if ack field should be included in answer
     *  - q - if q field should be included in answer
     *  - addId - if id field should be included in answer
     *  - limit - do not return more entries than limit
     *  - ignoreNull - if null values should be included (false), replaced by last not null value (true) or replaced with 0 (0)
     *  - sessionId - (optional) identifier of request, will be returned back in the answer
     *  - aggregate - aggregate method:
     *      - minmax - used special algorithm. Splice the whole time range in small intervals and find for every interval max, min, start and end values.
     *      - max - Splice the whole time range in small intervals and find for every interval max value and use it for this interval (nulls will be ignored).
     *      - min - Same as max, but take minimal value.
     *      - average - Same as max, but take average value.
     *      - total - Same as max, but calculate total value.
     *      - count - Same as max, but calculate number of values (nulls will be calculated).
     *      - none - No aggregation at all. Only raw values in given period.
     *
     * @param id object ID of the state.
     * @param options see function description
     * @param callback return result
     *        ```js
     *            function (error, result, step, sessionId) {
     *              if (error) adapter.log.error('Cannot read value: ' + err);
     *            }
     *        ```
     *
     *        See possible attributes of the state in @setState explanation
     */
    getHistory(id: unknown, options: unknown, callback?: unknown): any {
        if (typeof options === 'function') {
            callback = options;
            options = {};
        }

        Validator.assertString(id, 'id');
        if (options !== null && options !== undefined) {
            Validator.assertObject(options, 'options');
        }
        Validator.assertCallback(callback, 'callback');

        return this._getHistory({ id, options, callback });
    }

    // Checked implementation
    private async _getHistory(_options: InternalGetHistoryOptions) {
        const { id, callback } = _options;
        let { options } = _options;

        try {
            this._utils.validateId(id, true, null);
        } catch (err) {
            // @ts-expect-error
            return tools.maybeCallbackWithError(callback, err);
        }

        options = options || {};
        options.end = options.end || Date.now() + 5000000;
        if (!options.count && !options.start) {
            options.start = options.start || Date.now() - 604800000; // - 1 week
        }

        if (!options.instance) {
            if (!this.defaultHistory) {
                // read default history instance from system.config
                await this._getDefaultHistory();
                return this.getHistory(id, options, callback);
            } else {
                options.instance = this.defaultHistory;
            }
        }

        this.sendTo(options.instance || 'history.0', 'getHistory', { id: id, options: options }, res => {
            // @ts-expect-error
            tools.maybeCallbackWithError(callback, res.error, res.result, res.step, res.sessionId);
        });
    }

    idToDCS(id: string): {
        device: string;
        channel: string;
        state: string;
    } | null;

    /**
     * Convert ID into object with device's, channel's and state's name.
     *
     * Convert "adapter.instance.D.C.S" in object `{device: D, channel: C, state: S}`
     * Convert ID to `{device: D, channel: C, state: S}`
     *
     * @param id short or long string of ID like "stateID" or "adapterName.0.stateID".
     * @return parsed ID as an object
     */
    idToDCS(id: unknown): {
        device: string;
        channel: string;
        state: string;
    } | null {
        if (!id) {
            return null;
        }

        Validator.assertString(id, 'id');

        const parts = id.split('.');
        if (`${parts[0]}.${parts[1]}` !== this.namespace) {
            this._logger.warn(`${this.namespaceLog} Try to decode id not from this adapter`);
            return null;
        }
        return { device: parts[2], channel: parts[3], state: parts[4] };
    }

    // external signature
    delState(id: string, callback?: ioBroker.ErrorCallback): void;
    delState(id: string, options: unknown, callback?: ioBroker.ErrorCallback): void;

    /**
     * Deletes a state of this instance.
     * The object will NOT be deleted. If you want to delete it too, use @delObject instead.
     *
     * It is not required to provice the adapter namespace, because it will automatically be added.
     * E.g. to delete "adapterName.X.myObject", only "myObject" is required as ID.
     *
     * No error is returned if state does not exist.
     *
     * @param id exactly object ID (without namespace)
     * @param options optional user context
     * @param callback return result
     *        ```js
     *            function (err) {
     *              if (err) adapter.log.error('Cannot delete object: ' + err);
     *            }
     *        ```
     */
    delState(id: unknown, options: unknown, callback?: unknown): any {
        if (typeof options === 'function') {
            callback = options;
            options = null;
        }

        Validator.assertString(id, 'id');
        if (options !== null && options !== undefined) {
            Validator.assertObject(options, 'options');
        }
        Validator.assertOptionalCallback(callback, 'callback');

        return this._delState({ id, options, callback });
    }

    private _delState(_options: InternalDelStateOptions) {
        const { options, callback } = _options;
        let { id } = _options;

        try {
            this._utils.validateId(id, false, null);
        } catch (err) {
            return tools.maybeCallbackWithError(callback, err);
        }

        // delState does the same as delForeignState, but fixes the ID first
        id = this._utils.fixId(id);
        return this.delForeignState(id, options, callback);
    }

    // external signature
    delForeignState(id: string, callback?: ioBroker.ErrorCallback): void;
    delForeignState(id: string, options: unknown, callback?: ioBroker.ErrorCallback): void;

    /**
     * Deletes a state of any adapter.
     * The object is NOT deleted. If you want to delete it too, use @delForeignObject instead.
     *
     * No error is returned if state does not exist.
     *
     * @param id long string for ID like "adapterName.0.stateID".
     * @param options optional argument to describe the user context
     * @param callback return result
     * ```js
     * function (err) {}
     * ```
     */
    delForeignState(id: unknown, options: unknown, callback?: unknown): any {
        if (typeof options === 'function') {
            callback = options;
            options = null;
        }

        Validator.assertString(id, 'id');
        Validator.assertOptionalCallback(callback, 'callback');
        if (options !== null && options !== undefined) {
            Validator.assertObject(options, 'options');
        }

        return this._delForeignState({ id, options, callback });
    }

    private async _delForeignState(_options: InternalDelStateOptions) {
        const { id, options, callback } = _options;

        if (!adapterStates) {
            // if states is no longer existing, we do not need to unsubscribe
            this._logger.info(
                `${this.namespaceLog} delForeignState not processed because States database not connected`
            );
            return tools.maybeCallbackWithError(callback, tools.ERRORS.ERROR_DB_CLOSED);
        }

        try {
            this._utils.validateId(id, true, options);
        } catch (err) {
            return tools.maybeCallbackWithError(callback, err);
        }

        if (options && options.user && options.user !== SYSTEM_ADMIN_USER) {
            try {
                await this._checkStates(id, options, 'delState');
            } catch (e) {
                return tools.maybeCallbackWithError(callback, e);
            }
        }
        adapterStates.delState(id, callback);
    }

    // external signature
    getStates(pattern: Pattern, callback: ioBroker.GetStatesCallback): void;
    getStates(pattern: Pattern, options: unknown, callback: ioBroker.GetStatesCallback): void;

    /**
     * Read all states of this adapter, that pass the pattern
     *
     * Allows to read all states of current adapter according to pattern. To read all states of current adapter use:
     * ```js
     *     adapter.getStates('*', function (err, states) {
     *         for (var id in states) {
     *              adapter.log.debug('"' + id + '" = "' + states[id].val);
     *         }
     *     });
     * ```
     *
     * @param pattern string in form 'adapter.0.*' or like this. It can be an array of IDs too.
     * @param options optional argument to describe the user context
     * @param callback return result
     * ```js
     * function (err, states) {}, where states is an object like {"ID1": {"val": 1, "ack": true}, "ID2": {"val": 2, "ack": false}, ...}
     * ```
     */
    getStates(pattern: unknown, options: any, callback?: any): any {
        // we use any types here, because validation takes place in foreign method
        if (typeof options === 'function') {
            callback = options;
            options = {};
        }

        Validator.assertPattern(pattern, 'pattern');

        const fixedPattern = Array.isArray(pattern) ? pattern : this._utils.fixId(pattern, true);

        this.getForeignStates(fixedPattern, options, callback);
    }

    private _processStatesSecondary(
        keys: string[],
        targetObjs: (ioBroker.StateObject | null)[] | null,
        srcObjs: (ioBroker.StateObject | null)[] | null,
        callback: ioBroker.GetStatesCallback
    ) {
        adapterStates!.getStates(keys, (err, arr) => {
            if (err) {
                // @ts-expect-error https://github.com/ioBroker/adapter-core/issues/455
                return tools.maybeCallbackWithError(callback, err);
            }

            const result: Record<string, Partial<ioBroker.State> | null> = {};

            for (let i = 0; i < keys.length; i++) {
                const obj = targetObjs && targetObjs[i];

                if (obj?.common?.alias) {
                    // @ts-expect-error
                    if (obj.common.alias.val !== undefined) {
                        // @ts-expect-error
                        result[obj._id] = { val: obj.common.alias.val, ts: Date.now(), q: 0 };
                    } else if (srcObjs![i]) {
                        result[obj._id] =
                            tools.formatAliasValue({
                                // @ts-expect-error
                                sourceCommon: srcObjs[i].common,
                                targetCommon: obj.common,
                                state: arr![i] || null,
                                logger: this._logger,
                                logNamespace: this.namespaceLog,
                                // @ts-expect-error
                                sourceId: srcObjs[i]._id,
                                targetId: obj._id
                            }) || null;
                    } else {
                        result[obj._id || keys[i]] = arr![i] || null;
                    }
                } else {
                    result[obj?._id || keys[i]] = arr![i] || null;
                }
            }
            // @ts-expect-error https://github.com/ioBroker/adapter-core/issues/455
            return tools.maybeCallbackWithError(callback, null, result);
        });
    }

    private async _processStates(
        keys: string[],
        targetObjs: (ioBroker.StateObject | null)[],
        callback: ioBroker.GetStatesCallback
    ) {
        let aliasFound;
        const aIds = keys.map(id => {
            if (id.startsWith(ALIAS_STARTS_WITH)) {
                aliasFound = true;
                return id;
            } else {
                return null;
            }
        });

        // if any ID from aliases found
        if (aliasFound) {
            // make a copy of original array
            keys = [...keys];

            // read aliases objects
            // @ts-expect-error fix later
            targetObjs = await this._getObjectsByArray(aIds, targetObjs, this._options);
            const srcIds: string[] = [];
            // replace aliases ID with targets
            targetObjs.forEach((obj, i) => {
                if (obj?.common?.alias) {
                    // alias id can be string or can have attribute read (this is used by getStates -> so read is important)
                    const aliasId =
                        // @ts-expect-error
                        obj.common.alias.id && typeof obj.common.alias.id.read === 'string'
                            ? // @ts-expect-error
                              obj.common.alias.id.read
                            : obj.common.alias.id;

                    keys[i] = aliasId || null;
                    srcIds[i] = keys[i];
                }
            });

            // srcObjs and targetObjs could be merged
            const srcObjs = await this._getObjectsByArray(srcIds, null, this._options);
            // @ts-expect-error fix later
            this._processStatesSecondary(keys, targetObjs, srcObjs, callback);
        } else {
            this._processStatesSecondary(keys, null, null, callback);
        }
    }

    getForeignStates(pattern: Pattern, callback: ioBroker.GetStatesCallback): void;
    getForeignStates(pattern: Pattern, options: unknown, callback: ioBroker.GetStatesCallback): void;

    /**
     * Read all states of all adapters (and system states), that pass the pattern
     *
     * Allows to read all states of current adapter according to pattern. To read all states of current adapter use:
     * ```js
     *     adapter.getStates('*', function (err, states) {
     *         for (var id in states) {
     *              adapter.log.debug('"' + id + '" = "' + states[id].val);
     *         }
     *     });
     * ```
     *
     * @param pattern string in form 'adapter.0.*' or like this. It can be an array of IDs too.
     * @param options optional argument to describe the user context
     * @param callback return result
     * ```js
     * function (err, states) {}, where states is an object like {"ID1": {"val": 1, "ack": true}, "ID2": {"val": 2, "ack": false}, ...}
     * ```
     */
    getForeignStates(pattern: unknown, options: unknown, callback?: unknown): any {
        if (typeof options === 'function') {
            callback = options;
            options = {};
        }
        if (typeof pattern === 'function') {
            callback = pattern;
            pattern = '*';
        }

        Validator.assertPattern(pattern, 'pattern');
        if (options !== null && options !== undefined) {
            Validator.assertObject(options, 'options');
        }
        Validator.assertCallback(callback, 'callback');

        return this._getForeignStates({ pattern, options: options || {}, callback });
    }

    private async _getForeignStates(_options: InternalGetStatesOptions) {
        const { options, pattern, callback } = _options;

        if (!adapterStates) {
            // if states is no longer existing, we do not need to unsubscribe
            this._logger.info(
                `${this.namespaceLog} getForeignStates not processed because States database not connected`
            );
            // @ts-expect-error https://github.com/ioBroker/adapter-core/issues/455
            return tools.maybeCallbackWithError(callback, tools.ERRORS.ERROR_DB_CLOSED);
        }

        if (!adapterObjects) {
            // if states is no longer existing, we do not need to unsubscribe
            this._logger.info(
                `${this.namespaceLog} getForeignStates not processed because Objects database not connected`
            );
            // @ts-expect-error https://github.com/ioBroker/adapter-core/issues/455
            return tools.maybeCallbackWithError(callback, tools.ERRORS.ERROR_DB_CLOSED);
        }

        // if pattern is array
        if (Array.isArray(pattern)) {
            if (options.user && options.user !== SYSTEM_ADMIN_USER) {
                try {
                    const { objs, ids } = await this._checkStates(pattern, options, 'getState');
                    this._processStates(ids, objs, callback);
                } catch (e) {
                    // @ts-expect-error https://github.com/ioBroker/adapter-core/issues/455
                    return tools.maybeCallbackWithError(callback, e);
                }
            } else {
                this._processStates(pattern, options && options._objects, callback);
            }
        } else {
            // read first the keys for pattern
            let params = {};
            if (pattern && pattern !== '*') {
                params = {
                    startkey: pattern.replace(/\*/g, ''),
                    endkey: pattern.replace(/\*/g, '\u9999')
                };
            }

            let originalChecked: boolean | undefined;
            if (options.checked !== undefined) {
                originalChecked = options.checked;
            }
            options.checked = true;

            // in special maintenance mode, just returns all states. Aliases are not supported in this mode
            if (options.user === SYSTEM_ADMIN_USER && options.maintenance) {
                adapterStates.getKeys(pattern, (err, keys) => {
                    if (err) {
                        // @ts-expect-error https://github.com/ioBroker/adapter-core/issues/455
                        return tools.maybeCallbackWithError(callback, err);
                    } else {
                        this._processStatesSecondary(keys || [], null, null, callback);
                    }
                });
            }

            adapterObjects.getObjectView('system', 'state', params, options, (err, res) => {
                if (originalChecked !== undefined) {
                    options.checked = originalChecked;
                } else {
                    options.checked = undefined;
                }
                if (err) {
                    // @ts-expect-error https://github.com/ioBroker/adapter-core/issues/455
                    return tools.maybeCallbackWithError(callback, err);
                }
                if (!res || !res.rows) {
                    // @ts-expect-error https://github.com/ioBroker/adapter-core/issues/455
                    return tools.maybeCallbackWithError(callback, null, {});
                }
                const keys = [];
                const objs = [];

                // filter out
                let regEx;
                // process patterns like "*.someValue". The patterns "someValue.*" will be processed by getObjectView
                if (pattern !== '*' && pattern[pattern.length - 1] !== '*') {
                    regEx = new RegExp(tools.pattern2RegEx(pattern));
                }
                for (let i = 0; i < res.rows.length; i++) {
                    const id = res.rows[i].id;
                    if (id && (!regEx || regEx.test(id))) {
                        keys.push(id);
                        objs.push(res.rows[i].value);
                    }
                }
                options._objects = objs;
                this.getForeignStates(keys, options, callback);
            });
        }
    }

    private async _addAliasSubscribe(
        aliasObj: ioBroker.StateObject,
        pattern: string,
        callback?: ioBroker.ErrorCallback
    ): Promise<void> {
        if (aliasObj && aliasObj.common && aliasObj.common.alias && aliasObj.common.alias.id) {
            if (aliasObj.type !== 'state') {
                this._logger.warn(
                    // eslint-disable-next-line @typescript-eslint/restrict-template-expressions
                    `${this.namespaceLog} Expected alias ${aliasObj._id} to be of type "state", got "${aliasObj.type}"`
                );
                return tools.maybeCallbackWithError(
                    callback,
                    // eslint-disable-next-line @typescript-eslint/restrict-template-expressions
                    new Error(`Expected alias ${aliasObj._id} to be of type "state", got "${aliasObj.type}"`)
                );
            }

            // id can be string or can have attribute read
            const sourceId =
                // @ts-expect-error
                typeof aliasObj.common.alias.id.read === 'string'
                    ? // @ts-expect-error
                      aliasObj.common.alias.id.read
                    : aliasObj.common.alias.id;

            // validate here because we use objects/states db directly
            try {
                this._utils.validateId(sourceId, true, null);
            } catch (e) {
                this._logger.warn(`${this.namespaceLog} Error validating alias id of ${aliasObj._id}: ${e.message}`);
                return tools.maybeCallbackWithError(
                    callback,
                    new Error(`Error validating alias id of ${aliasObj._id}: ${e.message}`)
                );
            }

            let aliasDetails;
            if (!this.aliases.has(sourceId)) {
                aliasDetails = { source: null, targets: [] };
                this.aliases.set(sourceId, aliasDetails);
            } else {
                aliasDetails = this.aliases.get(sourceId) || { source: null, targets: [] };
            }

            const targetEntry = {
                alias: deepClone(aliasObj.common.alias),
                id: aliasObj._id,
                pattern,
                type: aliasObj.common.type,
                max: aliasObj.common.max,
                min: aliasObj.common.min,
                unit: aliasObj.common.unit
            };

            aliasDetails.targets.push(targetEntry);

            if (!aliasDetails.source) {
                let sourceObj;
                try {
                    await adapterStates!.subscribe(sourceId);
                    sourceObj = await adapterObjects!.getObject(sourceId, this._options);
                } catch (e) {
                    return tools.maybeCallbackWithError(callback, e);
                }

                if (sourceObj?.common) {
                    if (!this.aliases.has(sourceObj._id)) {
                        // TODO what means this, we ensured alias existed, did some async stuff now it's gone -> alias has been deleted?
                        this._logger.error(
                            `${
                                this.namespaceLog
                            } Alias subscription error. Please check your alias definitions: sourceId=${sourceId}, sourceObj=${JSON.stringify(
                                sourceObj
                            )}`
                        );
                    } else {
                        aliasDetails.source = {
                            min: sourceObj.common.min,
                            max: sourceObj.common.max,
                            type: sourceObj.common.type,
                            unit: sourceObj.common.unit
                        };
                    }
                }

                return tools.maybeCallback(callback);
            } else {
                return tools.maybeCallback(callback);
            }
        } else if (aliasObj && aliasObj.type === 'state') {
            // if state and no id given -> if no state just ignore it
            this._logger.warn(`${this.namespaceLog} Alias ${aliasObj._id} has no target 12`);
            return tools.maybeCallbackWithError(callback, new Error(`Alias ${aliasObj._id} has no target 12`));
        } else {
            return tools.maybeCallback(callback);
        }
    }

    private async _removeAliasSubscribe(
        sourceId: string,
        aliasObj: number | Record<string, any>,
        callback?: () => void
    ): Promise<void> {
        if (!this.aliases.has(sourceId)) {
            return tools.maybeCallback(callback);
        }

        // remove from targets array
        // @ts-expect-error
        const pos = typeof aliasObj === 'number' ? aliasObj : this.aliases.get(sourceId).targets.indexOf(aliasObj);

        if (pos !== -1) {
            // @ts-expect-error
            this.aliases.get(sourceId).targets.splice(pos, 1);

            // unsubscribe if no more aliases exists
            // @ts-expect-error
            if (!this.aliases.get(sourceId).targets.length) {
                this.aliases.delete(sourceId);
                await adapterStates!.unsubscribe(sourceId);
            }
        }
        return tools.maybeCallback(callback);
    }

    subscribeForeignStates(pattern: string | string[], callback?: ioBroker.ErrorCallback): void;
    subscribeForeignStates(pattern: string | string[], options: unknown, callback?: ioBroker.ErrorCallback): void;

    /**
     * Subscribe for changes on all states of all adapters (and system states), that pass the pattern
     *
     * Allows to Subscribe on changes all states of all instances according to pattern. E.g. to read all states of 'adapterName.X' instance use:
     * ```js
     *     adapter.subscribeForeignStates('adapterName.X.*');
     * ```
     *
     * @param pattern string in form 'adapter.0.*' or like this. It can be an array of IDs too.
     * @param options optional argument to describe the user context
     * @param callback return result ```function (err) {}```
     */
    subscribeForeignStates(pattern: unknown, options: unknown, callback?: unknown): any {
        pattern = pattern || '*';

        if (typeof options === 'function') {
            callback = options;
            options = null;
        }

        Validator.assertOptionalCallback(callback, 'callback');

        if (pattern instanceof RegExp) {
            return tools.maybeCallbackWithError(
                callback,
                `Regexp is not supported for "subscribeForeignStates", received "${pattern.toString()}"`
            );
        }

        if (options !== null && options !== undefined) {
            Validator.assertObject(options, 'options');
        }
        Validator.assertPattern(pattern, 'pattern');

        return this._subscribeForeignStates({ pattern, options, callback });
    }

    private async _subscribeForeignStates(_options: InternalSubscribeOptions) {
        const { pattern, options, callback } = _options;

        // Todo check rights for options
        await this._autoSubscribeOn();

        if (!adapterStates) {
            // if states is no longer existing, we do not need to unsubscribe
            this._logger.info(
                `${this.namespaceLog} subscribeForeignStates not processed because States database not connected`
            );
            return tools.maybeCallbackWithError(callback, tools.ERRORS.ERROR_DB_CLOSED);
        }
        if (!adapterObjects) {
            this._logger.info(
                `${this.namespaceLog} subscribeForeignStates not processed because Objects database not connected`
            );
            return tools.maybeCallbackWithError(callback, tools.ERRORS.ERROR_DB_CLOSED);
        }

        // compare if this pattern for one of auto-subscribe adapters
        for (const autoSubEntry of this.autoSubscribe) {
            if (typeof pattern === 'string' && (pattern === '*' || pattern.startsWith(`${autoSubEntry}.`))) {
                // put this pattern into adapter list
                let state;
                try {
                    state = await adapterStates.getState(`system.adapter.${autoSubEntry}.subscribes`);
                } catch {
                    // ignore
                }
                state = state || { val: '{}' };
                state.val = state.val || '{}';
                let subs;
                try {
                    subs = JSON.parse(state.val as any);
                } catch {
                    this._logger.error(`${this.namespaceLog} Cannot parse subscribes for "${autoSubEntry}.subscribes"`);
                }

                // validate that correct structure read from state.val
                if (!tools.isObject(subs)) {
                    subs = {};
                }

                if (!tools.isObject(subs[pattern])) {
                    subs[pattern] = {};
                }

                if (typeof subs[pattern][this.namespace] !== 'number') {
                    subs[pattern][this.namespace] = 0;
                }

                subs[pattern][this.namespace]++;
                this.outputCount++;
                adapterStates.setState(`system.adapter.${autoSubEntry}.subscribes`, JSON.stringify(subs));
            }
        }

        if (Array.isArray(pattern)) {
            // get all aliases
            const aliasesIds = pattern
                .map(id => (id.startsWith(ALIAS_STARTS_WITH) ? id : null))
                .filter(id => id) as string[];

            // get all non aliases
            const nonAliasesIds = pattern
                .map(id => (!id.startsWith(ALIAS_STARTS_WITH) ? id : null))
                .filter(id => id) as string[];

            for (const aliasPattern of pattern) {
                if (
                    (aliasPattern.startsWith(ALIAS_STARTS_WITH) || aliasPattern.includes('*')) &&
                    !this.aliasPatterns.has(aliasPattern)
                ) {
                    // it's a new alias conform pattern to store
                    this.aliasPatterns.add(aliasPattern);
                }
            }

            const promises = [];

            if (aliasesIds.length) {
                if (!this._aliasObjectsSubscribed) {
                    this._aliasObjectsSubscribed = true;
                    adapterObjects.subscribe(`${ALIAS_STARTS_WITH}*`);
                }

                const aliasObjs = await this._getObjectsByArray(aliasesIds, null, options);

                for (const aliasObj of aliasObjs) {
                    if (aliasObj) {
                        // @ts-expect-error check if alias subscribe also takes non-state objects and then ignores
                        promises.push(new Promise(resolve => this._addAliasSubscribe(aliasObj, aliasObj._id, resolve)));
                    }
                }
            }

            if (nonAliasesIds.length) {
                for (const id of nonAliasesIds) {
                    promises.push(new Promise(resolve => adapterStates!.subscribeUser(id, resolve)));
                }
            }

            try {
                await Promise.all(promises);
            } catch (e) {
                this._logger.error(`${this.namespaceLog} Error on "subscribeForeignStates": ${e.message}`);
            }
            return tools.maybeCallback(callback);
        } else if (pattern.includes('*')) {
            if (pattern === '*' || pattern.startsWith(ALIAS_STARTS_WITH)) {
                if (!this._aliasObjectsSubscribed) {
                    this._aliasObjectsSubscribed = true;
                    adapterObjects.subscribe(`${ALIAS_STARTS_WITH}*`);
                }

                // read all aliases
                try {
                    // @ts-expect-error adjust types
                    const objs = await this.getForeignObjectsAsync(pattern, null, null, options);
                    const promises = [];
                    if (!this.aliasPatterns.has(pattern)) {
                        // it's a new pattern to store
                        this.aliasPatterns.add(pattern);
                    }

                    for (const id of Object.keys(objs)) {
                        // If alias
                        if (id.startsWith(ALIAS_STARTS_WITH)) {
                            const aliasObj = objs[id];
                            // @ts-expect-error
                            promises.push(new Promise(resolve => this._addAliasSubscribe(aliasObj, pattern, resolve)));
                        }
                    }

                    try {
                        await Promise.all(promises);
                    } catch (e) {
                        this._logger.error(`${this.namespaceLog} Error on "subscribeForeignStates": ${e.message}`);
                    }

                    if (!adapterStates) {
                        // if states is no longer existing, we do not need to unsubscribe
                        this._logger.info(
                            `${this.namespaceLog} subscribeForeignStates not processed because States database not connected`
                        );
                        return tools.maybeCallbackWithError(callback, tools.ERRORS.ERROR_DB_CLOSED);
                    }

                    if (promises.length && pattern !== '*') {
                        return tools.maybeCallback(callback);
                    } else {
                        // no alias objects found or pattern *
                        adapterStates.subscribeUser(pattern, callback);
                    }
                } catch (e) {
                    this._logger.warn(`${this.namespaceLog} Cannot subscribe to ${pattern}: ${e.message}`);
                    return tools.maybeCallbackWithError(callback, e);
                }
            } else {
                adapterStates.subscribeUser(pattern, callback);
            }
        } else if (pattern.startsWith(ALIAS_STARTS_WITH)) {
            if (!this._aliasObjectsSubscribed) {
                this._aliasObjectsSubscribed = true;
                adapterObjects.subscribe(`${ALIAS_STARTS_WITH}*`);
            }

            // aliases['sourceId'] = {
            //     source: {common attributes},
            //     targets: [
            //         {
            //             alias: {},
            //             id: 'aliasId',
            //             pattern: 'some pattern',
            //             type: stateType,
            //             max: number,
            //             min: number,
            //         }
            //     ]
            // };

            // just read one alias Object
            try {
                const aliasObj = await adapterObjects.getObjectAsync(pattern, options);
                if (aliasObj) {
                    // cb will be called, but await for catching promisified part
                    await this._addAliasSubscribe(aliasObj as ioBroker.StateObject, pattern, callback);
                } else {
                    return tools.maybeCallback(callback);
                }
            } catch (e) {
                this._logger.warn(`${this.namespaceLog} cannot subscribe on alias "${pattern}": ${e.message}`);
            }
        } else {
            adapterStates.subscribeUser(pattern, callback);
        }
    }

    unsubscribeForeignStates(pattern: string, callback?: ioBroker.ErrorCallback): void;
    unsubscribeForeignStates(pattern: string, options: unknown, callback?: ioBroker.ErrorCallback): void;

    /**
     * Unsubscribe for changes for given pattern
     *
     * This function allows to unsubscribe from changes. The pattern must be equal to requested one.
     * ```js
     *     adapter.subscribeForeignStates('adapterName.X.*');
     *     adapter.unsubscribeForeignStates('adapterName.X.abc*'); // This will not work
     *     adapter.unsubscribeForeignStates('adapterName.X.*'); // Valid unsubscribe
     * ```
     *
     * @param pattern string in form 'adapter.0.*'. Must be the same as subscribe.
     * @param options]optional argument to describe the user context
     * @param callback return result
     * ```js
     * function (err) {}
     * ```
     */
    unsubscribeForeignStates(pattern: unknown, options: unknown, callback?: unknown): any {
        pattern = pattern || '*';

        // Todo check rights for options
        if (typeof options === 'function') {
            callback = options;
            options = null;
        }

        Validator.assertOptionalCallback(callback, 'callback');

        if (pattern instanceof RegExp) {
            return tools.maybeCallbackWithError(
                callback,
                `Regexp is not supported for "unsubscribeForeignStates", received "${pattern.toString()}"`
            );
        }

        Validator.assertPattern(pattern, 'pattern');
        if (options !== null && options !== undefined) {
            Validator.assertObject(options, 'options');
        }

        return this._unsubscribeForeignStates({ pattern, options, callback });
    }

    private async _unsubscribeForeignStates(_options: InternalSubscribeOptions) {
        const { pattern, callback } = _options;

        if (!adapterStates) {
            // if states is no longer existing, we do not need to unsubscribe
            this._logger.info(
                `${this.namespaceLog} unsubscrubeForeignStates not processed because States database not connected`
            );
            return tools.maybeCallbackWithError(callback, tools.ERRORS.ERROR_DB_CLOSED);
        }

        if (this.autoSubscribe && typeof pattern === 'string') {
            for (const autoSub of this.autoSubscribe) {
                if (pattern === '*' || pattern.substring(0, autoSub.length + 1) === `${autoSub}.`) {
                    // remove this pattern from adapter list
                    let state;
                    try {
                        state = await adapterStates.getState(`system.adapter.${autoSub}.subscribes`);
                    } catch {
                        // ignore
                    }
                    if (!state || !state.val) {
                        continue;
                    }
                    let subs;
                    try {
                        subs = JSON.parse(state.val as any);
                    } catch {
                        this._logger.error(`${this.namespaceLog} Cannot parse subscribes for "${autoSub}.subscribes"`);
                        continue;
                    }

                    if (
                        !tools.isObject(subs) ||
                        !tools.isObject(subs[pattern]) ||
                        subs[pattern][this.namespace] === undefined
                    ) {
                        // check subs is a valid object, because it comes from state.val
                        continue;
                    }

                    if (typeof subs[pattern][this.namespace] === 'number') {
                        subs[pattern][this.namespace]--;
                        if (subs[pattern][this.namespace] <= 0) {
                            delete subs[pattern][this.namespace];
                        }
                    } else {
                        // corrupted info, we can only delete
                        delete subs[pattern][this.namespace];
                    }

                    // if no other subs are there
                    if (!Object.keys(subs[pattern]).length) {
                        delete subs[pattern];
                    }
                    this.outputCount++;
                    adapterStates.setState(`system.adapter.${autoSub}.subscribes`, JSON.stringify(subs));
                }
            }
        }

        let aliasPattern;
        const promises = [];

        if (Array.isArray(pattern)) {
            // process every entry as single unsubscribe
            for (const _pattern of pattern) {
                promises.push(this.unsubscribeForeignStatesAsync(_pattern));
            }
        } else if (pattern.includes('*') || pattern.startsWith(ALIAS_STARTS_WITH)) {
            if (pattern === '*' || pattern.startsWith(ALIAS_STARTS_WITH)) {
                aliasPattern = pattern; // check all aliases
                if (pattern === '*') {
                    promises.push(adapterStates.unsubscribeUser(pattern));
                }
            } else {
                promises.push(adapterStates.unsubscribeUser(pattern));
            }
        } else {
            promises.push(adapterStates.unsubscribeUser(pattern));
        }

        if (aliasPattern) {
            // if pattern known, remove it from alias patterns to not subscribe to further matching aliases
            this.aliasPatterns.delete(aliasPattern);

            for (const [sourceId, alias] of this.aliases) {
                for (let i = alias.targets.length - 1; i >= 0; i--) {
                    if (alias.targets[i].pattern === aliasPattern) {
                        promises.push(this._removeAliasSubscribe(sourceId, i));
                    }
                }
            }
        }

        await Promise.all(promises);
        // if no alias subscribed any longer, remove subscription
        if (!this.aliases.size && this._aliasObjectsSubscribed) {
            this._aliasObjectsSubscribed = false;
            adapterObjects!.unsubscribe(`${ALIAS_STARTS_WITH}*`);
        }
        return tools.maybeCallback(callback);
    }

    subscribeStates(pattern: string, callback?: ioBroker.ErrorCallback): void;
    subscribeStates(pattern: string, options: unknown, callback?: ioBroker.ErrorCallback): void;

    /**
     * Subscribe for changes on all states of this instance, that pass the pattern
     *
     * Allows to Subscribe on changes all states of current adapter according to pattern. To read all states of current adapter use:
     * ```js
     *     adapter.subscribeStates('*'); // subscribe for all states of this adapter
     * ```
     *
     * @param pattern string in form 'adapter.0.*' or like this. Only string allowed
     * @param options optional argument to describe the user context
     * @param callback
     */
    subscribeStates(pattern: unknown, options: unknown, callback?: unknown): any {
        // Todo check rights for options
        if (typeof options === 'function') {
            callback = options;
            options = null;
        }

        Validator.assertOptionalCallback(callback, 'callback');
        Validator.assertString(pattern, 'pattern');

        if (!adapterStates) {
            // if states is no longer existing, we do not need to unsubscribe
            this._logger.info(
                `${this.namespaceLog} subscribeStates not processed because States database not connected`
            );
            return tools.maybeCallbackWithError(callback, tools.ERRORS.ERROR_DB_CLOSED);
        }

        // Exception. Handle the '*' case automatically
        if (!pattern || pattern === '*') {
            adapterStates.subscribeUser(`${this.namespace}.*`, callback);
        } else {
            const fixedPattern = this._utils.fixId(pattern, true);
            adapterStates.subscribeUser(fixedPattern, callback);
        }
    }

    unsubscribeStates(pattern: string, callback?: ioBroker.ErrorCallback): void;
    unsubscribeStates(pattern: string, options: unknown, callback?: ioBroker.ErrorCallback): void;

    /**
     * Unsubscribe for changes for given pattern for own states.
     *
     * This function allows to unsubscribe from changes. The pattern must be equal to requested one.
     *
     * ```js
     *     adapter.subscribeForeignStates('*');
     *     adapter.unsubscribeForeignStates('abc*'); // This will not work
     *     adapter.unsubscribeForeignStates('*');    // Valid unsubscribe
     * ```
     *
     * @param pattern string in form 'adapter.0.*'. Must be the same as subscribe.
     * @param options optional argument to describe the user context
     * @param callback
     */
    unsubscribeStates(pattern: unknown, options: unknown, callback?: unknown): any {
        // Todo check rights for options
        if (typeof options === 'function') {
            callback = options;
            options = null;
        }

        Validator.assertString(pattern, 'pattern');
        Validator.assertOptionalCallback(callback, 'callback');

        if (!adapterStates) {
            // if states is no longer existing, we do not need to unsubscribe
            this._logger.info(
                `${this.namespaceLog} unsubscribeStates not processed because States database not connected`
            );
            return tools.maybeCallbackWithError(callback, tools.ERRORS.ERROR_DB_CLOSED);
        }

        if (!pattern || pattern === '*') {
            adapterStates.unsubscribeUser(`${this.namespace}.*`, callback);
        } else {
            const fixedPattern = this._utils.fixId(pattern, true);
            adapterStates.unsubscribeUser(fixedPattern, callback);
        }
    }

    setForeignBinaryState(id: string, binary: Buffer, callback: ioBroker.SetStateCallback): void;
    setForeignBinaryState(id: string, binary: Buffer, options: unknown, callback: ioBroker.SetStateCallback): void;

    /**
     * Write binary block into redis, e.g. image
     *
     *
     * @param id of state
     * @param binary data
     * @param options optional
     * @param callback
     *
     * @deprecated Please use `writeFile` instead of binary states
     */
    setForeignBinaryState(id: unknown, binary: unknown, options: unknown, callback?: unknown): any {
        this._logger.info(
            `${this.namespaceLog} Information for Developer: Binary States are deprecated and will be removed in js-controller 5.1, please migrate to Files`
        );

        if (typeof options === 'function') {
            callback = options;
            options = {};
        }

        Validator.assertString(id, 'id');
        Validator.assertOptionalCallback(callback, 'callback');
        Validator.assertBuffer(binary, 'binary');
        if (options !== null && options !== undefined) {
            Validator.assertObject(options, 'options');
        }

        return this._setForeignBinaryState({ id, binary, options, callback });
    }

    private async _setForeignBinaryState(_options: InternalSetBinaryStateOptions) {
        const { id, binary, callback } = _options;
        let { options } = _options;

        try {
            this._utils.validateId(id, true, options);
        } catch (err) {
            return tools.maybeCallbackWithError(callback, err);
        }

        if (this.performStrictObjectChecks) {
            // obj needs to exist and has to be of type "file" - custom check for binary state
            try {
                if (!adapterObjects) {
                    this._logger.info(
                        `${this.namespaceLog} setBinaryState not processed because Objects database not connected`
                    );
                    return tools.maybeCallbackWithError(callback, tools.ERRORS.ERROR_DB_CLOSED);
                }

                const obj = await adapterObjects.getObjectAsync(id);

                // at first check object existence
                if (!obj) {
                    this._logger.warn(
                        `${this.namespaceLog} Binary state "${id}" has no existing object, this might lead to an error in future versions`
                    );
                    return;
                }

                // for a state object we require common.type to exist
                if (obj.common && obj.common.type) {
                    if (obj.common.type !== 'file') {
                        this._logger.info(
                            `${this.namespaceLog} Binary state object has to be type "file" but is "${obj.common.type}"`
                        );
                    }
                }
            } catch (e) {
                this._logger.warn(
                    `${this.namespaceLog} Could not perform strict object check of binary state ${id}: ${e.message}`
                );
            }
        }

        if (!adapterStates) {
            // if states is no longer existing, we do not need to unsubscribe
            this._logger.info(
                `${this.namespaceLog} setBinaryState not processed because States database not connected`
            );
            return tools.maybeCallbackWithError(callback, tools.ERRORS.ERROR_DB_CLOSED);
        }

        // we need at least user or group for checkStates - if no given assume admin
        if (!options || !options.user) {
            options = options || {};
            options.user = SYSTEM_ADMIN_USER;
        }

        if (options.user !== SYSTEM_ADMIN_USER) {
            // always read according object to set the binary flag
            let obj;
            try {
                obj = (await this._checkStates(id, options, 'setState')).objs[0];
            } catch (e) {
                return tools.maybeCallbackWithError(callback, e);
            }

            if (obj && !('binary' in obj)) {
                // @ts-expect-error probably need to adjust types
                obj.binary = true;

                if (!adapterObjects) {
                    this._logger.info(
                        `${this.namespaceLog} setBinaryState not processed because Objects database not connected`
                    );
                    return tools.maybeCallbackWithError(callback, tools.ERRORS.ERROR_DB_CLOSED);
                }

                adapterObjects.setObject(id, obj, err => {
                    if (err) {
                        return tools.maybeCallbackWithError(callback, err);
                    } else {
                        if (!adapterStates) {
                            // if states is no longer existing, we do not need to unsubscribe
                            this._logger.info(
                                `${this.namespaceLog} setBinaryState not processed because States database not connected`
                            );
                            return tools.maybeCallbackWithError(callback, tools.ERRORS.ERROR_DB_CLOSED);
                        }

                        this.outputCount++;
                        adapterStates.setBinaryState(id, binary, callback);
                    }
                });
            } else {
                if (!adapterStates) {
                    // if states is no longer existing, we do not need to unsubscribe
                    this._logger.info(
                        `${this.namespaceLog} setBinaryState not processed because States database not connected`
                    );
                    return tools.maybeCallbackWithError(callback, tools.ERRORS.ERROR_DB_CLOSED);
                }

                this.outputCount++;
                adapterStates.setBinaryState(id, binary, callback);
            }
        } else {
            this.outputCount++;
            adapterStates.setBinaryState(id, binary, callback);
        }
    }

    setBinaryState(id: string, binary: Buffer, callback: ioBroker.SetStateCallback): void;
    setBinaryState(id: string, binary: Buffer, options: unknown, callback: ioBroker.SetStateCallback): void;

    /**
     * Same as setForeignBinaryState but prefixes the own namespace to the id
     *
     *
     * @param id of state
     * @param binary data
     * @param options optional
     * @param callback
     *
     * @deprecated Please use `writeFile` instead of binary states
     */
    setBinaryState(id: any, binary: any, options: any, callback?: any): void {
        // we just keep any types here, because setForeign method will validate
        id = this._utils.fixId(id, false);
        return this.setForeignBinaryState(id, binary, options, callback);
    }

    getForeignBinaryState(id: string, callback: ioBroker.GetBinaryStateCallback): void;
    getForeignBinaryState(id: string, options: unknown, callback: ioBroker.GetBinaryStateCallback): void;

    /**
     * Read a binary block from redis, e.g. an image
     *
     * @param id The state ID
     * @param options optional
     * @param callback
     *
     * @deprecated Please use `readFile` instead of binary states
     */
    getForeignBinaryState(id: unknown, options: unknown, callback?: unknown): any {
        this._logger.info(
            `${this.namespaceLog} Information for Developer: Binary States are deprecated and will be removed in js-controller 5.1, please migrate to Files`
        );

        if (typeof options === 'function') {
            callback = options;
            options = {};
        }

        Validator.assertString(id, 'id');
        Validator.assertOptionalCallback(callback, 'callback');
        if (options !== null && options !== undefined) {
            Validator.assertObject(options, 'options');
        }

        return this._getForeignBinaryState({ id, options: options || {}, callback });
    }

    private async _getForeignBinaryState(_options: InternalGetBinaryStateOption) {
        const { id, options, callback } = _options;

        if (!adapterStates) {
            // if states is no longer existing, we do not need to unsubscribe
            this._logger.info(
                `${this.namespaceLog} getBinaryState not processed because States database not connected`
            );
            return tools.maybeCallbackWithError(callback, tools.ERRORS.ERROR_DB_CLOSED);
        }

        try {
            this._utils.validateId(id, true, options);
        } catch (err) {
            return tools.maybeCallbackWithError(callback, err);
        }

        // we need at least user or group for checkStates - if no given assume admin
        if (!options.user) {
            options.user = SYSTEM_ADMIN_USER;
        }
        // always read according object to set the binary flag
        let obj: ioBroker.StateObject;

        try {
            obj = (await this._checkStates(id, options, 'getState')).objs[0];
        } catch (e) {
            return tools.maybeCallbackWithError(callback, e);
        }

        adapterStates!.getBinaryState(id, (err, data) => {
            if (!err && data && obj && !('binary' in obj)) {
                // @ts-expect-error type adjustment needed?
                obj.binary = true;
                adapterObjects!.setObject(id, obj, err => {
                    if (err) {
                        return tools.maybeCallbackWithError(callback, err);
                    } else {
                        return tools.maybeCallbackWithError(callback, null, data);
                    }
                });
            } else {
                // if no buffer, and state marked as not binary
                if (!err && !data && obj && !('binary' in obj)) {
                    return tools.maybeCallbackWithError(callback, 'State is not binary');
                } else {
                    return tools.maybeCallbackWithError(callback, err, data);
                }
            }
        });
    }
    getBinaryState(id: string, callback: ioBroker.GetBinaryStateCallback): void;
    getBinaryState(id: string, options: unknown, callback: ioBroker.GetBinaryStateCallback): void;

    /**
     * Same as getForeignBinaryState but prefixes the own namespace to the id
     *
     * @param id The state ID
     * @param options optional
     * @param callback
     *
     * @depreacted Please use `readFile` instead of binary states
     */
    getBinaryState(id: any, options: any, callback?: any): any {
        // we use any types here, because validation takes place in foreign method
        id = this._utils.fixId(id);
        return this.getForeignBinaryState(id, options, callback);
    }

    delForeignBinaryState(id: string, callback?: ioBroker.ErrorCallback): void;
    delForeignBinaryState(id: string, options: unknown, callback?: ioBroker.ErrorCallback): void;

    /**
     * Deletes binary state
     *
     *
     * @param id
     * @param options
     * @param callback
     *
     * @deprecated Please use `delFile` instead of binary states
     */
    delForeignBinaryState(id: unknown, options: unknown, callback?: unknown): any {
        this._logger.info(
            `${this.namespaceLog} Information for Developer: Binary States are deprecated and will be removed in js-controller 5.1, please migrate to Files`
        );

        if (typeof options === 'function') {
            callback = options;
            options = {};
        }

        Validator.assertString(id, 'id');
        Validator.assertOptionalCallback(callback, 'callback');
        if (options !== null && options !== undefined) {
            Validator.assertObject(options, 'options');
        }

        return this._delForeignBinaryState({ id, options: options || {}, callback });
    }

    private async _delForeignBinaryState(_options: InternalDelBinaryStateOptions) {
        const { id, options, callback } = _options;

        if (!adapterStates) {
            // if states is no longer existing, we do not need to unsubscribe
            this._logger.info(
                `${this.namespaceLog} delBinaryState not processed because States database not connected`
            );
            return tools.maybeCallbackWithError(callback, tools.ERRORS.ERROR_DB_CLOSED);
        }

        try {
            this._utils.validateId(id, true, options);
        } catch (err) {
            return tools.maybeCallbackWithError(callback, err);
        }

        if (options.user && options.user !== SYSTEM_ADMIN_USER) {
            try {
                await this._checkStates(id, options, 'delState');
            } catch (e) {
                return tools.maybeCallbackWithError(callback, e);
            }

            adapterStates!.delBinaryState(id, callback);
        } else {
            adapterStates.delBinaryState(id, callback);
        }
    }

    delBinaryState(id: string, callback?: ioBroker.ErrorCallback): void;
    delBinaryState(id: string, options: unknown, callback?: ioBroker.ErrorCallback): void;

    /**
     * Deletes binary state but prefixes the own namespace to the id
     *
     * @param id
     * @param options
     * @param callback
     *
     * @deprecated Please use `delFile` instead of binary states
     */
    delBinaryState(id: any, options: any, callback?: any): any {
        // we use any types here, because validation takes place in foreign method
        // TODO: call fixId as soon as adapters are migrated to setForeignBinaryState
        // id = this._utils.fixId(id, false);
        return this.delForeignBinaryState(id, options, callback);
    }

    getPluginInstance(name: string): ioBroker.Plugin | null;

    /**
     * Return plugin instance
     *
     * @param name name of the plugin to return
     * @returns plugin instance or null if not existent or not isActive
     */
    getPluginInstance(name: unknown): ioBroker.Plugin | null {
        if (!this.pluginHandler) {
            return null;
        }

        Validator.assertString(name, 'name');

        return this.pluginHandler.getPluginInstance(name);
    }

    getPluginConfig(name: string): Record<string, any> | null;

    /**
     * Return plugin configuration
     *
     * @param name name of the plugin to return
     * @returns plugin configuration or null if not existent or not isActive
     */
    getPluginConfig(name: unknown): Record<string, any> | null {
        if (!this.pluginHandler) {
            return null;
        }

        Validator.assertString(name, 'name');
        return this.pluginHandler.getPluginConfig(name);
    }

    private async _autoSubscribeOn(): Promise<void> {
        if (!this.autoSubscribe && adapterObjects) {
            try {
                // collect all
                const res = await adapterObjects.getObjectViewAsync('system', 'instance', {
                    startkey: 'system.adapter.',
                    endkey: 'system.adapter.\u9999'
                });

                if (res && res.rows) {
                    this.autoSubscribe = [];
                    for (const row of res.rows) {
                        if (row.value.common.subscribable) {
                            const _id = row.id.substring(15); // cut system.adapter.
                            if (!this.autoSubscribe.includes(_id)) {
                                this.autoSubscribe.push(_id);
                            }
                        }
                    }
                }

                // because of autoSubscribe
                await adapterObjects.subscribeAsync('system.adapter.*');
            } catch {
                // ignore
            }
        }
    }

    getSuitableLicenses(all?: boolean, adapterName?: string): Promise<any[]>;

    /**
     * This method returns the list of license that can be used by this adapter
     * @param all if return the licenses, that used by other instances (true) or only for this instance (false)
     * @param adapterName Return licenses for specific adapter
     * @returns list of suitable licenses
     */
    async getSuitableLicenses(all?: boolean, adapterName?: string): Promise<any> {
        const licenses: Record<string, any>[] = [];
        try {
            const obj = await this.getForeignObjectAsync('system.licenses');
            const uuidObj = await this.getForeignObjectAsync('system.meta.uuid');
            let uuid: string;
            if (!uuidObj || !uuidObj.native || !uuidObj.native.uuid) {
                this._logger.warn(`${this.namespaceLog} No UUID found!`);
                return licenses;
            } else {
                uuid = uuidObj.native.uuid;
            }

            if (obj && obj.native && obj.native.licenses && obj.native.licenses.length) {
                const now = Date.now();
                const cert = fs.readFileSync(path.join(__dirname, '..', '..', 'cert', 'cloudCert.crt'));
                const version = semver.major(this.pack!.version);

                obj.native.licenses.forEach((license: Record<string, any>) => {
                    try {
                        const decoded: any = jwt.verify(license.json, cert);
                        if (
                            decoded.name &&
                            (!decoded.valid_till ||
                                decoded.valid_till === '0000-00-00 00:00:00' ||
                                new Date(decoded.valid_till).getTime() > now)
                        ) {
                            if (
                                decoded.name.startsWith(`iobroker.${adapterName || this.name}`) &&
                                (all || !license.usedBy || license.usedBy === this.namespace)
                            ) {
                                // Licenses for version ranges 0.x and 1.x are handled identically and are valid for both version ranges.
                                //
                                // If license is for adapter with version 0 or 1
                                if (
                                    decoded.version === '&lt;2' ||
                                    decoded.version === '<2' ||
                                    decoded.version === '<1' ||
                                    decoded.version === '<=1'
                                ) {
                                    // check the current adapter major version
                                    if (version !== 0 && version !== 1) {
                                        return;
                                    }
                                } else if (decoded.version && decoded.version !== version) {
                                    // Licenses for adapter versions >=2 need to match to the adapter major version
                                    // which means that a new major version requires new licenses if it would be "included"
                                    // in last purchase

                                    // decoded.version could be only '<2' or direct version, like "2", "3" and so on
                                    return;
                                }
                                if (decoded.uuid && decoded.uuid !== uuid) {
                                    // License is not for this server
                                    return;
                                }

                                // remove free license if commercial license found
                                if (decoded.invoice !== 'free') {
                                    const pos = licenses.findIndex(item => item.invoice === 'free');
                                    if (pos !== -1) {
                                        licenses.splice(pos, 1);
                                    }
                                }
                                license.decoded = decoded;
                                licenses.push(license);
                            }
                        }
                    } catch (err) {
                        this._logger.error(
                            `${this.namespaceLog} Cannot decode license "${license.name}": ${err.message}`
                        );
                    }
                });
            }
        } catch {
            // ignore
        }

        // @ts-expect-error
        licenses.sort((a, b) => {
            const aInvoice = a.decoded.invoice !== 'free';
            const bInvoice = b.decoded.invoice !== 'free';
            if (aInvoice === bInvoice) {
                return 0;
            } else if (aInvoice) {
                return -1;
            } else if (bInvoice) {
                return 1;
            }
        });

        return licenses;
    }

    private _reportStatus(): void {
        if (!adapterStates) {
            return;
        }
        const id = 'system.adapter.' + this.namespace;
        adapterStates.setState(id + '.alive', {
            val: true,
            ack: true,
            expire: Math.floor(this._config.system.statisticsInterval / 1000) + 10,
            from: id
        });
        this.outputCount++;
        if (this.connected) {
            adapterStates.setState(id + '.connected', { val: true, ack: true, expire: 30, from: id });
            this.outputCount++;
        }
        if (!this.startedInCompactMode) {
            // pidUsage([pid,pid,...], function (err, stats) {
            // => {
            //   cpu: 10.0,            // percentage (from 0 to 100*vcore)
            //   memory: 357306368,    // bytes
            //   ppid: 312,            // PPID
            //   pid: 727,             // PID
            //   ctime: 867000,        // ms user + system time
            //   elapsed: 6650000,     // ms since the start of the process
            //   timestamp: 864000000  // ms since epoch
            // }
            pidUsage(process.pid, (err, stats) => {
                // sometimes adapter is stopped, but this is still running
                if (!err && this && adapterStates && adapterStates.setState && stats) {
                    adapterStates.setState(`${id}.cpu`, {
                        ack: true,
                        from: id,
                        val: Math.round(100 * stats.cpu) / 100
                    });
                    adapterStates.setState(`${id}.cputime`, { ack: true, from: id, val: stats.ctime / 1000 });
                    this.outputCount += 2;
                }
            });
            try {
                //RSS is the resident set size, the portion of the process's memory held in RAM (as opposed to the swap space or the part held in the filesystem).
                const mem = process.memoryUsage();
                adapterStates.setState(id + '.memRss', {
                    val: parseFloat(
                        (mem.rss / 1048576) /* 1MB */
                            .toFixed(2)
                    ),
                    ack: true,
                    from: id
                });
                adapterStates.setState(id + '.memHeapTotal', {
                    val: parseFloat(
                        (mem.heapTotal / 1048576) /* 1MB */
                            .toFixed(2)
                    ),
                    ack: true,
                    from: id
                });
                adapterStates.setState(id + '.memHeapUsed', {
                    val: parseFloat(
                        (mem.heapUsed / 1048576) /* 1MB */
                            .toFixed(2)
                    ),
                    ack: true,
                    from: id
                });
            } catch (err) {
                this._logger.warn(`${this.namespaceLog} Could not query used process memory: ${err.message}`);
            }
            this.outputCount += 3;
            if (this.eventLoopLags.length) {
                const eventLoopLag = Math.ceil(this.eventLoopLags.reduce((a, b) => a + b) / this.eventLoopLags.length);
                adapterStates.setState(id + '.eventLoopLag', { val: eventLoopLag, ack: true, from: id }); // average of measured values
                this.eventLoopLags = [];
                this.outputCount++;
            }
        }
        this.outputCount += 3;
        adapterStates.setState(id + '.uptime', {
            val: parseInt(process.uptime().toFixed(), 10),
            ack: true,
            from: id
        });
        adapterStates.setState(`${id}.inputCount`, { val: this.inputCount, ack: true, from: id });
        adapterStates.setState(`${id}.outputCount`, { val: this.outputCount, ack: true, from: id });
        this.inputCount = 0;
        this.outputCount = 0;
    }

    // debug function to find error with stop logging
    private _checkLogging(): void {
        let logs: null | string[] = [];
        // LogList
        logs.push(`Actual Loglist - ${JSON.stringify(Array.from(this.logList))}`);

        if (!adapterStates) {
            // if adapterState was destroyed, we can not continue
            return;
        }

        // Read current state of all log subscribers
        adapterStates.getKeys('*.logging', (err, keys) => {
            if (keys && keys.length) {
                if (!adapterStates) {
                    // if adapterState was destroyed, we can not continue
                    return;
                }

                adapterStates.getStates(keys, (err, obj) => {
                    if (obj) {
                        for (let i = 0; i < keys.length; i++) {
                            const objPart = obj[i];
                            // We can JSON.parse, but index is 16x faster
                            if (objPart) {
                                const id = keys[i].substring(0, keys[i].length - '.logging'.length);
                                if (
                                    (typeof objPart === 'string' &&
                                        // @ts-expect-error recheck code-wise this should not be possible to have a string
                                        (objPart.includes('"val":true') || objPart.includes('"val":"true"'))) ||
                                    (typeof objPart === 'object' && (objPart.val === true || objPart.val === 'true'))
                                ) {
                                    logs!.push(`Subscriber - ${id} ENABLED`);
                                } else {
                                    if (logs) {
                                        logs.push(`Subscriber - ${id} (disabled)`);
                                    } else {
                                        this._logger.error(
                                            `${this.namespaceLog} LOGINFO: Subscriber - ${id} (disabled)`
                                        );
                                    }
                                }
                            }
                        }
                    }
                    if (logs) {
                        for (let m = 0; m < logs.length; m++) {
                            this._logger.error(`${this.namespaceLog} LOGINFO: ${logs[m]}`);
                        }
                        logs = null;
                    }
                });
            }
        });
    }

    private _initLogging(callback: () => void): void {
        // temporary log buffer
        let messages: null | any[] = [];
        // Read current state of all log subscriber

        if (!adapterStates) {
            // if adapterState was destroyed, we can not continue
            return;
        }

        adapterStates.getKeys('*.logging', (err, keys) => {
            if (keys && keys.length) {
                if (!adapterStates) {
                    // if adapterState was destroyed, we can not continue
                    return;
                }

                adapterStates.getStates(keys, (err, obj) => {
                    if (obj) {
                        for (let i = 0; i < keys.length; i++) {
                            const objPart = obj[i];
                            // We can JSON.parse, but index is 16x faster
                            if (!objPart) {
                                continue;
                            }
                            const id = keys[i].substring(0, keys[i].length - '.logging'.length);
                            if (
                                typeof objPart === 'string' &&
                                // @ts-expect-error recheck this but getStates should not return string code-wise
                                (objPart.includes('"val":true') || objPart.includes('"val":"true"'))
                            ) {
                                this.logRedirect!(true, id);
                            } else if (
                                typeof objPart === 'object' &&
                                (objPart.val === true || objPart.val === 'true')
                            ) {
                                this.logRedirect!(true, id);
                            }
                        }
                        if (this.logList.size && messages && messages.length && adapterStates) {
                            for (const message of messages) {
                                for (const instanceId of this.logList) {
                                    adapterStates.pushLog(instanceId, message);
                                }
                            }
                        }
                    }
                    // clear log buffer
                    messages = null;
                });
            } else {
                // disable log buffer
                messages = null;
            }
            return tools.maybeCallback(callback);
        });

        this.logRedirect = (isActive, id) => {
            // ignore itself
            if (id === `system.adapter.${this.namespace}`) {
                return;
            }

            if (isActive) {
                if (!this.logList.has(id)) {
                    this.logList.add(id);
                }
            } else {
                this.logList.delete(id);
            }
        };

        // If some message from logger
        // find our notifier transport
        // @ts-expect-error
        const ts = this._logger.transports.find(t => t.name === 'NT');
        // @ts-expect-error
        ts.on('logged', info => {
            info.from = this.namespace;
            // emit to itself
            if (this._options.logTransporter && this.logRequired && !this._stopInProgress) {
                this.emit('log', info);
            }

            if (!this.logList.size) {
                // if log buffer still active
                if (messages && !this._options.logTransporter) {
                    messages.push(info);

                    // do not let messages grow without limit
                    if (messages.length > this._config.states.maxQueue) {
                        messages.splice(0, messages.length - this._config.states.maxQueue);
                    }
                }
            } else if (adapterStates && adapterStates.pushLog) {
                // Send to all adapter, that required logs
                for (const instanceId of this.logList) {
                    adapterStates.pushLog(instanceId, info);
                }
            }
        });

        this._options.logTransporter = this._options.logTransporter || this.ioPack.common.logTransporter;

        if (this._options.logTransporter) {
            this.requireLog = isActive => {
                if (adapterStates) {
                    if (this.logRequired !== isActive) {
                        this.logRequired = isActive; // remember state
                        if (!isActive) {
                            if (this.logOffTimer) {
                                clearTimeout(this.logOffTimer);
                            }
                            // disable log receiving after 10 seconds
                            this.logOffTimer = setTimeout(() => {
                                this.logOffTimer = null;
                                this._logger.silly(`${this.namespaceLog} Change log subscriber state: FALSE`);
                                this.outputCount++;
                                if (adapterStates) {
                                    adapterStates.setState(`system.adapter.${this.namespace}.logging`, {
                                        val: false,
                                        ack: true,
                                        from: `system.adapter.${this.namespace}`
                                    });
                                }
                            }, 10000);
                        } else {
                            if (this.logOffTimer) {
                                clearTimeout(this.logOffTimer);
                                this.logOffTimer = null;
                            } else {
                                this._logger.silly(`${this.namespaceLog} Change log subscriber state: true`);
                                this.outputCount++;
                                adapterStates.setState(`system.adapter.${this.namespace}.logging`, {
                                    val: true,
                                    ack: true,
                                    from: `system.adapter.${this.namespace}`
                                });
                            }
                        }
                    }
                }
            };

            this.processLog = msg => {
                msg && !this._stopInProgress && this.emit('log', msg);
            };

            adapterStates.subscribeLog(`system.adapter.${this.namespace}`);
        } else {
            this.requireLog = isActive => {
                if (isActive) {
                    this._logger.warn(
                        `${this.namespaceLog} requireLog is not supported by this adapter! Please set common.logTransporter to true`
                    );
                }
            };
        }
    }

    // initStates is called from initAdapter
    private _initStates(cb: () => void) {
        this._logger.silly(`${this.namespaceLog} objectDB connected`);

        this._config.states.maxQueue = this._config.states.maxQueue || 1000;

        this._initializeTimeout = setTimeout(() => {
            this._initializeTimeout = null;
            if (this._config.isInstall) {
                this._logger && this._logger.warn(`${this.namespaceLog} no connection to states DB. Terminating.`);
                this.terminate(EXIT_CODES.NO_ERROR);
            } else {
                this._logger &&
                    this._logger.warn(`${this.namespaceLog} slow connection to states DB. Still waiting ...`);
            }
        }, this._config.states.connectTimeout || 2000);

        // Internal object, but some special adapters want to access it anyway.
        adapterStates = new States({
            namespace: this.namespaceLog,
            connection: this._config.states,
            connected: async () => {
                if (!adapterStates) {
                    return;
                }

                this._logger.silly(`${this.namespaceLog} statesDB connected`);
                this.statesConnectedTime = Date.now();

                if (this._initializeTimeout) {
                    clearTimeout(this._initializeTimeout);
                    this._initializeTimeout = null;
                }

                if (!this._config.isInstall) {
                    // Subscribe for process exit signal
                    adapterStates.subscribe(`system.adapter.${this.namespace}.sigKill`);

                    // Subscribe for loglevel
                    adapterStates.subscribe(`system.adapter.${this.namespace}.logLevel`);
                }
                if (this._options.subscribable) {
                    // subscribe on if other instance wants to have states of this adapter
                    adapterStates.subscribe(`system.adapter.${this.namespace}.subscribes`);

                    // read actual autosubscribe requests
                    let state;
                    try {
                        state = await adapterStates.getStateAsync(`system.adapter.${this.namespace}.subscribes`);
                    } catch {
                        // ignore
                    }
                    if (!state || !state.val) {
                        this.patterns = {};
                    } else {
                        try {
                            this.patterns = JSON.parse(state.val as string);
                            Object.keys(this.patterns!).forEach(
                                p => (this.patterns![p].regex = tools.pattern2RegEx(p))
                            );
                        } catch {
                            this.patterns = {};
                        }
                    }
                    return tools.maybeCallback(cb);
                } else {
                    return tools.maybeCallback(cb);
                }
            },
            logger: this._logger,
            change: (id, stateOrMessage) => {
                this.inputCount++;
                // for simplicity reasons we exclude Message for now TODO
                const state = stateOrMessage as ioBroker.State | null;

                if (!id || typeof id !== 'string') {
                    console.log(`Something is wrong! ${JSON.stringify(id)}`);
                    return;
                }

                if (
                    id === `system.adapter.${this.namespace}.sigKill` &&
                    state &&
                    state.ts > this.statesConnectedTime! &&
                    state.from &&
                    state.from.startsWith('system.host.')
                ) {
                    const sigKillVal = parseInt(state.val as any);
                    if (!isNaN(sigKillVal)) {
                        if (this.startedInCompactMode || sigKillVal === -1) {
                            this._logger.info(
                                `${this.namespaceLog} Got terminate signal ${
                                    sigKillVal === -1 ? 'TERMINATE_YOURSELF' : ` TERMINATE ${sigKillVal}`
                                }`
                            );
                        } else {
                            this._logger.warn(
                                `${this.namespaceLog} Got terminate signal. Checking desired PID: ${sigKillVal} vs own PID ${process.pid}`
                            );
                        }
                        // by deletion of state, stop this instance
                        if (sigKillVal !== process.pid && !this._config.forceIfDisabled) {
                            this._stop(false, false, EXIT_CODES.ADAPTER_REQUESTED_TERMINATION, false);
                            setTimeout(() => this.terminate(EXIT_CODES.ADAPTER_REQUESTED_TERMINATION), 4000);
                        }
                    }
                }

                if (id === `system.adapter.${this.namespace}.logLevel`) {
                    if (this._config && this._config.log && state && !state.ack) {
                        let currentLevel = this._config.log.level;
                        if (
                            state.val &&
                            state.val !== currentLevel &&
                            ['silly', 'debug', 'info', 'warn', 'error'].includes(state.val as string)
                        ) {
                            this.overwriteLogLevel = true;
                            this._config.log.level = state.val;
                            for (const transport in this._logger.transports) {
                                if (!Object.prototype.hasOwnProperty.call(this._logger.transports, transport)) {
                                    continue;
                                }
                                // set the loglevel on transport only if no loglevel was pinned in log config
                                // @ts-expect-error it is our own modification
                                if (!this._logger.transports[transport]._defaultConfigLoglevel) {
                                    this._logger.transports[transport].level = state.val as string;
                                }
                            }
                            this._logger.info(
                                `${this.namespaceLog} Loglevel changed from "${currentLevel}" to "${state.val}"`
                            );
                            currentLevel = state.val;
                        } else if (state.val && state.val !== currentLevel) {
                            this._logger.info(`${this.namespaceLog} Got invalid loglevel "${state.val}", ignoring`);
                        }
                        this.outputCount++;
                        adapterStates &&
                            adapterStates.setState(`system.adapter.${this.namespace}.logLevel`, {
                                val: currentLevel,
                                ack: true,
                                from: `system.adapter.${this.namespace}`
                            });
                    }
                }

                // todo remove it as an error with log will be found
                if (id === `system.adapter.${this.namespace}.checkLogging`) {
                    this._checkLogging();
                }

                // someone subscribes or unsubscribes from adapter
                if (this._options.subscribable && id === `system.adapter.${this.namespace}.subscribes`) {
                    let subs: Record<string, any>;
                    try {
                        subs = JSON.parse((state && (state.val as string)) || '{}');
                        Object.keys(subs).forEach(p => (subs[p].regex = tools.pattern2RegEx(p)));
                    } catch {
                        subs = {};
                    }

                    this.patterns = subs;
                    if (!this._stopInProgress) {
                        if (typeof this._options.subscribesChange === 'function') {
                            this._options.subscribesChange(subs);
                        } else {
                            this.emit('subscribesChange', subs);
                        }
                    }
                }

                // If someone want to have log messages
                if (id.endsWith('.logging')) {
                    const instance = id.substring(0, id.length - '.logging'.length);
                    this._logger &&
                        this._logger.silly(`${this.namespaceLog} ${instance}: logging ${state ? state.val : false}`);
                    this.logRedirect!(state ? !!state.val : false, instance);
                } else if (id === `log.system.adapter.${this.namespace}`) {
                    this._options.logTransporter && this.processLog && this.processLog(state);
                } else if (id === `messagebox.system.adapter.${this.namespace}` && state) {
                    // If this is messagebox
                    const obj = state as unknown as ioBroker.Message;

                    if (obj) {
                        // If callback stored for this request
                        if (
                            obj.callback &&
                            obj.callback.ack &&
                            obj.callback.id &&
                            this.callbacks &&
                            this.callbacks[`_${obj.callback.id}`]
                        ) {
                            // Call callback function
                            if (typeof this.callbacks[`_${obj.callback.id}`].cb === 'function') {
                                this.callbacks[`_${obj.callback.id}`].cb(obj.message);
                                delete this.callbacks[`_${obj.callback.id}`];
                            }
                            // delete too old callbacks IDs, like garbage collector
                            const now = Date.now();
                            for (const _id of Object.keys(this.callbacks)) {
                                // @ts-expect-error
                                if (now - this.callbacks[_id].time > 3600000) {
                                    delete this.callbacks[_id];
                                }
                            }
                        } else if (!this._stopInProgress) {
                            if (this._options.message) {
                                // Else inform about new message the adapter
                                this._options.message(obj);
                            }
                            this.emit('message', obj);
                        }
                    }
                } else if (id.startsWith(`system.adapter.${this.namespace}.plugins.`) && id.endsWith('.enabled')) {
                    if (!state || state.ack) {
                        return;
                    }
                    const pluginStatesIndex = ('system.adapter.' + this.namespace + '.plugins.').length;
                    let nameEndIndex: number | undefined = id.indexOf('.', pluginStatesIndex + 1);
                    if (nameEndIndex === -1) {
                        nameEndIndex = undefined;
                    }
                    const pluginName = id.substring(pluginStatesIndex, nameEndIndex);

                    if (!this.pluginHandler?.pluginExists(pluginName)) {
                        return;
                    }

                    if (this.pluginHandler.isPluginActive(pluginName) !== state.val) {
                        if (state.val) {
                            if (!this.pluginHandler.isPluginInstanciated(pluginName)) {
                                this.pluginHandler.instanciatePlugin(
                                    pluginName,
                                    this.pluginHandler.getPluginConfig(pluginName) || {},
                                    __dirname
                                );
                                this.pluginHandler.setDatabaseForPlugin(pluginName, adapterObjects, adapterStates);
                                this.pluginHandler.initPlugin(pluginName, this.adapterConfig || {});
                            }
                        } else {
                            if (!this.pluginHandler.destroy(pluginName)) {
                                this._logger.info(
                                    `${this.namespaceLog} Plugin ${pluginName} could not be disabled. Please restart adapter to disable it.`
                                );
                            }
                        }
                    }
                } else if (this.adapterReady && this.aliases.has(id)) {
                    // If adapter is ready and for this ID exist some alias links
                    const alias = this.aliases.get(id);
                    alias!.targets.forEach(target => {
                        const source = alias!.source!;
                        const aState = state
                            ? tools.formatAliasValue({
                                  sourceCommon: source,
                                  targetCommon: target,
                                  state: deepClone(state),
                                  logger: this._logger,
                                  logNamespace: this.namespaceLog,
                                  sourceId: id,
                                  targetId: target.id
                              })
                            : null;
                        // @ts-expect-error
                        const targetId = target.id.read === 'string' ? target.id.read : target.id;

                        if (!this._stopInProgress && (aState || !state)) {
                            if (typeof this._options.stateChange === 'function') {
                                this._options.stateChange(targetId, aState);
                            } else {
                                // emit 'stateChange' event instantly
                                setImmediate(() => this.emit('stateChange', targetId, aState));
                            }
                        }
                    });
                }
            },
            changeUser: (id, state) => {
                this.inputCount++;

                if (!id || typeof id !== 'string') {
                    console.log(`Something is wrong! ${JSON.stringify(id)}`);
                    return;
                }

                if (this.adapterReady) {
                    if (this.oStates) {
                        if (!state) {
                            delete this.oStates[id];
                        } else {
                            this.oStates[id] = state;
                        }
                    }

                    if (!this._stopInProgress) {
                        if (typeof this._options.stateChange === 'function') {
                            setImmediate(() => this._options.stateChange!(id, state));
                        } else {
                            // emit 'stateChange' event instantly
                            setImmediate(() => this.emit('stateChange', id, state));
                        }
                    }
                }
            },
            disconnected: () => {
                this.connected = false;
                !this.terminated &&
                    setTimeout(() => {
                        if (this.connected) {
                            return;
                        } // If reconnected in the meantime, do not terminate
                        this._logger &&
                            this._logger.warn(
                                `${this.namespaceLog} Cannot connect/reconnect to states DB. Terminating`
                            );
                        this.terminate(EXIT_CODES.NO_ERROR);
                    }, 5000);
            }
        });
    }

    private _initObjects(cb: () => void) {
        this._initializeTimeout = setTimeout(() => {
            this._initializeTimeout = null;
            if (this._config.isInstall) {
                this._logger && this._logger.warn(`${this.namespaceLog} no connection to objects DB. Terminating`);
                this.terminate(EXIT_CODES.NO_ERROR);
            } else {
                this._logger &&
                    this._logger.warn(`${this.namespaceLog} slow connection to objects DB. Still waiting ...`);
            }
        }, this._config.objects.connectTimeout * 2); // Because we do not connect only anymore, give it a bit more time

        adapterObjects = new Objects({
            namespace: this.namespaceLog,
            connection: this._config.objects,
            logger: this._logger,
            connected: async () => {
                this.connected = true;
                if (this._initializeTimeout) {
                    clearTimeout(this._initializeTimeout);
                    this._initializeTimeout = null;
                }

                if (!adapterObjects) {
                    return;
                }

                // subscribe to user changes
                adapterObjects.subscribe('system.user.*');

                // get all enums and register for enum changes
                this.enums = await tools.getAllEnums(adapterObjects);
                adapterObjects.subscribe('enum.*');

                // Read dateformat if using of formatDate is announced
                if (this._options.useFormatDate) {
                    adapterObjects.getObject('system.config', (err, data) => {
                        if (data && data.common) {
                            this.dateFormat = data.common.dateFormat;
                            this.isFloatComma = data.common.isFloatComma;
                            this.language = data.common.language;
                            this.longitude = data.common.longitude;
                            this.latitude = data.common.latitude;
                            this.defaultHistory = data.common.defaultHistory;
                        }
                        if (data && data.native) {
                            this._systemSecret = data.native.secret;
                        }
                        return tools.maybeCallback(cb);
                    });
                } else {
                    return tools.maybeCallback(cb);
                }
            },
            disconnected: () => {
                this.connected = false;
                !this.terminated &&
                    setTimeout(() => {
                        if (this.connected) {
                            return;
                        } // If reconnected in the meantime, do not terminate
                        this._logger &&
                            this._logger.warn(
                                `${this.namespaceLog} Cannot connect/reconnect to objects DB. Terminating`
                            );
                        this.terminate(EXIT_CODES.NO_ERROR);
                    }, 4000);
            },
            change: async (id, obj) => {
                // System level object changes (and alias objects)
                if (!id) {
                    this._logger.error(`${this.namespaceLog} change ID is empty: ${JSON.stringify(obj)}`);
                    return;
                }

                // If desired, that adapter must be terminated
                if (id === `system.adapter.${this.namespace}` && obj && obj.common && obj.common.enabled === false) {
                    this._logger.info(`${this.namespaceLog} Adapter is disabled => stop`);
                    this._stop();
                    setTimeout(() => this.terminate(EXIT_CODES.NO_ERROR), 4000);
                    return;
                }

                // update language, dateFormat and comma
                if (
                    id === 'system.config' &&
                    obj &&
                    obj.common &&
                    (this._options.useFormatDate || this.defaultHistory !== undefined)
                ) {
                    this.dateFormat = obj.common.dateFormat;
                    this.isFloatComma = obj.common.isFloatComma;
                    this.language = obj.common.language;
                    this.longitude = obj.common.longitude;
                    this.latitude = obj.common.latitude;
                    this.defaultHistory = obj.common.defaultHistory;
                }

                // if alias
                if (id.startsWith(ALIAS_STARTS_WITH)) {
                    // aliases['sourceId'] = {
                    //     source: {common attributes},
                    //     targets: [
                    //         {
                    //             alias: {},
                    //             id: 'aliasId',
                    //             pattern: 'some pattern',
                    //             type: stateType,
                    //             max: number,
                    //             min: number,
                    //         }
                    //     ]
                    // };

                    // if `this.aliases` is empty, or no target found, it's a new alias
                    let isNewAlias = true;

                    for (const [sourceId, alias] of this.aliases) {
                        const targetAlias = alias.targets.find(entry => entry.id === id);

                        // Find entry for this alias
                        if (targetAlias) {
                            isNewAlias = false;

                            // new sourceId or same
                            if (obj && obj.common && obj.common.alias && obj.common.alias.id) {
                                // check if id.read or id
                                const newSourceId =
                                    typeof obj.common.alias.id.read === 'string'
                                        ? obj.common.alias.id.read
                                        : obj.common.alias.id;

                                // if linked ID changed
                                if (newSourceId !== sourceId) {
                                    this._removeAliasSubscribe(sourceId, targetAlias, async () => {
                                        try {
                                            await this._addAliasSubscribe(
                                                obj as ioBroker.StateObject,
                                                targetAlias.pattern
                                            );
                                        } catch (e) {
                                            this._logger.error(
                                                `${this.namespaceLog} Could not add alias subscription: ${e.message}`
                                            );
                                        }
                                    });
                                } else {
                                    // update attributes
                                    targetAlias.min = obj.common.min;
                                    targetAlias.max = obj.common.max;
                                    targetAlias.type = obj.common.type;
                                    targetAlias.alias = deepClone(obj.common.alias);
                                }
                            } else {
                                // link was deleted
                                // remove from targets array
                                this._removeAliasSubscribe(sourceId, targetAlias);
                            }
                        }
                    }

                    // it's a new alias, we add it to our subscription
                    if (isNewAlias) {
                        for (const aliasPattern of this.aliasPatterns) {
                            // check if it's in our subs range, if so add it
                            const testPattern =
                                aliasPattern.slice(-1) === '*'
                                    ? new RegExp(tools.pattern2RegEx(aliasPattern))
                                    : aliasPattern;

                            if (
                                (typeof testPattern === 'string' && aliasPattern === id) ||
                                (testPattern instanceof RegExp && testPattern.test(id))
                            ) {
                                try {
                                    await this._addAliasSubscribe(obj as ioBroker.StateObject, id);
                                } catch (e) {
                                    this._logger.warn(
                                        `${this.namespaceLog} Could not add alias subscription: ${e.message}`
                                    );
                                }
                                break;
                            }
                        }
                    }
                }

                // process auto-subscribe adapters
                if (id.startsWith('system.adapter.')) {
                    if (obj && obj.common && obj.common.subscribable) {
                        const _id = id.substring(15); // 'system.adapter.'.length
                        if (obj.common.enabled) {
                            if (!this.autoSubscribe.includes(_id)) {
                                this.autoSubscribe.push(_id);
                            }
                        } else {
                            const pos = this.autoSubscribe.indexOf(_id);
                            if (pos !== -1) {
                                this.autoSubscribe.splice(pos, 1);
                            }
                        }
                    }
                }

                // Clear cache if got the message about change (Will work for admin and javascript - TODO: maybe always subscribe?)
                if (id.startsWith('system.user.') || id.startsWith('system.group.')) {
                    this.users = {};
                    this.groups = {};
                    this.usernames = {};
                }

                if (id.startsWith('enum.')) {
                    if (!obj) {
                        delete this.enums[id];
                    } else if (obj.type === 'enum') {
                        this.enums[id] = obj;
                    }
                }
            },
            changeUser: (id, obj) => {
                // User level object changes
                if (!id) {
                    this._logger.error(`${this.namespaceLog} change ID is empty: ${JSON.stringify(obj)}`);
                    return;
                }

                // remove protectedNative if not admin or own adapter
                if (
                    obj &&
                    'protectedNative' in obj &&
                    Array.isArray(obj.protectedNative) &&
                    obj._id &&
                    obj._id.startsWith('system.adapter.') &&
                    obj.native &&
                    !NO_PROTECT_ADAPTERS.includes(this.name) &&
                    this.name !== obj._id.split('.')[2]
                ) {
                    for (const attr of obj.protectedNative) {
                        delete obj.native[attr];
                    }
                }

                if (this.adapterReady) {
                    // update oObjects structure if desired
                    if (this.oObjects) {
                        if (obj) {
                            this.oObjects[id] = obj;
                        } else {
                            delete this.oObjects[id];
                        }
                    }

                    if (!this._stopInProgress) {
                        typeof this._options.objectChange === 'function' &&
                            // @ts-expect-error
                            setImmediate(() => this._options.objectChange(id, obj));
                        // emit 'objectChange' event instantly
                        setImmediate(() => this.emit('objectChange', id, obj));
                    }
                }
            },
            changeFileUser: (id, fileName, size) => {
                if (!id) {
                    this._logger.error(`${this.namespaceLog} change file name is empty`);
                    return;
                }
                if (this.adapterReady && !this._stopInProgress) {
                    typeof this._options.fileChange === 'function' &&
                        setImmediate(() => this._options.fileChange!(id, fileName, size));
                    // emit 'fileChange' event instantly
                    setImmediate(() => this.emit('fileChange', id, fileName, size));
                }
            }
        });
    }

    /**
     * Called if states and objects successfully initialized
     */
    private _prepareInitAdapter() {
        if (this.terminated || !adapterObjects || !adapterStates) {
            return;
        }

        if (this._options.instance !== undefined) {
            this._initAdapter(this._options);
        } else {
            adapterStates.getState(`system.adapter.${this.namespace}.alive`, (err, resAlive) => {
                adapterStates!.getState(`system.adapter.${this.namespace}.sigKill`, (err, killRes) => {
                    if (killRes && killRes.val !== undefined) {
                        killRes.val = parseInt(killRes.val as any, 10);
                    }
                    if (
                        !this._config.isInstall &&
                        this.startedInCompactMode &&
                        killRes &&
                        !killRes.ack &&
                        killRes.val === -1
                    ) {
                        this._logger.error(
                            `${this.namespaceLog} ${this.namespace} needs to be stopped because not correctly started in compact mode`
                        );
                        this.terminate(EXIT_CODES.ADAPTER_REQUESTED_TERMINATION);
                    } else if (
                        !this._config.forceIfDisabled &&
                        !this._config.isInstall &&
                        !this.startedInCompactMode &&
                        killRes &&
                        killRes.from &&
                        killRes.from.startsWith('system.host.') &&
                        killRes.ack &&
                        !isNaN(killRes.val as any) &&
                        killRes.val !== process.pid
                    ) {
                        this._logger.error(
                            `${this.namespaceLog} ${this.namespace} invalid process id scenario ${killRes.val} vs. own ID ${process.pid}. Stopping`
                        );
                        this.terminate(EXIT_CODES.ADAPTER_REQUESTED_TERMINATION);
                    } else if (
                        !this._config.isInstall &&
                        resAlive &&
                        resAlive.val === true &&
                        resAlive.ack &&
                        !this._config.forceIfDisabled
                    ) {
                        this._logger.error(`${this.namespaceLog} ${this.namespace} already running`);
                        this.terminate(EXIT_CODES.ADAPTER_ALREADY_RUNNING);
                    } else {
                        adapterObjects!.getObject(`system.adapter.${this.namespace}`, (err, res) => {
                            // TODO: ts infers AdapterObject instead of InstanceObject
                            if ((err || !res) && !this._config.isInstall) {
                                this._logger.error(`${this.namespaceLog} ${this.namespace} invalid config`);
                                this.terminate(EXIT_CODES.INVALID_ADAPTER_CONFIG);
                            } else {
                                this._initAdapter(res);
                            }
                        });
                    }
                });
            });
        }
    }

    private _initAdapter(adapterConfig?: AdapterOptions | ioBroker.InstanceObject | null) {
        this._initLogging(() => {
            if (!this.pluginHandler) {
                return;
            }
            this.pluginHandler.setDatabaseForPlugins(adapterObjects, adapterStates);
            this.pluginHandler.initPlugins(adapterConfig || {}, async () => {
                if (!adapterStates || !adapterObjects || this.terminated) {
                    // if adapterState was destroyed,we should not continue
                    return;
                }

                adapterStates.subscribe(`system.adapter.${this.namespace}.plugins.*`);
                if (this._options.instance === undefined) {
                    if (!adapterConfig || !('common' in adapterConfig) || !adapterConfig.common.enabled) {
                        if (adapterConfig && 'common' in adapterConfig && adapterConfig.common.enabled !== undefined) {
                            !this._config.isInstall && this._logger.error(`${this.namespaceLog} adapter disabled`);
                        } else {
                            !this._config.isInstall &&
                                this._logger.error(`${this.namespaceLog} no config found for adapter`);
                        }

                        if (!this._config.isInstall && (!process.argv || !this._config.forceIfDisabled)) {
                            const id = `system.adapter.${this.namespace}`;
                            this.outputCount += 2;
                            adapterStates.setState(`${id}.alive`, { val: true, ack: true, expire: 30, from: id });
                            let done = false;
                            adapterStates.setState(
                                `${id}.connected`,
                                {
                                    val: true,
                                    ack: true,
                                    expire: 30,
                                    from: id
                                },
                                () => {
                                    if (!done) {
                                        done = true;
                                        this.terminate(EXIT_CODES.NO_ADAPTER_CONFIG_FOUND);
                                    }
                                }
                            );
                            setTimeout(() => {
                                if (!done) {
                                    done = true;
                                    this.terminate(EXIT_CODES.NO_ADAPTER_CONFIG_FOUND);
                                }
                            }, 1000);
                            return;
                        }
                    }

                    if (!this._config.isInstall && (!adapterConfig || !('_id' in adapterConfig))) {
                        this._logger.error(`${this.namespaceLog} invalid config: no _id found`);
                        this.terminate(EXIT_CODES.INVALID_ADAPTER_ID);
                        return;
                    }

                    let name;
                    let instance;

                    if (!this._config.isInstall) {
                        // @ts-expect-error
                        const tmp = adapterConfig._id.match(/^system\.adapter\.([a-zA-Z0-9-_]+)\.([0-9]+)$/);
                        if (!tmp) {
                            this._logger.error(`${this.namespaceLog} invalid config`);
                            this.terminate(EXIT_CODES.INVALID_ADAPTER_ID);
                            return;
                        }
                        name = tmp[1];
                        instance = parseInt(tmp[2]) || 0;
                    } else {
                        name = this.name;
                        instance = 0;
                        adapterConfig = adapterConfig || {
                            // @ts-expect-error protectedNative exists on instance objects
                            common: { mode: 'once', name: name, protectedNative: [] },
                            native: {}
                        };
                    }

                    // @ts-expect-error
                    if (adapterConfig.common.loglevel && !this.overwriteLogLevel) {
                        // set configured in DB log level
                        for (const trans of Object.values(this._logger.transports)) {
                            // set the loglevel on transport only if no loglevel was pinned in log config
                            // @ts-expect-error it is our own modification
                            if (!trans._defaultConfigLoglevel) {
                                // @ts-expect-error
                                trans.level = adapterConfig.common.loglevel;
                            }
                        }
                        // @ts-expect-error
                        this._config.log.level = adapterConfig.common.loglevel;
                    }

                    // @ts-expect-error
                    this.name = adapterConfig.common.name;
                    this.instance = instance;
                    this.namespace = `${name}.${instance}`;
                    this.namespaceLog =
                        this.namespace + (this.startedInCompactMode ? ' (COMPACT)' : ` (${process.pid})`);
                    if (!this.startedInCompactMode) {
                        process.title = 'io.' + this.namespace;
                    }

                    // @ts-expect-error
                    this.config = adapterConfig.native;
                    // @ts-expect-error
                    this.host = adapterConfig.common.host;
                    // @ts-expect-error
                    this.common = adapterConfig.common;

                    if (
                        // @ts-expect-error
                        adapterConfig.common.mode === 'subscribe' ||
                        // @ts-expect-error
                        adapterConfig.common.mode === 'schedule' ||
                        // @ts-expect-error
                        adapterConfig.common.mode === 'once'
                    ) {
                        this.stop = () => this._stop(true);
                    } else if (this.startedInCompactMode) {
                        this.stop = () => this._stop(false);
                        this.kill = this.stop;
                    } else {
                        this.stop = () => this._stop(false);
                    }

                    // Monitor logging state
                    adapterStates.subscribe('*.logging');

                    // @ts-expect-error
                    if (typeof this._options.message === 'function' && !adapterConfig.common.messagebox) {
                        this._logger.error(
                            `${this.namespaceLog} : message handler implemented, but messagebox not enabled. Define common.messagebox in io-package.json for adapter or delete message handler.`
                        );
                        // @ts-expect-error
                    } else if (adapterConfig.common.messagebox) {
                        this.mboxSubscribed = true;
                        adapterStates.subscribeMessage(`system.adapter.${this.namespace}`);
                    }
                } else {
                    // @ts-expect-error
                    this.name = adapterConfig.name || this.name;
                    // @ts-expect-error
                    this.instance = adapterConfig.instance || 0;
                    this.namespace = `${this.name}.${this.instance!}`;
                    this.namespaceLog =
                        this.namespace + (this.startedInCompactMode ? ' (COMPACT)' : ` (${process.pid})`);
                    // @ts-expect-error
                    this.config = adapterConfig.native || {};
                    // @ts-expect-error
                    this.common = adapterConfig.common || {};
                    this.host = this.common?.host || tools.getHostName() || os.hostname();
                }

                this.adapterConfig = adapterConfig;

                this._utils = new Validator(
                    adapterObjects,
                    adapterStates,
                    this.namespaceLog,
                    this._logger,
                    this.namespace,
                    this._namespaceRegExp
                );

                this.log = new Log(this.namespaceLog, this._config.log.level, this._logger);

                await this._createInstancesObjects(adapterConfig as ioBroker.InstanceObject);

                // auto oObjects
                if (this._options.objects) {
                    this.oObjects = await this.getAdapterObjectsAsync();
                    await this.subscribeObjectsAsync('*');
                }

                // read the systemSecret
                if (this._systemSecret === undefined) {
                    try {
                        const data = await adapterObjects.getObjectAsync('system.config');
                        if (data && data.native) {
                            this._systemSecret = data.native.secret;
                        }
                    } catch {
                        // ignore
                    }
                    this._systemSecret = this._systemSecret || DEFAULT_SECRET;
                }

                // Decrypt all attributes of encryptedNative
                const promises = [];
                // @ts-expect-error
                if (Array.isArray(adapterConfig.encryptedNative)) {
                    // @ts-expect-error
                    for (const attr of adapterConfig.encryptedNative) {
                        // we can only decrypt strings
                        // @ts-expect-error
                        if (typeof this.config[attr] === 'string') {
                            promises.push(
                                this.getEncryptedConfig(attr)
                                    // @ts-expect-error
                                    .then(decryptedValue => (this.config[attr] = decryptedValue))
                                    .catch(e =>
                                        this._logger.error(
                                            `${this.namespaceLog} Can not decrypt attribute ${attr}: ${e.message}`
                                        )
                                    )
                            );
                        }
                    }
                } else {
                    // remove encrypted native from supported features, otherwise this can cause issues, if no adapter upload done with js-c v3+ yet
                    const idx = SUPPORTED_FEATURES.indexOf('ADAPTER_AUTO_DECRYPT_NATIVE');
                    if (idx !== -1) {
                        SUPPORTED_FEATURES.splice(idx, 1);
                    }
                }

                // Wait till all attributes decrypted
                await Promise.all(promises);

                if (!adapterStates) {
                    // if adapterStates was destroyed, we should not continue
                    return;
                }

                this.outputCount++;
                // set current loglevel
                adapterStates.setState(`system.adapter.${this.namespace}.logLevel`, {
                    val: this._config.log.level,
                    ack: true,
                    from: `system.adapter.${this.namespace}`
                });

                if (this._options.instance === undefined) {
                    this.version =
                        this.pack && this.pack.version
                            ? this.pack.version
                            : this.ioPack && this.ioPack.common
                            ? this.ioPack.common.version
                            : 'unknown';
                    // display if it's a non-official version - only if installedFrom is explicitly given and differs it's not npm
                    const isNpmVersion =
                        !this.ioPack ||
                        !this.ioPack.common ||
                        typeof this.ioPack.common.installedFrom !== 'string' ||
                        this.ioPack.common.installedFrom.startsWith(`${tools.appName.toLowerCase()}.${this.name}`);

                    this._logger.info(
                        `${this.namespaceLog} starting. Version ${this.version} ${
                            !isNpmVersion ? `(non-npm: ${this.ioPack.common.installedFrom}) ` : ''
                        }in ${this.adapterDir}, node: ${process.version}, js-controller: ${controllerVersion}`
                    );
                    this._config.system = this._config.system || {};
                    this._config.system.statisticsInterval =
                        parseInt(this._config.system.statisticsInterval, 10) || 15000;
                    if (!this._config.isInstall) {
                        this._reportInterval = setInterval(
                            () => this._reportStatus(),
                            this._config.system.statisticsInterval
                        );
                        this._reportStatus();
                        const id = `system.adapter.${this.namespace}`;
                        adapterStates.setState(`${id}.compactMode`, {
                            ack: true,
                            from: id,
                            val: !!this.startedInCompactMode
                        });

                        this.outputCount++;

                        if (this.startedInCompactMode) {
                            adapterStates.setState(`${id}.cpu`, { ack: true, from: id, val: 0 });
                            adapterStates.setState(`${id}.cputime`, { ack: true, from: id, val: 0 });
                            adapterStates.setState(`${id}.memRss`, { val: 0, ack: true, from: id });
                            adapterStates.setState(`${id}.memHeapTotal`, { val: 0, ack: true, from: id });
                            adapterStates.setState(`${id}.memHeapUsed`, { val: 0, ack: true, from: id });
                            adapterStates.setState(`${id}.eventLoopLag`, { val: 0, ack: true, from: id });
                            this.outputCount += 6;
                        } else {
                            tools.measureEventLoopLag(1000, lag => {
                                if (lag) {
                                    this.eventLoopLags.push(lag);
                                }
                            });
                        }
                    }
                }

                // @ts-expect-error restartSchedule can exist - adjust types
                if (adapterConfig && 'common' in adapterConfig && adapterConfig.common.restartSchedule) {
                    try {
                        this._schedule = await import('node-schedule');
                    } catch {
                        this._logger.error(
                            `${this.namespaceLog} Cannot load node-schedule. Scheduled restart is disabled`
                        );
                    }
                    if (this._schedule) {
                        this._logger.debug(
                            // @ts-expect-error restartSchedule can exist - adjust types
                            `${this.namespaceLog} Schedule restart: ${adapterConfig.common.restartSchedule}`
                        );
                        this._restartScheduleJob = this._schedule.scheduleJob(
                            // @ts-expect-error restartSchedule can exist - adjust types
                            adapterConfig.common.restartSchedule,
                            () => {
                                this._logger.info(`${this.namespaceLog} Scheduled restart.`);
                                this._stop(false, true);
                            }
                        );
                    }
                }

                // auto oStates
                if (this._options.states) {
                    this.getStates('*', null, (err, _states) => {
                        if (this._stopInProgress) {
                            return;
                        }

                        this.oStates = _states;
                        this.subscribeStates('*');

                        if (this._firstConnection) {
                            this._firstConnection = false;
                            this._callReadyHandler();
                        }

                        this.adapterReady = true;
                    });
                } else if (!this._stopInProgress) {
                    this._callReadyHandler();
                    this.adapterReady = true;
                }
            });
        });
    }

    /**
     * Calls the ready handler, if it is an install run it calls the install handler instead
     * @private
     */
    private _callReadyHandler(): void {
        if (
            this._config.isInstall &&
            (typeof this._options.install === 'function' || this.listeners('install').length)
        ) {
            if (typeof this._options.install === 'function') {
                this._options.install();
            }
            this.emit('install');
        } else {
            if (typeof this._options.ready === 'function') {
                this._options.ready();
            }
            this.emit('ready');
        }
    }

    private async _exceptionHandler(err: NodeJS.ErrnoException, isUnhandledRejection?: boolean) {
        // If the adapter has a callback to listen for unhandled errors
        // give it a chance to handle the error itself instead of restarting it
        if (typeof this._options.error === 'function') {
            try {
                // if error handler in the adapter returned exactly true,
                // we expect the error to be handled and do nothing more
                const wasHandled = this._options.error(err);
                if (wasHandled === true) {
                    return;
                }
            } catch (e) {
                console.error(`Error in adapter error handler: ${e.message}`);
            }
        }

        // catch it on Windows
        if (this.getPortRunning && err && err.message === 'listen EADDRINUSE') {
            const { host, port, callback } = this.getPortRunning;
            this._logger.warn(
                `${this.namespaceLog} Port ${port}${host ? ` for host ${host}` : ''} is in use. Get next`
            );

            setImmediate(() => this.getPort(port + 1, host, callback));
            return;
        }

        if (isUnhandledRejection) {
            this._logger.error(
                `${this.namespaceLog} Unhandled promise rejection. This error originated either by throwing inside of an async function without a catch block, or by rejecting a promise which was not handled with .catch().`
            );
        }
        this._logger.error(
            `${this.namespaceLog} ${isUnhandledRejection ? 'unhandled promise rejection' : 'uncaught exception'}: ${
                err ? err.message : err
            }`
        );
        if (err && err.stack) {
            this._logger.error(`${this.namespaceLog} ${err.stack}`);
        }

        if (err) {
            const message = err.code ? `Exception-Code: ${err.code}: ${err.message}` : err.message;
            this._logger.error(`${this.namespaceLog} ${message}`);
            try {
                await this.registerNotification('system', null, message);
            } catch {
                // ignore
            }
        }

        try {
            this._stop(false, false, EXIT_CODES.UNCAUGHT_EXCEPTION, false);
            setTimeout(() => this.terminate(EXIT_CODES.UNCAUGHT_EXCEPTION), 1000);
        } catch (err) {
            this._logger.error(`${this.namespaceLog} exception by stop: ${err ? err.message : err}`);
        }
    }

    private async _createInstancesObjects(instanceObj: ioBroker.InstanceObject): Promise<void> {
        let objs: ioBroker.AnyObject[];

        if (
            instanceObj &&
            instanceObj.common &&
            !('onlyWWW' in instanceObj.common) &&
            instanceObj.common.mode !== 'once'
        ) {
            // @ts-expect-error
            objs = tools.getInstanceIndicatorObjects(this.namespace, instanceObj.common.wakeup);
        } else {
            objs = [];
        }

        if (instanceObj && 'instanceObjects' in instanceObj) {
            // @ts-expect-error
            for (const obj of instanceObj.instanceObjects) {
                if (!obj._id.startsWith(this.namespace)) {
                    // instanceObjects are normally defined without namespace prefix
                    obj._id = obj._id === '' ? this.namespace : `${this.namespace}.${obj._id}`;
                }

                if (obj && (obj._id || obj.type === 'meta')) {
                    if (obj.common) {
                        if (obj.common.name) {
                            // if name has many languages
                            if (typeof obj.common.name === 'object') {
                                Object.keys(obj.common.name).forEach(
                                    lang =>
                                        (obj.common.name[lang] = obj.common.name[lang].replace(
                                            '%INSTANCE%',
                                            this.instance
                                        ))
                                );
                            } else {
                                obj.common.name = obj.common.name.replace('%INSTANCE%', this.instance);
                            }
                        }
                        if (obj.common.desc) {
                            // if description has many languages
                            if (typeof obj.common.desc === 'object') {
                                Object.keys(obj.common.desc).forEach(
                                    lang =>
                                        (obj.common.desc[lang] = obj.common.desc[lang].replace(
                                            '%INSTANCE%',
                                            this.instance
                                        ))
                                );
                            } else {
                                obj.common.desc = obj.common.desc.replace('%INSTANCE%', this.instance);
                            }
                        }

                        if (obj.type === 'state' && obj.common.def !== undefined) {
                            // default value given - if obj non-existing we have to set it
                            try {
                                const checkObj = await this.getForeignObjectAsync(obj._id);
                                if (!checkObj) {
                                    obj.state = obj.common.def;
                                }
                            } catch (e) {
                                this._logger.warn(
                                    `${this.namespaceLog} Did not add default (${obj.common.def}) value on creation of ${obj._id}: ${e.message}`
                                );
                            }
                        }
                    }

                    objs.push(obj);
                } else {
                    this._logger.error(
                        `${this.namespaceLog} ${this.namespace} invalid instance object: ${JSON.stringify(obj)}`
                    );
                }
            }
        }

        return new Promise(resolve => {
            this._extendObjects(objs, resolve);
        });
    }

    private async _extendObjects(tasks: Record<string, any>, callback: () => void) {
        if (!tasks || !tasks.length) {
            return tools.maybeCallback(callback);
        }
        const task = tasks.shift();
        const state = task.state;
        if (state !== undefined) {
            delete task.state;
        }

        try {
            tools.validateGeneralObjectProperties(task, true);
        } catch (e) {
            // todo: in the future we will not create this object
            this._logger.warn(`${this.namespaceLog} Object ${task._id} is invalid: ${e.message}`);
            this._logger.warn(
                `${this.namespaceLog} This object will not be created in future versions. Please report this to the developer.`
            );
        }

        if (!adapterObjects) {
            this._logger.info(
                `${this.namespaceLog} extendObjects not processed because Objects database not connected.`
            );
            return tools.maybeCallbackWithError(callback, tools.ERRORS.ERROR_DB_CLOSED);
        }

        // preserve attributes on instance creation
        const options = { preserve: { common: ['name'], native: true } };

        try {
            await this.extendForeignObjectAsync(task._id, task, options);
        } catch {
            // ignore
        }

        if (state !== undefined) {
            if (!adapterStates) {
                this._logger.info(
                    `${this.namespaceLog} extendObjects not processed because States database not connected.`
                );
                return tools.maybeCallbackWithError(callback, tools.ERRORS.ERROR_DB_CLOSED);
            }
            this.outputCount++;
            adapterStates.setState(
                task._id,
                {
                    val: state,
                    from: `system.adapter.${this.namespace}`,
                    ack: true
                },
                () => setImmediate(() => this._extendObjects(tasks, callback))
            );
        } else {
            setImmediate(() => this._extendObjects(tasks, callback));
        }
    }

    private async _init(): Promise<void> {
        /**
         * Initiates the databases
         */
        const _initDBs = () => {
            this._initObjects(() => {
                if (this.inited) {
                    this.log && this._logger.warn(`${this.namespaceLog} Reconnection to DB.`);
                    return;
                }

                this.inited = true;
                this._initStates(this._prepareInitAdapter.bind(this));
            });
        };

        if (fs.existsSync(`${this.adapterDir}/package.json`)) {
            this.pack = fs.readJSONSync(`${this.adapterDir}/package.json`);
        } else {
            this._logger.info(`${this.namespaceLog} Non npm module. No package.json`);
        }

        // If required system configuration. Store it in systemConfig attribute
        if (this._options.systemConfig) {
            this.systemConfig = this._config;
            // Workaround for an admin 5 issue which could lead to deleting the dataDir folder
            // TODO: remove it as soon as all adapters are fixed which use systemConfig.dataDir
            if (!Object.prototype.hasOwnProperty.call(this.systemConfig, 'dataDir')) {
                this.systemConfig.dataDir = tools.getDefaultDataDir();
            }
        }

        if (this._config.states && this._config.states.type) {
            try {
                States = (await import(`@iobroker/db-states-${this._config.states.type}`)).Client;
            } catch (err) {
                throw new Error(`Unknown states type: ${this._config.states.type}: ${err.message}`);
            }
        } else {
            States = getStatesConstructor();
        }

        if (this._config.objects && this._config.objects.type) {
            try {
                Objects = (await import(`@iobroker/db-objects-${this._config.objects.type}`)).Client;
            } catch (err) {
                throw new Error(`Unknown objects type: ${this._config.objects.type}: ${err.message}`);
            }
        } else {
            Objects = getObjectsConstructor();
        }

        const ifaces = os.networkInterfaces();
        const ipArr = [];
        for (const iface of Object.values(ifaces)) {
            if (iface) {
                iface.forEach(details => !details.internal && ipArr.push(details.address));
            }
        }

        this.namespaceLog = this.namespace + (this.startedInCompactMode ? ' (COMPACT)' : ` (${process.pid})`);

        // Can be later deleted if no more appears TODO: check
        this.inited = false;

        process.once('SIGINT', () => this._stop());
        process.once('SIGTERM', () => this._stop());
        // And the exit event shuts down the child.
        process.once('exit', () => this._stop());

        process.on('uncaughtException', err => this._exceptionHandler(err));
        process.on('unhandledRejection', err => this._exceptionHandler(err as any, true));

        const pluginSettings: PluginHandlerSettings = {
            scope: 'adapter',
            namespace: `system.adapter.${this.namespace}`,
            logNamespace: this.namespaceLog,
            // @ts-expect-error
            log: this._logger,
            iobrokerConfig: this._config,
            // @ts-expect-error
            parentPackage: this.pack,
            controllerVersion
        };

        this.pluginHandler = new PluginHandler(pluginSettings);
        this.pluginHandler.addPlugins(this.ioPack.common.plugins, [this.adapterDir, __dirname]); // first resolve from adapter directory, else from js-controller

        // finally init
        _initDBs();
    }
}

/**
 * Polyfill to allow calling without `new`
 * @type {AdapterClass}
 */
export const Adapter = new Proxy(AdapterClass, {
    apply(target, thisArg, argArray) {
        // @ts-expect-error fix later on if necessary
        return new target(...argArray);
    }
});<|MERGE_RESOLUTION|>--- conflicted
+++ resolved
@@ -21,11 +21,7 @@
 import { version as controllerVersion } from '@iobroker/js-controller-adapter/package.json';
 
 import { Log } from './log';
-<<<<<<< HEAD
-import { Utils } from './utils';
-=======
-import { IdObject, Validator } from './validator';
->>>>>>> a92ee6dc
+import { Validator } from './validator';
 
 const { FORBIDDEN_CHARS } = tools;
 import {
