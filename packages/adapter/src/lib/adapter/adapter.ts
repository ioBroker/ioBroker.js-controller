import net from 'node:net';
import fs from 'fs-extra';
import os from 'node:os';
import jwt from 'jsonwebtoken';
import { EventEmitter } from 'node:events';
import pidUsage from 'pidusage';
import deepClone from 'deep-clone';
import { PluginHandler } from '@iobroker/plugin-base';
import semver from 'semver';
import path from 'node:path';
import {
    getObjectsConstructor,
    getStatesConstructor,
    tools,
    EXIT_CODES,
    password,
    logger,
    isInstalledFromNpm
} from '@iobroker/js-controller-common';
import {
    decryptArray,
    encryptArray,
    getSupportedFeatures,
    isMessageboxSupported,
    getAdapterScopedPackageIdentifier,
    listInstalledNodeModules,
    requestModuleNameByUrl
} from '@/lib/adapter/utils.js';
// @ts-expect-error no ts file
import extend from 'node.extend';
import type { Client as StatesInRedisClient } from '@iobroker/db-states-redis';
import type { Client as ObjectsInRedisClient } from '@iobroker/db-objects-redis';
import type Winston from 'winston';
import type NodeSchedule from 'node-schedule';
import yargs from 'yargs/yargs';

// local version is always the same as controller version, since lerna exact: true is used
import packJson from '@iobroker/js-controller-adapter/package.json' assert { type: 'json' };

const controllerVersion = packJson.version;

import { Log } from '@/lib/adapter/log.js';
import { Validator } from './validator.js';

const { FORBIDDEN_CHARS } = tools;
import {
    DEFAULT_SECRET,
    ALIAS_STARTS_WITH,
    SYSTEM_ADMIN_USER,
    SYSTEM_ADMIN_GROUP,
    ERROR_PERMISSION,
    ACCESS_EVERY_READ,
    ACCESS_EVERY_WRITE,
    ACCESS_GROUP_WRITE,
    ACCESS_GROUP_READ,
    ACCESS_USER_WRITE,
    ACCESS_USER_READ,
    NO_PROTECT_ADAPTERS,
    STATE_QUALITY,
    type SupportedFeature
} from '@/lib/adapter/constants.js';
import type { PluginHandlerSettings } from '@iobroker/plugin-base/types';
import type {
    AdapterOptions,
    AliasDetails,
    CalculatePermissionsCallback,
    CheckGroupCallback,
    CheckPasswordCallback,
    CheckStateCommand,
    CommandsPermissions,
    GetCertificatesCallback,
    GetEncryptedConfigCallback,
    GetUserGroupsOptions,
    InternalAddChannelToEnumOptions,
    InternalAddStateToEnumOptions,
    InternalCalculatePermissionsOptions,
    InternalCheckGroupOptions,
    InternalCheckPasswordOptions,
    InternalCreateDeviceOptions,
    InternalCreateStateOptions,
    InternalDeleteChannelFromEnumOptions,
    InternalDeleteChannelOptions,
    InternalDeleteDeviceOptions,
    InternalDeleteStateFromEnumOptions,
    InternalDeleteStateOptions,
    InternalDelObjectOptions,
    InternalDelStateOptions,
    InternalDestroySessionOptions,
    InternalFormatDateOptions,
    InternalGetAdapterObjectsOptions,
    InternalGetCertificatesOptions,
    InternalGetChannelsOfOptions,
    InternalGetDevicesOptions,
    InternalGetEncryptedConfigOptions,
    InternalGetEnumOptions,
    InternalGetEnumsOptions,
    InternalGetHistoryOptions,
    InternalGetObjectOptions,
    InternalGetObjectsOptions,
    InternalGetObjectViewOptions,
    InternalGetPortOptions,
    InternalGetSessionOptions,
    InternalGetStateOptions,
    InternalGetStatesOfOptions,
    InternalGetStatesOptions,
    InternalGetUserIDOptions,
    InternalSendToHostOptions,
    InternalSendToOptions,
    InternalSetObjectOptions,
    InternalSetPasswordOptions,
    InternalSetSessionOptions,
    InternalSetStateChangedOptions,
    InternalSetStateOptions,
    InternalSubscribeOptions,
    InternalUpdateConfigOptions,
    TimeoutCallback,
    MaybePromise,
    SetStateChangedResult,
    CheckStatesResult,
    Pattern,
    MessageCallbackObject,
    SendToOptions,
    GetCertificatesPromiseReturnType,
    InternalAdapterConfig,
    UserInterfaceClientRemoveMessage,
    SendToUserInterfaceClientOptions,
    AllPropsUnknown,
    IoPackageInstanceObject,
    AliasTargetEntry,
    InternalReportDeprecationOption,
    SuitableLicense,
    InstallNodeModuleOptions,
    InternalInstallNodeModuleOptions,
    StopParameters,
    InternalStopParameters
} from '@/lib/_Types.js';
import { UserInterfaceMessagingController } from '@/lib/adapter/userInterfaceMessagingController.js';
import { SYSTEM_ADAPTER_PREFIX } from '@iobroker/js-controller-common-db/constants';
import type { CommandResult } from '@alcalzone/pak';

import * as url from 'node:url';
// eslint-disable-next-line unicorn/prefer-module
const thisDir = url.fileURLToPath(new URL('.', import.meta.url || 'file://' + __filename));
tools.ensureDNSOrder();

/**
 * Here we define dynamically created methods
 */
export interface AdapterClass {
    on(event: 'stateChange', listener: ioBroker.StateChangeHandler): this;
    on(event: 'objectChange', listener: ioBroker.ObjectChangeHandler): this;
    on(event: 'fileChange', listener: ioBroker.FileChangeHandler): this;
    on(event: 'ready', listener: ioBroker.ReadyHandler): this;
    on(event: 'install', listener: ioBroker.ReadyHandler): this;
    on(event: 'unload', listener: ioBroker.UnloadHandler): this;
    on(event: 'message', listener: ioBroker.MessageHandler): this;
    /** Only emitted for compact instances */
    on(event: 'exit', listener: (exitCode: number, reason: string) => Promise<void> | void): this;
    on(event: 'log', listener: (info: any) => Promise<void> | void): this;
    /**
     * Extend an object and create it if it might not exist
     *
     * @deprecated use `adapter.extendObject` without callback instead
     */
    extendObjectAsync(
        id: string,
        objPart: ioBroker.PartialObject,
        options?: ioBroker.ExtendObjectOptions
    ): ioBroker.SetObjectPromise;
    /** Set capabilities of the given executable. Only works on Linux systems. */
    setExecutableCapabilities(
        execPath: string,
        capabilities: string[],
        modeEffective?: boolean,
        modePermitted?: boolean,
        modeInherited?: boolean
    ): Promise<void>;
    /** Extend an object (which might not belong to this adapter) and create it if it might not exist */
    extendForeignObjectAsync<T extends string>(
        id: T,
        objPart: ioBroker.PartialObject<ioBroker.ObjectIdToObjectType<T, 'write'>>,
        options?: ioBroker.ExtendObjectOptions
    ): ioBroker.SetObjectPromise;
    /** Reads an object from the object db */
    getObjectAsync(id: string, options?: unknown): ioBroker.GetObjectPromise;
    /**
     * Query a predefined object view (similar to SQL stored procedures) and return the results
     * For a detailed description refer to https://github.com/ioBroker/ioBroker/wiki/Adapter-Development-Documentation#object-fields
     * or http://guide.couchdb.org/editions/1/en/views.html
     */
    getObjectViewAsync<Design extends string = string, Search extends string = string>(
        design: Design,
        search: Search,
        params: ioBroker.GetObjectViewParams | null | undefined,
        options?: unknown
    ): ioBroker.GetObjectViewPromise<ioBroker.InferGetObjectViewItemType<Design, Search>>;
    /** Returns a list of objects with id between params.startkey and params.endkey */
    getObjectListAsync(
        params: ioBroker.GetObjectListParams | null,
        options?: { sorted?: boolean } | Record<string, any>
    ): ioBroker.GetObjectListPromise;
    /** Returns the enum tree, filtered by the optional enum name */
    getEnumAsync(name: string, options?: unknown): Promise<{ result: Record<string, any>; requestEnum: string }>;
    /** Returns the enum tree, filtered by the optional enum name */
    getEnumsAsync(enumList?: ioBroker.EnumList, options?: unknown): ioBroker.GetEnumsPromise;
    /** Deletes an object from the object db */
    delObjectAsync(id: string, options?: ioBroker.DelObjectOptions): Promise<void>;
    /** Deletes an object (which might not belong to this adapter) from the object db */
    delForeignObjectAsync(id: string, options?: ioBroker.DelObjectOptions): Promise<void>;
    /** Subscribe to changes of objects in this instance */
    subscribeObjectsAsync(pattern: string, options?: unknown): Promise<void>;
    /** Unsubscribe from changes of objects in this instance */
    unsubscribeObjectsAsync(pattern: string, options?: unknown): Promise<void>;
    /** Read a value from the states DB. */
    getStateAsync(id: string, options?: unknown): ioBroker.GetStatePromise;
    /** Subscribe to changes of objects (which might not belong to this adapter) */
    subscribeForeignObjectsAsync(pattern: string | string[], options?: unknown): Promise<void>;
    /** Unsubscribe from changes of objects (which might not belong to this adapter) */
    unsubscribeForeignObjectsAsync(pattern: string | string[], options?: unknown): Promise<void>;
    /** Creates an object in the object db. Existing objects are not overwritten. */
    setObjectNotExistsAsync(id: string, obj: ioBroker.SettableObject, options?: unknown): ioBroker.SetObjectPromise;
    /** Creates an object (which might not belong to this adapter) in the object db. Existing objects are not overwritten. */
    setForeignObjectNotExistsAsync<T extends string>(
        id: T,
        obj: ioBroker.SettableObject<ioBroker.ObjectIdToObjectType<T, 'write'>>,
        options?: unknown
    ): ioBroker.SetObjectPromise;

    /** deletes a device, its channels and states */
    deleteDeviceAsync(deviceName: string, options?: unknown): Promise<void>;
    addChannelToEnumAsync(
        enumName: string,
        addTo: string,
        parentDevice: string,
        channelName: string,
        options?: unknown
    ): Promise<void>;
    deleteChannelFromEnumAsync(
        enumName: string,
        parentDevice: string,
        channelName: string,
        options?: unknown
    ): Promise<void>;

    /** Returns a list of all devices in this adapter instance */
    getDevicesAsync(options?: unknown): Promise<ioBroker.DeviceObject[]>;

    addStateToEnumAsync(
        enumName: string,
        addTo: string,
        parentDevice: string,
        parentChannel: string,
        stateName: string,
        options?: unknown
    ): Promise<void>;
    deleteStateFromEnumAsync(
        enumName: string,
        parentDevice: string,
        parentChannel: string,
        stateName: string,
        options?: unknown
    ): Promise<void>;
    /** Changes access rights of all files in the adapter directory */
    chmodFileAsync(
        adapter: string | null,
        path: string,
        options: { mode: number | string } | Record<string, any>
    ): Promise<{ entries: ioBroker.ChownFileResult[]; id: string }>;
    // TODO: correct types
    chownFileAsync(...args: any[]): Promise<any>;
    /** reads the content of directory from DB for given adapter and path */
    readDirAsync(adapterName: string | null, path: string, options?: unknown): ioBroker.ReadDirPromise;
    /** Deletes a given file */
    unlinkAsync(adapterName: string | null, path: string, options?: unknown): Promise<void>;
    /** Deletes a given file */
    delFileAsync(adapterName: string | null, path: string, options?: unknown): Promise<void>;
    renameAsync(adapterName: string | null, oldName: string, newName: string, options?: unknown): Promise<void>;
    mkdirAsync(adapterName: string | null, path: string, options?: unknown): Promise<void>;
    /** reads the content of directory from DB for given adapter and path */
    readFileAsync(adapterName: string | null, path: string, options?: unknown): ioBroker.ReadFilePromise;
    writeFileAsync(adapterName: string | null, path: string, data: Buffer | string, options?: unknown): Promise<void>;
    /** Checks if a file exists in the DB */
    fileExistsAsync(adapterName: string | null, path: string, options?: unknown): Promise<boolean>;

    // TODO correct types needed
    getHistoryAsync(...args: any[]): Promise<any>;
    /** Deletes a state from the states DB, but not the associated object. Consider using deleteState instead */
    delStateAsync(id: string, options?: unknown): Promise<void>;
    /** Deletes a state from the states DB, but not the associated object */
    delForeignStateAsync(id: string, options?: unknown): Promise<void>;
    /** Read all states of this adapter which match the given pattern */
    getStatesAsync(pattern: string, options?: unknown): ioBroker.GetStatesPromise;
    /** Read all states (which might not belong to this adapter) which match the given pattern */
    getForeignStatesAsync(pattern: Pattern, options?: unknown): ioBroker.GetStatesPromise;
    /** Subscribe to changes of states (which might not belong to this adapter) */
    subscribeForeignStatesAsync(pattern: string | string[], options?: unknown): Promise<void>;
    /** Subscribe from changes of states (which might not belong to this adapter) */
    unsubscribeForeignStatesAsync(pattern: string | string[], options?: unknown): Promise<void>;
    /** Subscribe to changes of states in this instance */
    subscribeStatesAsync(pattern: Pattern, options?: unknown): Promise<void>;
    /** Subscribe from changes of states in this instance */
    unsubscribeStatesAsync(pattern: Pattern, options?: unknown): Promise<void>;
    /**
     * Helper function that looks for first free TCP port starting with the given one.
     */
    getPortAsync(port: number): Promise<number>;
    /** Read a value (which might not belong to this adapter) from the states DB. */
    getForeignStateAsync(id: string, options?: unknown): ioBroker.GetStatePromise;
    /** Validates username and password */
    checkPasswordAsync(user: string, password: string, options?: unknown): Promise<boolean>;
    /** Sets a new password for the given user */
    setPasswordAsync(user: string, password: string, options?: unknown): Promise<void>;
    /** <INTERNAL> Checks if a user exists and is in the given group. */
    checkGroupAsync(user: string, group: string, options?: unknown): Promise<boolean>;
    /** <INTERNAL> Determines the users permissions */
    calculatePermissionsAsync(
        user: string,
        commandsPermissions: CommandsPermissions,
        options?: unknown
    ): Promise<ioBroker.PermissionSet>;
    /** Creates or overwrites an object in the object db */
    setObjectAsync(id: string, obj: ioBroker.SettableObject, options?: unknown): ioBroker.SetObjectPromise;
    /** Creates or overwrites an object (which might not belong to this adapter) in the object db */
    setForeignObjectAsync<T extends string>(
        id: T,
        obj: ioBroker.SettableObject<ioBroker.ObjectIdToObjectType<T, 'write'>>,
        options?: unknown
    ): ioBroker.SetObjectPromise;
    // TODO: correct types
    getCertificatesAsync(
        publicName?: string,
        privateName?: string,
        chainedName?: string
    ): Promise<GetCertificatesPromiseReturnType>;
    /** Get all states, channels, devices and folders of this adapter */
    getAdapterObjectsAsync(): Promise<Record<string, ioBroker.AdapterScopedObject>>;

    /** Reads an object (which might not belong to this adapter) from the object db*/
    getForeignObjectAsync<T extends string>(id: T, options?: unknown): ioBroker.GetObjectPromise<T>;

    /**
     * Writes a value (which might not belong to this adapter) into the states DB only if it has changed.
     */
    setForeignStateChangedAsync(
        id: string,
        state: ioBroker.State | ioBroker.StateValue | ioBroker.SettableState,
        ack?: boolean
    ): ioBroker.SetStateChangedPromise;
    setForeignStateChangedAsync(
        id: string,
        state: ioBroker.State | ioBroker.StateValue | ioBroker.SettableState,
        options?: unknown
    ): ioBroker.SetStateChangedPromise;
    setForeignStateChangedAsync(
        id: string,
        state: ioBroker.State | ioBroker.StateValue | ioBroker.SettableState,
        ack: boolean,
        options: unknown
    ): ioBroker.SetStateChangedPromise;

    /**
     * Writes a value into the states DB only if it has changed.
     */
    setStateChangedAsync(
        id: string,
        state: ioBroker.State | ioBroker.StateValue | ioBroker.SettableState,
        ack?: boolean
    ): ioBroker.SetStateChangedPromise;
    setStateChangedAsync(
        id: string,
        state: ioBroker.State | ioBroker.StateValue | ioBroker.SettableState,
        options?: unknown
    ): ioBroker.SetStateChangedPromise;
    setStateChangedAsync(
        id: string,
        state: ioBroker.State | ioBroker.StateValue | ioBroker.SettableState,
        ack: boolean,
        options: unknown
    ): ioBroker.SetStateChangedPromise;

    /**
     * Sends a message to a specific host or all hosts.
     */
    sendToHostAsync(hostName: string, message: ioBroker.MessagePayload): Promise<ioBroker.Message | undefined>;
    sendToHostAsync(
        hostName: string,
        command: string,
        message: ioBroker.MessagePayload
    ): Promise<ioBroker.Message | undefined>;

    /**
     * Sends a message to a specific instance or all instances of some specific adapter.
     */
    sendToAsync(instanceName: string, message: ioBroker.MessagePayload): Promise<ioBroker.Message | undefined>;
    sendToAsync(
        instanceName: string,
        command: string,
        message: ioBroker.MessagePayload,
        options?: SendToOptions
    ): Promise<ioBroker.Message | undefined>;

    /**
     * Deletes a given file
     */
    delFile(adapterName: string | null, path: string, callback: ioBroker.ErrnoCallback): void;
    delFile(adapterName: string | null, path: string, options: unknown, callback: ioBroker.ErrnoCallback): void;

    /**
     * Writes a value into the states DB.
     *
     * @deprecated use `adapter.setState` without callback instead
     */
    setStateAsync(
        id: string,
        state: ioBroker.State | ioBroker.StateValue | ioBroker.SettableState,
        ack?: boolean
    ): ioBroker.SetStatePromise;
    /** @deprecated use `adapter.setState` without callback instead */
    setStateAsync(
        id: string,
        state: ioBroker.State | ioBroker.StateValue | ioBroker.SettableState,
        options?: unknown
    ): ioBroker.SetStatePromise;
    /** @deprecated use `adapter.setState` without callback instead */
    setStateAsync(
        id: string,
        state: ioBroker.State | ioBroker.StateValue | ioBroker.SettableState,
        ack: boolean,
        options: unknown
    ): ioBroker.SetStatePromise;

    /**
     * Writes a value (which might not belong to this adapter) into the states DB.
     */
    setForeignStateAsync(
        id: string,
        state: ioBroker.State | ioBroker.StateValue | ioBroker.SettableState,
        ack?: boolean
    ): ioBroker.SetStatePromise;
    setForeignStateAsync(
        id: string,
        state: ioBroker.State | ioBroker.StateValue | ioBroker.SettableState,
        options?: unknown
    ): ioBroker.SetStatePromise;
    setForeignStateAsync(
        id: string,
        state: ioBroker.State | ioBroker.StateValue | ioBroker.SettableState,
        ack: boolean,
        options: unknown
    ): ioBroker.SetStatePromise;

    /**
     * Get foreign objects by pattern, by specific type and resolve their enums.
     */
    getForeignObjectsAsync<T extends ioBroker.ObjectType>(
        pattern: Pattern,
        type: T,
        enums?: ioBroker.EnumList | null,
        options?: unknown
    ): ioBroker.GetObjectsPromiseTyped<T>;
    getForeignObjectsAsync<T extends ioBroker.ObjectType>(
        pattern: Pattern,
        type: T,
        options?: unknown
    ): ioBroker.GetObjectsPromiseTyped<T>;
    getForeignObjectsAsync(pattern: Pattern, options?: unknown): ioBroker.GetObjectsPromise;

    /**
     * creates an object with type device
     *
     * @deprecated use `extendObject` instead
     */
    createDeviceAsync(deviceName: string, common?: Partial<ioBroker.DeviceCommon>): ioBroker.SetObjectPromise;
    /** @deprecated use `extendObject` instead */
    createDeviceAsync(
        deviceName: string,
        common: Partial<ioBroker.DeviceCommon>,
        native?: Record<string, any>
    ): ioBroker.SetObjectPromise;
    /** @deprecated use `extendObject` instead */
    createDeviceAsync(
        deviceName: string,
        common: Partial<ioBroker.DeviceCommon>,
        native: Record<string, any>,
        options?: unknown
    ): ioBroker.SetObjectPromise;

    /**
     * Finds an object by its ID or name
     */
    findForeignObjectAsync(idOrName: string, type: string): Promise<{ id: string; name: string }>;

    /**
     * Creates an object with type channel. It must be located under a device
     *
     * @deprecated use `extendObject` instead
     */
    createChannelAsync(
        parentDevice: string,
        channelName: string,
        roleOrCommon?: string | Partial<ioBroker.ChannelCommon>
    ): ioBroker.SetObjectPromise;
    /** @deprecated use `extendObject` instead */
    createChannelAsync(
        parentDevice: string,
        channelName: string,
        roleOrCommon: string | Partial<ioBroker.ChannelCommon>,
        native?: Record<string, any>
    ): ioBroker.SetObjectPromise;
    /** @deprecated use `extendObject` instead */
    createChannelAsync(
        parentDevice: string,
        channelName: string,
        roleOrCommon: string | Partial<ioBroker.ChannelCommon>,
        native: Record<string, any>,
        options?: unknown
    ): ioBroker.SetObjectPromise;

    /**
     * Creates a state and the corresponding object. It must be located in a channel under a device
     *
     * @deprecated use `extendObject` instead
     */
    createStateAsync(
        parentDevice: string,
        parentChannel: string,
        stateName: string,
        roleOrCommon?: string | Partial<ioBroker.StateCommon>
    ): ioBroker.SetObjectPromise;
    /** @deprecated use `extendObject` instead */
    createStateAsync(
        parentDevice: string,
        parentChannel: string,
        stateName: string,
        roleOrCommon: string | Partial<ioBroker.StateCommon>,
        native?: Record<string, any>
    ): ioBroker.SetObjectPromise;
    /** @deprecated use `extendObject` instead */
    createStateAsync(
        parentDevice: string,
        parentChannel: string,
        stateName: string,
        roleOrCommon: string | Partial<ioBroker.StateCommon>,
        native: Record<string, any>,
        options?: unknown
    ): ioBroker.SetObjectPromise;

    /**
     * Deletes a channel and its states. It must have been created with createChannel
     *
     * @deprecated use `this.delObject` instead
     */
    deleteChannelAsync(channelName: string, options?: unknown): Promise<void>;
    /** @deprecated use `this.delObject` instead */
    deleteChannelAsync(parentDevice: string, channelName: string, options?: unknown): Promise<void>;

    /**
     * Deletes a state. It must have been created with createState
     *
     * @deprecated use `this.delObject` instead
     */
    deleteStateAsync(stateName: string, options?: unknown): Promise<void>;
    /** @deprecated use `this.delObject` instead */
    deleteStateAsync(parentChannel: string, stateName: string, options?: unknown): Promise<void>;
    /** @deprecated use `this.delObject` instead */
    deleteStateAsync(parentDevice: string, parentChannel: string, stateName: string, options?: unknown): Promise<void>;

    /**
     * Returns a list of all channels in this adapter instance @param parentDevice (optional) Name
     * of the parent device to filter the channels by @param options (optional) Some internal options.
     */
    getChannelsOfAsync(): Promise<ioBroker.ChannelObject[]>;
    getChannelsOfAsync(parentDevice: string, options?: unknown): Promise<ioBroker.ChannelObject[]>;

    /**
     * Returns a list of all channels in this adapter instance
     */
    getChannels(callback: ioBroker.GetObjectsCallback3<ioBroker.ChannelObject>): void;
    getChannels(parentDevice: string, callback: ioBroker.GetObjectsCallback3<ioBroker.ChannelObject>): void;
    getChannels(
        parentDevice: string,
        options: unknown,
        callback: ioBroker.GetObjectsCallback3<ioBroker.ChannelObject>
    ): void;

    /**
     * Returns a list of all channels in this adapter instance @param parentDevice (optional)
     * Name of the parent device to filter the channels by @param options (optional) Some internal options.
     */
    getChannelsAsync(): Promise<ioBroker.ChannelObject[]>;
    getChannelsAsync(parentDevice: string, options?: unknown): Promise<ioBroker.ChannelObject[]>;

    /**
     * Returns a list of all states in this adapter instance @param parentDevice (optional)
     * Name of the parent device to filter the channels by @param parentChannel (optional)
     * Name of the parent channel to filter the channels by @param options (optional) Some internal options.
     */
    getStatesOfAsync(): Promise<ioBroker.StateObject[]>;
    getStatesOfAsync(parentDevice: string, parentChannel?: string): Promise<ioBroker.StateObject[]>;
    getStatesOfAsync(parentDevice: string, parentChannel: string, options?: unknown): Promise<ioBroker.StateObject[]>;
}

/**
 * Adapter class
 *
 * How the initialization happens:
 *  _initObjects => _initStates => _prepareInitAdapter => _initAdapter => _initLogging => _createInstancesObjects => ready
 *
 */
export class AdapterClass extends EventEmitter {
    /** Cache of all deprecations which have already been transmitted */
    private reportedDeprecations = new Set<string>();
    /** Instance to access states DB */
    #states?: StatesInRedisClient | null;
    /** Instance to access objects DB */
    #objects?: ObjectsInRedisClient | null;
    /** States DB constructor */
    private States?: typeof StatesInRedisClient;
    /** Objects DB constructor */
    private Objects?: typeof ObjectsInRedisClient;
    /** Contents of iobroker.json */
    private readonly _config: Record<string, any>;
    private readonly _options: AdapterOptions;
    private readonly startedInCompactMode: boolean;
    /** List of instances which want our logs */
    private readonly logList = new Set<string>();
    private readonly aliases = new Map<string, AliasDetails>();
    private readonly aliasPatterns = new Set<string>();
    private enums: Record<string, any> = {};
    private eventLoopLags: number[] = [];
    private overwriteLogLevel: boolean = false;
    adapterReady: boolean = false;
    /** Callbacks from sendTo */
    private readonly messageCallbacks = new Map<number, MessageCallbackObject>();
    /**
     * Contains a live cache of the adapter's states.
     * NOTE: This is only defined if the adapter was initialized with the option states: true.
     */
    oStates?: Record<string, ioBroker.State | undefined>;
    /**
     * Contains a live cache of the adapter's objects.
     * NOTE: This is only defined if the adapter was initialized with the option objects: true.
     */
    oObjects?: Record<string, ioBroker.Object | undefined>;
    private _stopInProgress: boolean = false;
    private _callbackId: number = 1;
    private _firstConnection: boolean = true;
    private readonly _timers = new Set<NodeJS.Timeout>();
    private readonly _intervals = new Set<NodeJS.Timeout>();
    private readonly _delays = new Set<NodeJS.Timeout>();
    /** For ease of use the log property is always defined, however it is only available after `ready` has been called. */
    log!: Log;
    performStrictObjectChecks: boolean;
    private readonly _logger: Winston.Logger;
    private _restartScheduleJob: any;
    private _schedule?: typeof NodeSchedule;
    private namespaceLog: string;
    namespace: `${string}.${number}`;
    name: string;
    private _systemSecret?: string;
    /** Whether the adapter has already terminated */
    private terminated: boolean = false;
    /** The cache of usernames */
    private usernames: Record<string, { id: string }> = {};
    /** A RegExp to test for forbidden chars in object IDs */
    readonly FORBIDDEN_CHARS: RegExp = FORBIDDEN_CHARS;
    private inputCount: number = 0;
    private outputCount: number = 0;
    /** The cache of users */
    private users: Record<ioBroker.ObjectIDs.User, { groups: any; acl: any }> = {}; // todo
    /** The cache of user groups */
    private groups: Record<string, Partial<ioBroker.GroupObject>> = {};
    /** An array of instances, that support auto subscribe */
    private autoSubscribe: string[] = [];
    private defaultHistory: null | string = null;
    private pluginHandler?: InstanceType<typeof PluginHandler>;
    private _reportInterval?: null | NodeJS.Timeout;
    private getPortRunning: null | InternalGetPortOptions = null;
    private readonly _namespaceRegExp: RegExp;
    instance?: number;
    // @ts-expect-error decide how to handle it
    private _utils: Validator;
    /** contents of io-package.json */
    adapterConfig?: AdapterOptions | ioBroker.InstanceObject | null;
    connected?: boolean;
    adapterDir: string;
    /** contents of package.json */
    pack?: Record<string, any>;
    /** contents of io-package.json */
    ioPack: ioBroker.InstanceObject;
    private _initializeTimeout?: NodeJS.Timeout | null;
    private inited?: boolean;
    /** contents of iobroker.json if required via AdapterOptions */
    systemConfig?: Record<string, any>;
    /** the configured date format of system.config, only available if requested via AdapterOptions `useFormatDate` */
    dateFormat?: any;
    /** if float comma instead of dot is used, only available if requested via AdapterOptions `useFormatDate` */
    isFloatComma?: boolean;
    /** configured language of system.config, only available if requested via AdapterOptions `useFormatDate` */
    language?: ioBroker.Languages;
    /** longitude configured in system.config, only available if requested via AdapterOptions `useFormatDate`*/
    longitude?: number;
    /** latitude configured in system.config, only available if requested via AdapterOptions `useFormatDate`*/
    latitude?: number;
    private _defaultObjs?: Record<string, Partial<ioBroker.StateCommon>>;
    private _aliasObjectsSubscribed?: boolean;
    config: ioBroker.AdapterConfig = {};
    host?: string;
    common?: ioBroker.InstanceCommon;
    private mboxSubscribed?: boolean;
    /** Stop the adapter */
    stop?: (params?: StopParameters) => Promise<void>;
    version?: string;
    /** Stop the adapter only defined in compact, not for external usage */
    protected kill?: () => Promise<void>;
    processLog?: (msg: any) => void;
    /**
     * Start or stop subscribing to log messages
     * The method is only available if logTransporter is active via io-pack or adapter options
     * Note, that stopping will stop after 10 seconds, not immediately
     *
     * @param isActive - if log subscription should be activated or deactivated
     * @param options - options passed to setState e.g. user permissions
     */
    requireLog?: (isActive: boolean, options?: Partial<GetUserGroupsOptions>) => Promise<void> | void;
    private logOffTimer?: NodeJS.Timeout | null;
    private logRequired?: boolean;
    private patterns?: Record<string, { regex: string }>;
    private statesConnectedTime?: number;
    /** Constants for frequent use in adapters */
    readonly constants = {
        STATE_QUALITY
    } as const;

    /** Features supported by the running instance */
    private readonly SUPPORTED_FEATURES = getSupportedFeatures();
    /** Controller for messaging related functionality */
    private readonly uiMessagingController: UserInterfaceMessagingController;

    constructor(options: AdapterOptions | string) {
        super();

        // enable "const adapter = require(__dirname + '/../../lib/adapter.js')('adapterName');" call
        if (typeof options === 'string') {
            this._options = { name: options };
        } else {
            this._options = options;
        }

        const configFileName = tools.getConfigFileName();

        if (fs.pathExistsSync(configFileName)) {
            this._config = fs.readJsonSync(configFileName);
            this._config.states = this._config.states || { type: 'jsonl' };
            this._config.objects = this._config.objects || { type: 'jsonl' };
            // Make sure the DB has enough time (5s). JsonL can take a bit longer if the process just crashed before
            // because the lockfile might not have been freed.
            this._config.states.connectTimeout = Math.max(this._config.states.connectTimeout || 0, 5_000);
            this._config.objects.connectTimeout = Math.max(this._config.objects.connectTimeout || 0, 5_000);
        } else {
            throw new Error(`Cannot find ${configFileName}`);
        }

        if (!this._options) {
            throw new Error('Configuration not set!');
        }

        if (this._options.config && !this._options.config.log) {
            this._options.config.log = this._config.log;
        }

        this._config = this._options.config || this._config;
        this.startedInCompactMode = !!this._options.compact;

        const parsedArgs = yargs(process.argv.slice(2))
            .options({
                loglevel: {
                    describe: 'Define adapter log level',
                    type: 'string'
                },
                silent: {
                    describe: 'If is install run',
                    type: 'boolean'
                },
                install: {
                    describe: 'If is install run',
                    type: 'boolean'
                },
                logs: {
                    describe: 'If console output desired',
                    type: 'boolean'
                },
                console: {
                    describe: 'If console output desired',
                    type: 'boolean'
                },
                force: {
                    describe: 'If force start even if disabled',
                    type: 'boolean'
                },
                debug: {
                    describe: 'Same as --force combined with --console',
                    type: 'boolean'
                },
                instance: {
                    describe: 'Instance id, e.g. 0',
                    type: 'string'
                }
            })
            .parseSync();

        if (parsedArgs.loglevel && ['info', 'debug', 'error', 'warn', 'silly'].includes(parsedArgs.loglevel)) {
            this._config.log.level = parsedArgs.loglevel;
            this.overwriteLogLevel = true;
        }

        if (parsedArgs.silent || parsedArgs.install) {
            this._config.isInstall = true;
        }

        if (parsedArgs.logs || parsedArgs.console) {
            this._config.consoleOutput = true;
        }

        if (parsedArgs.force) {
            this._config.forceIfDisabled = true;
        }

        if (parsedArgs.debug) {
            this._config.forceIfDisabled = true;
            this._config.consoleOutput = true;
            if (this._config.log.level !== 'silly') {
                this._config.log.level = 'debug';
                this.overwriteLogLevel = true;
            }
        }

        if (parsedArgs.instance && parseInt(parsedArgs.instance, 10).toString() === parsedArgs.instance) {
            this._config.instance = parseInt(parsedArgs.instance, 10);
        }

        this._config.log.level = this._config.log.level || 'info';

        this._config.log.noStdout = !this._config.consoleOutput;

        this.performStrictObjectChecks = this._options.strictObjectChecks !== false;

        this.name = this._options.name;

        if (!this.name) {
            throw new Error('No name of adapter!');
        }

        const instance = parseInt(
            this._options.compactInstance !== undefined
                ? this._options.compactInstance
                : this._options.instance !== undefined
                  ? this._options.instance
                  : this._config.instance || 0,
            10
        );

        this.namespace = `${this.name}.${instance}`;
        this.namespaceLog = this.namespace + (this.startedInCompactMode ? ' (COMPACT)' : ` (${process.pid})`);
        this._namespaceRegExp = new RegExp(`^${`${this.namespace}.`.replace(/\./g, '\\.')}`); // cache the regex object 'adapter.0.'

        this._logger = logger(this._config.log);

        // compatibility
        if (!this._logger.silly) {
            this._logger.silly = this._logger.debug;
        }

        // If installed as npm module
        if (this._options.dirname) {
            this.adapterDir = this._options.dirname.replace(/\\/g, '/');
        } else {
            const adapterDir = tools.getAdapterDir(this.name);

            if (!adapterDir) {
                this._logger.error(`${this.namespaceLog} Cannot find directory of adapter ${this.name}`);
                this.terminate(EXIT_CODES.CANNOT_FIND_ADAPTER_DIR);
            }

            this.adapterDir = adapterDir;
        }

        if (fs.existsSync(`${this.adapterDir}/io-package.json`)) {
            this.ioPack = fs.readJSONSync(`${this.adapterDir}/io-package.json`);
        } else {
            this._logger.error(`${this.namespaceLog} Cannot find: ${this.adapterDir}/io-package.json`);
            this.terminate(EXIT_CODES.CANNOT_FIND_ADAPTER_DIR);
        }

        this.uiMessagingController = new UserInterfaceMessagingController({
            adapter: this,
            subscribeCallback: this._options.uiClientSubscribe,
            unsubscribeCallback: this._options.uiClientUnsubscribe
        });

        // Create dynamic methods
        /**
         * Promise-version of `Adapter.getPort`
         */
        this.getPortAsync = tools.promisifyNoError(this.getPort, this);

        /**
         * Promise-version of `Adapter.checkPassword`
         */
        this.checkPasswordAsync = tools.promisifyNoError(this.checkPassword, this);

        /**
         * Promise-version of `Adapter.setPassword`
         */
        this.setPasswordAsync = tools.promisify(this.setPassword, this);

        /**
         * Promise-version of `Adapter.checkGroup`
         */
        this.checkGroupAsync = tools.promisifyNoError(this.checkGroup, this);

        /**
         * Promise-version of `Adapter.calculatePermissions`
         */
        this.calculatePermissionsAsync = tools.promisifyNoError(this.calculatePermissions, this);

        /**
         * Promise-version of `Adapter.getCertificates`
         */
        this.getCertificatesAsync = tools.promisify(this.getCertificates, this);

        /**
         * Promise-version of `Adapter.setObject`
         */
        this.setObjectAsync = tools.promisify(this.setObject, this);

        /**
         * Promise-version of `Adapter.getAdapterObjects`
         */
        this.getAdapterObjectsAsync = tools.promisifyNoError(this.getAdapterObjects, this);

        /**
         * Promise-version of `Adapter.extendObject`
         */
        this.extendObjectAsync = tools.promisify(this.extendObject, this);

        /**
         * Promise-version of `Adapter.setForeignObject`
         */
        this.setForeignObjectAsync = tools.promisify(this.setForeignObject, this);

        /**
         * Promise-version of `Adapter.extendForeignObject`
         */
        this.extendForeignObjectAsync = tools.promisify(this.extendForeignObject, this);

        /**
         * Promise-version of `Adapter.getObject`
         */
        this.getObjectAsync = tools.promisify(this.getObject, this);

        /**
         * Promise-version of `Adapter.getObjectView`
         */
        this.getObjectViewAsync = tools.promisify(this.getObjectView, this);

        /**
         * Promise-version of `Adapter.getObjectList`
         */
        this.getObjectListAsync = tools.promisify(this.getObjectList, this);

        /**
         * Promise-version of `Adapter.getEnum`
         */
        this.getEnumAsync = tools.promisify(this.getEnum, this, ['result', 'requestEnum']);

        /**
         * Promise-version of `Adapter.getEnums`
         */
        this.getEnumsAsync = tools.promisify(this.getEnums, this);

        /**
         * Promise-version of `Adapter.getForeignObjects`
         */
        this.getForeignObjectsAsync = tools.promisify(this.getForeignObjects, this);

        /**
         * Promise-version of `Adapter.findForeignObject`
         */
        this.findForeignObjectAsync = tools.promisify(this.findForeignObject, this, ['id', 'name']);

        /**
         * Promise-version of `Adapter.getForeignObject`
         */
        this.getForeignObjectAsync = tools.promisify(this.getForeignObject, this);

        /**
         * Promise-version of `Adapter.delObject`
         */
        this.delObjectAsync = tools.promisify(this.delObject, this);

        /**
         * Promise-version of `Adapter.delForeignObject`
         */
        this.delForeignObjectAsync = tools.promisify(this.delForeignObject, this);

        /**
         * Promise-version of `Adapter.subscribeObjects`
         */
        this.subscribeObjectsAsync = tools.promisify(this.subscribeObjects, this);

        /**
         * Promise-version of `Adapter.unsubscribeObjects`
         */
        this.unsubscribeObjectsAsync = tools.promisify(this.unsubscribeObjects, this);

        /**
         * Promise-version of `Adapter.subscribeForeignObjects`
         */
        this.subscribeForeignObjectsAsync = tools.promisify(this.subscribeForeignObjects, this);

        /**
         * Promise-version of `Adapter.unsubscribeForeignObjects`
         */
        this.unsubscribeForeignObjectsAsync = tools.promisify(this.unsubscribeForeignObjects, this);

        /**
         * Promise-version of `Adapter.setObjectNotExists`
         */
        this.setObjectNotExistsAsync = tools.promisify(this.setObjectNotExists, this);

        /**
         * Promise-version of `Adapter.setForeignObjectNotExists`
         */
        this.setForeignObjectNotExistsAsync = tools.promisify(this.setForeignObjectNotExists, this);

        /**
         * Promise-version of `Adapter.createDevice`
         *
         * @deprecated use `extendObject` instead
         */
        this.createDeviceAsync = tools.promisify(this.createDevice, this);

        /**
         * Promise-version of `Adapter.createChannel`
         *
         * @deprecated use `extendObject` instead
         */
        this.createChannelAsync = tools.promisify(this.createChannel, this);

        /**
         * Promise-version of `Adapter.createState`
         *
         * @deprecated use `extendObject` instead
         */
        this.createStateAsync = tools.promisify(this.createState, this);

        /**
         * Promise-version of `Adapter.deleteDevice`
         *
         * @deprecated use `delObject` instead
         */
        this.deleteDeviceAsync = tools.promisify(this.deleteDevice, this);

        /**
         * Promise-version of `Adapter.addChannelToEnum`
         */
        this.addChannelToEnumAsync = tools.promisify(this.addChannelToEnum, this);

        /**
         * Promise-version of `Adapter.deleteChannelFromEnum`
         */
        this.deleteChannelFromEnumAsync = tools.promisify(this.deleteChannelFromEnum, this);

        /**
         * Promise-version of `Adapter.deleteChannel`
         *
         * @deprecated use `delObject` instead
         */
        this.deleteChannelAsync = tools.promisify(this.deleteChannel, this);

        /**
         * Promise-version of `Adapter.deleteState`
         *
         * @deprecated use `delObject` instead
         */
        this.deleteStateAsync = tools.promisify(this.deleteState, this);

        /**
         * Promise-version of `Adapter.getDevices`
         */
        this.getDevicesAsync = tools.promisify(this.getDevices, this);

        /**
         * Promise-version of `Adapter.getChannelsOf`
         */
        this.getChannelsOfAsync = tools.promisify(this.getChannelsOf, this);

        this.getChannels = this.getChannelsOf;
        this.getChannelsAsync = this.getChannelsOfAsync;

        /**
         * Promise-version of `Adapter.getStatesOf`
         */
        this.getStatesOfAsync = tools.promisify(this.getStatesOf, this);

        /**
         * Promise-version of `Adapter.addStateToEnum`
         */
        this.addStateToEnumAsync = tools.promisify(this.addStateToEnum, this);

        /**
         * Promise-version of `Adapter.deleteStateFromEnum`
         */
        this.deleteStateFromEnumAsync = tools.promisify(this.deleteStateFromEnum, this);

        /**
         * Promise-version of `Adapter.chmodFile`
         */
        this.chmodFileAsync = tools.promisify(this.chmodFile, this);

        /**
         * Promise-version of `Adapter.chownFile`
         */
        this.chownFileAsync = tools.promisify(this.chownFile, this);

        /**
         * Promise-version of `Adapter.readDir`
         */
        this.readDirAsync = tools.promisify(this.readDir, this);

        /**
         * Promise-version of `Adapter.unlink`
         */
        this.unlinkAsync = tools.promisify(this.unlink, this);

        this.delFile = this.unlink;
        this.delFileAsync = this.unlinkAsync;

        /**
         * Promise-version of `Adapter.rename`
         */
        this.renameAsync = tools.promisify(this.rename, this);

        /**
         * Promise-version of `Adapter.mkdir`
         */
        this.mkdirAsync = tools.promisify(this.mkdir, this);

        /**
         * Promise-version of `Adapter.readFile`
         */
        this.readFileAsync = tools.promisify(this.readFile, this, ['file', 'mimeType']);

        /**
         * Promise-version of `Adapter.writeFile`
         */
        this.writeFileAsync = tools.promisify(this.writeFile, this);

        /**
         * Promise-version of `Adapter.fileExists`
         */
        this.fileExistsAsync = tools.promisify(this.fileExists, this);

        /**
         * Promise-version of `Adapter.sendToHost`
         */
        this.sendToHostAsync = tools.promisifyNoError(this.sendToHost, this);

        /**
         * Promise-version of `Adapter.setState`
         */
        this.setStateAsync = tools.promisify(this.setState, this);

        /**
         * Promise-version of `Adapter.setStateChanged`
         */
        this.setStateChangedAsync = tools.promisify(this.setStateChanged, this, ['id', 'notChanged']);

        /**
         * Promise-version of `Adapter.setForeignState`
         */
        this.setForeignStateAsync = tools.promisify(this.setForeignState, this);

        /**
         * Promise-version of `Adapter.setForeignStateChanged`
         */
        this.setForeignStateChangedAsync = tools.promisify(this.setForeignStateChanged, this);

        /**
         * Promise-version of `Adapter.getState`
         */
        this.getStateAsync = tools.promisify(this.getState, this);

        /**
         * Promise-version of `Adapter.getForeignState`
         */
        this.getForeignStateAsync = tools.promisify(this.getForeignState, this);

        /**
         * Promise-version of `Adapter.getHistory`
         */
        this.getHistoryAsync = tools.promisify(this.getHistory, this, ['result', 'step', 'sessionId']);

        /**
         * Promise-version of `Adapter.delState`
         */
        this.delStateAsync = tools.promisify(this.delState, this);

        /**
         * Promise-version of `Adapter.delForeignState`
         */
        this.delForeignStateAsync = tools.promisify(this.delForeignState, this);

        /**
         * Promise-version of `Adapter.getStates`
         */
        this.getStatesAsync = tools.promisify(this.getStates, this);

        /**
         * Promise-version of `Adapter.getForeignStates`
         */
        this.getForeignStatesAsync = tools.promisify(this.getForeignStates, this);

        /**
         * Promise-version of `Adapter.subscribeForeignStates`
         */
        this.subscribeForeignStatesAsync = tools.promisify(this.subscribeForeignStates, this);

        /**
         * Promise-version of `Adapter.unsubscribeForeignStates`
         */
        this.unsubscribeForeignStatesAsync = tools.promisify(this.unsubscribeForeignStates, this);

        /**
         * Promise-version of `Adapter.subscribeStates`
         */
        this.subscribeStatesAsync = tools.promisify(this.subscribeStates, this);

        /**
         * Promise-version of `Adapter.unsubscribeStates`
         */
        this.unsubscribeStatesAsync = tools.promisify(this.unsubscribeStates, this);

        this.setExecutableCapabilities = tools.setExecutableCapabilities;
        this._init();
    }

    installNodeModule(moduleName: string, options: InstallNodeModuleOptions): Promise<CommandResult>;

    /**
     * Install specified npm module
     *
     * @param moduleNameOrUrl name of the node module or GitHub url which can be passed to `npm install`
     * @param options version information
     */
    installNodeModule(moduleNameOrUrl: unknown, options: unknown): Promise<CommandResult> {
        Validator.assertString(moduleNameOrUrl, 'moduleNameOrUrl');
        Validator.assertObject<InstallNodeModuleOptions>(options, 'options');

        return this._installNodeModule({ ...options, moduleNameOrUrl });
    }

    private async _installNodeModule(options: InternalInstallNodeModuleOptions): Promise<CommandResult> {
        const { moduleNameOrUrl, version } = options;

        let moduleName = moduleNameOrUrl;
        const isUrl = URL.canParse(moduleNameOrUrl);

        if (isUrl) {
            moduleName = await requestModuleNameByUrl(moduleNameOrUrl);
        }

        const internalModuleName = getAdapterScopedPackageIdentifier({ moduleName, namespace: this.namespace });
        const packageIdentifier = isUrl ? moduleNameOrUrl : `npm:${moduleName}@${version}`;

        return tools.installNodeModule(`${internalModuleName}@${packageIdentifier}`);
    }

    /**
     * List all additional installed node modules from this adapter
     */
    listInstalledNodeModules(): Promise<string[]> {
        return listInstalledNodeModules(this.namespace);
    }

    uninstallNodeModule(moduleName: string): Promise<CommandResult>;

    /**
     * Uninstall specified npm module
     *
     * @param moduleName name of the node module
     */
    uninstallNodeModule(moduleName: unknown): Promise<CommandResult> {
        Validator.assertString(moduleName, 'moduleName');

        const internalModuleName = getAdapterScopedPackageIdentifier({ moduleName, namespace: this.namespace });
        return tools.uninstallNodeModule(internalModuleName);
    }

    importNodeModule(moduleName: string): Promise<unknown>;

    /**
     * Import a node module which has been installed via `installNodeModule`
     *
     * @param moduleName name of the node module
     * @returns the required node module
     */
    importNodeModule(moduleName: unknown): Promise<unknown> {
        Validator.assertString(moduleName, 'moduleName');

        const internalModuleName = getAdapterScopedPackageIdentifier({ moduleName, namespace: this.namespace });
        // TODO: if https://github.com/microsoft/TypeScript/issues/54022 ever gets resolved, we should improve the return type
        return import(internalModuleName);
    }

    // overload with real types
    decrypt(secretVal: string, value?: string): string;
    decrypt(value: string): string;
    /**
     * Decrypt the password/value with given key
     *
     * @param secretVal to use for decrypt (or value if only one parameter is given)
     * @param value value to decrypt (if secret is provided)
     */
    decrypt(secretVal: unknown, value?: unknown): string {
        if (value === undefined) {
            value = secretVal;
            secretVal = this._systemSecret;
        }

        Validator.assertString(secretVal, 'secretVal');
        Validator.assertString(value, 'value');

        return tools.decrypt(secretVal, value);
    }

    // overload with real types
    encrypt(secretVal: string, value?: string): string;
    encrypt(value: string): string;

    /**
     * Encrypt the password/value with given key
     *
     * @param secretVal to use for encrypting (or value if only one parameter is given)
     * @param [value] value to encrypt (if secret is provided)
     */
    encrypt(secretVal: unknown, value?: unknown): string {
        if (value === undefined) {
            value = secretVal;
            secretVal = this._systemSecret;
        }

        Validator.assertString(secretVal, 'secretVal');
        Validator.assertString(value, 'value');

        return tools.encrypt(secretVal, value);
    }

    // real types overload
    getSession(id: string, callback: ioBroker.GetSessionCallback): MaybePromise;
    // unknown guard implementation
    getSession(id: unknown, callback: unknown): MaybePromise {
        Validator.assertString(id, 'id');
        Validator.assertCallback(callback, 'callback');

        return this._getSession({ id, callback });
    }

    // actual implementation
    private _getSession(options: InternalGetSessionOptions): MaybePromise {
        if (!this.#states) {
            // if states is no longer existing, we do not need to unsubscribe
            this._logger.info(`${this.namespaceLog} getSession not processed because States database not connected`);
            return tools.maybeCallbackWithError(options.callback, tools.ERRORS.ERROR_DB_CLOSED);
        }

        this.#states.getSession(options.id, options.callback);
    }

    // overload for docs
    setSession(id: string, ttl: number, data: Record<string, any>, callback?: ioBroker.ErrorCallback): MaybePromise;

    // unknown implementation guards
    setSession(id: unknown, ttl: unknown, data: unknown, callback: unknown): MaybePromise {
        Validator.assertString(id, 'id');
        Validator.assertOptionalCallback(callback, 'callback');
        Validator.assertNumber(ttl, 'ttl');
        Validator.assertObject(data, 'data');

        return this._setSession({ id, ttl, data, callback });
    }

    // actual implementation
    private _setSession(options: InternalSetSessionOptions): MaybePromise {
        if (!this.#states) {
            // if states is no longer existing, we do not need to unsubscribe
            this._logger.info(`${this.namespaceLog} setSession not processed because States database not connected`);
            return tools.maybeCallbackWithError(options.callback, tools.ERRORS.ERROR_DB_CLOSED);
        }
        this.#states.setSession(options.id, options.ttl, options.data, options.callback);
    }

    // real types overload
    destroySession(id: string, callback?: ioBroker.ErrorCallback): MaybePromise;
    destroySession(id: unknown, callback: unknown): MaybePromise {
        Validator.assertString(id, 'id');
        Validator.assertOptionalCallback(callback, 'callback');

        return this._destroySession({ id, callback });
    }

    private _destroySession(options: InternalDestroySessionOptions): void | Promise<void> {
        if (!this.#states) {
            // if states is no longer existing, we do not need to unsubscribe
            this._logger.info(
                `${this.namespaceLog} destroySession not processed because States database not connected`
            );
            return tools.maybeCallbackWithError(options.callback, tools.ERRORS.ERROR_DB_CLOSED);
        }

        this.#states.destroySession(options.id, options.callback);
    }

    private async _getObjectsByArray(
        keys: string[],
        options?: Record<string, any> | null
    ): Promise<(ioBroker.AnyObject | null)[]> {
        try {
            const res = await this.#objects!.getObjects(keys, options);
            return res;
        } catch (e) {
            this._logger.error(`Could not get objects by array: ${e.message}`);
            return [];
        }
    }

    // external signature
    terminate(exitCode?: number): never;
    terminate(reason?: string, exitCode?: number): never;

    /**
     * stops the execution of adapter, but not disables it.
     *
     * Sometimes, the adapter must be stopped if some libraries are missing.
     *
     * @param reason optional termination description
     * @param exitCode optional exit code
     */
    terminate(reason: unknown, exitCode?: unknown): void {
        // This function must be defined very first, because in the next lines will be yet used.
        if (this.terminated) {
            return;
        }
        this.terminated = true;

        this.pluginHandler && this.pluginHandler.destroyAll();

        if (this._reportInterval) {
            clearInterval(this._reportInterval);
            this._reportInterval = null;
        }
        if (this._restartScheduleJob) {
            this._restartScheduleJob.cancel();
            this._restartScheduleJob = null;
        }

        let _reason = 'Without reason';
        let _exitCode: number;

        if (typeof reason === 'number') {
            // Only the exit code was passed
            exitCode = reason;
            _reason = 'Without reason';
        } else if (reason && typeof reason === 'string') {
            _reason = reason;
        }

        if (typeof exitCode !== 'number') {
            _exitCode = !this._config.isInstall ? EXIT_CODES.ADAPTER_REQUESTED_TERMINATION : EXIT_CODES.NO_ERROR;
        } else {
            _exitCode = exitCode;
        }

        const isNotCritical =
            _exitCode === EXIT_CODES.ADAPTER_REQUESTED_TERMINATION ||
            _exitCode === EXIT_CODES.START_IMMEDIATELY_AFTER_STOP ||
            _exitCode === EXIT_CODES.NO_ERROR;
        const text = `${this.namespaceLog} Terminated (${Validator.getErrorText(_exitCode)}): ${_reason}`;
        if (isNotCritical) {
            this._logger.info(text);
        } else {
            this._logger.warn(text);
        }
        setTimeout(async () => {
            // give last states some time to get handled
            if (this.#states) {
                try {
                    await this.#states.destroy();
                } catch {
                    // ignore
                }
            }
            if (this.#objects) {
                try {
                    await this.#objects.destroy();
                } catch {
                    //ignore
                }
            }
            if (this.startedInCompactMode) {
                this.emit('exit', _exitCode, reason);
                this.#states = null;
                this.#objects = null;
            } else {
                process.exit(_exitCode);
            }
        }, 500);
    }

    // external signature
    getPort(port: number, host?: string, callback?: (port: number) => void): void;
    getPort(port: number, callback?: (port: number) => void): void;

    /**
     * Helper function to find next free port
     *
     * Looks for first free TCP port starting with given one:
     * ```js
     *     adapter.getPort(8081, function (port) {
     *         adapter.log.debug('Following port is free: ' + port);
     *     });
     * ```
     *
     * @param port port number to start the search for free port
     * @param [host] optional hostname for the port search
     * @param callback return result
     *        ```js
     *        function (port) {}
     *        ```
     */
    getPort(port: unknown, host: unknown, callback?: unknown): void {
        if (!port) {
            throw new Error('adapterGetPort: no port');
        }

        if (typeof host === 'function') {
            callback = host;
            host = null;
        }

        if (typeof port === 'string') {
            port = parseInt(port, 10);
        }

        let _host: string | undefined;
        if (!host) {
            _host = undefined;
        } else {
            Validator.assertString(host, 'host');
            _host = host;
        }

        Validator.assertNumber(port, 'port');
        Validator.assertOptionalCallback(callback, 'callback');

        return this._getPort({ port, host: _host, callback });
    }

    private _getPort(options: InternalGetPortOptions): void {
        this.getPortRunning = options;
        const server = net.createServer();
        try {
            server.listen({ port: options.port, host: options.host }, () => {
                server.once('close', () => {
                    return tools.maybeCallback(options.callback, options.port);
                });
                server.close();
            });
            server.on('error', () => {
                setTimeout(() => this.getPort(options.port + 1, options.host, options.callback), 100);
            });
        } catch {
            setImmediate(() => this.getPort(options.port + 1, options.host, options.callback));
        }
    }

    supportsFeature(featureName: SupportedFeature): boolean;

    /**
     * Method to check for available Features for adapter development
     *
     * Use it like ...
     * ```js
     *     if (adapter.supportsFeature && adapter.supportsFeature('ALIAS')) {
     *         ...
     *     }
     * ```

     * @param featureName the name of the feature to check
     * @returns true/false if the feature is in the list of supported features
     */
    supportsFeature(featureName: unknown): boolean {
        if (typeof featureName === 'string') {
            return this.SUPPORTED_FEATURES.includes(featureName as SupportedFeature);
        } else {
            return false;
        }
    }

    // external signature
    checkPassword(
        user: string,
        pw: string,
        options: Record<string, any>,
        callback: CheckPasswordCallback
    ): Promise<void>;
    checkPassword(user: string, pw: string, callback: CheckPasswordCallback): Promise<void>;

    /**
     * validates user and password
     *
     * @param user user name as text
     * @param pw password as text
     * @param [options] optional user context
     * @param callback return result
     *        ```js
     *            function (result) {
     *              if (result) adapter.log.debug('User is valid');
     *            }
     *        ```
     */
    checkPassword(user: unknown, pw: unknown, options: unknown, callback?: unknown): Promise<void> {
        if (typeof options === 'function') {
            callback = options;
            options = {};
        }

        if (!callback) {
            throw new Error('checkPassword: no callback');
        }

        Validator.assertCallback(callback, 'callback');
        Validator.assertString(user, 'user');
        Validator.assertString(pw, 'pw');

        if (options !== undefined && options !== null) {
            Validator.assertObject(options, 'options');
        }

        return this._checkPassword({ user, pw, options, callback });
    }

    private async _checkPassword(options: InternalCheckPasswordOptions): Promise<void> {
        let { user } = options;
        const { callback, pw } = options;

        if (user && !user.startsWith('system.user.')) {
            // it's not yet a `system.user.xy` id, thus we assume it's a username
            if (!this.usernames[user]) {
                // we did not find the id of the username in our cache -> update cache
                try {
                    await this._updateUsernameCache();
                } catch (e) {
                    this._logger.error(`${this.namespaceLog} ${e.message}`);
                }
                if (!this.usernames[user]) {
                    // user still not there, it's no valid user -> fallback to legacy check
                    user = `system.user.${user
                        .toString()
                        .replace(this.FORBIDDEN_CHARS, '_')
                        .replace(/\s/g, '_')
                        .replace(/\./g, '_')
                        .toLowerCase()}`;
                } else {
                    user = this.usernames[user].id;
                }
            } else {
                user = this.usernames[user].id;
            }
        }

        this.getForeignObject(user, options, (err, obj) => {
            if (err || !obj || !obj.common || (!obj.common.enabled && user !== SYSTEM_ADMIN_USER)) {
                return tools.maybeCallback(callback, false, user);
            } else {
                password(pw).check(obj.common.password, (err, res) => {
                    return tools.maybeCallback(callback, !!res, user);
                });
            }
        });
    }

    /**
     * This method update the cached values in `this.usernames`
     */
    private async _updateUsernameCache(): Promise<void> {
        try {
            // get all users
            const obj = await this.getObjectListAsync({ startkey: 'system.user.', endkey: 'system.user.\u9999' });
            // make sure cache is cleared
            this.usernames = {};
            for (const row of obj.rows) {
                if (row.value.common && typeof row.value.common.name === 'string') {
                    this.usernames[row.value.common.name] = { id: row.id.replace(FORBIDDEN_CHARS, '_') };
                } else {
                    this._logger.warn(`${this.namespaceLog} Invalid username for id "${row.id}"`);
                }
            }
        } catch (e) {
            throw new Error(`Could not update user cache: ${e.message}`);
        }
    }

    // external signature
    getUserID(username: string): Promise<string | undefined>;
    /**
     * Return ID of given username
     *
     * @param username - name of the user
     */
    getUserID(username: unknown): Promise<string | undefined> {
        Validator.assertString(username, 'username');

        return this._getUserID({ username });
    }

    private async _getUserID(options: InternalGetUserIDOptions): Promise<string | undefined> {
        if (!this.usernames[options.username]) {
            try {
                // did not find username, we should have a look in the cache
                await this._updateUsernameCache();

                if (!this.usernames[options.username]) {
                    return;
                }
            } catch (e) {
                this._logger.error(`${this.namespaceLog} ${e.message}`);
                return;
            }
        }

        return this.usernames[options.username].id;
    }

    // external signature
    setPassword(
        user: string,
        pw: string,
        options: Record<string, any>,
        callback?: ioBroker.ErrorCallback
    ): Promise<void>;

    setPassword(user: string, pw: string, callback?: ioBroker.ErrorCallback): Promise<void>;

    /**
     * sets the user's password
     *
     * @param user user name as text
     * @param pw password as text
     * @param [options] optional user context
     * @param [callback] return result
     *        ```js
     *            function (err) {
     *              if (err) adapter.log.error('Cannot set password: ' + err);
     *            }
     *        ```
     */
    setPassword(user: unknown, pw: unknown, options: unknown, callback?: unknown): Promise<void> {
        if (typeof options === 'function') {
            callback = options;
            options = null;
        }

        Validator.assertString(user, 'user');
        Validator.assertString(pw, 'pw');
        Validator.assertOptionalCallback(callback, 'callback');
        if (options !== undefined && options !== null) {
            Validator.assertObject(options, 'options');
        }

        return this._setPassword({ user, pw, options, callback });
    }

    private async _setPassword(options: InternalSetPasswordOptions): Promise<void> {
        if (options.user && !options.user.startsWith('system.user.')) {
            // it's not yet a `system.user.xy` id, thus we assume it's a username
            if (!this.usernames[options.user]) {
                // we did not find the id of the username in our cache -> update cache
                try {
                    await this._updateUsernameCache();
                } catch (e) {
                    this._logger.error(`${this.namespaceLog} ${e}`);
                }
                if (!this.usernames[options.user]) {
                    // user still not there, fallback to legacy check
                    options.user = `system.user.${options.user
                        .toString()
                        .replace(this.FORBIDDEN_CHARS, '_')
                        .replace(/\s/g, '_')
                        .replace(/\./g, '_')
                        .toLowerCase()}`;
                } else {
                    options.user = this.usernames[options.user].id;
                }
            } else {
                options.user = this.usernames[options.user].id;
            }
        }

        this.getForeignObject(options.user, options, (err, obj) => {
            if (err || !obj) {
                return tools.maybeCallbackWithError(options.callback, 'User does not exist');
            }

            // BF: (2020.05.22) are the empty passwords allowed??
            if (!options.pw) {
                this.extendForeignObject(
                    options.user,
                    {
                        common: {
                            password: ''
                        }
                    },
                    options.options || {},
                    () => {
                        return tools.maybeCallback(options.callback);
                    }
                );
            } else {
                password(options.pw).hash(null, null, (err, res) => {
                    if (err) {
                        return tools.maybeCallbackWithError(options.callback, err);
                    }
                    this.extendForeignObject(
                        options.user,
                        {
                            common: {
                                password: res
                            }
                        },
                        options.options || {},
                        () => {
                            return tools.maybeCallbackWithError(options.callback, null);
                        }
                    );
                });
            }
        });
    }

    // external signature
    checkGroup(user: string, group: string, options: Record<string, any>, callback?: CheckGroupCallback): Promise<void>;
    checkGroup(user: string, group: string, callback?: CheckGroupCallback): Promise<void>;

    /**
     * returns if user exists and is in the group
     *
     * This function used mostly internally and the adapter developer do not require it.
     *
     * @param user user name as text
     * @param group group name
     * @param [options] optional user context
     * @param callback return result
     *        ```js
     *            function (result) {
     *              if (result) adapter.log.debug('User exists and in the group');
     *            }
     *        ```
     */
    checkGroup(user: unknown, group: unknown, options: unknown, callback?: unknown): Promise<void> {
        user = user || '';

        if (typeof options === 'function') {
            callback = options;
            options = null;
        }

        Validator.assertString(user, 'user');
        Validator.assertString(group, 'group');
        if (options !== undefined && options !== null) {
            Validator.assertObject(options, 'options');
        }
        Validator.assertOptionalCallback(callback, 'callback');

        return this._checkGroup({ user, group, options, callback });
    }

    private async _checkGroup(options: InternalCheckGroupOptions): Promise<void> {
        if (options.user && !options.user.startsWith('system.user.')) {
            // it's not yet a `system.user.xy` id, thus we assume it's a username
            if (!this.usernames[options.user]) {
                // we did not find the id of the username in our cache -> update cache
                try {
                    await this._updateUsernameCache();
                } catch (e) {
                    this._logger.error(`${this.namespaceLog} ${e}`);
                }

                if (!this.usernames[options.user]) {
                    // user still not there, it's no valid user -> fallback
                    options.user = `system.user.${options.user
                        .toString()
                        .replace(this.FORBIDDEN_CHARS, '_')
                        .replace(/\s/g, '_')
                        .replace(/\./g, '_')
                        .toLowerCase()}`;
                } else {
                    options.user = this.usernames[options.user].id;
                }
            } else {
                options.user = this.usernames[options.user].id;
            }
        }

        if (options.group && !options.group.startsWith('system.group.')) {
            options.group = `system.group.${options.group}`;
        }
        this.getForeignObject(options.user, options, (err, obj) => {
            if (err || !obj) {
                return tools.maybeCallback(options.callback, false);
            }
            this.getForeignObject(options.group, options, (err, obj) => {
                if (err || !obj) {
                    return tools.maybeCallback(options.callback, false);
                }
                if (obj.common.members.includes(options.user)) {
                    return tools.maybeCallback(options.callback, true);
                } else {
                    return tools.maybeCallback(options.callback, false);
                }
            });
        });
    }

    // external signature
    calculatePermissions(
        user: string,
        commandsPermissions: CommandsPermissions,
        options?: Record<string, any>,
        callback?: CalculatePermissionsCallback
    ): Promise<void | ioBroker.PermissionSet>;
    calculatePermissions(
        user: string,
        commandsPermissions: CommandsPermissions,
        callback?: CalculatePermissionsCallback
    ): Promise<void | ioBroker.PermissionSet>;

    /**
     * get the user permissions
     *
     * This function used mostly internally and the adapter developer do not require it.
     * The function reads permissions of user's groups (it can be more than one) and merge permissions together
     *
     * @param  user user name as text
     * @param  commandsPermissions object that describes the access rights like
     *     ```js
     *         // static information
     *         var commandsPermissions = {
     *            getObject:          {type: 'object',    operation: 'read'},
     *            getObjects:         {type: 'object',    operation: 'list'},
     *            getObjectView:      {type: 'object',    operation: 'list'},
     *            setObject:          {type: 'object',    operation: 'write'},
     *            subscribeObjects:   {type: 'object',    operation: 'read'},
     *            unsubscribeObjects: {type: 'object',    operation: 'read'},
     *            subscribeFiles:     {type: 'object',    operation: 'read'},
     *            unsubscribeFiles:   {type: 'object',    operation: 'read'},
     *
     *            getStates:          {type: 'state',     operation: 'list'},
     *            getState:           {type: 'state',     operation: 'read'},
     *            setState:           {type: 'state',     operation: 'write'},
     *            getStateHistory:    {type: 'state',     operation: 'read'},
     *            subscribe:          {type: 'state',     operation: 'read'},
     *            unsubscribe:        {type: 'state',     operation: 'read'},
     *            getVersion:         {type: '',          operation: ''},
     *
     *            httpGet:            {type: 'other',     operation: 'http'},
     *            sendTo:             {type: 'other',     operation: 'sendto'},
     *            sendToHost:         {type: 'other',     operation: 'sendto'},
     *
     *            readFile:           {type: 'file',      operation: 'read'},
     *            readFile64:         {type: 'file',      operation: 'read'},
     *            writeFile:          {type: 'file',      operation: 'write'},
     *            writeFile64:        {type: 'file',      operation: 'write'},
     *            unlink:             {type: 'file',      operation: 'delete'},
     *            rename:             {type: 'file',      operation: 'write'},
     *            mkdir:              {type: 'file',      operation: 'write'},
     *            readDir:            {type: 'file',      operation: 'list'},
     *            chmodFile:          {type: 'file',      operation: 'write'},
     *            chownFile:          {type: 'file',      operation: 'write'},
     *
     *            authEnabled:        {type: '',          operation: ''},
     *            disconnect:         {type: '',          operation: ''},
     *            listPermissions:    {type: '',          operation: ''},
     *            getUserPermissions: {type: 'object',    operation: 'read'}
     *         };
     *        ```
     * @param [options] optional user context
     * @param [callback] return result
     *        ```js
     *            function (acl) {
     *              // Access control object for admin looks like:
     *              // {
     *              //    file: {
     *              //         read:       true,
     *              //         write:      true,
     *              //         'delete':   true,
     *              //         create:     true,
     *              //         list:       true
     *              //     },
     *              //     object: {
     *              //         read:       true,
     *              //         write:      true,
     *              //         'delete':   true,
     *              //         list:       true
     *              //     },
     *              //     state: {
     *              //         read:       true,
     *              //         write:      true,
     *              //         'delete':   true,
     *              //         create:     true,
     *              //         list:       true
     *              //     },
     *              //     user: 'admin',
     *              //     users:  {
     *              //         read:       true,
     *              //         write:      true,
     *              //         create:     true,
     *              //         'delete':   true,
     *              //         list:       true
     *              //     },
     *              //     other: {
     *              //         execute:    true,
     *              //         http:       true,
     *              //         sendto:     true
     *              //     },
     *              //     groups: ['administrator'] // can be more than one
     *              // }
     *            }
     *        ```
     */
    calculatePermissions(
        user: unknown,
        commandsPermissions: unknown,
        options: unknown,
        callback?: unknown
    ): Promise<void | ioBroker.PermissionSet> {
        user = user || '';

        if (typeof options === 'function') {
            callback = options;
            options = null;
        }

        Validator.assertString(user, 'user');
        if (!Array.isArray(commandsPermissions)) {
            Validator.assertObject(commandsPermissions, 'commandsPermissions');
        }
        if (options !== undefined && options !== null) {
            Validator.assertObject(options, 'options');
        }
        Validator.assertOptionalCallback(callback, 'callback');

        return this._calculatePermissions({ user, commandsPermissions, options, callback });
    }

    private async _calculatePermissions(
        options: InternalCalculatePermissionsOptions
    ): Promise<void | ioBroker.PermissionSet> {
        const { user } = options;
        let userId: ioBroker.ObjectIDs.User;

        if (user && !user.startsWith('system.user.')) {
            // it's not yet a `system.user.xy` id, thus we assume it's a username
            if (!this.usernames[options.user]) {
                // we did not find the id of the username in our cache -> update cache
                try {
                    await this._updateUsernameCache();
                } catch (e) {
                    this._logger.error(`${this.namespaceLog} ${e.message}`);
                }
                // user still not there, fallback
                if (!this.usernames[user]) {
                    userId = `system.user.${user
                        .toString()
                        .replace(this.FORBIDDEN_CHARS, '_')
                        .replace(/\s/g, '_')
                        .replace(/\./g, '_')
                        .toLowerCase()}`;
                } else {
                    userId = this.usernames[user].id as ioBroker.ObjectIDs.User;
                }
            } else {
                userId = this.usernames[user].id as ioBroker.ObjectIDs.User;
            }
        } else {
            userId = user as ioBroker.ObjectIDs.User;
        }

        // read all groups
        let acl: Partial<ioBroker.PermissionSet> = { user: userId };
        if (userId === SYSTEM_ADMIN_USER) {
            acl.groups = [SYSTEM_ADMIN_GROUP];
            for (const commandPermission of Object.values(options.commandsPermissions)) {
                if (!commandPermission.type) {
                    continue;
                }
                // @ts-expect-error we fix this later
                acl[commandPermission.type] = acl[commandPermission.type] || {};
                // @ts-expect-error we fix this later
                acl[commandPermission.type][commandPermission.operation] = true;
            }

            return tools.maybeCallback(options.callback, acl as ioBroker.PermissionSet);
        }
        this.getForeignObjects('*', 'group', null, options, (err, groups) => {
            acl.groups = [];
            // aggregate all groups permissions, where this user is
            if (groups) {
                for (const g of Object.keys(groups)) {
                    if (groups[g]?.common?.members && groups[g].common.members.includes(userId)) {
                        acl.groups.push(groups[g]._id);
                        if (groups[g]._id === SYSTEM_ADMIN_GROUP) {
                            acl = {
                                file: {
                                    read: true,
                                    write: true,
                                    delete: true,
                                    create: true,
                                    list: true
                                },
                                // @ts-expect-error create is missing
                                object: {
                                    read: true,
                                    write: true,
                                    delete: true,
                                    list: true
                                },
                                state: {
                                    read: true,
                                    write: true,
                                    delete: true,
                                    create: true,
                                    list: true
                                },
                                user: userId,
                                users: {
                                    read: true,
                                    write: true,
                                    create: true,
                                    delete: true,
                                    list: true
                                },
                                other: {
                                    execute: true,
                                    http: true,
                                    sendto: true
                                },
                                groups: acl.groups
                            };
                            break;
                        }

                        const gAcl = groups[g].common.acl;
                        try {
                            for (const type of Object.keys(gAcl)) {
                                // fix bug. Some version have user instead of users.
                                if (type === 'user') {
                                    // @ts-expect-error fix it
                                    acl.users = acl.users || {};
                                } else {
                                    // @ts-expect-error fix it
                                    acl[type] = acl[type] || {};
                                }
                                // @ts-expect-error fix it
                                for (const op of Object.keys(gAcl[type])) {
                                    // fix error
                                    if (type === 'user') {
                                        // @ts-expect-error fix it
                                        acl.users[op] = acl.users[op] || gAcl.user[op];
                                    } else {
                                        // @ts-expect-error fix it
                                        acl[type][op] = acl[type][op] || gAcl[type][op];
                                    }
                                }
                            }
                        } catch (e) {
                            this._logger.error(`${this.namespaceLog} Cannot set acl: ${e.message}`);
                            this._logger.error(`${this.namespaceLog} Cannot set acl: ${JSON.stringify(gAcl)}`);
                            this._logger.error(`${this.namespaceLog} Cannot set acl: ${JSON.stringify(acl)}`);
                        }
                    }
                }
            }

            return tools.maybeCallback(options.callback, acl as ioBroker.PermissionSet);
        });
    }

    /**
     * Stop an instance gracefully
     *
     * @param options information about the stoppage
     */
    private async _stop(options: InternalStopParameters = {}): Promise<void> {
        const { isPause, isScheduled, reason } = options;
        let { exitCode, updateAliveState } = options;

        exitCode = exitCode || (isScheduled ? EXIT_CODES.START_IMMEDIATELY_AFTER_STOP : 0);
        if (updateAliveState === undefined) {
            updateAliveState = true;
        }

        if (!this._stopInProgress || this._config.isInstall) {
            // when interval is deleted we already had a stop call before
            this._stopInProgress = true;
            this._reportInterval && clearInterval(this._reportInterval);
            this._reportInterval = null;
            const id = `system.adapter.${this.namespace}`;

            const finishUnload = async (): Promise<void> => {
                if (this._timers.size) {
                    this._timers.forEach(timer => clearTimeout(timer));
                    this._timers.clear();
                }

                if (this._intervals.size) {
                    this._intervals.forEach(interval => clearInterval(interval));
                    this._intervals.clear();
                }

                if (this._delays.size) {
                    this._delays.forEach(timer => clearTimeout(timer));
                    this._delays.clear();
                }

                if (this.messageCallbacks.size) {
                    this.messageCallbacks.forEach(callbackObj => clearTimeout(callbackObj.timer));
                    this.messageCallbacks.clear();
                }

                if (this.#states && updateAliveState) {
                    this.outputCount++;
                    await this.#states.setState(`${id}.alive`, { val: false, ack: true, from: id });
                    if (!isPause) {
                        this._logger.info(`${this.namespaceLog} terminating`);
                    }

                    // To this moment, the class could be destroyed
                    this.terminate(reason, exitCode);
                } else {
                    if (!isPause) {
                        this._logger.info(`${this.namespaceLog} terminating`);
                    }
                    this.terminate(reason, exitCode);
                }
            };

            // if we were never ready, we don't trigger the unload procedure
            if (this.adapterReady) {
                if (typeof this._options.unload === 'function') {
                    if (this._options.unload.length >= 1) {
                        // The method takes (at least) a callback
                        this._options.unload(finishUnload);
                    } else {
                        // The method takes no arguments, so it must return a Promise
                        // @ts-expect-error already fixed in the latest types
                        const unloadPromise = this._options.unload();
                        if (unloadPromise instanceof Promise) {
                            // Call finishUnload in the case of success and failure
                            try {
                                await unloadPromise;
                            } finally {
                                finishUnload();
                            }
                        } else {
                            // No callback accepted and no Promise returned - force unload
                            this._logger.error(
                                `${this.namespaceLog} Error in ${id}: The unload method must return a Promise if it does not accept a callback!`
                            );
                        }
                    }
                } else {
                    this.emit('unload', finishUnload);
                }
            }

            // Even if the developer forgets to call the unload callback, we need to stop the process.
            // Therefore, wait a short while and then force the unload procedure
            setTimeout(() => {
                if (this.#states) {
                    finishUnload();

                    // Give 1 second to write the value
                    setTimeout(() => {
                        if (!isPause) {
                            this._logger.info(`${this.namespaceLog} terminating with timeout`);
                        }
                        this.terminate(exitCode);
                    }, 1_000);
                } else {
                    if (!isPause) {
                        this._logger.info(`${this.namespaceLog} terminating`);
                    }
                    this.terminate(exitCode);
                }
            }, this.common?.stopTimeout || 500);
        }
    }

    /**
     * Reads the file certificate from a given path and adds a file watcher to restart adapter on cert changes
     * if a cert is passed it is returned as it is
     *
     * @param cert cert or path to cert
     */
    private _readFileCertificate(cert: string): string {
        if (typeof cert === 'string') {
            try {
                // if length < 1024 it's no valid cert, so we assume a path to a valid certificate
                if (cert.length < 1024 && fs.existsSync(cert)) {
                    const certFile = cert;
                    cert = fs.readFileSync(certFile, 'utf8');
                    // start watcher of this file
                    fs.watch(certFile, (eventType, filename) => {
                        this._logger.warn(
                            `${this.namespaceLog} New certificate "${filename}" detected. Restart adapter`
                        );
                        setTimeout(() => this._stop({ isPause: false, isScheduled: true }), 2_000);
                    });
                }
            } catch (e) {
                this._logger.error(`${this.namespaceLog} Could not read certificate from file ${cert}: ${e.message}`);
            }
        }
        return cert;
    }

    // public signature
    getCertificates(
        publicName?: string,
        privateName?: string,
        chainedName?: string,
        callback?: GetCertificatesCallback
    ): void;

    /**
     * returns SSL certificates by name
     *
     * This function returns SSL certificates (private key, public cert and chained certificate).
     * Names are defined in the system's configuration in admin, e.g. "defaultPrivate", "defaultPublic".
     * The result can be directly used for creation of https server.
     *
     * @param [publicName] public certificate name
     * @param [privateName] private certificate name
     * @param [chainedName] optional chained certificate name
     * @param callback return result
     *        ```js
     *            function (err, certs, letsEncrypt) {
     *              adapter.log.debug('private key: ' + certs.key);
     *              adapter.log.debug('public cert: ' + certs.cert);
     *              adapter.log.debug('chained cert: ' + certs.ca);
     *            }
     *        ```
     */
    getCertificates(
        publicName: unknown,
        privateName: unknown,
        chainedName: unknown,
        callback: unknown
    ): Promise<GetCertificatesPromiseReturnType | void> {
        if (typeof publicName === 'function') {
            callback = publicName;
            publicName = undefined;
        }
        if (typeof privateName === 'function') {
            callback = privateName;
            privateName = undefined;
        }
        if (typeof chainedName === 'function') {
            callback = chainedName;
            chainedName = undefined;
        }

        const config = this.config as InternalAdapterConfig;

        publicName = publicName || config.certPublic;
        privateName = privateName || config.certPrivate;
        chainedName = chainedName || config.certChained;

        if (publicName !== undefined) {
            Validator.assertString(publicName, 'publicName');
        }

        if (privateName !== undefined) {
            Validator.assertString(privateName, 'privateName');
        }

        if (chainedName !== undefined) {
            Validator.assertString(chainedName, 'chainedName');
        }

        Validator.assertOptionalCallback(callback, 'callback');

        return this._getCertificates({ publicName, privateName, chainedName, callback });
    }

    private async _getCertificates(
        options: InternalGetCertificatesOptions
    ): Promise<[cert: ioBroker.Certificates, useLetsEncryptCert?: boolean] | void> {
        const { publicName, chainedName, privateName, callback } = options;
        let obj: ioBroker.OtherObject | undefined | null;

        if (!this.#objects) {
            this._logger.info(
                `${this.namespaceLog} getCertificates not processed because Objects database not connected`
            );
            return tools.maybeCallbackWithError(callback, tools.ERRORS.ERROR_DB_CLOSED);
        }

        try {
            // Load certificates
            obj = await this.#objects.getObject('system.certificates');
        } catch {
            // ignore
        }

        if (
            !obj ||
            !obj.native.certificates ||
            !publicName ||
            !privateName ||
            !obj.native.certificates[publicName] ||
            !obj.native.certificates[privateName] ||
            (chainedName && !obj.native.certificates[chainedName])
        ) {
            this._logger.error(
                `${this.namespaceLog} Cannot configure secure web server, because no certificates found: ${publicName}, ${privateName}, ${chainedName}`
            );
            if (publicName === 'defaultPublic' || privateName === 'defaultPrivate') {
                this._logger.info(
                    `${this.namespaceLog} Default certificates seem to be configured but missing. You can execute "iobroker cert create" in your shell to create these.`
                );
            }

            return tools.maybeCallbackWithError(callback, tools.ERRORS.ERROR_NOT_FOUND);
        } else {
            let ca: string | undefined;
            if (chainedName) {
                const chained = this._readFileCertificate(obj.native.certificates[chainedName]).split(
                    '-----END CERTIFICATE-----\r\n'
                );
                // it is still a file name, and the file maybe does not exist, but we can omit this error
                if (chained.join('').length >= 512) {
                    const caArr = [];
                    for (const cert of chained) {
                        if (cert.replace(/(\r\n|\r|\n)/g, '').trim()) {
                            caArr.push(`${cert}-----END CERTIFICATE-----\r\n`);
                        }
                    }
                    ca = caArr.join('');
                }
            }

            return tools.maybeCallbackWithError(
                callback,
                null,
                {
                    key: this._readFileCertificate(obj.native.certificates[privateName]),
                    cert: this._readFileCertificate(obj.native.certificates[publicName]),
                    ca
                },
                obj.native.letsEncrypt
            );
        }
    }

    /**
     * Restarts an instance of the adapter.
     *
     */
    restart(): void {
        if (this.stop) {
            this._logger.warn(`${this.namespaceLog} Restart initiated`);
            this.stop();
        } else {
            this._logger.warn(`${this.namespaceLog} Cannot initiate restart, because this.stop is not defined`);
        }
    }

    updateConfig(newConfig: Record<string, any>): ioBroker.SetObjectPromise;
    /**
     * Updates the adapter config with new values. Only a subset of the configuration has to be provided,
     * since merging with the existing config is done automatically, e.g., like this:
     *
     * `adapter.updateConfig({prop1: "newValue1"})`
     *
     * After updating the configuration, the adapter is automatically restarted.
     *
     * @param newConfig The new config values to be stored
     */
    updateConfig(newConfig: unknown): ioBroker.SetObjectPromise {
        Validator.assertObject(newConfig, 'newConfig');

        return this._updateConfig({ newConfig });
    }

    private async _updateConfig(options: InternalUpdateConfigOptions): ioBroker.SetObjectPromise {
        const { newConfig } = options;

        // update the adapter config object
        const configObjId = `system.adapter.${this.namespace}`;
        let obj;
        try {
            obj = await this.getForeignObjectAsync(configObjId);
        } catch (e) {
            this._logger.error(`${this.namespaceLog} Updating the adapter config failed: ${e.message}`);
        }

        if (!obj) {
            throw new Error(tools.ERRORS.ERROR_DB_CLOSED);
        }

        const oldConfig = obj.native;
        let mergedConfig: Record<string, unknown>;

        // merge the old and new configuration
        if ('encryptedNative' in obj && Array.isArray(obj.encryptedNative)) {
            const secret = await this.getSystemSecret();
            decryptArray({ obj: oldConfig, secret, keys: obj.encryptedNative });
            mergedConfig = { ...oldConfig, ...newConfig };
            encryptArray({ obj: mergedConfig, secret, keys: obj.encryptedNative });
        } else {
            mergedConfig = { ...oldConfig, ...newConfig };
        }

        obj.native = mergedConfig;

        return this.setForeignObjectAsync(configObjId, obj);
    }

    /**
     * Disables and stops the adapter instance.
     *
     */
    async disable(): ioBroker.SetObjectPromise {
        // update the adapter config object
        const configObjId = `system.adapter.${this.namespace}`;
        let obj;
        try {
            obj = await this.getForeignObjectAsync(configObjId);
        } catch (e) {
            this._logger.error(`${this.namespaceLog} Disabling the adapter instance failed: ${e.message}`);
        }

        if (!obj) {
            throw new Error(tools.ERRORS.ERROR_DB_CLOSED);
        }
        obj.common.enabled = false;
        return this.setForeignObjectAsync(configObjId, obj);
    }

    async getEncryptedConfig(attribute: string, callback?: GetEncryptedConfigCallback): Promise<string | void>;

    /**
     * Reads the encrypted parameter from config.
     *
     * It returns promise if no callback is provided.
     *
     * @param attribute - attribute name in native configuration part
     * @param [callback] - optional callback
     */
    getEncryptedConfig(attribute: unknown, callback: unknown): Promise<string | void> {
        Validator.assertString(attribute, 'attribute');
        Validator.assertOptionalCallback(callback, 'callback');

        return this._getEncryptedConfig({ attribute, callback });
    }

    private async _getEncryptedConfig(options: InternalGetEncryptedConfigOptions): Promise<string | void> {
        const { attribute, callback } = options;

        const value = (this.config as InternalAdapterConfig)[attribute];

        if (typeof value === 'string') {
            const secret = await this.getSystemSecret();
            return tools.maybeCallbackWithError(callback, null, tools.decrypt(secret, value));
        } else {
            return tools.maybeCallbackWithError(callback, `Attribute "${attribute}" not found`);
        }
    }

    /**
     * Get the system secret, after retrived once it will be read from cache
     */
    private async getSystemSecret(): Promise<string> {
        if (this._systemSecret !== undefined) {
            return this._systemSecret;
        }

        try {
            const data = await this.getForeignObjectAsync('system.config');
            if (data?.native) {
                this._systemSecret = data.native.secret;
            }
        } catch {
            // do nothing - we initialize default secret below
        }

        this._systemSecret = this._systemSecret || DEFAULT_SECRET;
        return this._systemSecret;
    }

    // external signature
    setTimeout<TCallback extends TimeoutCallback>(
        cb: TCallback,
        timeout: number,
        ...args: Parameters<TCallback>
    ): ioBroker.Timeout | undefined;
    /**
     * Same as setTimeout,
     * but it clears the running timers during the unload process
     * does not work after unload has been called
     *
     * @param cb - timer callback
     * @param timeout - timeout in milliseconds
     * @param args - as many arguments as needed, which will be passed to setTimeout
     * @returns timer id
     */
    setTimeout(cb: unknown, timeout: unknown, ...args: unknown[]): ioBroker.Timeout | undefined {
        if (typeof cb !== 'function') {
            this._logger.warn(
                `${this.namespaceLog} setTimeout expected callback to be of type "function", but got "${typeof cb}"`
            );
            return;
        }

        if (this._stopInProgress) {
            this._logger.warn(`${this.namespaceLog} setTimeout called, but adapter is shutting down`);
            return;
        }

        Validator.assertNumber(timeout, 'timeout');
        Validator.assertTimeout(timeout);

        const timer = setTimeout.call(
            null,
            () => {
                this._timers.delete(timer);
                cb(...args);
            },
            timeout
        );
        this._timers.add(timer);

        return timer as unknown as ioBroker.Timeout;
    }

    clearTimeout(timer: ioBroker.Timeout | undefined): void;

    /**
     * Same as clearTimeout
     * but it checks the running timers on unload
     *
     * @param timer - the timer object
     */
    clearTimeout(timer: unknown): void {
        if (timer === undefined) {
            return;
        }

        // should we further validate this?
        clearTimeout(timer as NodeJS.Timeout);
        this._timers.delete(timer as NodeJS.Timeout);
    }

    // external signature
    delay(timeout: number): Promise<void>;

    /**
     * delays the fulfillment of the promise the amount of time.
     * it will not fulfill during and after adapter shutdown
     *
     * @param timeout - timeout in milliseconds
     * @returns promise when timeout is over
     */
    delay(timeout: unknown): Promise<void> {
        if (this._stopInProgress) {
            this._logger.warn(`${this.namespaceLog} delay called, but adapter is shutting down`);
        }

        Validator.assertNumber(timeout, 'timeout');

        return new Promise(resolve => {
            const timer = setTimeout(() => {
                this._delays.delete(timer);
                if (!this._stopInProgress) {
                    resolve();
                }
            }, timeout);
            this._delays.add(timer);
        });
    }

    // external signature
    setInterval<TCallback extends TimeoutCallback>(
        cb: TCallback,
        timeout: number,
        ...args: Parameters<TCallback>
    ): ioBroker.Interval | undefined;

    /**
     * Same as setInterval
     * but it clears the running intervals during the unload process
     * does not work after unload has been called
     *
     * @param cb - interval callback
     * @param timeout - interval in milliseconds
     * @param args - as many arguments as needed, which will be passed to setTimeout
     * @returns interval interval object
     */
    setInterval(cb: unknown, timeout: unknown, ...args: unknown[]): ioBroker.Interval | undefined {
        if (typeof cb !== 'function') {
            this._logger.error(
                `${this.namespaceLog} setInterval expected callback to be of type "function", but got "${typeof cb}"`
            );
            return;
        }

        if (this._stopInProgress) {
            this._logger.warn(`${this.namespaceLog} setInterval called, but adapter is shutting down`);
            return;
        }

        Validator.assertNumber(timeout, 'timeout');
        Validator.assertTimeout(timeout);

        const id = setInterval(() => cb(...args), timeout);
        this._intervals.add(id);

        return id as unknown as ioBroker.Interval;
    }

    // external signature
    clearInterval(interval: ioBroker.Interval | undefined): void;

    /**
     * Same as clearInterval
     * but it checks the running intervals on unload
     *
     * @param interval - interval object
     */
    clearInterval(interval: unknown): void {
        if (interval === undefined) {
            return;
        }

        // should we further validate it is a valid interval?
        clearInterval(interval as NodeJS.Timeout);
        this._intervals.delete(interval as NodeJS.Timeout);
    }

    setObject(id: string, obj: ioBroker.SettableObject, callback?: ioBroker.SetObjectCallback): Promise<void>;
    setObject(
        id: string,
        obj: ioBroker.SettableObject,
        options: unknown,
        callback?: ioBroker.SetObjectCallback
    ): Promise<void>;
    setObject(id: string, obj: ioBroker.SettableObject, callback?: ioBroker.SetObjectCallback): Promise<void>;
    /**
     * Creates or overwrites an object in objectDB.
     *
     * This function can create or overwrite objects in objectDB for this adapter.
     * Only Ids that belong to this adapter can be modified. So the function automatically adds "adapter.X." to ID.
     * <b>common</b>, <b>native</b> and <b>type</b> attributes are mandatory, and it will be checked.
     * Additionally, type "state" requires <b>role</b>, <b>type</b> and <b>name</b>, e.g.:
     * ```js
     * {
     *     common: {
     *          name: 'object name',
     *          type: 'number', // string, boolean, object, mixed, array
     *          role: 'value'   // see https://github.com/ioBroker/ioBroker/blob/master/doc/SCHEMA.md#state-commonrole
     *     },
     *     native: {},
     *     type: 'state' // channel, device
     * }
     * ```
     *
     * @param id object ID, that must be overwritten or created.
     * @param obj new object
     * @param [options] optional user context
     * @param [callback] return result
     *        ```js
     *            function (err, obj) {
     *              // obj is {id: id}
     *              if (err) adapter.log.error('Cannot write object: ' + err);
     *            }
     *        ```
     */
    setObject(id: unknown, obj: unknown, options: unknown, callback?: unknown): Promise<void> | void {
        if (typeof options === 'function') {
            callback = options;
            options = null;
        }

        Validator.assertString(id, 'id');
        Validator.assertObject(obj, 'obj');
        if (options !== null && options !== undefined) {
            Validator.assertObject(options, 'options');
        }
        Validator.assertOptionalCallback(callback, 'callback');

        return this._setObject({ id, obj: obj as ioBroker.SettableObject, options, callback });
    }

    private async _setObject(options: InternalSetObjectOptions): Promise<void> {
        if (!this._defaultObjs) {
            this._defaultObjs = (await import('./defaultObjs.js')).createDefaults();
        }

        if (!options.obj) {
            this._logger.error(`${this.namespaceLog} setObject: try to set null object for ${options.id}`);
            return tools.maybeCallbackWithError(options.callback, tools.ERRORS.ERROR_EMPTY_OBJECT);
        }

        // TODO: refactor the following checks in a separate validation method
        if (!tools.isObject(options.obj)) {
            this._logger.error(
                `${
                    this.namespaceLog
                } setForeignObject: type of object parameter expected to be an object, but "${typeof options.obj}" provided`
            );
            return tools.maybeCallbackWithError(options.callback, tools.ERRORS.ERROR_NO_OBJECT);
        }

        if (options.obj.type !== 'meta') {
            try {
                this._utils.validateId(options.id, false, null);
            } catch (err) {
                this._logger.error(tools.appendStackTrace(`${this.namespaceLog} ${err.message}`));
                return;
            }
        }

        if (options.obj.type) {
            if (!options.obj.native) {
                this._logger.warn(
                    `${this.namespaceLog} setObject ${options.id} (type=${options.obj.type}) property native missing!`
                );
                options.obj.native = {};
            }
            // Check property 'common'
            if (!options.obj.common) {
                this._logger.warn(
                    `${this.namespaceLog} setObject ${options.id} (type=${options.obj.type}) property common missing!`
                );
                // @ts-expect-error fix later on
                options.obj.common = {};
            } else if (options.obj.type === 'state') {
                // Try to extend the model for type='state'
                // Check property 'role' by 'state'
                if (options.obj.common.role && this._defaultObjs[options.obj.common.role]) {
                    options.obj.common = extend(
                        true,
                        {},
                        this._defaultObjs[options.obj.common.role],
                        options.obj.common
                    );
                } else if (!options.obj.common.role) {
                    this._logger.warn(
                        `${this.namespaceLog} setObject ${options.id} (type=${options.obj.type}) property common.role missing!`
                    );
                }
                if (!options.obj.common.type) {
                    this._logger.warn(
                        `${this.namespaceLog} setObject ${options.id} (type=${options.obj.type}) property common.type missing!`
                    );
                }
                if (
                    'custom' in options.obj.common &&
                    options.obj.common.custom !== null &&
                    !tools.isObject(options.obj.common.custom)
                ) {
                    this._logger.error(
                        `${this.namespaceLog} setObject ${options.id} (type=${
                            options.obj.type
                        }) property common.custom is of type ${typeof options.obj.common.custom}, expected object.`
                    );
                    return tools.maybeCallbackWithError(options.callback, 'common.custom needs to be an object');
                }
            } else if (options.obj.common) {
                if ('custom' in options.obj.common && options.obj.common.custom !== null) {
                    this._logger.warn(
                        `${this.namespaceLog} setObject ${options.id} (type=${options.obj.type}) property common.custom must not exist.`
                    );
                    delete options.obj.common.custom;
                }
            }

            if (options.obj.common && !Object.prototype.hasOwnProperty.call(options.obj.common, 'name')) {
                options.obj.common.name = options.id;
                // it is a more unimportant warning as debug
                this._logger.debug(
                    `${this.namespaceLog} setObject ${options.id} (type=${options.obj.type}) property common.name missing, using id as name`
                );
            }

            options.id = this._utils.fixId(options.id, false);

            if ('children' in options.obj || 'parent' in options.obj) {
                this._logger.warn(`${this.namespaceLog} Do not use parent or children for ${options.id}`);
            }

            options.obj.from = options.obj.from || `system.adapter.${this.namespace}`;
            options.obj.user = options.obj.user || (options.options ? options.options.user : '') || SYSTEM_ADMIN_USER;
            options.obj.ts = options.obj.ts || Date.now();

            this._setObjectWithDefaultValue(options.id, options.obj, options.options, options.callback);
        } else {
            this._logger.error(`${this.namespaceLog} setObject ${options.id} mandatory property type missing!`);
            return tools.maybeCallbackWithError(options.callback, 'mandatory property type missing!');
        }
    }

    /**
     * Helper method for `set[Foreign]Object[NotExists]` that also sets the default value if one is configured
     *
     * @param id of the object
     * @param obj The object to set
     * @param options optional user context
     * @param callback optional callback
     */
    private async _setObjectWithDefaultValue(
        id: string,
        obj: ioBroker.SettableObject,
        options?: Record<string, any> | null,
        callback?: ioBroker.SetObjectCallback
    ): Promise<ioBroker.CallbackReturnTypeOf<ioBroker.SetObjectCallback> | void> {
        if (!this.#objects) {
            this._logger.info(`${this.namespaceLog} setObject not processed because Objects database not connected`);
            return tools.maybeCallbackWithError(callback, tools.ERRORS.ERROR_DB_CLOSED);
        }

        try {
            tools.validateGeneralObjectProperties(obj, false);
        } catch (e) {
            await this.reportDeprecation({
                deprecationMessage: `Object ${id} is invalid: ${e.message}`,
                version: '7.0.0'
            });
        }

        try {
            this._utils.validateId(id, true, options);
        } catch (e) {
            return tools.maybeCallbackWithError(callback, e);
        }

        try {
            const result = await this.#objects.setObjectAsync(id, obj, options);
            if (obj.type === 'state' && obj.common && obj.common.def !== undefined && obj.common.def !== null) {
                const state = await this.getForeignStateAsync(id);
                // only set the def state, if state is non-existent
                if (!state || state.val === undefined) {
                    await this.setForeignStateAsync(id, {
                        val: obj.common.def,
                        q: this.constants.STATE_QUALITY.SUBSTITUTE_INITIAL_VALUE,
                        ack: true
                    });
                }
            }
            return tools.maybeCallbackWithError(callback, null, result);
        } catch (e) {
            return tools.maybeCallbackWithError(callback, e);
        }
    }

    // external signature
    getAdapterObjects(
        callback: (objects: Record<string, ioBroker.AdapterScopedObject>) => void
    ): Promise<Record<string, ioBroker.AdapterScopedObject> | void>;

    /**
     * Get all states, channels and devices of this adapter.
     *
     * @param callback return result
     *        ```js
     *            function (objects) {
     *                for (var id in objects) {
     *                    adapter.log.debug(id);
     *                }
     *            }
     *        ```
     */
    getAdapterObjects(callback: unknown): Promise<Record<string, ioBroker.AdapterScopedObject> | void> {
        Validator.assertOptionalCallback(callback, 'callback');

        return this._getAdapterObjects({ callback });
    }

    private async _getAdapterObjects(
        options: InternalGetAdapterObjectsOptions
    ): Promise<Record<string, ioBroker.AdapterScopedObject> | void> {
        const ret: Record<string, ioBroker.AdapterScopedObject> = {};
        // Adds result rows to the return object
        const addRows = (rows: any[] | undefined): void => {
            if (rows) {
                for (const { id, value } of rows) {
                    ret[id] = value;
                }
            }
        };

        if (!this.#objects) {
            return tools.maybeCallback(options.callback, ret);
        }

        const params = {
            startkey: `${this.namespace}.`,
            endkey: `${this.namespace}.\u9999`,
            include_docs: true
        };

        try {
            const folders = await this.#objects.getObjectViewAsync('system', 'folder', params);
            if (folders) {
                addRows(folders.rows);
            }
        } catch {
            /* ignore, we'll return what we get till now */
        }
        try {
            const devices = await this.#objects.getObjectViewAsync('system', 'device', params);
            if (devices) {
                addRows(devices.rows);
            }
        } catch {
            /* ignore, we'll return what we get till now */
        }
        try {
            const channels = await this.#objects.getObjectViewAsync('system', 'channel', params);
            if (channels) {
                addRows(channels.rows);
            }
        } catch {
            /* ignore, we'll return what we get till now */
        }
        try {
            const states = await this.#objects.getObjectViewAsync('system', 'state', params);
            if (states) {
                addRows(states.rows);
            }
        } catch {
            /* ignore, we'll return what we get till now */
        }

        return tools.maybeCallback(options.callback, ret);
    }

    // public signatures
    extendObject(id: string, objPart: ioBroker.PartialObject): ioBroker.SetObjectPromise;
    extendObject(id: string, objPart: ioBroker.PartialObject, callback?: ioBroker.SetObjectCallback): void;
    extendObject(
        id: string,
        objPart: ioBroker.PartialObject,
        options: ioBroker.ExtendObjectOptions
    ): ioBroker.SetObjectPromise;
    extendObject(
        id: string,
        objPart: ioBroker.PartialObject,
        options: ioBroker.ExtendObjectOptions,
        callback?: ioBroker.SetObjectCallback
    ): void;

    /**
     * Extend some object and create it if it does not exist
     *
     * You can change or extend some object. E.g. existing object is:
     * ```js
     * {
     *   common: {
     *     name: 'Adapter name',
     *     desc: 'Description'
     *   },
     *   type: 'state',
     *   native: {
     *     unused: 'text'
     *  }
     * }
     * ```
     *
     * If following object will be passed as argument
     *
     * ```js
     * {
     *   common: {
     *     desc: 'New description',
     *     min: 0,
     *     max: 100
     *   },
     *   native: {
     *     unused: null
     *   }
     * }
     * ```
     *
     * We will get as output:
     * ```js
     * {
     *   common: {
     *     desc: 'New description',
     *     min: 0,
     *     max: 100
     *   },
     *   type: 'state',
     *   native: {}
     * }
     * ```
     *
     * @param id object ID, that must be extended
     * @param obj part that must be extended
     * @param options optional user context
     * @param callback return result
     *        ```js
     *            function (err, obj) {
     *                if (err) adapter.log.error(err);
     *                // obj is {"id": id}
     *            }
     *        ```
     */
    extendObject(id: unknown, obj: unknown, options?: unknown, callback?: unknown): Promise<any> | void {
        if (typeof options === 'function') {
            callback = options;
            options = null;
        }

        Validator.assertOptionalCallback(callback, 'callback');
        Validator.assertString(id, 'id');

        if (!obj) {
            this._logger.error(`${this.namespaceLog} extendObject: try to extend null object for ${id}`);
            return tools.maybeCallbackWithError(callback, tools.ERRORS.ERROR_EMPTY_OBJECT);
        }

        if (!tools.isObject(obj)) {
            this._logger.error(
                `${
                    this.namespaceLog
                } extendObject: type of object parameter expected to be an object, but ${typeof obj} provided`
            );
            return tools.maybeCallbackWithError(callback, tools.ERRORS.ERROR_NO_OBJECT);
        }

        if (options !== null && options !== undefined) {
            Validator.assertObject(options, 'options');
        }

        return this._extendObject({ id, obj: obj as ioBroker.SettableObject, options, callback });
    }

    // TODO: the public return type needs to be defined correctly, probably needs to be discussed
    private async _extendObject(options: InternalSetObjectOptions): Promise<any> {
        if (!this.#objects) {
            this._logger.info(`${this.namespaceLog} extendObject not processed because Objects database not connected`);
            return tools.maybeCallbackWithError(options.callback, tools.ERRORS.ERROR_DB_CLOSED);
        }

        try {
            tools.validateGeneralObjectProperties(options.obj, true);
        } catch (e) {
            await this.reportDeprecation({
                deprecationMessage: `Object ${options.id} is invalid: ${e.message}`,
                version: '7.0.0'
            });
        }

        try {
            this._utils.validateId(options.id, false, null);
        } catch (e) {
            return tools.maybeCallbackWithError(options.callback, e);
        }

        options.id = this._utils.fixId(options.id, false);
        options.id = this.fixForbiddenCharsInId(options.id);

        if ('children' in options.obj || 'parent' in options.obj) {
            this._logger.warn(`${this.namespaceLog} Do not use parent or children for ${options.id}`);
        }

        // Read whole object
        let oldObj;
        try {
            oldObj = await this.#objects.getObjectAsync(options.id, options.options);
        } catch (e) {
            return tools.maybeCallbackWithError(options.callback, e);
        }

        if (!this.#objects) {
            this._logger.info(`${this.namespaceLog} extendObject not processed because Objects database not connected`);
            return tools.maybeCallbackWithError(options.callback, tools.ERRORS.ERROR_DB_CLOSED);
        }

        // remove the preserve attributes
        if (oldObj && options.options && tools.isObject(options.options.preserve)) {
            tools.removePreservedProperties(options.options.preserve, oldObj, options.obj);
        }

        // delete arrays if they should be changed
        if (
            options.obj &&
            ((options.obj.common && 'members' in options.obj.common) ||
                (options.obj.native && 'repositories' in options.obj.native) ||
                (options.obj.native && 'certificates' in options.obj.native) ||
                (options.obj.native && 'devices' in options.obj.native))
        ) {
            if (!oldObj) {
                this._logger.error(`${this.namespaceLog} Object ${options.id} not exist!`);
                oldObj = {};
            }
            if (
                options.obj.native &&
                'repositories' in options.obj.native &&
                oldObj.native &&
                oldObj.native.repositories
            ) {
                oldObj.native.repositories = [];
            }
            if (options.obj.common && 'members' in options.obj.common && oldObj.common && oldObj.common.members) {
                oldObj.common.members = [];
            }
            if (
                options.obj.native &&
                'certificates' in options.obj.native &&
                oldObj.native &&
                oldObj.native.certificates
            ) {
                oldObj.native.certificates = [];
            }
            if (options.obj.native && 'devices' in options.obj.native && oldObj.native && oldObj.native.devices) {
                oldObj.native.devices = [];
            }

            options.obj.from = options.obj.from || `system.adapter.${this.namespace}`;
            options.obj.user = options.obj.user || (options.options ? options.options.user : '') || SYSTEM_ADMIN_USER;
            options.obj.ts = options.obj.ts || Date.now();

            options.obj = extend(true, oldObj, options.obj);

            // @ts-expect-error TODO we are returning type Object for ease of use to devs, but formally these are AnyObjects, e.g. not guaranteed to have common
            return this.#objects.setObject(options.id, options.obj, options.options, options.callback);
        } else {
            options.obj.from = options.obj.from || `system.adapter.${this.namespace}`;
            options.obj.user = options.obj.user || (options.options ? options.options.user : '') || SYSTEM_ADMIN_USER;
            options.obj.ts = options.obj.ts || Date.now();

            if (
                (options.obj.type && options.obj.type === 'state') ||
                (!options.obj.type && oldObj && oldObj.type === 'state')
            ) {
                if (
                    options.obj.common &&
                    'custom' in options.obj.common &&
                    options.obj.common.custom !== null &&
                    !tools.isObject(options.obj.common.custom)
                ) {
                    this._logger.error(
                        `${this.namespaceLog} extendObject ${options.id} (type=${
                            options.obj.type
                        }) property common.custom is of type ${typeof options.obj.common.custom}, expected object.`
                    );
                    return tools.maybeCallbackWithError(options.callback, 'common.custom needs to be an object');
                }
            } else {
                if (options.obj.common && 'custom' in options.obj.common && options.obj.common.custom !== null) {
                    this._logger.warn(
                        `${this.namespaceLog} setObject ${options.id} (type=${options.obj.type}) property common.custom must not exist.`
                    );
                    delete options.obj.common.custom;
                }
            }

            if (!oldObj) {
                // if old object is not existing we behave like setObject
                return this.setForeignObject(options.id, options.obj, options.options, options.callback);
            }

            try {
                const cbObj = await this.#objects.extendObjectAsync(options.id, options.obj, options.options || {});
                let defState;
                if (options.obj.type === 'state' || oldObj.type === 'state') {
                    if (options.obj.common && 'def' in options.obj.common && options.obj.common.def !== undefined) {
                        defState = options.obj.common.def;
                    } else if (oldObj.common && oldObj.common.def !== undefined) {
                        defState = oldObj.common.def;
                    }
                }

                if (defState !== undefined) {
                    let currentStateObj;
                    try {
                        currentStateObj = await this.getForeignStateAsync(options.id);
                    } catch {
                        // do nothing
                    }
                    if (!currentStateObj) {
                        try {
                            await this.setForeignStateAsync(options.id, {
                                val: defState,
                                q: this.constants.STATE_QUALITY.SUBSTITUTE_INITIAL_VALUE,
                                ack: true
                            });
                        } catch (e) {
                            this._logger.info(
                                `${this.namespaceLog} Default value for state "${options.id}" could not be set: ${e.message}`
                            );
                        }
                    }
                }
                return tools.maybeCallbackWithError(options.callback, null, cbObj);
            } catch (e) {
                return tools.maybeCallbackWithError(options.callback, e);
            }
        }
    }

    // external signatures
    setForeignObject<T extends string>(
        id: T,
        obj: ioBroker.SettableObject<ioBroker.ObjectIdToObjectType<T, 'write'>>,
        callback?: ioBroker.SetObjectCallback
    ): void;
    setForeignObject<T extends string>(
        id: T,
        obj: ioBroker.SettableObject<ioBroker.ObjectIdToObjectType<T, 'write'>>,
        options: unknown,
        callback?: ioBroker.SetObjectCallback
    ): void;

    /**
     * Same as {@link AdapterClass.setObject}, but for any object.
     *
     * ID must be specified as a full name with adapter namespace. E.g "hm-rpc.0.ABC98989.1.STATE"
     *
     * @param id object ID, that must be overwritten or created.
     * @param obj new object
     * @param options optional user context
     * @param callback return result
     *        ```js
     *            function (err, obj) {
     *              // obj is {id: id}
     *              if (err) adapter.log.error('Cannot write object: ' + err);
     *            }
     *        ```
     */
    setForeignObject(id: unknown, obj: unknown, options: unknown, callback?: unknown): MaybePromise {
        if (typeof options === 'function') {
            callback = options;
            options = null;
        }

        Validator.assertOptionalCallback(callback, 'callback');
        Validator.assertString(id, 'id');
        if (options !== null && options !== undefined) {
            Validator.assertObject(options, 'options');
        }

        if (!obj) {
            this._logger.error(`${this.namespaceLog} setForeignObject: try to set null object for ${id}`);
            return tools.maybeCallbackWithError(callback, tools.ERRORS.ERROR_EMPTY_OBJECT);
        }

        if (!tools.isObject(obj)) {
            this._logger.error(
                `${
                    this.namespaceLog
                } setForeignObject: type of object parameter expected to be an object, but ${typeof obj} provided`
            );
            return tools.maybeCallbackWithError(callback, tools.ERRORS.ERROR_NO_OBJECT);
        }

        return this._setForeignObject({ id, obj: obj as ioBroker.SettableObject, options, callback });
    }

    private _setForeignObject(_options: InternalSetObjectOptions): MaybePromise {
        const { options, callback, obj } = _options;
        let { id } = _options;

        obj.from = obj.from || `system.adapter.${this.namespace}`;
        obj.user = obj.user || options?.user || SYSTEM_ADMIN_USER;
        obj.ts = obj.ts || Date.now();

        id = this.fixForbiddenCharsInId(id);

        // check that alias is valid if given
        if (obj.common && 'alias' in obj.common && obj.common.alias.id) {
            // if alias is object validate read and write
            if (typeof obj.common.alias.id === 'object') {
                try {
                    this._utils.validateId(obj.common.alias.id.write, true, null);
                    this._utils.validateId(obj.common.alias.id.read, true, null);
                } catch (e) {
                    return tools.maybeCallbackWithError(callback, `Alias id is invalid: ${e.message}`);
                }

                if (
                    obj.common.alias.id.write.startsWith(ALIAS_STARTS_WITH) ||
                    obj.common.alias.id.read.startsWith(ALIAS_STARTS_WITH)
                ) {
                    return tools.maybeCallbackWithError(callback, 'Aliases cannot be used as target for aliases');
                }
            } else {
                try {
                    this._utils.validateId(obj.common.alias.id, true, null);
                } catch (e) {
                    return tools.maybeCallbackWithError(callback, `Alias id is invalid: ${e.message}`);
                }

                if (obj.common.alias.id.startsWith(ALIAS_STARTS_WITH)) {
                    return tools.maybeCallbackWithError(callback, 'Aliases cannot be used as target for aliases');
                }
            }
        }

        this._setObjectWithDefaultValue(id, obj, options, callback);
    }

    // external signatures
    extendForeignObject<T extends string>(
        id: T,
        objPart: ioBroker.PartialObject<ioBroker.ObjectIdToObjectType<T, 'write'>>,
        callback?: ioBroker.SetObjectCallback
    ): void;
    extendForeignObject<T extends string>(
        id: T,
        objPart: ioBroker.PartialObject<ioBroker.ObjectIdToObjectType<T, 'write'>>,
        options: ioBroker.ExtendObjectOptions,
        callback?: ioBroker.SetObjectCallback
    ): void;

    /**
     * Same as {@link AdapterClass.extendObject}, but for any object.
     *
     * ID must be specified as a full name with adapter namespace. E.g "hm-rpc.0.ABC98989.1.STATE"
     *
     * @param id object ID, that must be extended
     * @param obj part that must be extended
     * @param options optional user context, or use attribute preserve e.g. `{preserve: {common: ['name']}}` to preserve common.name
     * @param callback return result
     *        ```js
     *            function (err, obj) {
     *                // obj is {"id": id}
     *                if (err) adapter.log.error(err);
     *            }
     *        ```
     */
    extendForeignObject(
        id: unknown,
        obj: unknown,
        options: unknown,
        callback?: unknown
    ): Promise<ioBroker.CallbackReturnTypeOf<ioBroker.SetObjectCallback> | void> | void {
        if (typeof options === 'function') {
            callback = options;
            options = null;
        }

        Validator.assertOptionalCallback(callback, 'callback');

        try {
            this._utils.validateId(id, true, null);
        } catch (err) {
            return tools.maybeCallbackWithError(callback, err);
        }

        Validator.assertString(id, 'id');

        if (!obj) {
            this._logger.error(`${this.namespaceLog} extendForeignObject: try to set null object for ${id}`);
            return tools.maybeCallbackWithError(callback, tools.ERRORS.ERROR_EMPTY_OBJECT);
        }

        Validator.assertObject(obj, 'obj');
        if (options !== null && options !== undefined) {
            Validator.assertObject(options, 'options');
        }
        Validator.assertOptionalCallback(callback, 'callback');

        return this._extendForeignObjectAsync({
            id: this.fixForbiddenCharsInId(id),
            obj: obj as ioBroker.SettableObject,
            callback,
            options
        });
    }

    private async _extendForeignObjectAsync(
        _options: InternalSetObjectOptions
    ): Promise<ioBroker.CallbackReturnTypeOf<ioBroker.SetObjectCallback> | void> {
        const { id, callback, options } = _options;
        let { obj } = _options;

        if (!this.#objects) {
            this._logger.info(
                `${this.namespaceLog} extendForeignObject not processed because Objects database not connected`
            );
            return tools.maybeCallbackWithError(callback, tools.ERRORS.ERROR_DB_CLOSED);
        }

        // Read whole object
        let oldObj;
        try {
            oldObj = await this.#objects.getObjectAsync(id, options);
        } catch (e) {
            return tools.maybeCallbackWithError(callback, e);
        }

        // remove the preserve attributes
        if (oldObj && options && tools.isObject(options.preserve)) {
            tools.removePreservedProperties(options.preserve, oldObj, obj);
        }

        // delete arrays if they should be changed
        if (
            obj &&
            ((obj.common && 'members' in obj.common) ||
                (obj.native && 'repositories' in obj.native) ||
                (obj.native && 'certificates' in obj.native) ||
                (obj.native && 'devices' in obj.native))
        ) {
            if (!oldObj) {
                this._logger.error(`${this.namespaceLog} Object ${id} not exist!`);
                oldObj = {};
            }
            if (obj.native && 'repositories' in obj.native && oldObj.native && oldObj.native.repositories) {
                oldObj.native.repositories = [];
            }
            if (obj.common && 'members' in obj.common && oldObj.common && oldObj.common.members) {
                oldObj.common.members = [];
            }
            if (obj.native && 'certificates' in obj.native && oldObj.native && oldObj.native.certificates) {
                oldObj.native.certificates = [];
            }
            if (obj.native && 'devices' in obj.native && oldObj.native && oldObj.native.devices) {
                oldObj.native.devices = [];
            }

            obj.from = obj.from || `system.adapter.${this.namespace}`;
            obj.user = obj.user || options?.user || SYSTEM_ADMIN_USER;
            obj.ts = obj.ts || Date.now();

            obj = extend(true, oldObj, obj);

            // @ts-expect-error TODO we are returning type Object for ease of use to devs, but formally these are AnyObjects, e.g. not guaranteed to have common
            return this.#objects.setObject(id, obj, options, callback);
        } else {
            obj.from = obj.from || `system.adapter.${this.namespace}`;
            obj.user = obj.user || options?.user || SYSTEM_ADMIN_USER;
            obj.ts = obj.ts || Date.now();

            if ((obj.type && obj.type === 'state') || (!obj.type && oldObj && oldObj.type === 'state')) {
                if (
                    obj.common &&
                    'custom' in obj.common &&
                    obj.common.custom !== null &&
                    !tools.isObject(obj.common.custom)
                ) {
                    this._logger.error(
                        `${this.namespaceLog} extendObject ${id} (type=${
                            obj.type
                        }) property common.custom is of type ${typeof obj.common.custom}, expected object.`
                    );
                    return tools.maybeCallbackWithError(callback, 'common.custom needs to be an object');
                }
            } else {
                if (obj.common && 'custom' in obj.common && obj.common.custom !== null) {
                    this._logger.warn(
                        `${this.namespaceLog} setObject ${id} (type=${obj.type}) property common.custom must not exist.`
                    );
                    delete obj.common.custom;
                }
            }

            if (!oldObj) {
                // if old object is not existing we behave like setObject
                return this.setForeignObject(id, obj, options, callback);
            }

            try {
                const cbObj = await this.#objects!.extendObjectAsync(id, obj, options || {});
                if (cbObj?.value.type === 'state') {
                    let defState;
                    if (obj.common && 'def' in obj.common && obj.common.def !== undefined) {
                        defState = obj.common.def;
                    } else if (oldObj.common && oldObj.common.def !== undefined) {
                        defState = oldObj.common.def;
                    }
                    if (defState !== undefined) {
                        let currentStateObj;
                        try {
                            currentStateObj = await this.getForeignStateAsync(id);
                        } catch {
                            // do nothing
                        }
                        if (!currentStateObj) {
                            try {
                                await this.setForeignStateAsync(id, {
                                    val: defState,
                                    q: this.constants.STATE_QUALITY.SUBSTITUTE_INITIAL_VALUE,
                                    ack: true
                                });
                            } catch (e) {
                                this._logger.info(
                                    `${this.namespaceLog} Default value for state "${id}" could not be set: ${e.message}`
                                );
                            }
                        }
                    }
                }

                return tools.maybeCallbackWithError(callback, null, cbObj);
            } catch (e) {
                return tools.maybeCallbackWithError(callback, e);
            }
        }
    }

    // external signature
    objectExists(id: string, options?: Record<string, any> | null): Promise<boolean | void>;

    /**
     * Checks if an object exists to the given id, id will be fixed first
     *
     * @param id id of the object
     * @param options optional user context
     */
    objectExists(id: unknown, options: unknown | null): Promise<boolean | void> {
        if (!this.#objects) {
            this._logger.info(`${this.namespaceLog} objectExists not processed because Objects database not connected`);
            return Promise.resolve();
        }

        Validator.assertString(id, 'id');
        if (options !== undefined && options !== null) {
            Validator.assertObject(options, 'options');
        }

        id = this._utils.fixId(id);

        this._utils.validateId(id, false, null);

        return this.#objects.objectExists(id, options);
    }

    // external signature
    foreignObjectExists(id: string, options?: Record<string, any> | null): Promise<boolean | void>;

    /**
     * Checks if an object exists to the given id
     *
     * @param id id of the object
     * @param options optional user context
     */
    foreignObjectExists(id: unknown, options: unknown): Promise<boolean | void> {
        if (!this.#objects) {
            this._logger.info(
                `${this.namespaceLog} foreignObjectExists not processed because Objects database not connected`
            );
            return Promise.resolve();
        }

        Validator.assertString(id, 'id');
        if (options !== undefined && options !== null) {
            Validator.assertObject(options, 'options');
        }

        this._utils.validateId(id, true, null);

        return this.#objects.objectExists(id, options);
    }

    // external signature
    getObject(id: string, callback: ioBroker.GetObjectCallback): void;
    getObject(id: string, options: unknown, callback: ioBroker.GetObjectCallback): void;

    /**
     * Get object of this instance.
     *
     * It is not required, that ID consists namespace. E.g. to get object of "adapterName.X.myObject", only "myObject" is required as ID.
     *
     * @param id exactly object ID (without namespace)
     * @param options optional user context
     * @param callback return result
     *        ```js
     *            function (err, obj) {
     *              if (err) adapter.log.error('Cannot get object: ' + err);
     *            }
     *        ```
     */
    getObject(id: unknown, options: unknown, callback?: unknown): any {
        if (typeof options === 'function') {
            callback = options;
            options = null;
        }

        Validator.assertCallback(callback, 'callback');
        Validator.assertString(id, 'id');
        if (options !== null && options !== undefined) {
            Validator.assertObject(options, 'options');
        }

        if (!this.#objects) {
            this._logger.info(`${this.namespaceLog} getObject not processed because Objects database not connected`);
            return tools.maybeCallbackWithError(callback, tools.ERRORS.ERROR_DB_CLOSED);
        }

        try {
            this._utils.validateId(id, false, null);
        } catch (err) {
            return tools.maybeCallbackWithError(callback, err);
        }

        this.#objects.getObject(this._utils.fixId(id), options, callback);
    }

    getObjectView<Design extends string = string, Search extends string = string>(
        design: Design,
        search: Search,
        params: ioBroker.GetObjectViewParams | null | undefined,
        callback: ioBroker.GetObjectViewCallback<ioBroker.InferGetObjectViewItemType<Design, Search>>
    ): void;
    getObjectView<Design extends string = string, Search extends string = string>(
        design: Design,
        search: Search,
        params: ioBroker.GetObjectViewParams | null | undefined,
        options: unknown,
        callback: ioBroker.GetObjectViewCallback<ioBroker.InferGetObjectViewItemType<Design, Search>>
    ): void;

    /**
     * Read object view from DB.
     *
     * It is required, that ID consists namespace in startkey and endkey. E.g. `{startkey: 'hm-rpc.' + adapter.instance + '.', endkey: 'hm-rpc.' + adapter.instance + '.\u9999'}`
     * to get all objects of the instance.
     *
     * @param design name of the design
     * @param search name of the view
     * @param params object containing startkey: first id to include in result; endkey: last id to include in result
     * @param options additional objects, e.g. for permissions
     * @param callback return result
     *      ```js
     *          function (err, doc) {
     *              if (doc && doc.rows) {
     *                   for (var i = 0; i < doc.rows.length; i++) {
     *                       var id  = doc.rows[i].id;
     *                        var obj = doc.rows[i].value;
     *                        adapter.log.info('Found ' + id + ': ' + JSON.stringify(obj));
     *                   }
     *                           if (!doc.rows.length) adapter.log.info('No objects found.');
     *               } else {
     *                   adapter.log.info('No objects found: ' + err);
     *               }
     *           }
     *           ```
     */
    getObjectView(
        design: unknown,
        search: unknown,
        params: unknown,
        options: unknown,
        callback?: unknown
    ): void | ioBroker.GetObjectViewPromise<any> {
        if (typeof options === 'function') {
            callback = options;
            options = undefined;
        }

        Validator.assertString(design, 'design');
        Validator.assertString(search, 'search');
        Validator.assertOptionalCallback(callback, 'callback');
        params = params || {};
        Validator.assertObject(params, 'params');
        if (options !== null && options !== undefined) {
            Validator.assertObject(options, 'options');
        }

        return this._getObjectView({ design, search, params, options, callback });
    }

    private _getObjectView(_options: InternalGetObjectViewOptions): void | ioBroker.GetObjectViewPromise<any> {
        const { design, search, params, options, callback } = _options;

        if (!this.#objects) {
            this._logger.info(
                `${this.namespaceLog} getObjectView not processed because Objects database not connected`
            );
            return tools.maybeCallbackWithError(callback, tools.ERRORS.ERROR_DB_CLOSED);
        }

        // Limit search ranges for system views to the relevant namespaces
        // to prevent too wide searches where the objects never will be
        if (design === 'system' && !params.startkey && (!params.endkey || params.endkey === '\u9999')) {
            switch (search) {
                case 'host':
                    params.startkey = 'system.host.';
                    params.endkey = 'system.host.\u9999';
                    break;
                case 'adapter':
                case 'instance':
                case 'instanceStats':
                    params.startkey = 'system.adapter.';
                    params.endkey = 'system.adapter.\u9999';
                    break;
                case 'enum':
                    params.startkey = 'enum.';
                    params.endkey = 'enum.\u9999';
                    break;
                case 'script':
                    params.startkey = 'script.';
                    params.endkey = 'script.\u9999';
                    break;
                case 'group':
                    params.startkey = 'system.group.';
                    params.endkey = 'system.group.\u9999';
                    break;
                case 'user':
                    params.startkey = 'system.user.';
                    params.endkey = 'system.user.\u9999';
                    break;
                case 'config':
                    params.startkey = 'system.';
                    params.endkey = 'system.\u9999';
                    break;
            }
        }

        // @ts-expect-error fix it
        return this.#objects.getObjectView(design, search, params, options, callback);
    }

    // external signatures
    getObjectList(
        params: ioBroker.GetObjectListParams | null,
        callback: ioBroker.GetObjectListCallback<ioBroker.Object>
    ): void;
    getObjectList(
        params: ioBroker.GetObjectListParams | null,
        options: { sorted?: boolean } | Record<string, any>,
        callback: ioBroker.GetObjectListCallback<ioBroker.Object>
    ): void;

    /**
     * Read object list from DB.
     *
     * It is required, that ID consists namespace in startkey and endkey. E.g. `{startkey: 'hm-rpc.' + adapter.instance + '.', endkey: 'hm-rpc.' + adapter.instance + '.\u9999'}`
     * to get all objects of the instance.
     *
     * @param params startkey and endkey information
     * @param options additional options, e.g. for permissions
     * @param callback optional callback
     *      ```js
     *          function (err, res) {
     *              if (res && res.rows) {
     *                   for (var i = 0; i < res.rows.length; i++) {
     *                       var id  = res.rows[i].id;
     *                       var obj = res.rows[i].value;
     *                       adapter.log.info('Found ' + id + ': ' + JSON.stringify(obj));
     *                   }
     *                   if (!res.rows.length) adapter.log.info('No objects found.');
     *              } else {
     *                  adapter.log.info('No objects found: ' + err);
     *              }
     *          }
     *       ```
     */
    getObjectList(params: unknown, options: unknown, callback?: unknown): any {
        if (typeof options === 'function') {
            callback = options;
            options = null;
        }

        if (options !== null && options !== undefined) {
            Validator.assertObject(options, 'options');
        }

        Validator.assertObject(params, 'params');
        Validator.assertOptionalCallback(callback, 'callback');

        if (!this.#objects) {
            this._logger.info(
                `${this.namespaceLog} getObjectList not processed because Objects database not connected`
            );
            return tools.maybeCallbackWithError(callback, tools.ERRORS.ERROR_DB_CLOSED);
        }

        this.#objects.getObjectList(params, options, callback);
    }

    // external signatures
    getEnum(callback: ioBroker.GetEnumCallback): void;
    getEnum(name: string, callback: ioBroker.GetEnumCallback): void;
    getEnum(name: string, options: unknown, callback: ioBroker.GetEnumCallback): void;

    /**
     * Get the enum tree.
     *
     * Get enums of specified tree or all enums if nothing specified as object with values.
     * If getEnum called with no enum specified, all enums will be returned:
     * ```js
     *      adapter.getEnums(function (err, enums, requestEnum) {
     *        // All enums
     *        if (err) adapter.log.error('Cannot get object: ' + err);
     *        for (var e in enums) {
     *           adapter.log.debug('Enum "' + e + '" has following members: ' + enums[e].common.members.join(', '));
     *        }
     *      });
     * ```
     *
     * @param _enum enum name, e.g. 'rooms', 'function' or '' (all enums)
     * @param options optional user context
     * @param callback return result
     *        ```js
     *            function (err, enums, requestEnum) {
     *              // requestEnum is _enum
     *              if (err) adapter.log.error('Cannot get object: ' + err);
     *              for (var e in enums) {
     *                 adapter.log.debug('Enum "' + e + '" has following members: ' + enums[e].common.members.join(', '));
     *              }
     *            }
     *        ```
     */
    getEnum(_enum: unknown, options?: unknown, callback?: unknown): any {
        if (typeof _enum === 'function') {
            callback = _enum;
            options = null;
            _enum = '';
        }
        if (typeof options === 'function') {
            callback = options;
            options = null;
        }

        Validator.assertString(_enum, '_enum');
        Validator.assertOptionalCallback(callback, 'callback');
        if (options !== null && options !== undefined) {
            Validator.assertObject(options, 'options');
        }

        return this._getEnum({ _enum, options, callback });
    }

    private _getEnum(_options: InternalGetEnumOptions): Promise<void> | void {
        const { options, callback } = _options;
        let { _enum } = _options;

        if (!this.#objects) {
            this._logger.info(`${this.namespaceLog} getEnum not processed because Objects database not connected`);
            return tools.maybeCallbackWithError(callback, tools.ERRORS.ERROR_DB_CLOSED);
        }

        if (!_enum.startsWith('enum.')) {
            _enum = `enum.${_enum}`;
        }
        const result: Record<string, ioBroker.EnumObject> = {};

        this.#objects.getObjectView(
            'system',
            'enum',
            {
                startkey: `${_enum}.`,
                endkey: `${_enum}.\u9999`
            },
            options,
            (err, res) => {
                if (err) {
                    return tools.maybeCallbackWithError(callback, err);
                }
                if (res?.rows) {
                    for (const row of res.rows) {
                        result[row.id] = row.value;
                    }
                }
                return tools.maybeCallbackWithError(callback, err, result, _enum);
            }
        );
    }

    // public signatures
    getEnums(callback: ioBroker.GetEnumsCallback): void;
    getEnums(enumList: ioBroker.EnumList, callback: ioBroker.GetEnumsCallback): void;
    getEnums(enumList: ioBroker.EnumList, options: unknown, callback: ioBroker.GetEnumsCallback): void;

    /**
     * Read the members of given enums.
     *
     * Get enums of specified tree or all enums if nothing specified as object with values.
     *
     * @param _enumList enum name or names, e.g. ['rooms', 'function']
     * @param options optional user context
     * @param callback return result
     *        ```js
     *            function (err, enums) {
     *              // requestEnum is _enum
     *              if (err) adapter.log.error('Cannot get object: ' + err);
     *              // Result is like
     *              // {
     *              //    "enum.rooms": {
     *              //       "enum.rooms.livingroom": {
     *              //           common: {
     *              //              members: ['ID1', 'ID2']
     *              //           }
     *              //       },
     *              //       "enum.rooms.sleepingroom": {
     *              //           common: {
     *              //              members: ['ID3', 'ID4']
     *              //           }
     *              //       }
     *              //    },
     *              //    "enum.functions": {
     *              //       "enum.rooms.light": {
     *              //           common: {
     *              //              members: ['ID1', 'ID6']
     *              //           }
     *              //       },
     *              //       "enum.rooms.weather": {
     *              //           common: {
     *              //              members: ['ID4', 'ID7']
     *              //           }
     *              //       }
     *              //    }
     *              // }
     *            }
     *        ```
     */
    getEnums(
        _enumList: unknown,
        options?: unknown,
        callback?: unknown
    ): Promise<{ [groupName: string]: Record<string, ioBroker.EnumObject> } | void> {
        if (typeof _enumList === 'function') {
            callback = _enumList;
            _enumList = undefined;
        }
        if (typeof options === 'function') {
            callback = options;
            options = null;
        }

        Validator.assertOptionalCallback(callback, 'callback');
        if (options !== null && options !== undefined) {
            Validator.assertObject(options, 'options');
        }

        return this._getEnums({ _enumList: _enumList as ioBroker.EnumList | undefined, options, callback });
    }

    private async _getEnums(
        _options: InternalGetEnumsOptions
    ): Promise<{ [groupName: string]: Record<string, ioBroker.EnumObject> } | void> {
        const { options, callback } = _options;
        let { _enumList } = _options;

        if (!this.#objects) {
            this._logger.info(`${this.namespaceLog} getEnums not processed because Objects database not connected`);
            return tools.maybeCallbackWithError(callback, tools.ERRORS.ERROR_DB_CLOSED);
        }

        const _enums: {
            [groupName: string]: Record<string, ioBroker.EnumObject>;
        } = {};
        if (_enumList) {
            if (typeof _enumList === 'string') {
                _enumList = [_enumList];
            }
            const promises = [];

            for (const currEnum of _enumList) {
                promises.push(
                    new Promise<void>((resolve, reject) =>
                        this.getEnum(currEnum, options, (err, list, _enum) => {
                            if (err) {
                                return reject(err);
                            } else if (list && _enum) {
                                _enums[_enum] = list;
                            }
                            resolve();
                        })
                    )
                );
            }

            try {
                await Promise.all(promises);
                return tools.maybeCallbackWithError(callback, null, _enums);
            } catch (e) {
                return tools.maybeCallbackWithError(callback, e);
            }
        } else {
            // Read all enums
            this.#objects.getObjectView(
                'system',
                'enum',
                {
                    startkey: 'enum.',
                    endkey: 'enum.\u9999'
                },
                options,
                (err, res) => {
                    // be aware, that res.rows[x].id is the name of enum!
                    if (err) {
                        return tools.maybeCallbackWithError(callback, err);
                    }
                    const result: {
                        [groupName: string]: Record<string, ioBroker.EnumObject>;
                    } = {};
                    if (res?.rows) {
                        for (const row of res.rows) {
                            const parts: string[] = row.id.split('.', 3);
                            if (!parts[2]) {
                                continue;
                            }
                            if (!result[`${parts[0]}.${parts[1]}`]) {
                                result[`${parts[0]}.${parts[1]}`] = {};
                            }
                            result[`${parts[0]}.${parts[1]}`][row.id] = row.value;
                        }
                    }

                    return tools.maybeCallbackWithError(callback, err, result);
                }
            );
        }
    }

    // external signatures
    getForeignObjects(patter: Pattern): Promise<ioBroker.NonNullCallbackReturnTypeOf<ioBroker.GetObjectsCallback>>;
    getForeignObjects(pattern: Pattern, callback: ioBroker.GetObjectsCallback): void;
    getForeignObjects(pattern: Pattern, options: unknown, callback: ioBroker.GetObjectsCallback): void;
    getForeignObjects<T extends ioBroker.ObjectType>(
        pattern: Pattern,
        type: T,
        callback: ioBroker.GetObjectsCallbackTyped<T>
    ): void;
    getForeignObjects<T extends ioBroker.ObjectType>(
        pattern: Pattern,
        type: T,
        enums: ioBroker.EnumList,
        callback: ioBroker.GetObjectsCallbackTyped<T>
    ): void;
    getForeignObjects<T extends ioBroker.ObjectType>(
        pattern: Pattern,
        type: T,
        options: unknown,
        callback: ioBroker.GetObjectsCallbackTyped<T>
    ): void;
    getForeignObjects<T extends ioBroker.ObjectType>(
        pattern: Pattern,
        type: T,
        enums: ioBroker.EnumList | null,
        options: unknown,
        callback: ioBroker.GetObjectsCallbackTyped<T>
    ): void;
    /**
     * Get objects by pattern, by specific type and resolve their enums.
     *
     * Get all objects in the system of specified type. E.g.:
     *
     * ```js
     * adapter.getForeignObjects('hm-rega.0.*', 'state', ['rooms', 'functions'], function (err, objs) {
     *   if (err) adapter.log.error('Cannot get object: ' + err);
     *   // objs look like:
     *   // {
     *   //    "hm-rega.0.ABC0000.1.STATE": {
     *   //        common: {...},
     *   //        native: {},
     *   //        type: 'state',
     *   //        enums: {
     *   //           'enums.rooms.livingroom': 'Living room',
     *   //           'enums.functions.light': 'Light'
     *   //       }
     *   //    },
     *   //    "hm-rega.0.ABC0000.2.STATE": {
     *   //        common: {...},
     *   //        native: {},
     *   //        type: 'state',
     *   //        enums: {
     *   //           'enums.rooms.sleepingroom': 'Sleeping room',
     *   //           'enums.functions.window': 'Windows'
     *   //       }
     *   //    }
     * }
     * ```
     *
     * @param pattern object ID/wildcards
     * @param type type of object: 'state', 'channel' or 'device'. Default - 'state'
     * @param enums object ID, that must be overwritten or created.
     * @param options optional user context
     * @param callback return result
     *        ```js
     *            function (err, obj) {
     *              if (err) adapter.log.error('Cannot get object: ' + err);
     *            }
     *        ```
     */
    getForeignObjects(
        pattern: unknown,
        type?: unknown,
        enums?: unknown,
        options?: unknown,
        callback?: unknown
    ): Promise<ioBroker.NonNullCallbackReturnTypeOf<ioBroker.GetObjectsCallback> | void> {
        if (typeof options === 'function') {
            callback = options;
            options = null;
        }

        if (typeof enums === 'function') {
            callback = enums;
            enums = undefined;
        }
        if (typeof type === 'function') {
            callback = type;
            type = undefined;
        }
        if (typeof type === 'object') {
            options = type;
            type = undefined;
        }
        if (typeof enums === 'object' && !Array.isArray(enums)) {
            options = enums;
            enums = undefined;
        }

        Validator.assertOptionalCallback(callback, 'callback');

        Validator.assertPattern(pattern, 'pattern');

        if (type !== undefined) {
            Validator.assertString(type, 'type');
        }

        if (options !== null && options !== undefined) {
            Validator.assertObject(options, 'options');
        }

        return this._getForeignObjects({
            pattern,
            type,
            enums: enums as ioBroker.EnumList | undefined,
            options,
            callback
        });
    }

    private async _getForeignObjects(
        _options: InternalGetObjectsOptions
    ): Promise<ioBroker.NonNullCallbackReturnTypeOf<ioBroker.GetObjectsCallback> | void> {
        const { options, callback, type, pattern, enums } = _options;

        if (!this.#objects) {
            this._logger.info(
                `${this.namespaceLog} getForeignObjects not processed because Objects database not connected`
            );
            return tools.maybeCallbackWithError(callback, tools.ERRORS.ERROR_DB_CLOSED);
        }

        let objs: (ioBroker.AnyObject | null)[];

        if (Array.isArray(pattern)) {
            try {
                objs = await this.#objects.getObjects(pattern, options);
            } catch (e) {
                return tools.maybeCallbackWithError(callback, e);
            }
        } else {
            let params: ioBroker.GetObjectViewParams = {};

            if (pattern && pattern !== '*') {
                params = {
                    startkey: pattern.replace(/\*/g, ''),
                    endkey: pattern.replace(/\*/g, '\u9999')
                };
            }

            try {
                const res = await this.#objects.getObjectView('system', type || 'state', params, options);
                objs = res.rows.map(row => row.value);
            } catch (e) {
                return tools.maybeCallbackWithError(callback, e);
            }
        }

        // don't forget, that enums returns names in row[x].id and not IDs, you can find id in rows[x].value._id
        let _enums;
        try {
            _enums = await this.getEnumsAsync(enums);
        } catch (e) {
            this._logger.warn(`Cannot get enums on getForeignObjects: ${e.message}`);
        }

        const list: Record<string, any> = {};

        for (let i = 0; i < objs.length; i++) {
            const obj = objs[i];
            if (!obj) {
                // It is not so important warning, so print it as debug
                this._logger.debug(
                    `${this.namespaceLog} getEnums(${JSON.stringify(
                        enums
                    )}) returned an enum without a value at index ${i}, obj - ${JSON.stringify(obj)}`
                );
                continue;
            }

            const id: string = obj._id;
            list[id] = obj;
            if (_enums && id) {
                // get device or channel of this state and check it too
                const parts = id.split('.');
                parts.splice(parts.length - 1, 1);
                const channel = parts.join('.');
                parts.splice(parts.length - 1, 1);
                const device = parts.join('.');

                list[id].enums = {};
                for (const _enum of Object.values(_enums)) {
                    for (const [enumID, enumObj] of Object.entries(_enum)) {
                        if (!enumObj?.common?.members) {
                            continue;
                        }

                        if (
                            enumObj.common.members.includes(id) ||
                            enumObj.common.members.includes(channel) ||
                            enumObj.common.members.includes(device)
                        ) {
                            list[id].enums[enumID] = enumObj.common.name;
                        }
                    }
                }
            }
            // remove protectedNative if not admin, not cloud or not own adapter
            if (
                obj &&
                'protectedNative' in obj &&
                Array.isArray(obj.protectedNative) &&
                obj.native &&
                id &&
                id.startsWith('system.adapter.') &&
                !NO_PROTECT_ADAPTERS.includes(this.name) &&
                this.name !== id.split('.')[2]
            ) {
                for (const attr of obj.protectedNative) {
                    delete obj.native[attr];
                }
            }
        }
        return tools.maybeCallbackWithError(callback, null, list);
    }

    // external signature
    findForeignObject(idOrName: string, type: string | null, callback: ioBroker.FindObjectCallback): void;
    findForeignObject(
        idOrName: string,
        type: string | null,
        options: unknown,
        callback: ioBroker.FindObjectCallback
    ): void;

    /**
     * Find any object by name or ID.
     *
     * Find object by the exact name or ID.
     *
     * @param id exactly object ID (without namespace)
     * @param type optional common.type of state: 'number', 'string', 'boolean', 'file', ...
     * @param options optional user context
     * @param callback return result
     *        ```js
     *            adapter.findForeignObject('Some name', function (err, id, name) {
     *              if (err) adapter.log.error('Cannot get object: ' + err);
     *              adapter.log.debug('ID of object with name "' + name + '" is "' + id + '"');
     *            }
     *        ```
     */
    findForeignObject(id: unknown, type: unknown, options: unknown, callback?: unknown): any {
        if (typeof options === 'function') {
            callback = options;
            options = null;
        }
        if (typeof type === 'function') {
            callback = type;
            type = null;
        }

        Validator.assertCallback(callback, 'callback');
        if (type !== null) {
            Validator.assertString(type, 'type');
        }
        if (options !== null && options !== undefined) {
            Validator.assertObject(options, 'options');
        }

        if (!this.#objects) {
            this._logger.info(
                `${this.namespaceLog} findForeignObject not processed because Objects database not connected`
            );
            return tools.maybeCallbackWithError(callback, tools.ERRORS.ERROR_DB_CLOSED);
        }

        try {
            this._utils.validateId(id, true, null);
        } catch (err) {
            return tools.maybeCallbackWithError(callback, err);
        }

        this.#objects.findObject(id, type, options || {}, callback);
    }

    // external signatures
    getForeignObject<T extends string>(
        id: T,
        callback: ioBroker.GetObjectCallback<T>
    ): void | Promise<void | ioBroker.ObjectIdToObjectType<T> | null>;
    getForeignObject<T extends string>(
        id: T,
        options: unknown,
        callback: ioBroker.GetObjectCallback<T>
    ): void | Promise<void | ioBroker.ObjectIdToObjectType<T> | null>;

    /**
     * Get any object.
     *
     * ID must be specified with namespace.
     *
     * @param id exactly object ID (with namespace)
     * @param options optional user context
     * @param callback return result
     *        ```js
     *            function (err, obj) {
     *              if (err) adapter.log.error('Cannot get object: ' + err);
     *            }
     *        ```
     */
    getForeignObject(
        id: unknown,
        options: unknown,
        callback?: unknown
    ): void | Promise<void | ioBroker.AnyObject | null> {
        if (typeof options === 'function') {
            callback = options;
            options = null;
        }

        Validator.assertOptionalCallback(callback, 'callback');
        if (options !== undefined && options !== null) {
            Validator.assertObject(options, 'options');
        }

        try {
            this._utils.validateId(id, true, options);
        } catch (err) {
            return tools.maybeCallbackWithError(callback, err);
        }

        return this._getForeignObject({ id, options, callback });
    }

    private async _getForeignObject(options: InternalGetObjectOptions): Promise<void | ioBroker.AnyObject | null> {
        if (!this.#objects) {
            this._logger.info(
                `${this.namespaceLog} getForeignObject not processed because Objects database not connected`
            );
            return tools.maybeCallbackWithError(options.callback, tools.ERRORS.ERROR_DB_CLOSED);
        }

        try {
            const obj = await this.#objects.getObjectAsync(options.id, options);
            // remove protectedNative if not admin, not cloud or not own adapter
            if (
                obj &&
                'protectedNative' in obj &&
                Array.isArray(obj.protectedNative) &&
                obj._id &&
                obj._id.startsWith('system.adapter.') &&
                obj.native &&
                !NO_PROTECT_ADAPTERS.includes(this.name) &&
                this.name !== obj._id.split('.')[2]
            ) {
                for (const attr of obj.protectedNative) {
                    delete obj.native[attr];
                }
            }

            return tools.maybeCallbackWithError(options.callback, null, obj);
        } catch (e) {
            return tools.maybeCallbackWithError(options.callback, e);
        }
    }

    delObject(id: string, callback?: ioBroker.ErrorCallback): void;
    delObject(id: string, options?: ioBroker.DelObjectOptions | null, callback?: ioBroker.ErrorCallback): void;

    /**
     * Delete an object of this instance.
     *
     * It is not required to provide the adapter namespace, because it will automatically be added.
     * E.g. to delete "adapterName.X.myObject", only "myObject" is required as ID.
     *
     * The corresponding state will be deleted too if the object has type "state".
     *
     * @param id exactly object ID (without namespace)
     * @param options optional user context. E.g. recursive option could be true
     * @param callback return result
     *        ```js
     *            function (err) {
     *              if (err) adapter.log.error('Cannot delete object: ' + err);
     *            }
     *        ```
     */
    delObject(id: unknown, options: unknown, callback?: unknown): any {
        Validator.assertString(id, 'id');

        // delObject does the same as delForeignObject, but fixes the ID first
        id = this._utils.fixId(id);

        // @ts-expect-error we have ensured that it is string for the rest the method will validate again
        this.delForeignObject(id, options, callback);
    }

    private _deleteObjects(
        tasks: { id: string; [other: string]: any }[],
        options: Record<string, any>,
        cb?: () => void
    ): void | Promise<void> {
        if (!tasks || !tasks.length) {
            return tools.maybeCallback(cb);
        } else {
            const task = tasks.shift();
            this.#objects!.delObject(task!.id, options, async err => {
                if (err) {
                    return tools.maybeCallbackWithError(cb, err);
                }
                if (task!.state) {
                    try {
                        await this.delForeignStateAsync(task!.id, options);
                    } catch (e) {
                        this._logger.warn(`${this.namespaceLog} Could not remove state of ${task!.id}: ${e.message}`);
                    }
                }
                try {
                    await tools.removeIdFromAllEnums(this.#objects, task!.id, this.enums);
                } catch (e) {
                    this._logger.warn(`${this.namespaceLog} Could not remove ${task!.id} from enums: ${e.message}`);
                }
                setImmediate(() => this._deleteObjects(tasks, options, cb));
            });
        }
    }

    delForeignObject(id: string, callback?: ioBroker.ErrorCallback): void;
    delForeignObject(id: string, options: ioBroker.DelObjectOptions, callback?: ioBroker.ErrorCallback): void;

    /**
     * Delete any object.
     *
     * The full ID with namespace must be specified. The corresponding state will be deleted too if the object has type "state".
     *
     * @param id exactly object ID (with namespace)
     * @param options optional user context or `{ recursive: true }` to delete all underlying objects
     * @param callback return result
     *        ```js
     *            function (err) {
     *              if (err) adapter.log.error('Cannot delete object: ' + err);
     *            }
     *        ```
     */
    delForeignObject(id: unknown, options: unknown, callback?: unknown): any {
        if (typeof options === 'function') {
            callback = options;
            options = null;
        }

        Validator.assertString(id, 'id');
        Validator.assertOptionalCallback(callback, 'callback');
        if (options !== undefined && options !== null) {
            Validator.assertObject(options, 'options');
        }

        if (!this.#objects) {
            this._logger.info(
                `${this.namespaceLog} delForeignObject not processed because Objects database not connected`
            );
            return tools.maybeCallbackWithError(callback, tools.ERRORS.ERROR_DB_CLOSED);
        }

        try {
            this._utils.validateId(id, true, options);
        } catch (err) {
            return tools.maybeCallbackWithError(callback, err);
        }

        if (options !== null && options !== undefined) {
            Validator.assertObject(options, 'options');
        }

        Validator.assertOptionalCallback(callback, 'callback');

        return this._delForeignObject({ id, options, callback });
    }

    private _delForeignObject(_options: InternalDelObjectOptions): void {
        const { id, options, callback } = _options;

        // If recursive deletion of all underlying objects, including id
        if (options?.recursive) {
            // read object itself
            this.#objects!.getObject(id, options, (err, obj) => {
                const tasks =
                    obj && (!obj.common || !obj.common.dontDelete) ? [{ id, state: obj.type === 'state' }] : [];

                const selector = { startkey: `${id}.`, endkey: `${id}.\u9999` };
                // read all underlying states
                this.#objects!.getObjectList(selector, options, (err, res) => {
                    res &&
                        res.rows.forEach(
                            (item: ioBroker.GetObjectListItem<ioBroker.Object>) =>
                                !tasks.find(task => task.id === item.id) &&
                                (!item.value || !item.value.common || !item.value.common.dontDelete) && // exclude objects with dontDelete flag
                                tasks.push({ id: item.id, state: item.value && item.value.type === 'state' })
                        );
                    this._deleteObjects(tasks, options, callback);
                });
            });
        } else {
            this.#objects!.getObject(id, options, async (err, obj) => {
                if (err) {
                    return tools.maybeCallbackWithError(callback, err);
                } else if (obj) {
                    // do not allow deletion of objects with dontDelete flag
                    if (obj.common?.dontDelete) {
                        return tools.maybeCallbackWithError(callback, new Error('not deletable'));
                    }

                    try {
                        await this.#objects!.delObject(obj._id, options);
                    } catch (err) {
                        return tools.maybeCallbackWithError(callback, err);
                    }
                    if (obj.type === 'state') {
                        try {
                            await this.delForeignStateAsync(id, options);
                        } catch {
                            // Ignore
                        }
                    }
                    try {
                        await tools.removeIdFromAllEnums(this.#objects, id, this.enums);
                    } catch (e) {
                        return tools.maybeCallbackWithError(callback, e);
                    }
                }
                return tools.maybeCallback(callback);
            });
        }
    }

    // external signatures
    subscribeObjects(pattern: Pattern, callback?: ioBroker.ErrorCallback): void;
    subscribeObjects(pattern: Pattern, options: unknown, callback?: ioBroker.ErrorCallback): void;

    /**
     * Subscribe for the changes of objects in this instance.
     *
     * @param pattern pattern like 'channel.*' or '*' (all objects of this adapter) - without namespaces
     * @param options optional user context
     * @param callback optional returns result
     *        ```js
     *            function (err) {
     *              if (err) adapter.log.error('Cannot subscribe object: ' + err);
     *            }
     *        ```
     */
    subscribeObjects(pattern: unknown, options: unknown, callback?: unknown): any {
        if (typeof options === 'function') {
            callback = options;
            options = undefined;
        }

        Validator.assertOptionalCallback(callback, 'callback');
        Validator.assertPattern(pattern, 'pattern');
        if (options !== null && options !== undefined) {
            Validator.assertObject(options, 'options');
        }

        if (!this.#objects) {
            this._logger.info(
                `${this.namespaceLog} subscribeObjects not processed because Objects database not connected`
            );
            return tools.maybeCallbackWithError(callback, tools.ERRORS.ERROR_DB_CLOSED);
        }

        if (pattern === '*') {
            this.#objects.subscribeUser(`${this.namespace}.*`, options, callback);
        } else {
            const fixedPattern = Array.isArray(pattern) ? pattern : this._utils.fixId(pattern, true);
            this.#objects.subscribeUser(fixedPattern, options, callback);
        }
    }

    unsubscribeObjects(pattern: Pattern, callback?: ioBroker.ErrorCallback): void;
    unsubscribeObjects(pattern: Pattern, options: unknown, callback?: ioBroker.ErrorCallback): void;

    /**
     * Unsubscribe on the changes of objects in this instance.
     *
     * @param pattern pattern like 'channel.*' or '*' (all objects) - without namespaces
     * @param options optional user context
     * @param callback optional returns result
     *        ```js
     *            function (err) {
     *              if (err) adapter.log.error('Cannot unsubscribe object: ' + err);
     *            }
     *        ```
     */
    unsubscribeObjects(pattern: unknown, options: unknown, callback?: unknown): any {
        if (typeof options === 'function') {
            callback = options;
            options = undefined;
        }

        Validator.assertOptionalCallback(callback, 'callback');
        Validator.assertPattern(pattern, 'pattern');
        if (options !== null && options !== undefined) {
            Validator.assertObject(options, 'options');
        }

        if (!this.#objects) {
            this._logger.info(
                `${this.namespaceLog} unsubscribeObjects not processed because Objects database not connected`
            );
            return tools.maybeCallbackWithError(callback, tools.ERRORS.ERROR_DB_CLOSED);
        }

        if (pattern === '*') {
            this.#objects.unsubscribeUser(`${this.namespace}.*`, options, callback);
        } else {
            const fixedPattern = Array.isArray(pattern) ? pattern : this._utils.fixId(pattern, true);
            this.#objects.unsubscribeUser(fixedPattern, options, callback);
        }
    }

    // external signatures
    subscribeForeignObjects(pattern: string | string[], callback?: ioBroker.ErrorCallback): void;
    subscribeForeignObjects(pattern: string | string[], options: unknown, callback?: ioBroker.ErrorCallback): void;

    /**
     * Subscribe for the changes of objects in any instance.
     *
     * @param pattern pattern like 'channel.*' or '*' (all objects) - without namespaces. You can use array of patterns
     * @param options optional user context
     * @param callback optional returns result
     *        ```js
     *            function (err) {
     *              if (err) adapter.log.error('Cannot subscribe object: ' + err);
     *            }
     *        ```
     */
    subscribeForeignObjects(pattern: unknown, options: unknown, callback?: unknown): any {
        if (typeof options === 'function') {
            callback = options;
            options = undefined;
        }

        Validator.assertOptionalCallback(callback, 'callback');
        Validator.assertPattern(pattern, 'pattern');
        if (options !== null && options !== undefined) {
            Validator.assertObject(options, 'options');
        }

        if (!this.#objects) {
            this._logger.info(
                `${this.namespaceLog} subscribeForeignObjects not processed because Objects database not connected`
            );
            return tools.maybeCallbackWithError(callback, tools.ERRORS.ERROR_DB_CLOSED);
        }

        this.#objects.subscribeUser(pattern, options, callback);
    }

    // external signatures
    unsubscribeForeignObjects(pattern: string | string[], callback?: ioBroker.ErrorCallback): void;
    unsubscribeForeignObjects(pattern: string | string[], options: unknown, callback?: ioBroker.ErrorCallback): void;

    /**
     * Unsubscribe for the patterns on all objects.
     *
     * @param pattern pattern like 'channel.*' or '*' (all objects) - without namespaces
     * @param options optional user context
     * @param callback optional returns result
     *        ```js
     *            function (err) {
     *              if (err) adapter.log.error('Cannot unsubscribe object: ' + err);
     *            }
     *        ```
     */
    unsubscribeForeignObjects(pattern: unknown, options: unknown, callback?: unknown): any {
        if (typeof options === 'function') {
            callback = options;
            options = undefined;
        }
        if (!pattern) {
            pattern = '*';
        }

        Validator.assertOptionalCallback(callback, 'callback');
        Validator.assertPattern(pattern, 'pattern');
        if (options !== null && options !== undefined) {
            Validator.assertObject(options, 'options');
        }

        if (!this.#objects) {
            this._logger.info(
                `${this.namespaceLog} unsubscribeForeignObjects not processed because Objects database not connected`
            );
            return tools.maybeCallbackWithError(callback, tools.ERRORS.ERROR_DB_CLOSED);
        }

        this.#objects.unsubscribeUser(pattern, options, callback);
    }

    // external signatures
    subscribeForeignFiles(id: string, pattern: string | string[], options?: unknown): void;

    /**
     * Subscribe for the changes of files in specific instance.
     * This is async function!
     *
     * @param id adapter ID like 'vis-2.0' or 'vis-2.admin'
     * @param pattern pattern like 'channel.*' or '*' (all files) - without namespaces. You can use array of patterns
     * @param options optional user context
     */
    subscribeForeignFiles(id: unknown, pattern: unknown, options?: unknown): any {
        if (!this.#objects) {
            this._logger.info(
                `${this.namespaceLog} subscribeForeignFiles not processed because Objects database not connected`
            );
            return Promise.reject(tools.ERRORS.ERROR_DB_CLOSED);
        }

        Validator.assertString(id, 'id');
        Validator.assertPattern(pattern, 'pattern');
        if (options !== null && options !== undefined) {
            Validator.assertObject(options, 'options');
        }

        return this.#objects.subscribeUserFile(id, pattern, options);
    }

    // external signatures
    unsubscribeForeignFiles(id: string, pattern: string | string[], options?: unknown): void;

    /**
     * Unsubscribe for the changes of files on specific instance.
     * This is async function!
     *
     * @param id adapter ID like 'vis-2.0' or 'vis-2.admin'
     * @param pattern pattern like 'channel.*' or '*' (all objects) - without namespaces
     * @param options optional user context
     */
    unsubscribeForeignFiles(id: unknown, pattern: unknown, options?: unknown): any {
        if (!pattern) {
            pattern = '*';
        }
        if (!this.#objects) {
            this._logger.info(
                `${this.namespaceLog} unsubscribeForeignFiles not processed because Objects database not connected`
            );
            return Promise.reject(tools.ERRORS.ERROR_DB_CLOSED);
        }

        Validator.assertString(id, 'id');
        Validator.assertPattern(pattern, 'pattern');
        if (options !== null && options !== undefined) {
            Validator.assertObject(options, 'options');
        }

        return this.#objects.unsubscribeUserFile(id, pattern, options);
    }

    // external signatures
    setObjectNotExists(
        id: string,
        obj: ioBroker.SettableObject,
        callback?: ioBroker.SetObjectCallback
    ): Promise<void | ioBroker.CallbackReturnTypeOf<ioBroker.SetObjectCallback>> | void;
    setObjectNotExists(
        id: string,
        obj: ioBroker.SettableObject,
        options: unknown,
        callback?: ioBroker.SetObjectCallback
    ): Promise<void | ioBroker.CallbackReturnTypeOf<ioBroker.SetObjectCallback>> | void;
    /**
     * Same as {@link AdapterClass.setObject}, but with check if the object exists.
     *
     * Only Ids that belong to this adapter can be modified. So the function automatically adds "adapter.X." to ID.
     * New object will be created only if no object exists with such ID.
     *
     * @param id object ID, that must be overwritten or created.
     * @param obj new object
     * @param options optional user context
     * @param callback return result
     *        ```js
     *            function (err, obj) {
     *              // obj is {id: id}
     *              if (err) adapter.log.error('Cannot write object: ' + err);
     *            }
     *        ```
     */
    setObjectNotExists(
        id: unknown,
        obj: unknown,
        options?: unknown,
        callback?: unknown
    ): Promise<void | ioBroker.CallbackReturnTypeOf<ioBroker.SetObjectCallback>> | void {
        if (typeof options === 'function') {
            callback = options;
            options = null;
        }

        Validator.assertOptionalCallback(callback, 'callback');
        if (options !== undefined && options !== null) {
            Validator.assertObject(options, 'options');
        }

        Validator.assertObject(obj, 'obj');

        try {
            this._utils.validateId(id, false, null);
        } catch (err) {
            return tools.maybeCallbackWithError(callback, err);
        }

        return this._setObjectNotExists({
            id: this.fixForbiddenCharsInId(this._utils.fixId(id)),
            obj: obj as any,
            options,
            callback
        });
    }

    private async _setObjectNotExists(
        options: InternalSetObjectOptions
    ): Promise<void | ioBroker.CallbackReturnTypeOf<ioBroker.SetObjectCallback>> {
        if (!this.#objects) {
            this._logger.info(
                `${this.namespaceLog} setObjectNotExists not processed because Objects database not connected`
            );
            return tools.maybeCallbackWithError(options.callback, tools.ERRORS.ERROR_DB_CLOSED);
        }

        if ('children' in options.obj || 'parent' in options.obj) {
            this._logger.warn(`${this.namespaceLog} Do not use parent or children for ${options.id}`);
        }

        // check if object already exists
        let objExists;
        try {
            objExists = await this.#objects.objectExists(options.id, options.options);
        } catch (e) {
            return tools.maybeCallbackWithError(
                options.callback,
                `Could not check object existence of ${options.id}: ${e.message}`
            );
        }

        if (objExists === false) {
            if (!options.obj.from) {
                options.obj.from = `system.adapter.${this.namespace}`;
            }
            if (!options.obj.user) {
                options.obj.user = (options.options ? options.options.user : '') || SYSTEM_ADMIN_USER;
            }
            if (!options.obj.ts) {
                options.obj.ts = Date.now();
            }

            return this._setObjectWithDefaultValue(options.id, options.obj, null, options.callback);
        } else {
            return tools.maybeCallbackWithError(options.callback, null);
        }
    }

    // external signatures
    setForeignObjectNotExists<T extends string>(
        id: T,
        obj: ioBroker.SettableObject<ioBroker.ObjectIdToObjectType<T, 'write'>>,
        callback?: ioBroker.SetObjectCallback
    ): void;
    setForeignObjectNotExists<T extends string>(
        id: T,
        obj: ioBroker.SettableObject<ioBroker.ObjectIdToObjectType<T, 'write'>>,
        options: unknown,
        callback?: ioBroker.SetObjectCallback
    ): void;

    /**
     * Same as {@link AdapterClass.setForeignObject}, but with check if the object exists.
     *
     * ID must be specified as a full name with adapter namespace. E.g "hm-rpc.0.ABC98989.1.STATE".
     * New object will be created only if no object exists with such ID.
     *
     * @param id object ID, that must be overwritten or created.
     * @param obj new object
     * @param options user context
     * @param callback return result
     *        ```js
     *            function (err, obj) {
     *              // obj is {id: id}
     *              if (err) adapter.log.error('Cannot write object: ' + err);
     *            }
     *        ```
     */
    setForeignObjectNotExists(
        id: unknown,
        obj: unknown,
        options: unknown,
        callback?: unknown
    ): Promise<ioBroker.CallbackReturnTypeOf<ioBroker.SetObjectCallback> | void> {
        if (typeof options === 'function') {
            callback = options;
            options = null;
        }

        Validator.assertString(id, 'id');
        Validator.assertObject(obj, 'obj');
        if (options !== null && options !== undefined) {
            Validator.assertObject(options, 'options');
        }

        Validator.assertOptionalCallback(callback, 'callback');

        return this._setForeignObjectNotExists({ id, obj: obj as ioBroker.SettableObject, options, callback });
    }

    private async _setForeignObjectNotExists(
        _options: InternalSetObjectOptions
    ): Promise<ioBroker.CallbackReturnTypeOf<ioBroker.SetObjectCallback> | void> {
        const { id, obj, options, callback } = _options;

        if (!this.#objects) {
            this._logger.info(
                `${this.namespaceLog} setForeignObjectNotExists not processed because Objects database not connected`
            );
            return tools.maybeCallbackWithError(callback, tools.ERRORS.ERROR_DB_CLOSED);
        }

        try {
            this._utils.validateId(id, true, null);
        } catch (err) {
            return tools.maybeCallbackWithError(callback, err);
        }

        // check if object exists
        let objExists;
        try {
            objExists = await this.#objects.objectExists(id, options || {});
        } catch (e) {
            return tools.maybeCallbackWithError(callback, `Could not check object existence of ${id}: ${e.message}`);
        }

        if (objExists === false) {
            if (!obj.from) {
                obj.from = `system.adapter.${this.namespace}`;
            }
            if (!obj.user) {
                obj.user = options?.user || SYSTEM_ADMIN_USER;
            }
            if (!obj.ts) {
                obj.ts = Date.now();
            }

            return this._setObjectWithDefaultValue(id, obj, null, callback);
        } else {
            return tools.maybeCallbackWithError(callback, null);
        }
    }

    private _DCS2ID(device: string, channel: string, stateOrPoint?: boolean | string): string {
        let id = '';
        if (device) {
            id += device;
        }
        if (channel) {
            id += (id ? '.' : '') + channel;
        }

        if (typeof stateOrPoint === 'string') {
            if (stateOrPoint) {
                id += (id ? '.' : '') + stateOrPoint;
            }
        } else if (stateOrPoint === true && id) {
            id += '.';
        }
        return id;
    }

    // external signatures
    /** @deprecated use `this.extendObject` instead */
    createDevice(deviceName: string, callback?: ioBroker.SetObjectCallback): void;
    /** @deprecated use `this.extendObject` instead */
    createDevice(
        deviceName: string,
        common: Partial<ioBroker.DeviceCommon>,
        callback?: ioBroker.SetObjectCallback
    ): void;
    /** @deprecated use `this.extendObject` instead */
    createDevice(
        deviceName: string,
        common: Partial<ioBroker.DeviceCommon>,
        native: Record<string, any>,
        callback?: ioBroker.SetObjectCallback
    ): void;
    /** @deprecated use `this.extendObject` instead */
    createDevice(
        deviceName: string,
        common: Partial<ioBroker.DeviceCommon>,
        native: Record<string, any>,
        options: unknown,
        callback?: ioBroker.SetObjectCallback
    ): void;

    /**
     * @param deviceName
     * @param common
     * @param _native
     * @param options
     * @param callback
     * @deprecated use `this.extendObject` instead
     */
    createDevice(deviceName: unknown, common: unknown, _native?: unknown, options?: unknown, callback?: unknown): any {
        this._logger.info(
            `${this.namespaceLog} Method "createDevice" is deprecated and will be removed in js-controller 7, use "extendObject/setObjectNotExists" instead`
        );

        if (typeof options === 'function') {
            callback = options;
            options = null;
        }
        if (!deviceName) {
            this._logger.error(`${this.namespaceLog} Try to create device with empty name!`);
            return;
        }
        if (typeof _native === 'function') {
            callback = _native;
            _native = {};
        }
        if (typeof common === 'function') {
            callback = common;
            common = {};
        }

        Validator.assertOptionalCallback(callback, 'callback');
        Validator.assertString(deviceName, 'deviceName');
        if (_native !== undefined && _native !== null) {
            Validator.assertObject(_native, '_native');
        }

        return this._createDevice({
            common: common as Partial<ioBroker.DeviceCommon>,
            deviceName,
            _native,
            callback,
            options
        });
    }

    private _createDevice(_options: InternalCreateDeviceOptions): void {
        let { common, deviceName, _native } = _options;
        const { callback, options } = _options;
        common = common || {};
        common.name = common.name || deviceName;

        deviceName = deviceName.replace(FORBIDDEN_CHARS, '_').replace(/\./g, '_');
        _native = _native || {};

        this.setObjectNotExists(
            deviceName,
            {
                type: 'device',
                common: common,
                native: _native
            } as ioBroker.SettableDeviceObject,
            options,
            callback
        );
    }

    /** @deprecated use `this.extendObject` instead */
    createChannel(parentDevice: string, channelName: string, callback?: ioBroker.SetObjectCallback): void;
    /** @deprecated use `this.extendObject` instead */
    createChannel(
        parentDevice: string,
        channelName: string,
        roleOrCommon: string | Partial<ioBroker.ChannelCommon>,
        callback?: ioBroker.SetObjectCallback
    ): void;
    /** @deprecated use `this.extendObject` instead */
    createChannel(
        parentDevice: string,
        channelName: string,
        roleOrCommon: string | Partial<ioBroker.ChannelCommon>,
        native: Record<string, any>,
        callback?: ioBroker.SetObjectCallback
    ): void;
    /** @deprecated use `this.extendObject` instead */
    createChannel(
        parentDevice: string,
        channelName: string,
        roleOrCommon: string | Partial<ioBroker.ChannelCommon>,
        native: Record<string, any>,
        options: unknown,
        callback?: ioBroker.SetObjectCallback
    ): void;

    /**
     * Name of channel must be in format "channel"
     *
     * @param parentDevice
     * @param channelName
     * @param roleOrCommon
     * @param _native
     * @param options
     * @param callback
     * @deprecated use `this.extendObject` instead
     */
    createChannel(
        parentDevice: unknown,
        channelName: unknown,
        roleOrCommon?: unknown,
        _native?: unknown,
        options?: unknown,
        callback?: unknown
    ): any {
        this._logger.info(
            `${this.namespaceLog} Method "createChannel" is deprecated and will be removed in js-controller 7, use "extendObject/setObjectNotExists" instead`
        );

        if (typeof options === 'function') {
            callback = options;
            options = null;
        }
        if (!channelName) {
            throw new Error('Cannot create a channel without a name!');
        }

        if (typeof _native === 'function') {
            callback = _native;
            _native = {};
        }

        if (typeof roleOrCommon === 'function') {
            callback = roleOrCommon;
            roleOrCommon = undefined;
        }

        let common = {};
        if (typeof roleOrCommon === 'string') {
            common = {
                name: '',
                role: roleOrCommon
            };
        } else if (tools.isObject(roleOrCommon)) {
            common = roleOrCommon;
        }

        Validator.assertObject(common, 'common');
        Validator.assertString(channelName, 'channelName');
        Validator.assertString(parentDevice, 'parentDevice');
        Validator.assertOptionalCallback(callback, 'callback');

        common.name = common.name || channelName;

        if (parentDevice) {
            parentDevice = parentDevice.replace(FORBIDDEN_CHARS, '_').replace(/\./g, '_');
        }
        channelName = channelName.replace(FORBIDDEN_CHARS, '_').replace(/\./g, '_');
        // @ts-expect-error ts somehow loses types here
        channelName = this._DCS2ID(parentDevice, channelName);

        _native = _native || {};

        const obj = {
            type: 'channel',
            common: common,
            native: _native
        } as const;

        this.setObjectNotExists(channelName as string, obj as any, options, callback);
    }

    /** @deprecated use `this.extendObject` instead */
    createState(
        parentDevice: string,
        parentChannel: string,
        stateName: string,
        callback?: ioBroker.SetObjectCallback
    ): void;
    /** @deprecated use `this.extendObject` instead */
    createState(
        parentDevice: string,
        parentChannel: string,
        stateName: string,
        roleOrCommon: string | Partial<ioBroker.StateCommon>,
        callback?: ioBroker.SetObjectCallback
    ): void;
    /** @deprecated use `this.extendObject` instead */
    createState(
        parentDevice: string,
        parentChannel: string,
        stateName: string,
        roleOrCommon: string | Partial<ioBroker.StateCommon>,
        native: Record<string, any>,
        callback?: ioBroker.SetObjectCallback
    ): void;
    /** @deprecated use `this.extendObject` instead */
    createState(
        parentDevice: string,
        parentChannel: string,
        stateName: string,
        roleOrCommon: string | Partial<ioBroker.StateCommon>,
        native: Record<string, any>,
        options: unknown,
        callback?: ioBroker.SetObjectCallback
    ): void;

    /**
     * @param parentDevice
     * @param parentChannel
     * @param stateName
     * @param roleOrCommon
     * @param _native
     * @param options
     * @param callback
     * @deprecated use `this.extendObject` instead
     */
    createState(
        parentDevice: unknown,
        parentChannel: unknown,
        stateName: unknown,
        roleOrCommon: unknown,
        _native?: unknown,
        options?: unknown,
        callback?: unknown
    ): any {
        this._logger.info(
            `${this.namespaceLog} Method "createState" is deprecated and will be removed in js-controller 7, use "extendObject/setObjectNotExists" instead`
        );

        if (typeof options === 'function') {
            callback = options;
            options = null;
        }
        if (!stateName) {
            throw new Error('Cannot create a state without a name!');
        }

        if (typeof _native === 'function') {
            callback = _native;
            _native = {};
        }

        if (typeof roleOrCommon === 'function') {
            callback = roleOrCommon;
            roleOrCommon = undefined;
        }

        let common: any = {};
        if (typeof roleOrCommon === 'string') {
            common = {
                read: true,
                write: false,
                name: '',
                role: roleOrCommon
            };
        } else if (tools.isObject(roleOrCommon)) {
            common = roleOrCommon;
        }

        _native = _native || {};

        Validator.assertObject(common, 'common');
        Validator.assertString(stateName, 'stateName');
        Validator.assertString(parentDevice, 'parentDevice');
        Validator.assertString(parentChannel, 'parentChannel');
        Validator.assertOptionalCallback(callback, 'callback');
        Validator.assertObject(_native, '_native');
        if (options !== null && options !== undefined) {
            Validator.assertObject(options, 'options');
        }

        return this._createState({ parentDevice, parentChannel, callback, stateName, common, _native, options });
    }

    private _createState(_options: InternalCreateStateOptions): Promise<void> | void {
        const { _native, common, callback, options } = _options;
        let { parentChannel, parentDevice, stateName } = _options;

        common.name = common.name || stateName;

        common.read = common.read === undefined ? true : common.read;
        common.write = common.write === undefined ? false : common.write;

        if (!common.role) {
            this._logger.error(
                `${this.namespaceLog} Try to create state ${
                    parentDevice ? `${parentDevice}.` : ''
                }${parentChannel}.${stateName} without role`
            );
            return;
        }

        if (parentDevice) {
            parentDevice = parentDevice.replace(FORBIDDEN_CHARS, '_').replace(/\./g, '_');
        }
        if (parentChannel) {
            parentChannel = parentChannel.replace(FORBIDDEN_CHARS, '_').replace(/\./g, '_');
        }
        stateName = stateName.replace(FORBIDDEN_CHARS, '_').replace(/\./g, '_');
        const id = this._utils.fixId({
            device: parentDevice as string,
            channel: parentChannel as string,
            state: stateName as string
        });

        // Check min, max and def values for number
        if (common.type !== undefined && common.type === 'number') {
            let min = 0;
            let max = 0;
            let def = 0;
            let err;
            if (common.min !== undefined) {
                min = common.min;
                if (typeof min !== 'number') {
                    min = parseFloat(min);
                    if (isNaN(min)) {
                        err = `Wrong type of ${id}.common.min`;
                        this._logger.error(`${this.namespaceLog} ${err}`);
                        return tools.maybeCallbackWithError(callback, err);
                    } else {
                        common.min = min;
                    }
                }
            }
            if (common.max !== undefined) {
                max = common.max;
                if (typeof max !== 'number') {
                    max = parseFloat(max);
                    if (isNaN(max)) {
                        err = `Wrong type of ${id}.common.max`;
                        this._logger.error(`${this.namespaceLog} ${err}`);
                        return tools.maybeCallbackWithError(callback, err);
                    } else {
                        common.max = max;
                    }
                }
            }
            if (common.def !== undefined) {
                def = common.def;
                if (typeof def !== 'number') {
                    def = parseFloat(def);
                    if (isNaN(def)) {
                        err = new Error(`Wrong type of ${id}.common.def`);
                        this._logger.error(`${this.namespaceLog} ${err.message}`);
                        return tools.maybeCallbackWithError(callback, err);
                    } else {
                        common.def = def;
                    }
                }
            }
            if (common.min !== undefined && common.max !== undefined && min > max) {
                common.max = min;
                common.min = max;
            }
            if (common.def !== undefined && common.min !== undefined && def < min) {
                common.def = min;
            }
            if (common.def !== undefined && common.max !== undefined && def > max) {
                common.def = max;
            }
        }

        this.setObjectNotExists(
            id,
            {
                type: 'state',
                common: common as any,
                native: _native as any
            },
            options,
            err => {
                if (err) {
                    return tools.maybeCallbackWithError(callback, err);
                } else if (common.def !== undefined) {
                    this.getState(id, null, (err, state) => {
                        if (!state) {
                            if (common.defAck !== undefined) {
                                this.setState(id, common.def, common.defAck, options, callback as any);
                            } else {
                                this.setState(id, common.def, options, callback as any);
                            }
                        } else {
                            return tools.maybeCallback(callback);
                        }
                    });
                } else {
                    this.getState(id, null, (err, state) => {
                        if (!state) {
                            this.setState(id, null, true, options, callback as any);
                        } else {
                            return tools.maybeCallback(callback);
                        }
                    });
                }
            }
        );
    }

    /** @deprecated use `this.delObject` instead */
    deleteDevice(deviceName: string, callback?: ioBroker.ErrorCallback): void;
    /** @deprecated use `this.delObject` instead */
    deleteDevice(deviceName: string, options: unknown, callback?: ioBroker.ErrorCallback): void;

    /**
     * Delete device with all its channels and states.
     *
     * @deprecated use `this.delObject` instead
     * @param deviceName is the part of ID like: adapter.instance.<deviceName>
     * @param options optional user context
     * @param callback return result
     *        ```js
     *            function (err) {
     *              if (err) adapter.log.error('Cannot delete device: ' + err);
     *            }
     *        ```
     */
    deleteDevice(deviceName: unknown, options: unknown, callback?: unknown): any {
        this._logger.info(
            `${this.namespaceLog} Method "deleteDevice" is deprecated and will be removed in js-controller 7, use "delObject" instead`
        );

        if (typeof options === 'function') {
            callback = options;
            options = null;
        }

        Validator.assertString(deviceName, 'deviceName');
        Validator.assertOptionalCallback(callback, 'callback');

        return this._deleteDevice({ deviceName, callback });
    }

    private async _deleteDevice(_options: InternalDeleteDeviceOptions): Promise<void> {
        const { callback } = _options;
        let { deviceName } = _options;

        if (!this.#objects) {
            this._logger.info(`${this.namespaceLog} deleteDevice not processed because Objects database not connected`);
            return tools.maybeCallbackWithError(callback, tools.ERRORS.ERROR_DB_CLOSED);
        }

        deviceName = deviceName.replace(FORBIDDEN_CHARS, '_').replace(/\./g, '_');
        if (!this._namespaceRegExp.test(deviceName)) {
            // make it an id
            deviceName = `${this.namespace}.${deviceName}`;
        }

        // get object to check if it is a device
        let obj;
        try {
            obj = await this.getForeignObjectAsync(deviceName);
        } catch (e) {
            return tools.maybeCallbackWithError(callback, e);
        }

        if (!obj || obj.type !== 'device') {
            // it's not a device, so return but no error
            return tools.maybeCallback(callback);
        }

        // it's a device now delete it + underlying structure
        try {
            await this.delForeignObjectAsync(deviceName, { recursive: true });
        } catch (e) {
            return tools.maybeCallbackWithError(callback, e);
        }

        return tools.maybeCallback(callback);
    }

    // external signature
    addChannelToEnum(
        enumName: string,
        addTo: string,
        parentDevice: string,
        channelName: string,
        callback?: ioBroker.ErrorCallback
    ): void;
    addChannelToEnum(
        enumName: string,
        addTo: string,
        parentDevice: string,
        channelName: string,
        options: unknown,
        callback?: ioBroker.ErrorCallback
    ): void;

    addChannelToEnum(
        enumName: unknown,
        addTo: unknown,
        parentDevice: unknown,
        channelName: unknown,
        options: unknown,
        callback?: unknown
    ): MaybePromise {
        if (typeof options === 'function') {
            callback = options;
            options = null;
        }

        Validator.assertString(enumName, 'enumName');
        Validator.assertString(addTo, 'addTo');
        Validator.assertString(parentDevice, 'parentDevice');
        Validator.assertString(channelName, 'channelName');
        if (options !== null && options !== undefined) {
            Validator.assertObject(options, 'options');
        }
        Validator.assertOptionalCallback(callback, 'callback');

        return this._addChannelToEnum({ enumName, addTo, parentDevice, channelName, options, callback });
    }

    private _addChannelToEnum(_options: InternalAddChannelToEnumOptions): Promise<void> | void {
        const { addTo, options, callback } = _options;
        let { enumName, parentDevice, channelName } = _options;

        if (!this.#objects) {
            this._logger.info(
                `${this.namespaceLog} addChannelToEnum not processed because Objects database not connected`
            );
            return tools.maybeCallbackWithError(callback, tools.ERRORS.ERROR_DB_CLOSED);
        }

        if (parentDevice) {
            if (this._namespaceRegExp.test(parentDevice)) {
                parentDevice = parentDevice.substring(this.namespace.length + 1);
            }
            parentDevice = parentDevice.replace(FORBIDDEN_CHARS, '_').replace(/\./g, '_');
        }

        if (this._namespaceRegExp.test(channelName)) {
            channelName = channelName.substring(this.namespace.length + 1);
        }
        if (parentDevice && channelName.substring(0, parentDevice.length) === parentDevice) {
            channelName = channelName.substring(parentDevice.length + 1);
        }
        channelName = channelName.replace(FORBIDDEN_CHARS, '_').replace(/\./g, '_');

        const objId = `${this.namespace}.${this._DCS2ID(parentDevice, channelName)}`;

        if (addTo.startsWith('enum.')) {
            this.#objects.getObject(addTo, options, (err, obj) => {
                if (err) {
                    return tools.maybeCallbackWithError(callback, err);
                } else if (obj) {
                    if (!obj.common.members.includes(objId)) {
                        obj.common.members.push(objId);
                        obj.from = `system.adapter.${this.namespace}`;
                        obj.user = options?.user || SYSTEM_ADMIN_USER;
                        obj.ts = Date.now();

                        this.#objects!.setObject(obj._id, obj, options, callback);
                    } else {
                        return tools.maybeCallback(callback);
                    }
                }
            });
        } else {
            if (enumName.startsWith('enum.')) {
                enumName = enumName.substring(5);
            }

            this.#objects.getObject(`enum.${enumName}.${addTo}`, options, (err, obj) => {
                if (err) {
                    return tools.maybeCallbackWithError(callback, err);
                }

                if (obj) {
                    // @ts-expect-error
                    if (!obj.common.members.includes(objId)) {
                        // @ts-expect-error
                        obj.common.members.push(objId);

                        obj.from = `system.adapter.${this.namespace}`;
                        obj.user = options?.user || SYSTEM_ADMIN_USER;
                        obj.ts = Date.now();

                        this.#objects!.setObject(obj._id, obj, options, callback);
                    } else {
                        return tools.maybeCallback(callback);
                    }
                } else {
                    // Create enum
                    this.#objects!.setObject(
                        `enum.${enumName}.${addTo}`,
                        {
                            common: {
                                name: addTo,
                                members: [objId]
                            },
                            from: `system.adapter.${this.namespace}`,
                            ts: Date.now(),
                            type: 'enum',
                            native: {}
                        },
                        options,
                        callback
                    );
                }
            });
        }
    }

    // external signature
    deleteChannelFromEnum(
        enumName: string,
        parentDevice: string,
        channelName: string,
        callback?: ioBroker.ErrorCallback
    ): void;
    deleteChannelFromEnum(
        enumName: string,
        parentDevice: string,
        channelName: string,
        options: unknown,
        callback?: ioBroker.ErrorCallback
    ): void;

    deleteChannelFromEnum(
        enumName: unknown,
        parentDevice: unknown,
        channelName: unknown,
        options: unknown,
        callback?: unknown
    ): any {
        if (typeof options === 'function') {
            callback = options;
            options = null;
        }

        Validator.assertString(enumName, 'enumName');
        Validator.assertString(parentDevice, 'parentDevice');
        Validator.assertString(channelName, 'channelName');
        if (options !== null && options !== undefined) {
            Validator.assertObject(options, 'options');
        }
        Validator.assertOptionalCallback(callback, 'callback');

        return this._deleteChannelFromEnum({ enumName, parentDevice, channelName, options, callback });
    }

    private _deleteChannelFromEnum(_options: InternalDeleteChannelFromEnumOptions): Promise<void> | void {
        const { options, callback } = _options;
        let { enumName, channelName, parentDevice } = _options;

        if (!this.#objects) {
            this._logger.info(
                `${this.namespaceLog} deleteChannelFromEnum not processed because Objects database not connected`
            );
            return tools.maybeCallbackWithError(callback, tools.ERRORS.ERROR_DB_CLOSED);
        }

        if (parentDevice) {
            if (parentDevice.substring(0, this.namespace.length) === this.namespace) {
                parentDevice = parentDevice.substring(this.namespace.length + 1);
            }
            parentDevice = parentDevice.replace(FORBIDDEN_CHARS, '_').replace(/\./g, '_');
        }

        if (channelName && channelName.substring(0, this.namespace.length) === this.namespace) {
            channelName = channelName.substring(this.namespace.length + 1);
        }
        if (parentDevice && channelName && channelName.substring(0, parentDevice.length) === parentDevice) {
            channelName = channelName.substring(parentDevice.length + 1);
        }
        channelName = channelName || '';
        channelName = channelName.replace(FORBIDDEN_CHARS, '_').replace(/\./g, '_');

        const objId = `${this.namespace}.${this._DCS2ID(parentDevice, channelName)}`;

        if (enumName) {
            enumName = `enum.${enumName}.`;
        } else {
            enumName = 'enum.';
        }

        this.#objects.getObjectView(
            'system',
            'enum',
            {
                startkey: enumName,
                endkey: `${enumName}\u9999`
            },
            options,
            async (err, res) => {
                if (err) {
                    return tools.maybeCallbackWithError(callback, err);
                }

                if (res) {
                    for (const row of res.rows) {
                        try {
                            const obj = (await this.#objects!.getObject(row.id, options)) as
                                | ioBroker.EnumObject
                                | null
                                | undefined;

                            if (obj?.common?.members) {
                                const pos = obj.common.members.indexOf(objId);
                                if (pos !== -1) {
                                    obj.common.members.splice(pos, 1);
                                    obj.from = `system.adapter.${this.namespace}`;
                                    obj.user = options?.user || SYSTEM_ADMIN_USER;
                                    obj.ts = Date.now();

                                    await this.#objects!.setObjectAsync(obj._id, obj, options);
                                }
                            }
                        } catch (e) {
                            return tools.maybeCallbackWithError(callback, e);
                        }
                    }
                }
                return tools.maybeCallback(callback);
            }
        );
    }

    // external signature
    /** @deprecated use `this.delObject` instead */
    deleteChannel(channelName: string, callback?: ioBroker.ErrorCallback): void;
    /** @deprecated use `this.delObject` instead */
    deleteChannel(channelName: string, options?: unknown, callback?: ioBroker.ErrorCallback): void;
    /** @deprecated use `this.delObject` instead */
    deleteChannel(
        parentDevice: string,
        channelName: string,
        options?: unknown,
        callback?: ioBroker.ErrorCallback
    ): void;

    /**
     * Deletes channel and underlying structure
     *
     * @deprecated use `this.delObject` instead
     * @alias deleteChannel
     * @param parentDevice is the part of ID like: adapter.instance.<deviceName>
     * @param channelName is the part of ID like: adapter.instance.<deviceName>.<channelName>
     * @param options optional user context
     * @param callback return result
     *        ```js
     *            function (err) {
     *              if (err) adapter.log.error('Cannot delete device: ' + err);
     *            }
     *        ```
     */
    deleteChannel(parentDevice: unknown, channelName: unknown, options?: unknown, callback?: unknown): any {
        this._logger.info(
            `${this.namespaceLog} Method "deleteChannel" is deprecated and will be removed in js-controller 7, use "delObject" instead`
        );

        if (typeof options === 'function') {
            callback = options;
            options = null;
        }
        if (typeof channelName === 'function') {
            callback = channelName;
            channelName = parentDevice;
            parentDevice = '';
        }
        if (parentDevice && !channelName) {
            channelName = parentDevice;
            parentDevice = '';
        } else if (parentDevice && typeof channelName === 'function') {
            callback = channelName;
            channelName = parentDevice;
            parentDevice = '';
        }

        Validator.assertString(parentDevice, 'parentDevice');
        Validator.assertString(channelName, 'channelName');
        Validator.assertOptionalCallback(callback, 'callback');

        return this._deleteChannel({ parentDevice, channelName, callback });
    }

    private async _deleteChannel(_options: InternalDeleteChannelOptions): Promise<void> {
        const { callback } = _options;
        let { channelName, parentDevice } = _options;

        if (!this.#objects) {
            this._logger.info(
                `${this.namespaceLog} deleteChannel not processed because Objects database not connected`
            );
            return tools.maybeCallbackWithError(callback, tools.ERRORS.ERROR_DB_CLOSED);
        }

        if (!parentDevice) {
            parentDevice = '';
        }

        if (parentDevice) {
            if (this._namespaceRegExp.test(parentDevice)) {
                parentDevice = parentDevice.substring(this.namespace.length + 1);
            }
            parentDevice = parentDevice.replace(FORBIDDEN_CHARS, '_').replace(/\./g, '_');
        }

        if (channelName && this._namespaceRegExp.test(channelName)) {
            channelName = channelName.substring(this.namespace.length + 1);
        }
        if (parentDevice && channelName && channelName.substring(0, parentDevice.length) === parentDevice) {
            channelName = channelName.substring(parentDevice.length + 1);
        }
        channelName = channelName || '';
        channelName = channelName.replace(FORBIDDEN_CHARS, '_').replace(/\./g, '_');

        channelName = `${this.namespace}.${this._DCS2ID(parentDevice, channelName)}`;

        // get object to check if it is a channel
        let obj;
        try {
            obj = await this.getForeignObjectAsync(channelName);
        } catch (e) {
            return tools.maybeCallbackWithError(callback, e);
        }

        if (!obj || obj.type !== 'channel') {
            // it's not a channel, so return but no error
            return tools.maybeCallback(callback);
        }

        this._logger.info(`${this.namespaceLog} Delete channel ${channelName}`);

        // it's a channel now delete it + underlying structure
        try {
            await this.delForeignObjectAsync(channelName, { recursive: true });
        } catch (e) {
            return tools.maybeCallbackWithError(callback, e);
        }

        return tools.maybeCallback(callback);
    }

    // external signature
    /** @deprecated use `this.delObject` instead */
    deleteState(parentChannel: string, stateName: string, options?: unknown, callback?: ioBroker.ErrorCallback): void;
    /** @deprecated use `this.delObject` instead */
    deleteState(stateName: string, options?: unknown, callback?: ioBroker.ErrorCallback): void;
    /** @deprecated use `this.delObject` instead */
    deleteState(
        parentDevice: string | null,
        parentChannel: string | null,
        stateName: string,
        options?: unknown,
        callback?: ioBroker.ErrorCallback
    ): void;

    /**
     * @param parentDevice
     * @param parentChannel
     * @param stateName
     * @param options
     * @param callback
     * @deprecated use `this.delObject` instead
     */
    deleteState(
        parentDevice: unknown,
        parentChannel: unknown,
        stateName?: unknown,
        options?: unknown,
        callback?: unknown
    ): any {
        this._logger.info(
            `${this.namespaceLog} Method "deleteState" is deprecated and will be removed in js-controller 7, use "delObject" instead`
        );

        if (typeof parentChannel === 'function' && stateName === undefined) {
            stateName = parentDevice;
            callback = parentChannel;
            parentChannel = '';
            parentDevice = '';
        } else if (parentChannel === undefined && stateName === undefined) {
            stateName = parentDevice;
            parentDevice = '';
            parentChannel = '';
        } else {
            if (typeof options === 'function') {
                callback = options;
                options = null;
            }
            if (typeof stateName === 'function') {
                callback = stateName;
                stateName = parentChannel;
                parentChannel = parentDevice;
                parentDevice = '';
            }
            if (typeof parentChannel === 'function') {
                callback = parentChannel;
                stateName = parentDevice;
                parentChannel = '';
                parentDevice = '';
            }
            if (typeof parentChannel === 'function') {
                callback = parentChannel;
                stateName = parentDevice;
                parentChannel = '';
                parentDevice = '';
            }
        }

        parentDevice = parentDevice ?? '';
        parentChannel = parentChannel ?? '';
        stateName = stateName ?? '';

        Validator.assertString(parentDevice, 'parentDevice');
        Validator.assertString(parentChannel, 'parentChannel');
        Validator.assertString(stateName, 'stateName');
        Validator.assertOptionalCallback(callback, 'callback');
        if (options !== null && options !== undefined) {
            Validator.assertObject(options, 'options');
        }

        return this._deleteState({ parentDevice, parentChannel, stateName, options, callback });
    }

    private _deleteState(_options: InternalDeleteStateOptions): void {
        const { callback, options } = _options;
        let { stateName, parentDevice, parentChannel } = _options;

        if (parentDevice) {
            if (this._namespaceRegExp.test(parentDevice)) {
                parentDevice = parentDevice.substring(this.namespace.length + 1);
            }

            parentDevice = parentDevice.replace(FORBIDDEN_CHARS, '_').replace(/\./g, '_');
        }

        if (parentChannel) {
            if (this._namespaceRegExp.test(parentChannel)) {
                parentChannel = parentChannel.substring(this.namespace.length + 1);
            }
            if (parentDevice && parentChannel.substring(0, parentDevice.length) === parentDevice) {
                parentChannel = parentChannel.substring(parentDevice.length + 1);
            }

            parentChannel = parentChannel.replace(FORBIDDEN_CHARS, '_').replace(/\./g, '_');
        }

        if (this._namespaceRegExp.test(stateName)) {
            stateName = stateName.substring(this.namespace.length + 1);
        }
        if (parentDevice && stateName.substring(0, parentDevice.length) === parentDevice) {
            stateName = stateName.substring(parentDevice.length + 1);
        }
        if (parentChannel && stateName.substring(0, parentChannel.length) === parentChannel) {
            stateName = stateName.substring(parentChannel.length + 1);
        }
        stateName = stateName || '';
        stateName = stateName.replace(FORBIDDEN_CHARS, '_').replace(/\./g, '_');

        const _name = this._DCS2ID(parentDevice, parentChannel, stateName);
        this.delObject(_name, options, callback);
    }

    // external signature
    getDevices(callback: ioBroker.GetObjectsCallback3<ioBroker.DeviceObject>): void;
    getDevices(options: unknown, callback: ioBroker.GetObjectsCallback3<ioBroker.DeviceObject>): void;

    getDevices(options: unknown, callback?: unknown): any {
        if (typeof options === 'function' && typeof callback === 'object') {
            const tmp = callback;
            callback = options;
            options = tmp;
        }
        if (typeof options === 'function') {
            callback = options;
            options = null;
        }

        Validator.assertCallback(callback, 'callback');
        if (options !== null && options !== undefined) {
            Validator.assertObject(options, 'options');
        }

        return this._getDevices({ options, callback });
    }

    private _getDevices(_options: InternalGetDevicesOptions): Promise<void> | void {
        const { options, callback } = _options;

        if (!this.#objects) {
            this._logger.info(`${this.namespaceLog} getDevices not processed because Objects database not connected`);
            return tools.maybeCallbackWithError(callback, tools.ERRORS.ERROR_DB_CLOSED);
        }

        this.#objects.getObjectView(
            'system',
            'device',
            {
                startkey: `${this.namespace}.`,
                endkey: `${this.namespace}.\u9999`
            },
            options,
            (err, obj) => {
                if (err || !obj || !obj.rows || !obj.rows.length) {
                    return tools.maybeCallbackWithError(callback, err, err ? undefined : []);
                }
                const res = [];
                for (const row of obj.rows) {
                    if (row.value) {
                        res.push(row.value);
                    }
                }
                return tools.maybeCallbackWithError(callback, null, res);
            }
        );
    }

    // public signature
    getChannelsOf(callback: ioBroker.GetObjectsCallback3<ioBroker.ChannelObject>): void;
    getChannelsOf(parentDevice: string, callback: ioBroker.GetObjectsCallback3<ioBroker.ChannelObject>): void;
    getChannelsOf(
        parentDevice: string,
        options: unknown,
        callback: ioBroker.GetObjectsCallback3<ioBroker.ChannelObject>
    ): void;
    getChannelsOf(parentDevice: unknown, options?: unknown, callback?: unknown): any {
        if (typeof options === 'function') {
            callback = options;
            options = null;
        }
        if (typeof parentDevice === 'function') {
            callback = parentDevice;
            parentDevice = undefined;
        }

        if (options !== null && options !== undefined) {
            Validator.assertObject(options, 'options');
        }

        Validator.assertOptionalCallback(callback, 'callback');
        if (parentDevice !== undefined) {
            Validator.assertString(parentDevice, 'parentDevice');
        }

        return this._getChannelsOf({ parentDevice, options, callback });
    }

    private _getChannelsOf(options: InternalGetChannelsOfOptions): Promise<void> | void {
        if (!this.#objects) {
            this._logger.info(
                `${this.namespaceLog} getChannelsOf not processed because Objects database not connected`
            );
            return tools.maybeCallbackWithError(options.callback, tools.ERRORS.ERROR_DB_CLOSED);
        }

        if (!options.parentDevice) {
            options.parentDevice = '';
        }

        if (options.parentDevice && this._namespaceRegExp.test(options.parentDevice)) {
            options.parentDevice = options.parentDevice.substring(this.namespace.length + 1);
        }

        options.parentDevice = options.parentDevice.replace(FORBIDDEN_CHARS, '_').replace(/\./g, '_');
        options.parentDevice = this.namespace + (options.parentDevice ? `.${options.parentDevice}` : '');
        this.#objects.getObjectView(
            'system',
            'channel',
            {
                startkey: `${options.parentDevice}.`,
                endkey: `${options.parentDevice}.\u9999`
            },
            options.options || {},
            (err, obj) => {
                if (err || !obj || !obj.rows || !obj.rows.length) {
                    return tools.maybeCallbackWithError(options.callback, err, err ? undefined : []);
                }
                const res = [];
                for (const row of obj.rows) {
                    if (row.value) {
                        res.push(row.value);
                    }
                }
                return tools.maybeCallbackWithError(options.callback, null, res);
            }
        );
    }

    // external signature
    getStatesOf(callback: ioBroker.GetObjectsCallback3<ioBroker.StateObject>): void;
    getStatesOf(parentDevice: string, callback: ioBroker.GetObjectsCallback3<ioBroker.StateObject>): void;
    getStatesOf(
        parentDevice: string | null | undefined,
        parentChannel: string | null | undefined,
        callback: ioBroker.GetObjectsCallback3<ioBroker.StateObject>
    ): void;
    getStatesOf(
        parentDevice: string | null | undefined,
        parentChannel: string | null | undefined,
        options: unknown,
        callback: ioBroker.GetObjectsCallback3<ioBroker.StateObject>
    ): void;
    getStatesOf(parentDevice: unknown, parentChannel?: unknown, options?: unknown, callback?: unknown): any {
        if (typeof options === 'function') {
            callback = options;
            options = null;
        }
        if (typeof parentDevice === 'function') {
            callback = parentDevice;
            parentDevice = null;
            parentChannel = null;
        }
        if (typeof parentChannel === 'function') {
            callback = parentChannel;
            parentChannel = null;
        }
        if (!callback) {
            return;
        }

        Validator.assertCallback(callback, 'callback');

        if (parentDevice !== null && parentDevice !== undefined) {
            Validator.assertString(parentDevice, 'parentDevice');
        }

        if (parentChannel !== null && parentChannel !== undefined) {
            Validator.assertString(parentChannel, 'parentChannel');
        }

        if (options !== null && options !== undefined) {
            Validator.assertObject(options, 'options');
        }

        return this._getStatesOf({ parentDevice, parentChannel, options, callback });
    }

    private _getStatesOf(_options: InternalGetStatesOfOptions): Promise<void> | void {
        const { options, callback } = _options;
        let { parentDevice, parentChannel } = _options;

        if (!this.#objects) {
            this._logger.info(`${this.namespaceLog} getStatesOf not processed because Objects database not connected`);
            return tools.maybeCallbackWithError(callback, tools.ERRORS.ERROR_DB_CLOSED);
        }

        if (!parentDevice) {
            parentDevice = '';
        } else {
            if (this._namespaceRegExp.test(parentDevice)) {
                parentDevice = parentDevice.substring(this.namespace.length + 1);
            }

            parentDevice = parentDevice.replace(FORBIDDEN_CHARS, '_').replace(/\./g, '_');
        }

        if (!parentChannel) {
            parentChannel = '';
        } else if (this._namespaceRegExp.test(parentChannel)) {
            parentChannel = parentChannel.substring(this.namespace.length + 1);
        }

        if (parentDevice && parentChannel && parentChannel.substring(0, parentDevice.length) === parentDevice) {
            parentChannel = parentChannel.substring(parentDevice.length + 1);
        }

        parentChannel = parentChannel.replace(FORBIDDEN_CHARS, '_').replace(/\./g, '_');

        const id = `${this.namespace}.${this._DCS2ID(parentDevice, parentChannel, true)}`;

        this.#objects.getObjectView(
            'system',
            'state',
            {
                startkey: id,
                endkey: `${id}\u9999`
            },
            options,
            (err, obj) => {
                if (err || !obj || !obj.rows || !obj.rows.length) {
                    return tools.maybeCallbackWithError(callback, err, err ? undefined : []);
                }
                const res: ioBroker.StateObject[] = [];
                let read = 0;
                for (const row of obj.rows) {
                    read++;
                    this.#objects!.getObject(row.id, (err, subObj) => {
                        if (subObj) {
                            res.push(subObj as ioBroker.StateObject);
                        }

                        if (!--read) {
                            return tools.maybeCallbackWithError(callback, null, res);
                        }
                    });
                }
            }
        );
    }

    // external signature
    addStateToEnum(
        enumName: string,
        addTo: string,
        parentDevice: string,
        parentChannel: string,
        stateName: string,
        callback?: ioBroker.ErrorCallback
    ): void;
    addStateToEnum(
        enumName: string,
        addTo: string,
        parentDevice: string,
        parentChannel: string,
        stateName: string,
        options: unknown,
        callback?: ioBroker.ErrorCallback
    ): void;
    addStateToEnum(
        enumName: unknown,
        addTo: unknown,
        parentDevice: unknown,
        parentChannel: unknown,
        stateName: unknown,
        options: unknown,
        callback?: unknown
    ): any {
        if (typeof options === 'function') {
            callback = options;
            options = null;
        }

        Validator.assertString(enumName, 'enumName');
        Validator.assertString(addTo, 'addTo');
        Validator.assertString(parentDevice, 'parentDevice');
        Validator.assertString(parentChannel, 'parentChannel');
        Validator.assertString(stateName, 'stateName');
        if (options !== null && options !== undefined) {
            Validator.assertObject(options, 'options');
        }
        Validator.assertOptionalCallback(callback, 'callback');

        return this._addStateToEnum({ enumName, addTo, parentDevice, parentChannel, stateName, options, callback });
    }

    private _addStateToEnum(_options: InternalAddStateToEnumOptions): Promise<void> | void {
        const { addTo, options, callback } = _options;
        let { enumName, parentDevice, parentChannel, stateName } = _options;

        if (!this.#objects) {
            this._logger.info(
                `${this.namespaceLog} addStateToEnum not processed because Objects database not connected`
            );
            return tools.maybeCallbackWithError(callback, tools.ERRORS.ERROR_DB_CLOSED);
        }

        if (parentDevice) {
            if (this._namespaceRegExp.test(parentDevice)) {
                parentDevice = parentDevice.substring(this.namespace.length + 1);
            }

            parentDevice = parentDevice.replace(FORBIDDEN_CHARS, '_').replace(/\./g, '_');
        }

        if (parentChannel) {
            if (this._namespaceRegExp.test(parentChannel)) {
                parentChannel = parentChannel.substring(this.namespace.length + 1);
            }
            if (parentDevice && parentChannel.substring(0, parentDevice.length) === parentDevice) {
                parentChannel = parentChannel.substring(parentDevice.length + 1);
            }

            parentChannel = parentChannel.replace(FORBIDDEN_CHARS, '_').replace(/\./g, '_');
        }

        if (this._namespaceRegExp.test(stateName)) {
            stateName = stateName.substring(this.namespace.length + 1);
        }
        if (parentDevice && stateName.substring(0, parentDevice.length) === parentDevice) {
            stateName = stateName.substring(parentDevice.length + 1);
        }
        if (parentChannel && stateName.substring(0, parentChannel.length) === parentChannel) {
            stateName = stateName.substring(parentChannel.length + 1);
        }
        stateName = stateName.replace(FORBIDDEN_CHARS, '_').replace(/\./g, '_');

        const objId = this._utils.fixId({ device: parentDevice, channel: parentChannel, state: stateName });

        if (addTo.startsWith('enum.')) {
            this.#objects.getObject(addTo, options, (err, obj) => {
                if (err || !obj) {
                    return tools.maybeCallbackWithError(callback, err || tools.ERRORS.ERROR_NOT_FOUND);
                }

                if (!obj.common.members.includes(objId)) {
                    obj.common.members.push(objId);
                    obj.from = `system.adapter.${this.namespace}`;
                    obj.user = options?.user || SYSTEM_ADMIN_USER;
                    obj.ts = Date.now();
                    this.#objects!.setObject(obj._id, obj, options, callback);
                } else {
                    return tools.maybeCallback(callback);
                }
            });
        } else {
            if (enumName.startsWith('enum.')) {
                enumName = enumName.substring(5);
            }

            this.#objects!.getObject(`enum.${enumName}.${addTo}`, options, (err, obj) => {
                if (!err && obj) {
                    // @ts-expect-error cast to enum object
                    if (!obj.common.members.includes(objId)) {
                        obj.common.members!.push(objId);
                        obj.from = `system.adapter.${this.namespace}`;
                        obj.user = options?.user || SYSTEM_ADMIN_USER;
                        obj.ts = Date.now();
                        this.#objects!.setObject(obj._id, obj, callback);
                    } else {
                        return tools.maybeCallback(callback);
                    }
                } else {
                    if (err) {
                        return tools.maybeCallbackWithError(callback, err);
                    }

                    // Create enum
                    this.#objects!.setObject(
                        `enum.${enumName}.${addTo}`,
                        {
                            common: {
                                name: addTo,
                                members: [objId]
                            },
                            from: `system.adapter.${this.namespace}`,
                            ts: Date.now(),
                            type: 'enum',
                            native: {}
                        },
                        options,
                        callback
                    );
                }
            });
        }
    }

    // external signature
    deleteStateFromEnum(
        enumName: string,
        parentDevice: string,
        parentChannel: string,
        stateName: string,
        callback?: ioBroker.ErrorCallback
    ): void;
    deleteStateFromEnum(
        enumName: string,
        parentDevice: string,
        parentChannel: string,
        stateName: string,
        options: unknown,
        callback?: ioBroker.ErrorCallback
    ): void;
    deleteStateFromEnum(
        enumName: unknown,
        parentDevice: unknown,
        parentChannel: unknown,
        stateName: unknown,
        options: unknown,
        callback?: unknown
    ): any {
        if (typeof options === 'function') {
            callback = options;
            options = null;
        }

        Validator.assertString(enumName, 'enumName');
        Validator.assertString(parentDevice, 'parentDevice');
        Validator.assertString(parentChannel, 'parentChannel');
        Validator.assertString(stateName, 'stateName');
        if (options !== null && options !== undefined) {
            Validator.assertObject(options, 'options');
        }
        Validator.assertOptionalCallback(callback, 'callback');

        return this._deleteStateFromEnum({ enumName, parentDevice, parentChannel, stateName, options, callback });
    }

    private _deleteStateFromEnum(_options: InternalDeleteStateFromEnumOptions): Promise<void> | void {
        const { options, callback } = _options;
        let { enumName, parentDevice, parentChannel, stateName } = _options;

        if (!this.#objects) {
            this._logger.info(
                `${this.namespaceLog} deleteStateFromEnum not processed because Objects database not connected`
            );
            return tools.maybeCallbackWithError(callback, tools.ERRORS.ERROR_DB_CLOSED);
        }

        if (parentDevice) {
            if (this._namespaceRegExp.test(parentDevice)) {
                parentDevice = parentDevice.substring(this.namespace.length + 1);
            }

            parentDevice = parentDevice.replace(FORBIDDEN_CHARS, '_').replace(/\./g, '_');
        }

        if (parentChannel) {
            if (this._namespaceRegExp.test(parentChannel)) {
                parentChannel = parentChannel.substring(this.namespace.length + 1);
            }
            if (parentDevice && parentChannel.substring(0, parentDevice.length) === parentDevice) {
                parentChannel = parentChannel.substring(parentDevice.length + 1);
            }

            parentChannel = parentChannel.replace(FORBIDDEN_CHARS, '_').replace(/\./g, '_');
        }

        if (this._namespaceRegExp.test(stateName)) {
            stateName = stateName.substring(this.namespace.length + 1);
        }
        if (parentDevice && stateName.substring(0, parentDevice.length) === parentDevice) {
            stateName = stateName.substring(parentDevice.length + 1);
        }
        if (parentChannel && stateName.substring(0, parentChannel.length) === parentChannel) {
            stateName = stateName.substring(parentChannel.length + 1);
        }
        stateName = stateName.replace(FORBIDDEN_CHARS, '_').replace(/\./g, '_');

        const objId = this._utils.fixId(
            {
                device: parentDevice,
                channel: parentChannel,
                state: stateName
            },
            false /*, 'state'*/
        );

        if (enumName) {
            enumName = `enum.${enumName}.`;
        } else {
            enumName = 'enum.';
        }

        this.#objects.getObjectView(
            'system',
            'enum',
            {
                startkey: enumName,
                endkey: `${enumName}\u9999`
            },
            options,
            async (err, res) => {
                if (err || !res) {
                    return tools.maybeCallbackWithError(callback, err);
                }

                for (const row of res.rows) {
                    try {
                        const obj = await this.#objects!.getObjectAsync(row.id);
                        if (obj && obj.common && obj.common.members) {
                            const pos = obj.common.members.indexOf(objId);
                            if (pos !== -1) {
                                obj.common.members.splice(pos, 1);
                                obj.from = `system.adapter.${this.namespace}`;
                                obj.user = options?.user || SYSTEM_ADMIN_USER;
                                obj.ts = Date.now();
                                await this.#objects!.setObjectAsync(obj._id, obj);
                            }
                        }
                    } catch (e) {
                        return tools.maybeCallbackWithError(callback, e);
                    }
                }
                return tools.maybeCallback(callback);
            }
        );
    }
    // external signature
    chmodFile(
        adapter: string | null,
        path: string,
        options: { mode: number | string } | Record<string, any>,
        callback: ioBroker.ChownFileCallback
    ): void;

    chmodFile(adapter: string | null, path: string, callback: ioBroker.ChownFileCallback): void;

    /**
     * Change file access rights
     *
     * This function updates the file access rights
     * ```js
     *      adapter.chmodFile('vis-2.0', '/main/vis-views.json', {mode: 0x644}, function (err, processed) {
     *        if (err) adapter.log.error('Cannot read file: ' + err);
     *        adapter.log.info('New files: ' + JSON.stringify(processed));
     *      });
     * ```
     *
     * @param _adapter adapter name. If the adapter name is null, so the name (not instance) of the current adapter will be taken.
     * @param path path to file without adapter name. E.g., If you want to update "/vis-2.0/main/*", here must be "/main/*" and _adapter must be equal to "vis-2.0".
     * @param options data with mode
     * @param callback return result
     *        ```js
     *            function (err, processedFiles) {
     *                list of processed files with new groups
     *            }
     *        ```
     */
    chmodFile(_adapter: unknown, path: unknown, options: unknown, callback?: unknown): any {
        if (_adapter === null) {
            _adapter = this.name;
        }

        if (typeof options === 'function') {
            callback = options;
            options = null;
        }
        if (!this.#objects) {
            this._logger.info(`${this.namespaceLog} chmodFile not processed because Objects database not connected`);
            return tools.maybeCallbackWithError(callback as any, tools.ERRORS.ERROR_DB_CLOSED);
        }

        this.#objects.chmodFile(_adapter as any, path as any, options as any, callback as any);
    }

    chownFile(
        _adapter: string,
        path: string,
        options: unknown,
        callback: (err?: Error | null, processedFiles?: any) => void
    ): void;

    chownFile(_adapter: string, path: string, callback: (err?: Error | null, processedFiles?: any) => void): void;

    /**
     * Change a file owner
     *
     * This function updates the file owner and ownerGroup
     * ```js
     *      adapter.chownFile('vis-2.0', '/main/vis-views.json', {owner: 'newOwner', ownerGroup: 'newgroup'}, function (err, processed) {
     *        if (err) adapter.log.error('Cannot read file: ' + err);
     *        adapter.log.info('New files: ' + JSON.stringify(processed));
     *      });
     * ```
     *
     * @param _adapter adapter name. If the adapter name is null, so the name (not instance) of the current adapter will be taken.
     * @param path path to file without adapter name. E.g., If you want to update "/vis-2.0/main/*", here must be "/main/*" and _adapter must be equal to "vis-2.0".
     * @param options data with owner and ownerGroup
     * @param callback return result
     *        ```js
     *            function (err, processedFiles) {
     *                list of processed files with new groups
     *            }
     *        ```
     */
    chownFile(_adapter: unknown, path: unknown, options: unknown, callback?: unknown): any {
        if (_adapter === null) {
            _adapter = this.name;
        }

        if (typeof options === 'function') {
            callback = options;
            options = null;
        }
        if (!this.#objects) {
            this._logger.info(`${this.namespaceLog} chownFile not processed because Objects database not connected`);
            return tools.maybeCallbackWithError(callback as any, tools.ERRORS.ERROR_DB_CLOSED);
        }

        this.#objects!.chownFile(_adapter as string, path as string, options as any, callback as any);
    }

    // external signatures
    readDir(adapterName: string | null, path: string, callback: ioBroker.ReadDirCallback): void;
    readDir(adapterName: string | null, path: string, options: unknown, callback: ioBroker.ReadDirCallback): void;

    /**
     * Read directory from DB.
     *
     * This function reads the content of directory from DB for given adapter and path.
     * If getEnum called with no enum specified, all enums will be returned:
     * ```js
     *      adapter.readDir('vis-2.0', '/main/', function (err, filesOrDirs) {
     *        // All enums
     *        if (err) adapter.log.error('Cannot read directory: ' + err);
     *        if (filesOrDirs) {
     *           for (var f = 0; f < filesOrDirs.length; f++) {
     *              adapter.log.debug('Directory main has the following files and dirs: ' + filesOrDirs[f].file + '[dir - ' + filesOrDirs[f].isDir + ']');
     *           }
     *       }
     *      });
     * ```
     *
     * @param _adapter adapter name. If the adapter name is null, so the name (not instance) of the current adapter will be taken.
     * @param path path to directory without adapter name. E.g., If you want to read "/vis-2.0/main/views.json", here must be "/main/views.json" and _adapter must be equal to "vis-2.0".
     * @param options optional user context
     * @param callback return result
     *        ```js
     *            function (err, filesOrDirs) {
     *                // filesOrDirs is array with elements like
     *                // {
     *                //      file:       'views.json,
     *                //      stats:      node.js stats object like https://nodejs.org/api/fs.html#fs_class_fs_stats ,
     *                //      isDir:      true/false,
     *                //      acl:        access control list object,
     *                //      modifiedAt: time when modified,
     *                //      createdAt:  time when created
     *                // }
     *            }
     *        ```
     */
    readDir(_adapter: unknown, path: unknown, options: unknown, callback?: unknown): any {
        if (_adapter === null) {
            _adapter = this.name;
        }

        if (typeof options === 'function') {
            callback = options;
            options = null;
        }

        Validator.assertCallback(callback, 'callback');
        Validator.assertString(_adapter, '_adapter');
        Validator.assertString(path, 'path');
        if (options !== null && options !== undefined) {
            Validator.assertObject(options, 'options');
        }

        if (!this.#objects) {
            this._logger.info(`${this.namespaceLog} readDir not processed because Objects database not connected`);
            return tools.maybeCallbackWithError(callback, tools.ERRORS.ERROR_DB_CLOSED);
        }

        this.#objects.readDir(_adapter, path, options, callback);
    }

    // public signature
    unlink(adapterName: string | null, path: string, callback: ioBroker.ErrnoCallback): void;
    unlink(adapterName: string | null, path: string, options: unknown, callback: ioBroker.ErrnoCallback): void;
    unlink(_adapter: unknown, name: unknown, options: unknown, callback?: unknown): any {
        if (_adapter === null) {
            _adapter = this.name;
        }

        if (typeof options === 'function') {
            callback = options;
            options = null;
        }

        Validator.assertOptionalCallback(callback, 'callback');
        Validator.assertString(_adapter, '_adapter');
        Validator.assertString(name, 'name');
        if (options !== undefined && options !== null) {
            Validator.assertObject(options, 'options');
        }

        if (!this.#objects) {
            this._logger.info(`${this.namespaceLog} unlink not processed because Objects database not connected`);
            return tools.maybeCallbackWithError(callback, tools.ERRORS.ERROR_DB_CLOSED);
        }

        this.#objects!.unlink(_adapter, name, options, callback);
    }

    // external signatures
    rename(adapterName: string | null, oldName: string, newName: string, callback: ioBroker.ErrnoCallback): void;
    rename(
        adapterName: string | null,
        oldName: string,
        newName: string,
        options: unknown,
        callback: ioBroker.ErrnoCallback
    ): void;

    rename(_adapter: unknown, oldName: unknown, newName: unknown, options: unknown, callback?: unknown): any {
        if (_adapter === null) {
            _adapter = this.name;
        }
        if (typeof options === 'function') {
            callback = options;
            options = null;
        }

        Validator.assertOptionalCallback(callback, 'callback');
        Validator.assertString(oldName, 'oldName');
        Validator.assertString(newName, 'newName');
        Validator.assertString(_adapter, '_adapter');
        if (options !== null && options !== undefined) {
            Validator.assertObject(options, 'options');
        }

        if (!this.#objects) {
            this._logger.info(`${this.namespaceLog} rename not processed because Objects database not connected`);
            return tools.maybeCallbackWithError(callback, tools.ERRORS.ERROR_DB_CLOSED);
        }

        this.#objects.rename(_adapter, oldName, newName, options, callback);
    }

    mkdir(adapterName: string | null, path: string, callback: ioBroker.ErrnoCallback): void;
    mkdir(adapterName: string | null, path: string, options: unknown, callback: ioBroker.ErrnoCallback): void;
    mkdir(_adapter: unknown, dirname: unknown, options: unknown, callback?: unknown): any {
        if (_adapter === null) {
            _adapter = this.name;
        }
        if (typeof options === 'function') {
            callback = options;
            options = null;
        }

        Validator.assertOptionalCallback(callback, 'callback');
        Validator.assertString(_adapter, '_adapter');
        Validator.assertString(dirname, 'dirname');
        if (options !== undefined && options !== null) {
            Validator.assertObject(options, 'options');
        }

        if (!this.#objects) {
            this._logger.info(`${this.namespaceLog} mkdir not processed because Objects database not connected`);
            return tools.maybeCallbackWithError(callback, tools.ERRORS.ERROR_DB_CLOSED);
        }

        this.#objects.mkdir(_adapter, dirname, options, callback);
    }

    readFile(adapterName: string | null, path: string, callback: ioBroker.ReadFileCallback): void;
    readFile(adapterName: string | null, path: string, options: unknown, callback: ioBroker.ReadFileCallback): void;

    /**
     * Read file from DB.
     *
     * This function reads the content of one file from DB for given adapter and file name.
     * ```js
     *      adapter.readFile('vis-2.0', '/main/vis-views.json', function (err, data) {
     *        // All enums
     *        if (err) adapter.log.error('Cannot read file: ' + err);
     *        adapter.log.info('Content of file is: ' + data);
     *      });
     * ```
     *
     * @param _adapter adapter name. If the adapter name is null, so the name (not instance) of the current adapter will be taken.
     * @param filename path to file without adapter name. E.g., If you want to read "/vis-2.0/main/views.json", here must be "/main/views.json" and _adapter must be equal to "vis-2.0".
     * @param options optional user context
     * @param callback return result
     *        ```js
     *            function (err, data) {
     *                // data is utf8 or binary Buffer depends on the file extension.
     *            }
     *        ```
     */
    readFile(_adapter: unknown, filename: unknown, options: unknown, callback?: unknown): any {
        if (_adapter === null) {
            _adapter = this.name;
        }

        if (typeof options === 'function') {
            callback = options;
            options = null;
        }

        Validator.assertString(_adapter, '_adapter');
        Validator.assertString(filename, 'filename');
        if (options !== null && options !== undefined) {
            Validator.assertObject(options, 'options');
        }
        Validator.assertCallback(callback, 'callback');

        if (!this.#objects) {
            this._logger.info(`${this.namespaceLog} readFile not processed because Objects database not connected`);
            return tools.maybeCallbackWithError(callback, tools.ERRORS.ERROR_DB_CLOSED);
        }

        this.#objects.readFile(_adapter, filename, options, callback);
    }

    // external signatures
    writeFile(adapterName: string | null, path: string, data: Buffer | string, callback: ioBroker.ErrnoCallback): void;
    writeFile(
        adapterName: string | null,
        path: string,
        data: Buffer | string,
        options: unknown,
        callback: ioBroker.ErrnoCallback
    ): void;

    /**
     * Write file to DB.
     *
     * This function writes the content of one file into DB for given adapter and file name.
     * ```js
     *      adapter.writeFile('vis-2.0', '/main/vis-views.json', data, function (err) {
     *        err && adapter.log.error('Cannot write file: ' + err);
     *      });
     * ```
     *
     * @param _adapter adapter name. If the adapter name is null, so the name (not instance) of the current adapter will be taken.
     * @param filename path to file without adapter name. E.g., If you want to read "/vis-2.0/main/views.json", here must be "/main/views.json" and _adapter must be equal to "vis-2.0".
     * @param data data as UTF8 string or buffer depends on the file extension.
     * @param options optional user context
     * @param callback return result
     *        ```js
     *            function (err) {
     *
     *            }
     *        ```
     */
    writeFile(_adapter: unknown, filename: unknown, data: unknown, options: unknown, callback?: unknown): MaybePromise {
        if (_adapter === null) {
            _adapter = this.name;
        }

        if (typeof options === 'function') {
            callback = options;
            options = null;
        }

        Validator.assertString(_adapter, '_adapter');
        Validator.assertString(filename, 'filename');
        if (options !== null && options !== undefined) {
            Validator.assertObject(options, 'options');
        }
        Validator.assertOptionalCallback(callback, 'callback');
        if (typeof data !== 'string') {
            Validator.assertBuffer(data, 'data');
        }

        if (!this.#objects) {
            this._logger.info(`${this.namespaceLog} writeFile not processed because Objects database not connected`);
            return tools.maybeCallbackWithError(callback, tools.ERRORS.ERROR_DB_CLOSED);
        }

        return this.#objects.writeFile(_adapter, filename, data, options, callback);
    }

    fileExists(adapterName: string | null, path: string): Promise<boolean>;
    fileExists(adapterName: string | null, path: string, callback?: ioBroker.GenericCallback<boolean>): void;
    fileExists(
        adapterName: string | null,
        path: string,
        options: unknown,
        callback: ioBroker.GenericCallback<boolean>
    ): void;

    /**
     * Checks if file exists in DB.
     *
     * @param _adapter adapter name
     * @param filename path to file without adapter name. E.g., If you want to check "/vis-2.0/main/views.json", here must be "/main/views.json" and _adapter must be equal to "vis-2.0".
     * @param options optional user context
     * @param callback cb function if none provided, a promise is returned
     */
    async fileExists(
        _adapter: unknown,
        filename: unknown,
        options?: unknown,
        callback?: unknown
    ): Promise<boolean | void> {
        if (typeof options === 'function') {
            callback = options;
            options = null;
        }

        Validator.assertOptionalCallback(callback, 'callback');
        Validator.assertString(_adapter, '_adapter');
        Validator.assertString(filename, 'filename');
        if (options !== null && options !== undefined) {
            Validator.assertObject(options, 'options');
        }

        if (!this.#objects) {
            this._logger.info(`${this.namespaceLog} fileExists not processed because Objects database not connected`);
            return tools.maybeCallbackWithError(callback, tools.ERRORS.ERROR_DB_CLOSED);
        }

        try {
            const exists = await this.#objects.fileExists(_adapter, filename, options);
            return tools.maybeCallbackWithError(callback, null, exists);
        } catch (e) {
            return tools.maybeCallbackWithError(callback, e);
        }
    }

    // external signatures
    formatValue(value: number | string, format?: string): string;
    formatValue(value: number | string, decimals: number, format?: string): string;
    formatValue(value: unknown, decimals: unknown, _format?: unknown): any {
        if (typeof decimals !== 'number') {
            _format = decimals;
            decimals = 2;
        }

        const format =
            // @ts-expect-error fix later
            !_format || _format.length !== 2
                ? this.isFloatComma === undefined
                    ? '.,'
                    : this.isFloatComma
                      ? '.,'
                      : ',.'
                : _format;

        if (typeof value !== 'number') {
            // @ts-expect-error fix later
            value = parseFloat(value);
        }
        // @ts-expect-error fix later
        return isNaN(value)
            ? ''
            : // @ts-expect-error fix later
              value
                  .toFixed(decimals)
                  // @ts-expect-error fix later
                  .replace(format[0], format[1])
                  // @ts-expect-error fix later
                  .replace(/\B(?=(\d{3})+(?!\d))/g, format[0]);
    }

    // external signature
    formatDate(dateObj: string | Date | number, format?: string): string;
    formatDate(dateObj: string | Date | number, isDuration: boolean | string, format?: string): string;

    formatDate(dateObj: unknown, isDuration: unknown, _format?: unknown): any {
        if ((typeof isDuration === 'string' && isDuration.toLowerCase() === 'duration') || isDuration === true) {
            isDuration = true;
        }
        if (typeof isDuration !== 'boolean') {
            _format = isDuration;
            isDuration = false;
        }

        if (!dateObj) {
            return '';
        }

        Validator.assertBoolean(isDuration, 'isDuration');
        if (_format !== undefined) {
            Validator.assertString(_format, 'format');
        }

        return this._formatDate({ dateObj: dateObj as any, isDuration, _format });
    }

    private _formatDate(_options: InternalFormatDateOptions): string {
        const { _format, dateObj: _dateObj } = _options;
        let { isDuration } = _options;

        let dateObj: Date;

        if (typeof _dateObj === 'string') {
            dateObj = new Date(_dateObj);
        }

        if (typeof _dateObj !== 'object') {
            const j = typeof _dateObj === 'number' ? _dateObj : parseInt(_dateObj, 10);
            if (j === _dateObj) {
                // may this is interval
                if (j < 946681200) {
                    isDuration = true;
                    dateObj = new Date(_dateObj);
                } else {
                    // if less 2000.01.01 00:00:00
                    dateObj = j < 946681200000 ? new Date(j * 1_000) : new Date(j);
                }
            } else {
                dateObj = new Date(_dateObj);
            }
        } else {
            dateObj = _dateObj;
        }
        const format = _format || this.dateFormat || 'DD.MM.YYYY';

        if (isDuration) {
            dateObj.setMilliseconds(dateObj.getMilliseconds() + dateObj.getTimezoneOffset() * 60 * 1_000);
        }

        const validFormatChars = 'YJГMМDTДhSчmмsс';
        let s = '';
        let result = '';

        const put = (s: string): string => {
            let v: number | string = '';
            switch (s) {
                case 'YYYY':
                case 'JJJJ':
                case 'ГГГГ':
                case 'YY':
                case 'JJ':
                case 'ГГ':
                    v = dateObj.getFullYear();
                    if (s.length === 2) {
                        v %= 100;
                    }
                    if (v <= 9) {
                        v = `0${v}`;
                    }
                    break;
                case 'MM':
                case 'M':
                case 'ММ':
                case 'М':
                    v = dateObj.getMonth() + 1;
                    if (v < 10 && s.length === 2) {
                        v = `0${v}`;
                    }
                    break;
                case 'DD':
                case 'TT':
                case 'D':
                case 'T':
                case 'ДД':
                case 'Д':
                    v = dateObj.getDate();
                    if (v < 10 && s.length === 2) {
                        v = `0${v}`;
                    }
                    break;
                case 'hh':
                case 'SS':
                case 'h':
                case 'S':
                case 'чч':
                case 'ч':
                    v = dateObj.getHours();
                    if (v < 10 && s.length === 2) {
                        v = `0${v}`;
                    }
                    break;
                case 'mm':
                case 'm':
                case 'мм':
                case 'м':
                    v = dateObj.getMinutes();
                    if (v < 10 && s.length === 2) {
                        v = `0${v}`;
                    }
                    break;
                case 'ss':
                case 's':
                case 'cc':
                case 'c':
                    v = dateObj.getSeconds();
                    if (v < 10 && s.length === 2) {
                        v = `0${v}`;
                    }
                    v = v.toString();
                    break;
                case 'sss':
                case 'ссс':
                    v = dateObj.getMilliseconds();
                    if (v < 10) {
                        v = `00${v}`;
                    } else if (v < 100) {
                        v = `0${v}`;
                    }
                    v = v.toString();
            }
            return (result += v);
        };

        for (let i = 0; i < format.length; i++) {
            if (validFormatChars.includes(format[i])) {
                s += format[i];
            } else {
                put(s);
                s = '';
                result += format[i];
            }
        }
        put(s);
        return result;
    }

    sendTo(
        instanceName: string,
        message: any,
        callback?: ioBroker.MessageCallback | ioBroker.MessageCallbackInfo
    ): void;
    sendTo(
        instanceName: string,
        command: string,
        message: any,
        callback?: ioBroker.MessageCallback | ioBroker.MessageCallbackInfo,
        options?: SendToOptions
    ): void;

    /**
     * Send message to other adapter instance or all instances of adapter.
     *
     * This function sends a message to specific instance or all instances of some specific adapter.
     * If no instance given (e.g. "pushover"), the callback argument will be ignored. Because normally many responses will come.
     *
     * @param instanceName name of the instance where the message must be sent to. E.g. "pushover.0" or "system.adapter.pushover.0".
     * @param command command name, like "send", "browse", "list". Command is depend on target adapter implementation.
     * @param message object that will be given as argument for request
     * @param callback optional return result
     *        ```js
     *            function (result) {
     *              // result is target adapter specific and can vary from adapter to adapter
     *              if (!result) adapter.log.error('No response received');
     *            }
     *        ```
     * @param options optional options to define a timeout. This allows to get an error callback if no answer received in time (only if target is specific instance)
     */
    sendTo(instanceName: unknown, command: unknown, message: unknown, callback?: unknown, options?: unknown): any {
        if (typeof message === 'function' && typeof callback === 'undefined') {
            callback = message;
            message = undefined;
        }
        if (typeof message === 'undefined') {
            message = command;
            command = 'send';
        }

        Validator.assertString(instanceName, 'instanceName');
        Validator.assertString(command, 'command');

        if (!tools.isObject(callback)) {
            Validator.assertOptionalCallback(callback, 'callback');
        }

        if (options !== undefined) {
            Validator.assertObject(options, 'options');
        }

        return this._sendTo({
            instanceName,
            command,
            message,
            options,
            callback: callback as ioBroker.MessageCallbackInfo | ioBroker.MessageCallback
        });
    }

    /**
     * Async version of sendTo
     * As we have a special case (first arg can be error or result, we need to promisify manually)
     *
     * @param instanceName name of the instance where the message must be sent to. E.g. "pushover.0" or "system.adapter.pushover.0".
     * @param command command name, like "send", "browse", "list". Command is depend on target adapter implementation.
     * @param message object that will be given as argument for request
     * @param options optional options to define a timeout. This allows to get an error callback if no answer received in time (only if target is specific instance)
     */
    sendToAsync(instanceName: unknown, command: unknown, message?: unknown, options?: unknown): any {
        return new Promise((resolve, reject) => {
            const callback: ioBroker.MessageCallback = resOrError => {
                if (resOrError instanceof Error) {
                    reject(resOrError);
                }

                resolve(resOrError);
            };

            // validation takes place inside sendTo so skip here
            this.sendTo(
                instanceName as string,
                command as string,
                message as string,
                callback,
                options as SendToOptions
            );
        });
    }

    private async _sendTo(_options: InternalSendToOptions): Promise<void> {
        const { command, message, callback, options } = _options;
        let { instanceName } = _options;

        const obj: ioBroker.SendableMessage = {
            command: command,
            message: message,
            from: `system.adapter.${this.namespace}`
        };

        if (!instanceName) {
            // @ts-expect-error TODO it could also be the cb object
            return tools.maybeCallbackWithError(callback, 'No instanceName provided or not a string');
        }

        if (!instanceName.startsWith('system.adapter.')) {
            instanceName = `system.adapter.${instanceName}`;
        }

        if (!this.#states) {
            // if states is no longer existing, we do not need to unsubscribe
            this._logger.info(`${this.namespaceLog} sendTo not processed because States database not connected`);
            // @ts-expect-error TODO it could also be the cb object
            return tools.maybeCallbackWithError(callback, tools.ERRORS.ERROR_DB_CLOSED);
        }

        if (typeof message !== 'object') {
            this._logger.silly(
                `${this.namespaceLog} sendTo "${command}" to ${instanceName} from system.adapter.${this.namespace}: ${message}`
            );
        } else {
            this._logger.silly(
                `${this.namespaceLog} sendTo "${command}" to ${instanceName} from system.adapter.${this.namespace}`
            );
        }

        // If not specific instance
        if (!instanceName.match(/\.[0-9]+$/)) {
            if (!this.#objects) {
                this._logger.info(`${this.namespaceLog} sendTo not processed because Objects database not connected`);
                // @ts-expect-error TODO it could also be the cb object
                return tools.maybeCallbackWithError(callback, tools.ERRORS.ERROR_DB_CLOSED);
            }

            try {
                // Send to all instances of adapter
                const res = await this.#objects.getObjectView('system', 'instance', {
                    startkey: `${instanceName}.`,
                    endkey: `${instanceName}.\u9999`
                });

                if (res) {
                    for (const row of res.rows) {
                        try {
                            await this.#states!.pushMessage(row.id, obj);
                        } catch (e) {
                            // @ts-expect-error TODO it could also be the cb object
                            return tools.maybeCallbackWithError(callback, e);
                        }
                    }
                }
            } catch {
                //ignore
            }
        } else {
            if (callback) {
                if (typeof callback === 'function') {
                    // force subscribe even no messagebox enabled
                    if (!isMessageboxSupported(this.common!) && !this.mboxSubscribed) {
                        this.mboxSubscribed = true;
                        this.#states.subscribeMessage(`system.adapter.${this.namespace}`);
                    }

                    obj.callback = {
                        message: message,
                        id: this._callbackId++,
                        ack: false,
                        time: Date.now()
                    };
                    if (this._callbackId >= 0xffffffff) {
                        this._callbackId = 1;
                    }

                    const callbackId = obj.callback.id;

                    let timer: undefined | NodeJS.Timeout;

                    if (options?.timeout) {
                        timer = setTimeout(() => {
                            const callbackObj = this.messageCallbacks.get(callbackId);

                            if (callbackObj) {
                                callbackObj.cb(new Error('Timeout exceeded'));
                                this.messageCallbacks.delete(callbackId);
                            }
                        }, options.timeout);
                    }

                    this.messageCallbacks.set(callbackId, { cb: callback, time: Date.now(), timer });

                    // delete too old callbacks IDs
                    const now = Date.now();
                    for (const [_id, cb] of this.messageCallbacks) {
                        if (now - cb.time > 3_600_000) {
                            this.messageCallbacks.delete(_id);
                        }
                    }
                } else {
                    obj.callback = callback;
                    obj.callback!.ack = true;
                }
            }

            try {
                await this.#states.pushMessage(instanceName, obj);
            } catch (e) {
                // @ts-expect-error TODO it could also be the cb object
                return tools.maybeCallbackWithError(callback, e);
            }
        }
    }

    sendToHost(
        hostName: string | null,
        message: any,
        callback?: ioBroker.MessageCallback | ioBroker.MessageCallbackInfo
    ): void;
    sendToHost(
        hostName: string | null,
        command: string,
        message: any,
        callback?: ioBroker.MessageCallback | ioBroker.MessageCallbackInfo
    ): void;

    /**
     * Send message to specific host or to all hosts.
     *
     * This function sends a message to specific host or all hosts.
     * If no host name given (e.g. null), the callback argument will be ignored. Because normally many responses will come.
     *
     * @param hostName name of the host where the message must be sent to. E.g. "myPC" or "system.host.myPC". If argument is null, the message will be sent to all hosts.
     * @param command command name. One of: "cmdExec", "getRepository", "getInstalled", "getVersion", "getDiagData", "getLocationOnDisk", "getDevList", "getLogs", "delLogs", "readDirAsZip", "writeDirAsZip", "readObjectsAsZip", "writeObjectsAsZip", "checkLogging". Commands can be checked in controller.js (function processMessage)
     * @param message object that will be given as argument for request
     * @param callback optional return result
     *        ```js
     *            function (result) {
     *              // result is target adapter specific and can vary from command to command
     *              if (!result) adapter.log.error('No response received');
     *            }
     *        ```
     */
    sendToHost(hostName: unknown, command: unknown, message: unknown, callback?: unknown): any {
        if (typeof message === 'undefined') {
            message = command;
            command = 'send';
        }

        if (hostName !== null) {
            Validator.assertString(hostName, 'hostName');
        }

        Validator.assertString(command, 'command');

        if (!tools.isObject(callback)) {
            Validator.assertOptionalCallback(callback, 'callback');
        }

        return this._sendToHost({
            hostName,
            command,
            message,
            callback: callback as ioBroker.MessageCallback | ioBroker.MessageCallbackInfo
        });
    }

    private async _sendToHost(_options: InternalSendToHostOptions): Promise<void> {
        const { command, message, callback } = _options;
        let { hostName } = _options;
        const obj: Partial<ioBroker.Message> = { command, message, from: `system.adapter.${this.namespace}` };

        if (!this.#states) {
            // if states is no longer existing, we do not need to unsubscribe
            this._logger.info(`${this.namespaceLog} sendToHost not processed because States database not connected`);
            // @ts-expect-error TODO it could also be the cb object
            return tools.maybeCallbackWithError(callback, tools.ERRORS.ERROR_DB_CLOSED);
        }

        if (hostName && !hostName.startsWith('system.host.')) {
            hostName = `system.host.${hostName}`;
        }

        if (!hostName) {
            if (!this.#objects) {
                this._logger.info(
                    `${this.namespaceLog} sendToHost not processed because Objects database not connected`
                );
                // @ts-expect-error TODO it could also be the cb object
                return tools.maybeCallbackWithError(callback, tools.ERRORS.ERROR_DB_CLOSED);
            }

            // Send to all hosts
            this.#objects.getObjectList(
                {
                    startkey: 'system.host.',
                    endkey: `system.host.\u9999`
                },
                null,
                async (err, res) => {
                    if (!this.#states) {
                        // if states is no longer existing, we do not need to unsubscribe
                        return;
                    }
                    if (!err && res?.rows.length) {
                        for (const row of res.rows) {
                            const parts: string[] = row.id.split('.');
                            // ignore system.host.name.alive and so on
                            if (parts.length === 3) {
                                try {
                                    await this.#states!.pushMessage(row.id, obj as any);
                                } catch (e) {
                                    // @ts-expect-error TODO it could also be the cb object
                                    return tools.maybeCallbackWithError(callback, e);
                                }
                            }
                        }
                    }
                }
            );
        } else {
            if (callback) {
                if (typeof callback === 'function') {
                    // force subscribe even no messagebox enabled
                    if (!isMessageboxSupported(this.common!) && !this.mboxSubscribed) {
                        this.mboxSubscribed = true;
                        this.#states.subscribeMessage(`system.adapter.${this.namespace}`);
                    }

                    obj.callback = {
                        message,
                        id: this._callbackId++,
                        ack: false,
                        time: Date.now()
                    };
                    if (this._callbackId >= 0xffffffff) {
                        this._callbackId = 1;
                    }

                    this.messageCallbacks.set(obj.callback.id, { cb: callback, time: Date.now() });
                } else {
                    obj.callback = callback;
                    obj.callback.ack = true;
                }
            }

            try {
                await this.#states.pushMessage(hostName, obj as any);
            } catch (e) {
                // @ts-expect-error TODO it could also be the cb object
                return tools.maybeCallbackWithError(callback, e);
            }
        }
    }

    sendToUI(options: SendToUserInterfaceClientOptions): Promise<void>;

    /**
     * Send a message to an active UI Client
     *
     * @param options clientId and data options
     */
    sendToUI(options: AllPropsUnknown<SendToUserInterfaceClientOptions>): Promise<void> {
        if (!this.#states) {
            throw new Error(tools.ERRORS.ERROR_DB_CLOSED);
        }

        const { clientId, data } = options;

        if (clientId === undefined) {
            return this.uiMessagingController.sendToAllClients({
                data,
                states: this.#states
            });
        }

        Validator.assertString(clientId, 'clientId');

        return this.uiMessagingController.sendToClient({
            clientId,
            data,
            states: this.#states
        });
    }

    registerNotification<Scope extends keyof ioBroker.NotificationScopes>(
        scope: Scope,
        category: ioBroker.NotificationScopes[Scope] | null,
        message: string
    ): Promise<void>;

    /**
     * Send notification with given scope and category to host of this adapter
     *
     * @param scope - scope to be addressed
     * @param category - to be addressed, if null message will be checked by regex of given scope
     * @param message - message to be stored/checked
     */
    async registerNotification(scope: unknown, category: unknown, message: unknown): Promise<void> {
        if (!this.#states) {
            // if states is no longer existing, we do not need to set
            this._logger.info(
                `${this.namespaceLog} registerNotification not processed because States database not connected`
            );
            throw new Error(tools.ERRORS.ERROR_DB_CLOSED);
        }

        Validator.assertString(scope, 'scope');
        if (category !== null) {
            Validator.assertString(category, 'category');
        }
        Validator.assertString(message, 'message');

        const obj = {
            command: 'addNotification',
            message: { scope, category, message, instance: this.namespace },
            from: `system.adapter.${this.namespace}`
        };

        await this.#states.pushMessage(`system.host.${this.host}`, obj as any);
    }

    // external signatures
    setState<T extends ioBroker.SetStateCallback | undefined>(
        id: string | ioBroker.IdObject,
        state: ioBroker.State | ioBroker.StateValue | ioBroker.SettableState,
        callback?: T
    ): T extends unknown ? ioBroker.SetStatePromise : void;
    setState<T extends ioBroker.SetStateCallback | undefined>(
        id: string | ioBroker.IdObject,
        state: ioBroker.State | ioBroker.StateValue | ioBroker.SettableState,
        ack: boolean,
        callback?: T
    ): T extends unknown ? ioBroker.SetStatePromise : void;
    setState<T extends ioBroker.SetStateCallback | undefined>(
        id: string | ioBroker.IdObject,
        state: ioBroker.State | ioBroker.StateValue | ioBroker.SettableState,
        options?: Partial<GetUserGroupsOptions> | null,
        callback?: T
    ): T extends unknown ? ioBroker.SetStatePromise : void;
    setState<T extends ioBroker.SetStateCallback | undefined>(
        id: string | ioBroker.IdObject,
        state: ioBroker.State | ioBroker.StateValue | ioBroker.SettableState,
        ack: boolean,
        options?: Partial<GetUserGroupsOptions> | null,
        callback?: T
    ): T extends unknown ? ioBroker.SetStatePromise : void;

    /**
     * Writes value into states DB.
     *
     * This function can write values into states DB for this adapter.
     * Only Ids that belong to this adapter can be modified. So the function automatically adds "adapter.X." to ID.
     * ack, options and callback are optional
     *
     * @param id object ID of the state.
     * @param state simple value or object with attributes.
     *  If state is object and ack exists too as function argument, function argument has priority.
     *  ```js
     *      {
     *          val:    value,
     *          ack:    true|false,       // default - false; is command(false) or status(true)
     *          ts:     timestampMS,      // default - now
     *          q:      qualityAsNumber,  // default - 0 (ok)
     *          from:   origin,           // default - this adapter
     *          c:      comment,          // default - empty
     *          expire: expireInSeconds   // default - 0
     *          lc:     timestampMS       // default - automatic calculation
     *      }
     *  ```
     * @param ack optional is command(false) or status(true)
     * @param options optional user context
     * @param callback optional return error and id
     *        ```js
     *            function (err, id) {
     *              if (err) adapter.log.error('Cannot set value for "' + id + '": ' + err);
     *            }
     *        ```
     */
    setState(
        id: unknown,
        state: unknown,
        ack: unknown,
        options?: unknown,
        callback?: unknown
    ): Promise<void | string> | void {
        if (typeof state === 'object' && typeof ack !== 'boolean') {
            callback = options;
            options = ack;
            ack = undefined;
        }
        if (typeof options === 'function') {
            callback = options;
            options = {};
        }

        if (typeof ack === 'function') {
            callback = ack;
            ack = undefined;
        }

        if (!tools.isObject(id)) {
            // it can be id object or string
            Validator.assertString(id, 'id');
        }

        if (ack !== undefined) {
            Validator.assertBoolean(ack, 'ack');
        }

        Validator.assertOptionalCallback(callback, 'callback');

        if (options !== undefined && options !== null) {
            Validator.assertObject(options, 'options');
        }

        return this._setState({ id, state: state as ioBroker.SettableState, ack, options, callback });
    }

    private async _setState(_options: InternalSetStateOptions): Promise<void | string> {
        const { state, ack, options, callback } = _options;
        const { id } = _options;

        if (!this.#states) {
            // if states is no longer existing, we do not need to set
            this._logger.info(`${this.namespaceLog} setState not processed because States database not connected`);
            return tools.maybeCallbackWithError(callback, tools.ERRORS.ERROR_DB_CLOSED);
        }
        if (!this.#objects) {
            this._logger.info(`${this.namespaceLog} setState not processed because Objects database not connected`);
            return tools.maybeCallbackWithError(callback, tools.ERRORS.ERROR_DB_CLOSED);
        }

        try {
            this._utils.validateId(id, false, null);
        } catch (err) {
            return tools.maybeCallbackWithError(callback, err);
        }

        const fixedId = this._utils.fixId(id, false);
        let stateObj: ioBroker.SettableState;

        if (tools.isObject(state)) {
            // Verify that the passed state object is valid
            try {
                this._utils.validateSetStateObjectArgument(state);
                stateObj = state;
            } catch (e) {
                return tools.maybeCallbackWithError(callback, e);
            }
        } else {
            // wrap non-object values in a state object
            // @ts-expect-error fix later
            stateObj = state !== undefined ? { val: state } : {};
        }

        if (stateObj.val === undefined && !Object.keys(stateObj).length) {
            // undefined is not allowed as state.val -> return
            return tools.maybeCallbackWithError(callback, 'undefined is not a valid state value');
        }

        if (ack !== undefined) {
            stateObj.ack = ack;
        }

        // if state.from provided, we use it else, we set default property
        stateObj.from =
            typeof stateObj.from === 'string' && stateObj.from !== ''
                ? stateObj.from
                : `system.adapter.${this.namespace}`;
        stateObj.user = options?.user || SYSTEM_ADMIN_USER;

        let permCheckRequired = false;
        if (options?.user && options.user !== SYSTEM_ADMIN_USER) {
            permCheckRequired = true;
        }

        let obj: ioBroker.StateObject | null | undefined;
        try {
            if (permCheckRequired) {
                obj = (await this._checkStates(fixedId, options || {}, 'setState')).objs[0];
            } else {
                obj = (await this.#objects.getObject(fixedId, options)) as ioBroker.StateObject | null | undefined;
            }
        } catch (e) {
            return tools.maybeCallbackWithError(callback, e);
        }

        if (!this.#objects) {
            // if objects is no longer existing, we do not need to unsubscribe
            this._logger.info(
                `${this.namespaceLog} setForeignState not processed because Objects database not connected`
            );
            return tools.maybeCallbackWithError(callback, tools.ERRORS.ERROR_DB_CLOSED);
        }

        if (this.performStrictObjectChecks) {
            // validate that object exists, read-only logic ok, type ok, etc. won't throw now
            await this._utils.performStrictObjectCheck(fixedId, stateObj);
        }

        if (fixedId.startsWith(ALIAS_STARTS_WITH)) {
            // write alias
            if (obj?.common?.alias?.id) {
                // id can be string or can have attribute write
                const aliasId = tools.isObject(obj.common.alias.id) ? obj.common.alias.id.write : obj.common.alias.id;

                // validate here because we use objects/states db directly
                try {
                    this._utils.validateId(aliasId, true, null);
                } catch (e) {
                    this._logger.warn(`${this.namespaceLog} Error validating alias id of ${fixedId}: ${e.message}`);
                    return tools.maybeCallbackWithError(
                        callback,
                        `Error validating alias id of ${fixedId}: ${e.message}`
                    );
                }

                // check the rights
                let targetObj;
                try {
                    if (permCheckRequired) {
                        targetObj = (await this._checkStates(aliasId, options || {}, 'setState')).objs[0];
                    } else {
                        targetObj = (await this.#objects.getObject(aliasId, options)) as
                            | ioBroker.StateObject
                            | null
                            | undefined;
                    }
                } catch (e) {
                    return tools.maybeCallbackWithError(callback, e);
                }

                if (!this.#states) {
                    // if states is no longer existing, we do not need to unsubscribe
                    this._logger.info(
                        `${this.namespaceLog} setForeignState not processed because States database not connected`
                    );
                    return tools.maybeCallbackWithError(callback, tools.ERRORS.ERROR_DB_CLOSED);
                }

                // write target state
                this.outputCount++;
                try {
                    const res = await this.#states.setState(
                        aliasId,
                        tools.formatAliasValue({
                            sourceCommon: obj?.common,
                            targetCommon: targetObj?.common as any,
                            state: stateObj as ioBroker.State,
                            logger: this._logger,
                            logNamespace: this.namespaceLog,
                            sourceId: obj?._id,
                            targetId: targetObj?._id
                        })
                    );

                    return tools.maybeCallbackWithError(callback, null, res);
                } catch (e) {
                    return tools.maybeCallbackWithError(callback, e);
                }
            } else {
                this._logger.warn(`${this.namespaceLog} Alias ${fixedId} has no target 2`);
                return tools.maybeCallbackWithError(callback, `Alias ${fixedId} has no target`);
            }
        } else {
            if (!this.#states) {
                // if states is no longer existing, we do not need to unsubscribe
                this._logger.info(
                    `${this.namespaceLog} setForeignState not processed because States database not connected`
                );
                return tools.maybeCallbackWithError(callback, tools.ERRORS.ERROR_DB_CLOSED);
            }

            this.outputCount++;
            try {
                const res = await this.#states.setState(fixedId, stateObj);
                return tools.maybeCallbackWithError(callback, null, res);
            } catch (e) {
                return tools.maybeCallbackWithError(callback, e);
            }
        }
    }

    // Cache will be cleared if user or group changes. Important! only if subscribed.
    private async _getUserGroups(options: GetUserGroupsOptions): Promise<GetUserGroupsOptions> {
        if (this.users[options.user]) {
            options.groups = this.users[options.user].groups;
            options.acl = this.users[options.user].acl;
            return options;
        }
        options.groups = [];
        let userAcl: ioBroker.UserObject | null | undefined;
        try {
            userAcl = await this.getForeignObjectAsync(options.user, null);
        } catch {
            // ignore
        }

        if (!userAcl) {
            // User does not exists
            this._logger.error(`${this.namespaceLog} unknown user "${options.user}"`);
            return options;
        } else {
            let groups;
            try {
                groups = await this.getForeignObjectsAsync('*', 'group', null, null);
            } catch {
                // ignore
            }

            // aggregate all groups permissions, where this user is
            if (groups) {
                for (const group of Object.values(groups)) {
                    if (group.common.members.includes(options.user)) {
                        options.groups.push(group._id);
                    }
                }
            }

            // read all groups for this user
            this.users[options.user] = {
                groups: options.groups,
                // @ts-expect-error TODO: UserCommon has no acl
                acl: userAcl.common?.acl || {}
            };
            await this._getGroups(options.groups);
            // combine all rights
            const user = this.users[options.user];
            for (const gName of options.groups) {
                if (!this.groups[gName].common?.acl) {
                    continue;
                }
                const group = this.groups[gName];

                if (group.common?.acl?.file) {
                    if (!user.acl || !user.acl.file) {
                        user.acl = user.acl || {};
                        user.acl.file = user.acl.file || {};

                        user.acl.file.create = group.common.acl.file.create;
                        user.acl.file.read = group.common.acl.file.read;
                        user.acl.file.write = group.common.acl.file.write;
                        user.acl.file.delete = group.common.acl.file.delete;
                        user.acl.file.list = group.common.acl.file.list;
                    } else {
                        user.acl.file.create = user.acl.file.create || group.common.acl.file.create;
                        user.acl.file.read = user.acl.file.read || group.common.acl.file.read;
                        user.acl.file.write = user.acl.file.write || group.common.acl.file.write;
                        user.acl.file.delete = user.acl.file.delete || group.common.acl.file.delete;
                        user.acl.file.list = user.acl.file.list || group.common.acl.file.list;
                    }
                }

                if (group.common?.acl?.object) {
                    if (!user.acl || !user.acl.object) {
                        user.acl = user.acl || {};
                        user.acl.object = user.acl.object || {};

                        user.acl.object.create = group.common.acl.object.create;
                        user.acl.object.read = group.common.acl.object.read;
                        user.acl.object.write = group.common.acl.object.write;
                        user.acl.object.delete = group.common.acl.object.delete;
                        user.acl.object.list = group.common.acl.object.list;
                    } else {
                        user.acl.object.create = user.acl.object.create || group.common.acl.object.create;
                        user.acl.object.read = user.acl.object.read || group.common.acl.object.read;
                        user.acl.object.write = user.acl.object.write || group.common.acl.object.write;
                        user.acl.object.delete = user.acl.object.delete || group.common.acl.object.delete;
                        user.acl.object.list = user.acl.object.list || group.common.acl.object.list;
                    }
                }

                if (group.common?.acl?.users) {
                    if (!user.acl || !user.acl.users) {
                        user.acl = user.acl || {};
                        user.acl.users = user.acl.users || {};

                        user.acl.users.create = group.common.acl.users.create;
                        user.acl.users.read = group.common.acl.users.read;
                        user.acl.users.write = group.common.acl.users.write;
                        user.acl.users.delete = group.common.acl.users.delete;
                        user.acl.users.list = group.common.acl.users.list;
                    } else {
                        user.acl.users.create = user.acl.users.create || group.common.acl.users.create;
                        user.acl.users.read = user.acl.users.read || group.common.acl.users.read;
                        user.acl.users.write = user.acl.users.write || group.common.acl.users.write;
                        user.acl.users.delete = user.acl.users.delete || group.common.acl.users.delete;
                        user.acl.users.list = user.acl.users.list || group.common.acl.users.list;
                    }
                }
                if (group.common?.acl?.state) {
                    if (!user.acl || !user.acl.state) {
                        user.acl = user.acl || {};
                        user.acl.state = user.acl.state || {};

                        user.acl.state.create = group.common.acl.state.create;
                        user.acl.state.read = group.common.acl.state.read;
                        user.acl.state.write = group.common.acl.state.write;
                        user.acl.state.delete = group.common.acl.state.delete;
                        user.acl.state.list = group.common.acl.state.list;
                    } else {
                        user.acl.state.create = user.acl.state.create || group.common.acl.state.create;
                        user.acl.state.read = user.acl.state.read || group.common.acl.state.read;
                        user.acl.state.write = user.acl.state.write || group.common.acl.state.write;
                        user.acl.state.delete = user.acl.state.delete || group.common.acl.state.delete;
                        user.acl.state.list = user.acl.state.list || group.common.acl.state.list;
                    }
                }
            }
            options.acl = user.acl;
            return options;
        }
    }

    private _checkState(obj: ioBroker.StateObject, options: Record<string, any>, command: CheckStateCommand): boolean {
        const limitToOwnerRights = options.limitToOwnerRights === true;
        if (obj?.acl) {
            obj.acl.state = obj.acl.state || obj.acl.object;

            if (obj.acl.state) {
                // If user is owner
                if (options.user === obj.acl.owner) {
                    if (command === 'setState' || command === 'delState') {
                        if (command === 'delState' && !options.acl.state.delete) {
                            this._logger.warn(
                                `${this.namespaceLog} Permission error for user "${options.user} on "${obj._id}": ${command}`
                            );
                            return false;
                        } else if (command === 'setState' && !options.acl.state.write) {
                            this._logger.warn(
                                `${this.namespaceLog} Permission error for user "${options.user} on "${obj._id}": ${command}`
                            );
                            return false;
                        } else if (!(obj.acl.state & ACCESS_USER_WRITE)) {
                            this._logger.warn(
                                `${this.namespaceLog} Permission error for user "${options.user} on "${obj._id}": ${command}`
                            );
                            return false;
                        }
                    } else if (command === 'getState') {
                        if (!(obj.acl.state & ACCESS_USER_READ) || !options.acl.state.read) {
                            this._logger.warn(
                                `${this.namespaceLog} Permission error for user "${options.user} on "${obj._id}": ${command}`
                            );
                            return false;
                        }
                    } else {
                        this._logger.warn(
                            `${this.namespaceLog} Called unknown command on "${obj._id}": ${command as any}`
                        );
                    }
                } else if (options.groups.includes(obj.acl.ownerGroup) && !limitToOwnerRights) {
                    if (command === 'setState' || command === 'delState') {
                        if (command === 'delState' && !options.acl.state.delete) {
                            this._logger.warn(
                                `${this.namespaceLog} Permission error for user "${options.user} on "${obj._id}": ${command}`
                            );
                            return false;
                        } else if (command === 'setState' && !options.acl.state.write) {
                            this._logger.warn(
                                `${this.namespaceLog} Permission error for user "${options.user} on "${obj._id}": ${command}`
                            );
                            return false;
                        } else if (!(obj.acl.state & ACCESS_GROUP_WRITE)) {
                            this._logger.warn(
                                `${this.namespaceLog} Permission error for user "${options.user} on "${obj._id}": ${command}`
                            );
                            return false;
                        }
                    } else if (command === 'getState') {
                        if (!(obj.acl.state & ACCESS_GROUP_READ) || !options.acl.state.read) {
                            this._logger.warn(
                                `${this.namespaceLog} Permission error for user "${options.user} on "${obj._id}": ${command}`
                            );
                            return false;
                        }
                    } else {
                        this._logger.warn(
                            `${this.namespaceLog} Called unknown command on "${obj._id}": ${command as any}`
                        );
                    }
                } else if (!limitToOwnerRights) {
                    if (command === 'setState' || command === 'delState') {
                        if (command === 'delState' && !options.acl.state.delete) {
                            this._logger.warn(
                                `${this.namespaceLog} Permission error for user "${options.user} on "${obj._id}": ${command}`
                            );
                            return false;
                        } else if (command === 'setState' && !options.acl.state.write) {
                            this._logger.warn(
                                `${this.namespaceLog} Permission error for user "${options.user} on "${obj._id}": ${command}`
                            );
                            return false;
                        } else if (!(obj.acl.state & ACCESS_EVERY_WRITE)) {
                            this._logger.warn(
                                `${this.namespaceLog} Permission error for user "${options.user}" on "${obj._id}": ${command}`
                            );
                            return false;
                        }
                    } else if (command === 'getState') {
                        if (!(obj.acl.state & ACCESS_EVERY_READ) || !options.acl.state.read) {
                            this._logger.warn(
                                `${this.namespaceLog} Permission error for user "${options.user}"on "${obj._id}" : ${command}`
                            );
                            return false;
                        }
                    } else {
                        this._logger.warn(
                            `${this.namespaceLog} Called unknown command on "${obj._id}": ${command as any}`
                        );
                        return false;
                    }
                } else {
                    this._logger.warn(`${this.namespaceLog} Permissions limited to Owner rights on "${obj._id}"`);
                    return false;
                }
            } else if (limitToOwnerRights) {
                this._logger.warn(`${this.namespaceLog} Permissions limited to Owner rights on "${obj._id}"`);
                return false;
            }
        } else if (limitToOwnerRights) {
            this._logger.warn(`${this.namespaceLog} Permissions limited to Owner rights on "${obj._id}"`);
            return false;
        }

        return true;
    }

    private async _checkStates(
        ids: string | string[],
        options: Partial<GetUserGroupsOptions>,
        command: CheckStateCommand
    ): Promise<CheckStatesResult> {
        if (!options.groups) {
            options = await this._getUserGroups(options as GetUserGroupsOptions);
        }

        if (!Array.isArray(ids)) {
            ids = [ids];
        }

        if (options._objects) {
            if (!ids.length) {
                return { ids, objs: [] };
            }

            const objs: ioBroker.StateObject[] = [];

            for (const obj of options._objects) {
                if (obj && this._checkState(obj, options, command)) {
                    objs.push(obj);
                }
            }

            return { ids, objs };
        } else {
            const objs: ioBroker.StateObject[] = [];

            for (const id of ids) {
                let originalChecked: boolean | undefined;

                if (options.checked !== undefined) {
                    originalChecked = options.checked;
                }

                options.checked = true;

                if (!this.#objects) {
                    this._logger.info(
                        `${this.namespaceLog} checkStates not processed because Objects database not connected`
                    );

                    throw new Error(tools.ERRORS.ERROR_DB_CLOSED);
                }

                const obj = (await this.#objects.getObject(id, options)) as ioBroker.StateObject;

                objs.push(obj);

                if (originalChecked !== undefined) {
                    options.checked = originalChecked;
                } else {
                    options.checked = undefined;
                }

                if (!this._checkState(obj, options, command)) {
                    throw new Error(ERROR_PERMISSION);
                }
            }

            return { ids, objs };
        }
    }

    private async _getGroups(ids: string[]): Promise<void> {
        for (const id of ids) {
            let obj;
            try {
                obj = (await this.getForeignObjectAsync(id)) as ioBroker.GroupObject;
            } catch {
                // ignore
            }
            if (this.groups[id] === undefined) {
                this.groups[id] = obj || {};
            }
        }
    }

    private async _setStateChangedHelper(id: string, state: ioBroker.SettableState): Promise<SetStateChangedResult> {
        if (!this.#objects) {
            this._logger.info(
                `${this.namespaceLog} setStateChanged not processed because Objects database not connected`
            );

            throw new Error(tools.ERRORS.ERROR_DB_CLOSED);
        }

        if (id.startsWith(ALIAS_STARTS_WITH)) {
            let obj;
            let err;
            try {
                obj = await this.#objects.getObject(id);
            } catch (e) {
                err = e;
            }
            if (obj?.common?.alias?.id) {
                // id can be string or can have attribute write
                const aliasId = tools.isObject(obj.common.alias.id) ? obj.common.alias.id.write : obj.common.alias.id;
                return this._setStateChangedHelper(aliasId, state);
            } else {
                this._logger.warn(`${this.namespaceLog} ${err ? err.message : `Alias ${id} has no target 1`}`);
                throw new Error(err ? err.message : `Alias ${id} has no target`);
            }
        } else {
            const oldState = await this.getForeignStateAsync(id, null);

            let differ = false;
            if (!oldState) {
                differ = true;
            } else if (state.val !== oldState.val) {
                differ = true;
            } else if (state.ack !== undefined && state.ack !== oldState.ack) {
                differ = true;
            } else if (state.q !== undefined && state.q !== oldState.q) {
                differ = true;
            } else if (state.ts !== undefined && state.ts !== oldState.ts) {
                differ = true;
            } else if (state.c !== undefined && state.c !== oldState.c) {
                // if comment changed
                differ = true;
            } else if (state.expire !== undefined && state.expire !== oldState.expire) {
                differ = true;
            } else if (state.from !== undefined && state.from !== oldState.from) {
                differ = true;
            } else if (state.user !== undefined && state.user !== oldState.user) {
                differ = true;
            }

            if (differ) {
                if (this.performStrictObjectChecks) {
                    // validate that object exists, read-only logic ok, type ok, etc. won't throw now
                    await this._utils.performStrictObjectCheck(id, state);
                }
                this.outputCount++;
                await this.#states!.setState(id, state);
                return { id, notChanged: false };
            } else {
                return { id, notChanged: true };
            }
        }
    }

    setStateChanged(
        id: string,
        state: ioBroker.State | ioBroker.StateValue | ioBroker.SettableState,
        callback?: ioBroker.SetStateChangedCallback
    ): void;
    setStateChanged(
        id: string,
        state: ioBroker.State | ioBroker.StateValue | ioBroker.SettableState,
        ack: boolean,
        callback?: ioBroker.SetStateChangedCallback
    ): void;
    setStateChanged(
        id: string,
        state: ioBroker.State | ioBroker.StateValue | ioBroker.SettableState,
        options: unknown,
        callback?: ioBroker.SetStateChangedCallback
    ): void;
    setStateChanged(
        id: string,
        state: ioBroker.State | ioBroker.StateValue | ioBroker.SettableState,
        ack: boolean,
        options: unknown,
        callback?: ioBroker.SetStateChangedCallback
    ): void;

    /**
     * Writes value into states DB only if the value really changed.
     *
     * This function can write values into states DB for this adapter.
     * Only Ids that belong to this adapter can be modified. So the function automatically adds "adapter.X." to ID.
     * ack, options and callback are optional
     *
     * @param id object ID of the state.
     * @param state simple value or object with attribues.
     * @param ack optional is command(false) or status(true)
     * @param options optional user context
     * @param callback optional return error, id and notChanged
     *        ```js
     *            function (err, id, notChanged) {
     *              if (err) adapter.log.error('Cannot set value for "' + id + '": ' + err);
     *              if (!notChanged) adapter.log.debug('Value was changed');
     *            }
     *        ```
     */
    setStateChanged(id: unknown, state: unknown, ack: unknown, options?: unknown, callback?: unknown): any {
        if (typeof state === 'object' && typeof ack !== 'boolean') {
            callback = options;
            options = ack;
            ack = undefined;
        }
        if (typeof options === 'function') {
            callback = options;
            options = {};
        }

        if (typeof ack === 'function') {
            callback = ack;
            ack = undefined;
        }

        if (!tools.isObject(id)) {
            // it can be id object or string
            Validator.assertString(id, 'id');
        }

        if (ack !== undefined) {
            Validator.assertBoolean(ack, 'ack');
        }

        Validator.assertOptionalCallback(callback, 'callback');

        if (options !== undefined && options !== null) {
            Validator.assertObject(options, 'options');
        }

        return this._setStateChanged({ id, state: state as ioBroker.SettableState, ack, options, callback });
    }

    private async _setStateChanged(_options: InternalSetStateChangedOptions): Promise<void> {
        const { id, ack, options, callback, state } = _options;
        if (!this.#states) {
            // if states is no longer existing, we do not need to unsubscribe
            this._logger.info(
                `${this.namespaceLog} setStateChanged not processed because States database not connected`
            );
            return tools.maybeCallbackWithError(callback, tools.ERRORS.ERROR_DB_CLOSED);
        }

        try {
            this._utils.validateId(id, false, null);
        } catch (err) {
            return tools.maybeCallbackWithError(callback, err);
        }

        const fixedId = this._utils.fixId(id, false);

        let stateObj: ioBroker.SettableState;

        if (tools.isObject(state)) {
            // Verify that the passed state object is valid
            try {
                this._utils.validateSetStateObjectArgument(state);
            } catch (e) {
                return tools.maybeCallbackWithError(callback, e);
            }
            stateObj = state;
        } else {
            // wrap non-object values in a state object
            // @ts-expect-error fix later
            stateObj = state !== undefined ? { val: state } : {};
        }

        if (stateObj.val === undefined && !Object.keys(stateObj).length) {
            // undefined is not allowed as state.val -> return
            return tools.maybeCallbackWithError(callback, 'undefined is not a valid state value');
        }

        if (ack !== undefined) {
            stateObj.ack = ack;
        }

        // if state.from provided, we use it else, we set default property
        stateObj.from =
            typeof stateObj.from === 'string' && stateObj.from !== ''
                ? stateObj.from
                : `system.adapter.${this.namespace}`;
        if (options?.user && options.user !== SYSTEM_ADMIN_USER) {
            try {
                await this._checkStates(fixedId, options, 'setState');
            } catch (e) {
                return tools.maybeCallbackWithError(callback, e);
            }

            const res = await this._setStateChangedHelper(fixedId, stateObj);
            // @ts-expect-error todo fix it
            return tools.maybeCallbackWithError(callback, null, res.id, res.notChanged);
        } else {
            const res = await this._setStateChangedHelper(fixedId, stateObj);
            // @ts-expect-error todo fix it
            return tools.maybeCallbackWithError(callback, null, res.id, res.notChanged);
        }
    }

    setForeignState(
        id: string,
        state: ioBroker.State | ioBroker.StateValue | ioBroker.SettableState,
        callback?: ioBroker.SetStateCallback
    ): void;
    setForeignState(
        id: string,
        state: ioBroker.State | ioBroker.StateValue | ioBroker.SettableState,
        ack: boolean,
        callback?: ioBroker.SetStateCallback
    ): void;
    setForeignState(
        id: string,
        state: ioBroker.State | ioBroker.StateValue | ioBroker.SettableState,
        options: unknown,
        callback?: ioBroker.SetStateCallback
    ): void;
    setForeignState(
        id: string,
        state: ioBroker.State | ioBroker.StateValue | ioBroker.SettableState,
        ack: boolean,
        options: unknown,
        callback?: ioBroker.SetStateCallback
    ): void;

    /**
     * Writes value into states DB for any instance.
     *
     * This function can write values into states DB for all instances and system states too.
     * ack, options and callback are optional
     *
     * @param id object ID of the state.
     * @param state simple value or object with attribues.
     *  If state is object, so the ack will be ignored and must be included into object.
     *  ```js
     *      {
     *          val:    value,
     *          ack:    true|false,       // default - false; is command(false) or status(true)
     *          ts:     timestampMS,      // default - now
     *          q:      qualityAsNumber,  // default - 0 (ok)
     *          from:   origin,           // default - this adapter
     *          c:      comment,          // default - empty
     *          expire: expireInSeconds   // default - 0
     *          lc:     timestampMS       // default - automatic calculation
     *      }
     *  ```
     * @param ack optional is command(false) or status(true)
     * @param options optional user context
     * @param callback optional return error and id
     *        ```js
     *            function (err, id) {
     *              if (err) adapter.log.error('Cannot set value for "' + id + '": ' + err);
     *            }
     *        ```
     */
    async setForeignState(id: any, state: any, ack: any, options?: any, callback?: any): Promise<any> {
        if (typeof state === 'object' && typeof ack !== 'boolean') {
            callback = options;
            options = ack;
            ack = undefined;
        }

        if (typeof options === 'function') {
            callback = options;
            options = {};
        }

        if (typeof ack === 'function') {
            callback = ack;
            ack = undefined;
        }

        if (!this.#states) {
            // if states is no longer existing, we do not need to unsubscribe
            this._logger.info(
                `${this.namespaceLog} setForeignState not processed because States database not connected`
            );
            return tools.maybeCallbackWithError(callback, tools.ERRORS.ERROR_DB_CLOSED);
        }

        if (!this.#objects) {
            this._logger.info(
                `${this.namespaceLog} setForeignState not processed because Objects database not connected`
            );
            return tools.maybeCallbackWithError(callback, tools.ERRORS.ERROR_DB_CLOSED);
        }

        try {
            this._utils.validateId(id, true, null);
        } catch (err) {
            return tools.maybeCallbackWithError(callback, err);
        }

        if (tools.isObject(state)) {
            // Verify that the passed state object is valid
            try {
                this._utils.validateSetStateObjectArgument(state);
            } catch (e) {
                return tools.maybeCallbackWithError(callback, e);
            }
        } else {
            // wrap non-object values in a state object
            state = state !== undefined ? { val: state } : {};
        }

        if (state.val === undefined && !Object.keys(state).length) {
            // undefined is not allowed as state.val -> return
            this._logger.info(`${this.namespaceLog} undefined is not a valid state value for id "${id}"`);
            // TODO: reactivate line below + test in in next controller version (02.05.2021)
            // return tools.maybeCallbackWithError(callback, 'undefined is not a valid state value');
        }

        if (ack !== undefined) {
            state.ack = ack;
        }

        // if state.from provided, we use it else, we set default property
        state.from =
            typeof state.from === 'string' && state.from !== '' ? state.from : `system.adapter.${this.namespace}`;
        state.user = options?.user || SYSTEM_ADMIN_USER;

        if (!id || typeof id !== 'string') {
            const warn = id ? `ID can be only string and not "${typeof id}"` : `Empty ID: ${JSON.stringify(state)}`;
            this._logger.warn(`${this.namespaceLog} ${warn}`);
            return tools.maybeCallbackWithError(callback, warn);
        }

        id = this.fixForbiddenCharsInId(id);

        if (options?.user && options.user !== SYSTEM_ADMIN_USER) {
            let obj: ioBroker.StateObject;
            try {
                obj = (await this._checkStates(id, options, 'setState')).objs[0];
            } catch (e) {
                return tools.maybeCallbackWithError(callback, e);
            }
            if (!this.#states) {
                // if states is no longer existing, we do not need to unsubscribe
                this._logger.info(
                    `${this.namespaceLog} setForeignState not processed because States database not connected`
                );
                return tools.maybeCallbackWithError(callback, tools.ERRORS.ERROR_DB_CLOSED);
            }

            if (this.performStrictObjectChecks) {
                // validate that object exists, read-only logic ok, type ok, etc. won't throw now
                await this._utils.performStrictObjectCheck(id, state);
            }

            if (id.startsWith(ALIAS_STARTS_WITH)) {
                // write alias
                if (obj?.common?.alias?.id) {
                    // id can be string or can have attribute write
                    const aliasId = tools.isObject(obj.common.alias.id)
                        ? obj.common.alias.id.write
                        : obj.common.alias.id;

                    // validate here because we use objects/states db directly
                    try {
                        this._utils.validateId(aliasId, true, null);
                    } catch (e) {
                        this._logger.warn(`${this.namespaceLog} Error validating alias id of ${id}: ${e.message}`);
                        return tools.maybeCallbackWithError(
                            callback,
                            `Error validating alias id of ${id}: ${e.message}`
                        );
                    }

                    let targetObj;
                    // we ignore permissions on the target object and thus get it as admin user
                    try {
                        targetObj = await this.#objects.getObject(aliasId, {
                            ...options,
                            user: SYSTEM_ADMIN_USER
                        });
                    } catch (e) {
                        return tools.maybeCallbackWithError(callback, e);
                    }
                    if (!this.#states) {
                        // if states is no longer existing, we do not need to unsubscribe
                        this._logger.info(
                            `${this.namespaceLog} setForeignState not processed because States database not connected`
                        );
                        return tools.maybeCallbackWithError(callback, tools.ERRORS.ERROR_DB_CLOSED);
                    }

                    this.outputCount++;
                    this.#states.setState(
                        aliasId,
                        tools.formatAliasValue({
                            sourceCommon: obj?.common,
                            targetCommon: targetObj && (targetObj.common as any),
                            state,
                            logger: this._logger,
                            logNamespace: this.namespaceLog,
                            sourceId: obj?._id,
                            targetId: targetObj?._id
                        }),
                        callback
                    );
                } else {
                    this._logger.warn(`${this.namespaceLog} Alias ${id} has no target 3`);
                    return tools.maybeCallbackWithError(callback, `Alias ${id} has no target`);
                }
            } else {
                if (!this.#states) {
                    // if states is no longer existing, we do not need to unsubscribe
                    this._logger.info(
                        `${this.namespaceLog} setForeignState not processed because States database not connected`
                    );
                    return tools.maybeCallbackWithError(callback, tools.ERRORS.ERROR_DB_CLOSED);
                }

                this.outputCount++;
                this.#states.setState(id, state, callback);
            }
        } else {
            // write alias
            if (id.startsWith(ALIAS_STARTS_WITH)) {
                if (!this.#objects) {
                    this._logger.info(
                        `${this.namespaceLog} setForeignState not processed because Objects database not connected`
                    );
                    return tools.maybeCallbackWithError(callback, tools.ERRORS.ERROR_DB_CLOSED);
                }

                // read alias id
                const obj = (await this.#objects.getObjectAsync(id, options)) as ioBroker.StateObject;

                if (obj?.common?.alias?.id) {
                    // alias id can be a string or can have id.write
                    const targetId = tools.isObject(obj.common.alias.id)
                        ? obj.common.alias.id.write
                        : obj.common.alias.id;

                    // validate here because we use objects/states db directly
                    try {
                        this._utils.validateId(targetId, true, null);
                    } catch (e) {
                        this._logger.warn(`${this.namespaceLog} Error validating alias id of ${id}: ${e.message}`);
                        return tools.maybeCallbackWithError(
                            callback,
                            `Error validating alias id of ${id}: ${e.message}`
                        );
                    }

                    if (!this.#objects) {
                        // if objects is no longer existing, we do not need to unsubscribe
                        this._logger.info(
                            `${this.namespaceLog} setForeignState not processed because Objects database not connected`
                        );
                        return tools.maybeCallbackWithError(callback, tools.ERRORS.ERROR_DB_CLOSED);
                    }

                    // read object for formatting - we ignore permissions on the target object and thus get it as admin user
                    const targetObj = await this.#objects.getObject(targetId, {
                        ...options,
                        user: SYSTEM_ADMIN_USER
                    });

                    if (!this.#states) {
                        // if states is no longer existing, we do not need to unsubscribe
                        this._logger.info(
                            `${this.namespaceLog} setForeignState not processed because States database not connected`
                        );
                        return tools.maybeCallbackWithError(callback, tools.ERRORS.ERROR_DB_CLOSED);
                    }

                    this.outputCount++;
                    this.#states.setState(
                        targetId,
                        tools.formatAliasValue({
                            sourceCommon: obj.common as ioBroker.StateCommon,
                            targetCommon: targetObj?.common as ioBroker.StateCommon | undefined,
                            state,
                            logger: this._logger,
                            logNamespace: this.namespaceLog,
                            sourceId: obj._id,
                            targetId: targetObj?._id
                        }),
                        callback
                    );
                } else {
                    this._logger.warn(`${this.namespaceLog} Alias ${id} has no target 4`);
                    return tools.maybeCallbackWithError(callback, `Alias ${id} has no target`);
                }
            } else {
                if (this.performStrictObjectChecks) {
                    if (!this.#objects) {
                        // if objects is no longer existing, we do not need to unsubscribe
                        this._logger.info(
                            `${this.namespaceLog} setForeignState not processed because Objects database not connected`
                        );
                        return tools.maybeCallbackWithError(callback, tools.ERRORS.ERROR_DB_CLOSED);
                    }

                    // validate that object exists, read-only logic ok, type ok, etc. won't throw now
                    await this._utils.performStrictObjectCheck(id, state);
                }
                if (!this.#states) {
                    // if states is no longer existing, we do not need to unsubscribe
                    this._logger.info(
                        `${this.namespaceLog} setForeignState not processed because States database not connected`
                    );
                    return tools.maybeCallbackWithError(callback, tools.ERRORS.ERROR_DB_CLOSED);
                }

                this.outputCount++;
                this.#states.setState(id, state, callback);
            }
        }
    }

    setForeignStateChanged(
        id: string,
        state: ioBroker.State | ioBroker.StateValue | ioBroker.SettableState,
        callback?: ioBroker.SetStateChangedCallback
    ): void;
    setForeignStateChanged(
        id: string,
        state: ioBroker.State | ioBroker.StateValue | ioBroker.SettableState,
        ack: boolean,
        callback?: ioBroker.SetStateChangedCallback
    ): void;
    setForeignStateChanged(
        id: string,
        state: ioBroker.State | ioBroker.StateValue | ioBroker.SettableState,
        options: unknown,
        callback?: ioBroker.SetStateChangedCallback
    ): void;
    setForeignStateChanged(
        id: string,
        state: ioBroker.State | ioBroker.StateValue | ioBroker.SettableState,
        ack: boolean,
        options: unknown,
        callback?: ioBroker.SetStateChangedCallback
    ): void;

    /**
     * Writes value into states DB for any instance, but only if state changed.
     *
     * This function can write values into states DB for all instances and system states too.
     * ack, options and callback are optional
     *
     * @param id object ID of the state.
     * @param state simple value or object with attribues.
     *  If state is object and ack exists too as function argument, function argument has priority.
     *  ```js
     *      {
     *          val:    value,
     *          ack:    true|false,       // default - false; is command(false) or status(true)
     *          ts:     timestampMS,      // default - now
     *          q:      qualityAsNumber,  // default - 0 (ok)
     *          from:   origin,           // default - this adapter
     *          c:      comment,          // default - empty
     *          expire: expireInSeconds   // default - 0
     *          lc:     timestampMS       // default - automatic calculation
     *      }
     *  ```
     * @param ack optional is command(false) or status(true)
     * @param options optional user context
     * @param callback optional return error and id
     *        ```js
     *            function (err, id) {
     *              if (err) adapter.log.error('Cannot set value for "' + id + '": ' + err);
     *            }
     *        ```
     */
    async setForeignStateChanged(
        id: any,
        state: any,
        ack: any,
        options?: any,
        callback?: any
    ): Promise<void | [id: string, changed: boolean]> {
        if (typeof state === 'object' && typeof ack !== 'boolean') {
            callback = options;
            options = ack;
            ack = undefined;
        }

        if (typeof options === 'function') {
            callback = options;
            options = {};
        }

        if (typeof ack === 'function') {
            callback = ack;
            ack = undefined;
        }

        if (!this.#states) {
            // if states is no longer existing, we do not need to unsubscribe
            this._logger.info(
                `${this.namespaceLog} setForeignStateChanged not processed because States database not connected`
            );
            return tools.maybeCallbackWithError(callback, tools.ERRORS.ERROR_DB_CLOSED);
        }

        try {
            this._utils.validateId(id, true, null);
        } catch (err) {
            return tools.maybeCallbackWithError(callback, err);
        }

        if (tools.isObject(state)) {
            // Verify that the passed state object is valid
            try {
                this._utils.validateSetStateObjectArgument(state);
            } catch (e) {
                return tools.maybeCallbackWithError(callback, e);
            }
        } else {
            // wrap non-object values in a state object
            state = state !== undefined ? { val: state } : {};
        }

        if (state.val === undefined && !Object.keys(state).length) {
            // undefined is not allowed as state.val -> return
            this._logger.info(`${this.namespaceLog} undefined is not a valid state value for id "${id}"`);
            // TODO: reactivate line below + test in in next controller version (02.05.2021)
            // return tools.maybeCallbackWithError(callback, 'undefined is not a valid state value');
        }

        if (ack !== undefined) {
            state.ack = ack;
        }

        // if state.from provided, we use it else, we set default property
        state.from =
            typeof state.from === 'string' && state.from !== '' ? state.from : `system.adapter.${this.namespace}`;
        state.user = options?.user || SYSTEM_ADMIN_USER;

        id = this.fixForbiddenCharsInId(id);

        if (options?.user && options.user !== SYSTEM_ADMIN_USER) {
            try {
                await this._checkStates(id, options, 'setState');
            } catch (e) {
                return tools.maybeCallbackWithError(callback, e);
            }

            const res = await this._setStateChangedHelper(id, state);
            return tools.maybeCallbackWithError(callback, null, res.id, res.notChanged);
        } else {
            const res = await this._setStateChangedHelper(id, state);
            return tools.maybeCallbackWithError(callback, null, res.id, res.notChanged);
        }
    }

    getState(id: string, callback: ioBroker.GetStateCallback): void;
    getState(id: string, options: unknown, callback: ioBroker.GetStateCallback): void;

    /**
     * Read value from states DB.
     *
     * This function can read values from states DB for this adapter.
     * Only Ids that belong to this adapter can be read. So the function automatically adds "adapter.X." to ID.
     *
     * @param id object ID of the state.
     * @param options optional user context
     * @param callback return result
     *        ```js
     *            function (err, state) {
     *              if (err) adapter.log.error('Cannot read value: ' + err);
     *            }
     *        ```
     *
     *        See possible attributes of the state in @setState explanation
     */
    getState(id: unknown, options: any, callback?: any): ioBroker.GetStatePromise {
        // we use any types here, because validation takes place in foreign method
        // get state does the same as getForeignState but fixes the id first

        if (!tools.isObject(id)) {
            Validator.assertString(id, 'id');
        }
        const fixedId = this._utils.fixId(id, false);
        return this.getForeignState(fixedId, options, callback);
    }

    getForeignState(id: string, callback: ioBroker.GetStateCallback): ioBroker.GetStatePromise;
    getForeignState(id: string, options: unknown, callback: ioBroker.GetStateCallback): ioBroker.GetStatePromise;

    /**
     * Read value from states DB for any instance and system state.
     *
     * This function can read values from states DB for all instances and adapters. It expects the full path of object ID.
     *
     * @param id object ID of the state.
     * @param options optional user context
     * @param callback return result
     *        ```js
     *            function (err, state) {
     *              if (err) adapter.log.error('Cannot read value: ' + err);
     *            }
     *        ```
     *
     *        See possible attributes of the state in @setState explanation
     */
    getForeignState(
        id: unknown,
        options: unknown,
        callback?: unknown
    ): Promise<ioBroker.CallbackReturnTypeOf<ioBroker.GetStateCallback> | void> {
        if (typeof options === 'function') {
            callback = options;
            options = {};
        }

        Validator.assertString(id, 'id');
        if (options !== null && options !== undefined) {
            Validator.assertObject(options, 'options');
        }
        Validator.assertOptionalCallback(callback, 'callback');

        return this._getForeignState({ id, options, callback });
    }

    private async _getForeignState(
        _options: InternalGetStateOptions
    ): Promise<ioBroker.CallbackReturnTypeOf<ioBroker.GetStateCallback> | void> {
        const { id, options, callback } = _options;

        if (!this.#states) {
            // if states is no longer existing, we do not need to unsubscribe
            this._logger.info(
                `${this.namespaceLog} getForeignState not processed because States database not connected`
            );
            return tools.maybeCallbackWithError(callback, tools.ERRORS.ERROR_DB_CLOSED);
        }

        if (!this.#objects) {
            this._logger.info(
                `${this.namespaceLog} getForeignState not processed because Objects database not connected`
            );
            return tools.maybeCallbackWithError(callback, tools.ERRORS.ERROR_DB_CLOSED);
        }

        try {
            this._utils.validateId(id, true, options);
        } catch (e) {
            return tools.maybeCallbackWithError(callback, e);
        }

        let permCheckRequired = false;
        if (options?.user && options.user !== SYSTEM_ADMIN_USER) {
            permCheckRequired = true;
        }

        let obj: ioBroker.StateObject | null | undefined;
        try {
            if (permCheckRequired) {
                obj = (await this._checkStates(id, options || {}, 'getState')).objs[0];
            } else {
                obj = (await this.#objects.getObject(id, options)) as ioBroker.StateObject | null | undefined;
            }
        } catch (e) {
            return tools.maybeCallbackWithError(callback, e);
        }

        if (id.startsWith(ALIAS_STARTS_WITH)) {
            if (obj?.common?.alias?.id) {
                // id can be string or can have attribute id.read
                const aliasId = tools.isObject(obj.common.alias.id) ? obj.common.alias.id.read : obj.common.alias.id;

                // validate here because we use objects/states db directly
                try {
                    this._utils.validateId(aliasId, true, null);
                } catch (e) {
                    this._logger.warn(`${this.namespaceLog} Error validating alias id of ${id}: ${e.message}`);
                    return tools.maybeCallbackWithError(callback, `Error validating alias id of ${id}: ${e.message}`);
                }

                if (aliasId) {
                    let sourceObj;
                    try {
                        // we ignore permissions on the source object and thus get it as admin user
                        sourceObj = (await this.#objects.getObject(aliasId, {
                            ...options,
                            user: SYSTEM_ADMIN_USER
                        })) as ioBroker.StateObject | null | undefined;
                    } catch (e) {
                        return tools.maybeCallbackWithError(callback, e);
                    }

                    let state: ioBroker.State | undefined | null;
                    if (this.oStates && this.oStates[aliasId]) {
                        state = deepClone(this.oStates[aliasId]);
                    } else {
                        this.inputCount++;
                        try {
                            state = await this.#states.getState(aliasId);
                        } catch (e) {
                            return tools.maybeCallbackWithError(callback, e);
                        }
                    }

                    return tools.maybeCallbackWithError(
                        callback,
                        null,
                        tools.formatAliasValue({
                            sourceCommon: sourceObj?.common,
                            targetCommon: obj.common,
                            state,
                            logger: this._logger,
                            logNamespace: this.namespaceLog,
                            sourceId: sourceObj?._id,
                            targetId: obj._id
                        })
                    );
                }
            } else {
                // alias object non-existing or points to nowhere -> handle it like a non-existing state
                return tools.maybeCallbackWithError(callback, null, null);
            }
        } else {
            if (this.oStates && this.oStates[id]) {
                return tools.maybeCallbackWithError(callback, null, this.oStates[id]);
            } else {
                return this.#states.getState(id, callback);
            }
        }
    }

    // find out default history instance
    private async _getDefaultHistory(): Promise<void> {
        if (!this.defaultHistory) {
            // read default history instance from system.config
            let data;
            try {
                data = await this.getForeignObjectAsync('system.config', null);
            } catch {
                // ignore
            }

            if (data?.common) {
                this.defaultHistory = data.common.defaultHistory;
            }
            if (data?.native) {
                this._systemSecret = data.native.secret;
            }

            // if no default history set
            if (!this.defaultHistory) {
                let _obj;
                // read all adapters
                try {
                    _obj = await this.#objects!.getObjectViewAsync('system', 'instance', {
                        startkey: 'system.adapter.',
                        endkey: 'system.adapter.\u9999'
                    });
                } catch {
                    // ignore
                }

                if (_obj?.rows) {
                    for (const row of _obj.rows) {
                        if (row.value?.common && row.value.common.type === 'storage') {
                            this.defaultHistory = row.id.substring('system.adapter.'.length);
                            break;
                        }
                    }
                }
                if (!this.defaultHistory) {
                    this.defaultHistory = 'history.0';
                }
            }
        }
    }

    getHistory(id: string, options: ioBroker.GetHistoryOptions, callback: ioBroker.GetHistoryCallback): void;
    getHistory(id: string, callback: ioBroker.GetHistoryCallback): void;

    /**
     * Read historian data for states of any instance or system state.
     *
     * This function can read values from history adapters like: history, sql, influxdb. It expects the full path of object ID.
     * Normally only foreign history has interest, so there is no getHistory and getForeignHistory
     *
     * Possible options:
     *
     *  - instance - (optional) name of instance, where to read the historian data, e.g. 'history.0', 'sql.1'. By default, will be taken from system settings.
     *  - start - (optional) time in ms - Date.now()', by default is (now - 1 week)
     *  - end - (optional) time in ms - Date.now()', by default is (now + 5000 seconds)
     *  - step - (optional) used in aggregate (m4, max, min, average, total) step in ms of intervals
     *  - count - number of values if aggregate is 'onchange' or number of intervals if other aggregate method. Count will be ignored if step is set.
     *  - from - if from field should be included in answer
     *  - ack - if ack field should be included in answer
     *  - q - if q field should be included in answer
     *  - addId - if id field should be included in answer
     *  - limit - do not return more entries than limit
     *  - ignoreNull - if null values should be included (false), replaced by last not null value (true) or replaced with 0 (0)
     *  - sessionId - (optional) identifier of request, will be returned back in the answer
     *  - aggregate - aggregate method:
     *      - minmax - used special algorithm. Splice the whole time range in small intervals and find for every interval max, min, start and end values.
     *      - max - Splice the whole time range in small intervals and find for every interval max value and use it for this interval (nulls will be ignored).
     *      - min - Same as max, but take minimal value.
     *      - average - Same as max, but take average value.
     *      - total - Same as max, but calculate total value.
     *      - count - Same as max, but calculate number of values (nulls will be calculated).
     *      - none - No aggregation at all. Only raw values in given period.
     *
     * @param id object ID of the state.
     * @param options see function description
     * @param callback return result
     *        ```js
     *            function (error, result, step, sessionId) {
     *              if (error) adapter.log.error('Cannot read value: ' + err);
     *            }
     *        ```
     *
     *        See possible attributes of the state in @setState explanation
     */
    getHistory(id: unknown, options: unknown, callback?: unknown): any {
        if (typeof options === 'function') {
            callback = options;
            options = {};
        }

        Validator.assertString(id, 'id');
        if (options !== null && options !== undefined) {
            Validator.assertObject(options, 'options');
        }
        Validator.assertCallback(callback, 'callback');

        return this._getHistory({ id, options, callback });
    }

    // Checked implementation
    private async _getHistory(_options: InternalGetHistoryOptions): Promise<void> {
        const { id, callback } = _options;
        let { options } = _options;

        try {
            this._utils.validateId(id, true, null);
        } catch (err) {
            // @ts-expect-error
            return tools.maybeCallbackWithError(callback, err);
        }

        options = options || {};
        options.end = options.end || Date.now() + 5000000;
        if (!options.count && !options.start) {
            options.start = options.start || Date.now() - 604800000; // - 1 week
        }

        if (!options.instance) {
            if (!this.defaultHistory) {
                // read default history instance from system.config
                await this._getDefaultHistory();
                return this.getHistory(id, options, callback);
            } else {
                options.instance = this.defaultHistory;
            }
        }

        this.sendTo(options.instance || 'history.0', 'getHistory', { id: id, options: options }, res => {
            // @ts-expect-error
            tools.maybeCallbackWithError(callback, res.error, res.result, res.step, res.sessionId);
        });
    }

    idToDCS(id: string): {
        device: string;
        channel: string;
        state: string;
    } | null;

    /**
     * Convert ID into object with device's, channel's and state's name.
     *
     * Convert "adapter.instance.D.C.S" in object `{device: D, channel: C, state: S}`
     * Convert ID to `{device: D, channel: C, state: S}`
     *
     * @param id short or long string of ID like "stateID" or "adapterName.0.stateID".
     * @returns parsed ID as an object
     */
    idToDCS(id: unknown): {
        device: string;
        channel: string;
        state: string;
    } | null {
        if (!id) {
            return null;
        }

        Validator.assertString(id, 'id');

        const parts = id.split('.');
        if (`${parts[0]}.${parts[1]}` !== this.namespace) {
            this._logger.warn(`${this.namespaceLog} Try to decode id not from this adapter`);
            return null;
        }
        return { device: parts[2], channel: parts[3], state: parts[4] };
    }

    // external signature
    delState(id: string, callback?: ioBroker.ErrorCallback): void;
    delState(id: string, options: unknown, callback?: ioBroker.ErrorCallback): void;

    /**
     * Deletes a state of this instance.
     * The object will NOT be deleted. If you want to delete it too, use @delObject instead.
     *
     * It is not required to provice the adapter namespace, because it will automatically be added.
     * E.g. to delete "adapterName.X.myObject", only "myObject" is required as ID.
     *
     * No error is returned if state does not exist.
     *
     * @param id exactly object ID (without namespace)
     * @param options optional user context
     * @param callback return result
     *        ```js
     *            function (err) {
     *              if (err) adapter.log.error('Cannot delete object: ' + err);
     *            }
     *        ```
     */
    delState(id: unknown, options: unknown, callback?: unknown): any {
        if (typeof options === 'function') {
            callback = options;
            options = null;
        }

        Validator.assertString(id, 'id');
        if (options !== null && options !== undefined) {
            Validator.assertObject(options, 'options');
        }
        Validator.assertOptionalCallback(callback, 'callback');

        return this._delState({ id, options, callback });
    }

    private _delState(_options: InternalDelStateOptions): Promise<void> | void {
        const { options, callback } = _options;
        let { id } = _options;

        try {
            this._utils.validateId(id, false, null);
        } catch (err) {
            return tools.maybeCallbackWithError(callback, err);
        }

        // delState does the same as delForeignState, but fixes the ID first
        id = this._utils.fixId(id);
        return this.delForeignState(id, options, callback);
    }

    // external signature
    delForeignState(id: string, callback?: ioBroker.ErrorCallback): void;
    delForeignState(id: string, options: unknown, callback?: ioBroker.ErrorCallback): void;

    /**
     * Deletes a state of any adapter.
     * The object is NOT deleted. If you want to delete it too, use @delForeignObject instead.
     *
     * No error is returned if state does not exist.
     *
     * @param id long string for ID like "adapterName.0.stateID".
     * @param options optional argument to describe the user context
     * @param callback return result
     * ```js
     * function (err) {}
     * ```
     */
    delForeignState(id: unknown, options: unknown, callback?: unknown): any {
        if (typeof options === 'function') {
            callback = options;
            options = null;
        }

        Validator.assertString(id, 'id');
        Validator.assertOptionalCallback(callback, 'callback');
        if (options !== null && options !== undefined) {
            Validator.assertObject(options, 'options');
        }

        return this._delForeignState({ id, options, callback });
    }

    private async _delForeignState(_options: InternalDelStateOptions): Promise<void> {
        const { id, options, callback } = _options;

        if (!this.#states) {
            // if states is no longer existing, we do not need to unsubscribe
            this._logger.info(
                `${this.namespaceLog} delForeignState not processed because States database not connected`
            );
            return tools.maybeCallbackWithError(callback, tools.ERRORS.ERROR_DB_CLOSED);
        }

        try {
            this._utils.validateId(id, true, options);
        } catch (err) {
            return tools.maybeCallbackWithError(callback, err);
        }

        if (options?.user && options.user !== SYSTEM_ADMIN_USER) {
            try {
                await this._checkStates(id, options, 'delState');
            } catch (e) {
                return tools.maybeCallbackWithError(callback, e);
            }
        }
        this.#states.delState(id, callback);
    }

    // external signature
    getStates(pattern: Pattern, callback: ioBroker.GetStatesCallback): void;
    getStates(pattern: Pattern, options: unknown, callback: ioBroker.GetStatesCallback): void;

    /**
     * Read all states of this adapter, that pass the pattern
     *
     * Allows to read all states of current adapter according to pattern. To read all states of current adapter use:
     * ```js
     *     adapter.getStates('*', function (err, states) {
     *         for (var id in states) {
     *              adapter.log.debug('"' + id + '" = "' + states[id].val);
     *         }
     *     });
     * ```
     *
     * @param pattern string in form 'adapter.0.*' or like this. It can be an array of IDs too.
     * @param options optional argument to describe the user context
     * @param callback return result
     * ```js
     * function (err, states) {}, where states is an object like {"ID1": {"val": 1, "ack": true}, "ID2": {"val": 2, "ack": false}, ...}
     * ```
     */
    getStates(pattern: unknown, options: any, callback?: any): any {
        // we use any types here, because validation takes place in foreign method
        if (typeof options === 'function') {
            callback = options;
            options = {};
        }

        Validator.assertPattern(pattern, 'pattern');

        const fixedPattern = Array.isArray(pattern) ? pattern : this._utils.fixId(pattern, true);

        this.getForeignStates(fixedPattern, options, callback);
    }

    private async _processStatesSecondary(
        keys: string[],
        targetObjs: (ioBroker.StateObject | null)[] | null,
        srcObjs: (ioBroker.StateObject | null)[] | null
    ): Promise<ioBroker.GetStatesPromise> {
        const arr = await this.#states!.getStates(keys);

        const result: Record<string, Partial<ioBroker.State> | null> = {};

        for (let i = 0; i < keys.length; i++) {
            const obj = targetObjs && targetObjs[i];

            if (obj?.common?.alias && srcObjs) {
                const srcObj = srcObjs[i];

                if (srcObj) {
                    result[obj._id] =
                        tools.formatAliasValue({
                            sourceCommon: srcObj.common,
                            targetCommon: obj.common,
                            state: arr![i] || null,
                            logger: this._logger,
                            logNamespace: this.namespaceLog,
                            sourceId: srcObj._id,
                            targetId: obj._id
                        }) || null;
                } else {
                    result[obj._id || keys[i]] = arr![i] || null;
                }
            } else {
                result[obj?._id || keys[i]] = arr![i] || null;
            }
        }

        // @ts-expect-error adapt the return type?
        return result;
    }

    /**
     * Ensures, that object information is read, and the alias id is mapped to the source id if an alias is contained in the getStates call
     * The adaption of the actual values is then performed in _processStatesSecondary, to apply alias conversion methods
     *
     * @param keys all ids of the getStates call
     * @param targetObjs the target objects (e.g. alias objects or the actual objects)
     */
    private async _processStates(keys: string[], targetObjs: ioBroker.StateObject[]): ioBroker.GetStatesPromise {
        const aliasIndexes: number[] = [];
        const aliasIds: string[] = [];
        /** Target objects with null placeholders for non-alias keys */
        const fullTargetObjs: (ioBroker.StateObject | null)[] = new Array(keys.length).fill(null);

        keys.forEach((id, idx) => {
            if (id.startsWith(ALIAS_STARTS_WITH)) {
                aliasIndexes.push(idx);
                aliasIds.push(id);
            }
        });

        // if any ID from aliases found
        if (aliasIds.length) {
            // make a copy of original array
            keys = [...keys];

            if (!targetObjs) {
                // read aliases objects to get information of source objects
                targetObjs = (await this._getObjectsByArray(aliasIds)) as ioBroker.StateObject[];
            } else {
                // we are only interested in keeping alias target objects
                targetObjs = targetObjs.filter((_val, idx) => aliasIndexes.includes(idx));
            }

            // replace alias ids with targets
            for (let i = 0; i < aliasIds.length; i++) {
                const obj = targetObjs[i];
                const aliasIdx = aliasIndexes[i];
                fullTargetObjs[aliasIdx] = obj;

                if (obj?.common?.alias) {
                    // alias id can be string or can have attribute read (this is used by getStates -> so read is important)
                    keys[aliasIdx] =
                        tools.isObject(obj.common.alias.id) && 'read' in obj.common.alias.id
                            ? obj.common.alias.id.read
                            : obj.common.alias.id;
                }
            }

            // srcObjs and targetObjs could be merged
            const srcObjs = (await this._getObjectsByArray(keys)) as (ioBroker.StateObject | null)[];

            return this._processStatesSecondary(keys, fullTargetObjs, srcObjs);
        } else {
            return this._processStatesSecondary(keys, null, null);
        }
    }

    getForeignStates(pattern: Pattern, callback: ioBroker.GetStatesCallback): void;
    getForeignStates(pattern: Pattern, options: unknown, callback: ioBroker.GetStatesCallback): void;

    /**
     * Read all states of all adapters (and system states), that pass the pattern
     *
     * Allows to read all states of current adapter according to pattern. To read all states of current adapter use:
     * ```js
     *     adapter.getStates('*', function (err, states) {
     *         for (var id in states) {
     *              adapter.log.debug('"' + id + '" = "' + states[id].val);
     *         }
     *     });
     * ```
     *
     * @param pattern string in form 'adapter.0.*' or like this. It can be an array of IDs too.
     * @param options optional argument to describe the user context
     * @param callback return result
     * ```js
     * function (err, states) {}, where states is an object like {"ID1": {"val": 1, "ack": true}, "ID2": {"val": 2, "ack": false}, ...}
     * ```
     */
    getForeignStates(pattern: unknown, options: unknown, callback?: unknown): any {
        if (typeof options === 'function') {
            callback = options;
            options = {};
        }
        if (typeof pattern === 'function') {
            callback = pattern;
            pattern = '*';
        }

        Validator.assertPattern(pattern, 'pattern');
        if (options !== null && options !== undefined) {
            Validator.assertObject(options, 'options');
        }
        Validator.assertCallback(callback, 'callback');

        return this._getForeignStates({ pattern, options: options || {}, callback });
    }

    private async _getForeignStates(_options: InternalGetStatesOptions): Promise<void> {
        const { options, pattern, callback } = _options;

        if (!this.#states) {
            // if states is no longer existing, we do not need to unsubscribe
            this._logger.info(
                `${this.namespaceLog} getForeignStates not processed because States database not connected`
            );

            return tools.maybeCallbackWithError(callback, tools.ERRORS.ERROR_DB_CLOSED);
        }

        if (!this.#objects) {
            // if states is no longer existing, we do not need to unsubscribe
            this._logger.info(
                `${this.namespaceLog} getForeignStates not processed because Objects database not connected`
            );

            return tools.maybeCallbackWithError(callback, tools.ERRORS.ERROR_DB_CLOSED);
        }

        // if pattern is array
        if (Array.isArray(pattern)) {
            if (options.user && options.user !== SYSTEM_ADMIN_USER) {
                try {
                    const { objs, ids } = await this._checkStates(pattern, options, 'getState');
                    const res = await this._processStates(ids, objs);
                    return tools.maybeCallbackWithError(callback, null, res);
                } catch (e) {
                    return tools.maybeCallbackWithError(callback, e);
                }
            } else {
                const res = await this._processStates(pattern, options?._objects);
                return tools.maybeCallbackWithError(callback, null, res);
            }
        } else {
            // read first the keys for pattern
            let params = {};
            if (pattern && pattern !== '*') {
                params = {
                    startkey: pattern.replace(/\*/g, ''),
                    endkey: pattern.replace(/\*/g, '\u9999')
                };
            }

            let originalChecked: boolean | undefined;
            if (options.checked !== undefined) {
                originalChecked = options.checked;
            }
            options.checked = true;

            // in special maintenance mode, just returns all states. Aliases are not supported in this mode
            if (options.user === SYSTEM_ADMIN_USER && options.maintenance) {
                try {
                    const keys = await this.#states.getKeys(pattern);
                    const res = await this._processStatesSecondary(keys || [], null, null);
                    return tools.maybeCallbackWithError(callback, null, res);
                } catch (e) {
                    return tools.maybeCallbackWithError(callback, e);
                }
            }

            try {
                const res = await this.#objects.getObjectView('system', 'state', params, options);
                if (originalChecked !== undefined) {
                    options.checked = originalChecked;
                } else {
                    options.checked = undefined;
                }

                if (!res) {
                    return tools.maybeCallbackWithError(callback, null, {});
                }
                const keys = [];
                const objs = [];

                // filter out
                let regEx;
                // process patterns like "*.someValue". The patterns "someValue.*" will be processed by getObjectView
                try {
                    if (pattern !== '*' && pattern[pattern.length - 1] !== '*') {
                        regEx = new RegExp(tools.pattern2RegEx(pattern));
                    }
                    for (const row of res.rows) {
                        const id = row.id;
                        if (id && (!regEx || regEx.test(id))) {
                            keys.push(id);
                            objs.push(row.value);
                        }
                    }
                } catch (e) {
                    return tools.maybeCallbackWithError(callback, e);
                }

                options._objects = objs;
                this.getForeignStates(keys, options, callback);
            } catch (e) {
                return tools.maybeCallbackWithError(callback, e);
            }
        }
    }

    private async _addAliasSubscribe(
        aliasObj: ioBroker.StateObject,
        pattern: string,
        callback?: ioBroker.ErrorCallback
    ): Promise<void> {
        if (aliasObj?.common?.alias?.id) {
            if (aliasObj.type !== 'state') {
                this._logger.warn(
                    // eslint-disable-next-line @typescript-eslint/restrict-template-expressions
                    `${this.namespaceLog} Expected alias ${aliasObj._id} to be of type "state", got "${aliasObj.type}"`
                );
                return tools.maybeCallbackWithError(
                    callback,
                    // eslint-disable-next-line @typescript-eslint/restrict-template-expressions
                    new Error(`Expected alias ${aliasObj._id} to be of type "state", got "${aliasObj.type}"`)
                );
            }

            // id can be string or can have attribute read
            const sourceId = tools.isObject(aliasObj.common.alias.id)
                ? aliasObj.common.alias.id.read
                : aliasObj.common.alias.id;

            // validate here because we use objects/states db directly
            try {
                this._utils.validateId(sourceId, true, null);
            } catch (e) {
                this._logger.warn(`${this.namespaceLog} Error validating alias id of ${aliasObj._id}: ${e.message}`);
                return tools.maybeCallbackWithError(
                    callback,
                    new Error(`Error validating alias id of ${aliasObj._id}: ${e.message}`)
                );
            }

            let aliasDetails;
            if (!this.aliases.has(sourceId)) {
                aliasDetails = { source: null, targets: [] };
                this.aliases.set(sourceId, aliasDetails);
            } else {
                aliasDetails = this.aliases.get(sourceId) || { source: null, targets: [] };
            }

            const targetEntry = {
                alias: deepClone(aliasObj.common.alias),
                id: aliasObj._id,
                pattern,
                type: aliasObj.common.type,
                max: aliasObj.common.max,
                min: aliasObj.common.min,
                unit: aliasObj.common.unit
            };

            aliasDetails.targets.push(targetEntry);

            if (!aliasDetails.source) {
                let sourceObj;
                try {
                    await this.#states!.subscribe(sourceId);
                    // we ignore permissions on the source object and thus get it as admin user
                    sourceObj = await this.#objects!.getObject(sourceId, { user: SYSTEM_ADMIN_USER });
                } catch (e) {
                    return tools.maybeCallbackWithError(callback, e);
                }

                if (sourceObj?.common) {
                    if (!this.aliases.has(sourceObj._id)) {
                        // TODO what means this, we ensured alias existed, did some async stuff now it's gone -> alias has been deleted?
                        this._logger.error(
                            `${
                                this.namespaceLog
                            } Alias subscription error. Please check your alias definitions: sourceId=${sourceId}, sourceObj=${JSON.stringify(
                                sourceObj
                            )}`
                        );
                    } else {
                        aliasDetails.source = {
                            min: sourceObj.common.min,
                            max: sourceObj.common.max,
                            type: sourceObj.common.type,
                            unit: sourceObj.common.unit
                        };
                    }
                }

                return tools.maybeCallback(callback);
            } else {
                return tools.maybeCallback(callback);
            }
        } else if (aliasObj && aliasObj.type === 'state') {
            // if state and no id given -> if no state just ignore it
            this._logger.warn(`${this.namespaceLog} Alias ${aliasObj._id} has no target 5`);
            return tools.maybeCallbackWithError(callback, new Error(`Alias ${aliasObj._id} has no target`));
        } else {
            return tools.maybeCallback(callback);
        }
    }

    private async _removeAliasSubscribe(
        sourceId: string,
        aliasObj: number | AliasTargetEntry,
        callback?: () => void
    ): Promise<void> {
        if (!this.aliases.has(sourceId)) {
            return tools.maybeCallback(callback);
        }

        // remove from targets array
        const pos = typeof aliasObj === 'number' ? aliasObj : this.aliases.get(sourceId)!.targets.indexOf(aliasObj);

        if (pos !== -1) {
            this.aliases.get(sourceId)!.targets.splice(pos, 1);

            // unsubscribe if no more aliases exists
            if (!this.aliases.get(sourceId)!.targets.length) {
                this.aliases.delete(sourceId);
                await this.#states!.unsubscribe(sourceId);
            }
        }
        return tools.maybeCallback(callback);
    }

    subscribeForeignStates(pattern: Pattern, callback?: ioBroker.ErrorCallback): void;
    subscribeForeignStates(pattern: Pattern, options: unknown, callback?: ioBroker.ErrorCallback): void;

    /**
     * Subscribe for changes on all states of all adapters (and system states), that pass the pattern
     *
     * Allows to Subscribe on changes all states of all instances according to pattern. E.g. to read all states of 'adapterName.X' instance use:
     * ```js
     *     adapter.subscribeForeignStates('adapterName.X.*');
     * ```
     *
     * @param pattern string in form 'adapter.0.*' or like this. It can be an array of IDs too.
     * @param options optional argument to describe the user context
     * @param callback return result ```function (err) {}```
     */
    subscribeForeignStates(pattern: unknown, options: unknown, callback?: unknown): any {
        pattern = pattern || '*';

        if (typeof options === 'function') {
            callback = options;
            options = null;
        }

        Validator.assertOptionalCallback(callback, 'callback');

        if (pattern instanceof RegExp) {
            return tools.maybeCallbackWithError(
                callback,
                `Regexp is not supported for "subscribeForeignStates", received "${pattern.toString()}"`
            );
        }

        if (options !== null && options !== undefined) {
            Validator.assertObject(options, 'options');
        }
        Validator.assertPattern(pattern, 'pattern');

        return this._subscribeForeignStates({ pattern, options, callback });
    }

    private async _subscribeForeignStates(_options: InternalSubscribeOptions): Promise<void> {
        const { pattern, options, callback } = _options;

        // Todo check rights for options
        await this._autoSubscribeOn();

        if (!this.#states) {
            // if states is no longer existing, we do not need to unsubscribe
            this._logger.info(
                `${this.namespaceLog} subscribeForeignStates not processed because States database not connected`
            );
            return tools.maybeCallbackWithError(callback, tools.ERRORS.ERROR_DB_CLOSED);
        }
        if (!this.#objects) {
            this._logger.info(
                `${this.namespaceLog} subscribeForeignStates not processed because Objects database not connected`
            );
            return tools.maybeCallbackWithError(callback, tools.ERRORS.ERROR_DB_CLOSED);
        }

        // compare if this pattern for one of auto-subscribe adapters
        for (const autoSubEntry of this.autoSubscribe) {
            if (typeof pattern === 'string' && (pattern === '*' || pattern.startsWith(`${autoSubEntry}.`))) {
                // put this pattern into adapter list
                let state;
                try {
                    state = await this.#states.getState(`system.adapter.${autoSubEntry}.subscribes`);
                } catch {
                    // ignore
                }
                state = state || { val: '{}' };
                state.val = state.val || '{}';
                let subs;
                try {
                    subs = JSON.parse(state.val as any);
                } catch {
                    this._logger.error(`${this.namespaceLog} Cannot parse subscribes for "${autoSubEntry}.subscribes"`);
                }

                // validate that correct structure read from state.val
                if (!tools.isObject(subs)) {
                    subs = {};
                }

                if (!tools.isObject(subs[pattern])) {
                    subs[pattern] = {};
                }

                if (typeof subs[pattern][this.namespace] !== 'number') {
                    subs[pattern][this.namespace] = 0;
                }

                subs[pattern][this.namespace]++;
                this.outputCount++;
                this.#states.setState(`system.adapter.${autoSubEntry}.subscribes`, JSON.stringify(subs));
            }
        }

        if (Array.isArray(pattern)) {
            // get all aliases
            const aliasesIds = pattern
                .map(id => (id.startsWith(ALIAS_STARTS_WITH) ? id : null))
                .filter(id => id) as string[];

            // get all non aliases
            const nonAliasesIds = pattern
                .map(id => (!id.startsWith(ALIAS_STARTS_WITH) ? id : null))
                .filter(id => id) as string[];

            for (const aliasPattern of pattern) {
                if (
                    (aliasPattern.startsWith(ALIAS_STARTS_WITH) || aliasPattern.includes('*')) &&
                    !this.aliasPatterns.has(aliasPattern)
                ) {
                    // it's a new alias conform pattern to store
                    this.aliasPatterns.add(aliasPattern);
                }
            }

            const promises = [];

            if (aliasesIds.length) {
                if (!this._aliasObjectsSubscribed) {
                    this._aliasObjectsSubscribed = true;
                    this.#objects.subscribe(`${ALIAS_STARTS_WITH}*`);
                }

                const aliasObjs = await this._getObjectsByArray(aliasesIds, options);

                for (const aliasObj of aliasObjs) {
                    if (aliasObj) {
                        // @ts-expect-error check if alias subscribe also takes non-state objects and then ignores
                        promises.push(new Promise(resolve => this._addAliasSubscribe(aliasObj, aliasObj._id, resolve)));
                    }
                }
            }

            if (nonAliasesIds.length) {
                for (const id of nonAliasesIds) {
                    promises.push(new Promise(resolve => this.#states!.subscribeUser(id, resolve)));
                }
            }

            try {
                await Promise.all(promises);
            } catch (e) {
                this._logger.error(`${this.namespaceLog} Error on "subscribeForeignStates": ${e.message}`);
            }
            return tools.maybeCallback(callback);
        } else if (pattern.includes('*')) {
            if (pattern === '*' || pattern.startsWith(ALIAS_STARTS_WITH)) {
                if (!this._aliasObjectsSubscribed) {
                    this._aliasObjectsSubscribed = true;
                    this.#objects.subscribe(`${ALIAS_STARTS_WITH}*`);
                }

                // read all aliases
                try {
                    // @ts-expect-error adjust types
                    const objs = await this.getForeignObjectsAsync(pattern, null, null, options);
                    const promises = [];
                    if (!this.aliasPatterns.has(pattern)) {
                        // it's a new pattern to store
                        this.aliasPatterns.add(pattern);
                    }

                    for (const id of Object.keys(objs)) {
                        // If alias
                        if (id.startsWith(ALIAS_STARTS_WITH)) {
                            const aliasObj = objs[id];
                            // @ts-expect-error
                            promises.push(new Promise(resolve => this._addAliasSubscribe(aliasObj, pattern, resolve)));
                        }
                    }

                    try {
                        await Promise.all(promises);
                    } catch (e) {
                        this._logger.error(`${this.namespaceLog} Error on "subscribeForeignStates": ${e.message}`);
                    }

                    if (!this.#states) {
                        // if states is no longer existing, we do not need to unsubscribe
                        this._logger.info(
                            `${this.namespaceLog} subscribeForeignStates not processed because States database not connected`
                        );
                        return tools.maybeCallbackWithError(callback, tools.ERRORS.ERROR_DB_CLOSED);
                    }

                    if (promises.length && pattern !== '*') {
                        return tools.maybeCallback(callback);
                    } else {
                        // no alias objects found or pattern *
                        this.#states.subscribeUser(pattern, callback);
                    }
                } catch (e) {
                    this._logger.warn(`${this.namespaceLog} Cannot subscribe to ${pattern}: ${e.message}`);
                    return tools.maybeCallbackWithError(callback, e);
                }
            } else {
                this.#states.subscribeUser(pattern, callback);
            }
        } else if (pattern.startsWith(ALIAS_STARTS_WITH)) {
            if (!this._aliasObjectsSubscribed) {
                this._aliasObjectsSubscribed = true;
                this.#objects.subscribe(`${ALIAS_STARTS_WITH}*`);
            }

            // aliases['sourceId'] = {
            //     source: {common attributes},
            //     targets: [
            //         {
            //             alias: {},
            //             id: 'aliasId',
            //             pattern: 'some pattern',
            //             type: stateType,
            //             max: number,
            //             min: number,
            //         }
            //     ]
            // };

            // just read one alias Object
            try {
                const aliasObj = await this.#objects.getObjectAsync(pattern, options);
                if (aliasObj) {
                    // cb will be called, but await for catching promisified part
                    await this._addAliasSubscribe(aliasObj as ioBroker.StateObject, pattern, callback);
                } else {
                    return tools.maybeCallback(callback);
                }
            } catch (e) {
                this._logger.warn(`${this.namespaceLog} cannot subscribe on alias "${pattern}": ${e.message}`);
            }
        } else {
            this.#states.subscribeUser(pattern, callback);
        }
    }

    unsubscribeForeignStates(pattern: string | string[], callback?: ioBroker.ErrorCallback): void;
    unsubscribeForeignStates(pattern: string | string[], options: unknown, callback?: ioBroker.ErrorCallback): void;

    /**
     * Unsubscribe for changes for given pattern
     *
     * This function allows to unsubscribe from changes. The pattern must be equal to requested one.
     * ```js
     *     adapter.subscribeForeignStates('adapterName.X.*');
     *     adapter.unsubscribeForeignStates('adapterName.X.abc*'); // This will not work
     *     adapter.unsubscribeForeignStates('adapterName.X.*'); // Valid unsubscribe
     * ```
     *
     * @param pattern string in form 'adapter.0.*'. Must be the same as subscribe.
     * @param options optional argument to describe the user context
     * @param callback return result
     * ```js
     * function (err) {}
     * ```
     */
    unsubscribeForeignStates(pattern: unknown, options: unknown, callback?: unknown): any {
        pattern = pattern || '*';

        // Todo check rights for options
        if (typeof options === 'function') {
            callback = options;
            options = null;
        }

        Validator.assertOptionalCallback(callback, 'callback');

        if (pattern instanceof RegExp) {
            return tools.maybeCallbackWithError(
                callback,
                `Regexp is not supported for "unsubscribeForeignStates", received "${pattern.toString()}"`
            );
        }

        Validator.assertPattern(pattern, 'pattern');
        if (options !== null && options !== undefined) {
            Validator.assertObject(options, 'options');
        }

        return this._unsubscribeForeignStates({ pattern, options, callback });
    }

    private async _unsubscribeForeignStates(_options: InternalSubscribeOptions): Promise<void> {
        const { pattern, callback } = _options;

        if (!this.#states) {
            // if states is no longer existing, we do not need to unsubscribe
            this._logger.info(
                `${this.namespaceLog} unsubscrubeForeignStates not processed because States database not connected`
            );
            return tools.maybeCallbackWithError(callback, tools.ERRORS.ERROR_DB_CLOSED);
        }

        if (this.autoSubscribe && typeof pattern === 'string') {
            for (const autoSub of this.autoSubscribe) {
                if (pattern === '*' || pattern.substring(0, autoSub.length + 1) === `${autoSub}.`) {
                    // remove this pattern from adapter list
                    let state;
                    try {
                        state = await this.#states.getState(`system.adapter.${autoSub}.subscribes`);
                    } catch {
                        // ignore
                    }
                    if (!state || !state.val) {
                        continue;
                    }
                    let subs;
                    try {
                        subs = JSON.parse(state.val as any);
                    } catch {
                        this._logger.error(`${this.namespaceLog} Cannot parse subscribes for "${autoSub}.subscribes"`);
                        continue;
                    }

                    if (
                        !tools.isObject(subs) ||
                        !tools.isObject(subs[pattern]) ||
                        subs[pattern][this.namespace] === undefined
                    ) {
                        // check subs is a valid object, because it comes from state.val
                        continue;
                    }

                    if (typeof subs[pattern][this.namespace] === 'number') {
                        subs[pattern][this.namespace]--;
                        if (subs[pattern][this.namespace] <= 0) {
                            delete subs[pattern][this.namespace];
                        }
                    } else {
                        // corrupted info, we can only delete
                        delete subs[pattern][this.namespace];
                    }

                    // if no other subs are there
                    if (!Object.keys(subs[pattern]).length) {
                        delete subs[pattern];
                    }
                    this.outputCount++;
                    this.#states.setState(`system.adapter.${autoSub}.subscribes`, JSON.stringify(subs));
                }
            }
        }

        let aliasPattern;
        const promises = [];

        if (Array.isArray(pattern)) {
            // process every entry as single unsubscribe
            for (const _pattern of pattern) {
                promises.push(this.unsubscribeForeignStatesAsync(_pattern));
            }
        } else if (pattern.includes('*') || pattern.startsWith(ALIAS_STARTS_WITH)) {
            if (pattern === '*' || pattern.startsWith(ALIAS_STARTS_WITH)) {
                aliasPattern = pattern; // check all aliases
                if (pattern === '*') {
                    promises.push(this.#states.unsubscribeUser(pattern));
                }
            } else {
                promises.push(this.#states.unsubscribeUser(pattern));
            }
        } else {
            promises.push(this.#states.unsubscribeUser(pattern));
        }

        if (aliasPattern) {
            // if pattern known, remove it from alias patterns to not subscribe to further matching aliases
            this.aliasPatterns.delete(aliasPattern);

            for (const [sourceId, alias] of this.aliases) {
                for (let i = alias.targets.length - 1; i >= 0; i--) {
                    if (alias.targets[i].pattern === aliasPattern) {
                        promises.push(this._removeAliasSubscribe(sourceId, i));
                    }
                }
            }
        }

        await Promise.all(promises);
        // if no alias subscribed any longer, remove subscription
        if (!this.aliases.size && this._aliasObjectsSubscribed) {
            this._aliasObjectsSubscribed = false;
            this.#objects!.unsubscribe(`${ALIAS_STARTS_WITH}*`);
        }
        return tools.maybeCallback(callback);
    }

    subscribeStates(pattern: Pattern, callback?: ioBroker.ErrorCallback): void;
    subscribeStates(pattern: Pattern, options: unknown, callback?: ioBroker.ErrorCallback): void;

    /**
     * Subscribe for changes on all states of this instance, that pass the pattern
     *
     * Allows to Subscribe on changes all states of current adapter according to pattern. To read all states of current adapter use:
     * ```js
     *     adapter.subscribeStates('*'); // subscribe for all states of this adapter
     * ```
     *
     * @param pattern string in form 'adapter.0.*' or like this. Only string allowed
     * @param options optional argument to describe the user context
     * @param callback optional callback
     */
    subscribeStates(pattern: unknown, options: unknown, callback?: unknown): any {
        if (typeof options === 'function') {
            callback = options;
            options = null;
        }

        Validator.assertPattern(pattern, 'pattern');
        Validator.assertOptionalCallback(callback, 'callback');
        if (options !== null && options !== undefined) {
            Validator.assertObject(options, 'options');
        }

        return this._subscribeForeignStates({
            pattern: Array.isArray(pattern) ? pattern : this._utils.fixId(pattern, true),
            options,
            callback
        });
    }

    unsubscribeStates(pattern: Pattern, callback?: ioBroker.ErrorCallback): void;
    unsubscribeStates(pattern: Pattern, options: unknown, callback?: ioBroker.ErrorCallback): void;

    /**
     * Unsubscribe for changes for given pattern for own states.
     *
     * This function allows to unsubscribe from changes. The pattern must be equal to requested one.
     *
     * ```js
     *     adapter.unsubscribeStates('abc*'); // This will not work
     *     adapter.unsubscribeStates('*');    // Valid unsubscribe
     * ```
     *
     * @param pattern string in form 'adapter.0.*'. Must be the same as subscribe.
     * @param options optional argument to describe the user context
     * @param callback optional callback
     */
    unsubscribeStates(pattern: unknown, options: unknown, callback?: unknown): any {
        if (typeof options === 'function') {
            callback = options;
            options = null;
        }

        Validator.assertPattern(pattern, 'pattern');
        Validator.assertOptionalCallback(callback, 'callback');
        if (options !== null && options !== undefined) {
            Validator.assertObject(options, 'options');
        }

        return this._unsubscribeForeignStates({
            pattern: Array.isArray(pattern) ? pattern : this._utils.fixId(pattern, true),
            options,
            callback
        });
    }

    getPluginInstance(name: string): ioBroker.Plugin | null;

    /**
     * Return plugin instance
     *
     * @param name name of the plugin to return
     * @returns plugin instance or null if not existent or not isActive
     */
    getPluginInstance(name: unknown): ioBroker.Plugin | null {
        if (!this.pluginHandler) {
            return null;
        }

        Validator.assertString(name, 'name');

        return this.pluginHandler.getPluginInstance(name);
    }

    getPluginConfig(name: string): Record<string, any> | null;

    /**
     * Return plugin configuration
     *
     * @param name name of the plugin to return
     * @returns plugin configuration or null if not existent or not isActive
     */
    getPluginConfig(name: unknown): Record<string, any> | null {
        if (!this.pluginHandler) {
            return null;
        }

        Validator.assertString(name, 'name');
        return this.pluginHandler.getPluginConfig(name);
    }

    private async _autoSubscribeOn(): Promise<void> {
        if (!this.autoSubscribe && this.#objects) {
            try {
                // collect all
                const res = await this.#objects.getObjectViewAsync('system', 'instance', {
                    startkey: 'system.adapter.',
                    endkey: 'system.adapter.\u9999'
                });

                this.autoSubscribe = [];
                for (const row of res.rows) {
                    if (row.value?.common.subscribable) {
                        const _id = row.id.substring(15); // cut system.adapter.
                        if (!this.autoSubscribe.includes(_id)) {
                            this.autoSubscribe.push(_id);
                        }
                    }
                }

                // because of autoSubscribe
                await this.#objects.subscribeAsync('system.adapter.*');
            } catch {
                // ignore
            }
        }
    }

    getSuitableLicenses(all?: boolean, adapterName?: string): Promise<any[]>;

    /**
     * This method returns the list of license that can be used by this adapter
     *
     * @param all if return the licenses, that used by other instances (true) or only for this instance (false)
     * @param adapterName Return licenses for specific adapter
     * @returns list of suitable licenses
     */
    async getSuitableLicenses(all?: boolean, adapterName?: string): Promise<SuitableLicense[]> {
        const licenses: SuitableLicense[] = [];
        try {
            const obj = await this.getForeignObjectAsync('system.licenses');
            const uuidObj = await this.getForeignObjectAsync('system.meta.uuid');
            let uuid: string;
            if (!uuidObj?.native?.uuid) {
                this._logger.warn(`${this.namespaceLog} No UUID found!`);
                return licenses;
            } else {
                uuid = uuidObj.native.uuid;
            }

            if (obj?.native?.licenses?.length) {
                const now = Date.now();
                const cert = fs.readFileSync(path.join(thisDir, '..', '..', 'cert', 'cloudCert.crt'));
                let adapterObj: ioBroker.AdapterObject | null | undefined;
                if (adapterName) {
                    try {
                        adapterObj = await this.getForeignObjectAsync(`system.adapter.${adapterName}`);
                    } catch {
                        // ignore
                    }
                }

                const version = semver.major(adapterObj?.common?.version || this.pack!.version);

                for (const license of obj.native.licenses as Omit<SuitableLicense, 'decoded'>[]) {
                    try {
                        const decoded: any = jwt.verify(license.json, cert);
                        if (
                            decoded.name &&
                            (!decoded.valid_till ||
                                decoded.valid_till === '0000-00-00 00:00:00' ||
                                new Date(decoded.valid_till).getTime() > now)
                        ) {
                            if (
                                decoded.name.startsWith(`iobroker.${adapterName || this.name}`) &&
                                (all || !license.usedBy || license.usedBy === this.namespace)
                            ) {
                                // Licenses for version ranges 0.x and 1.x are handled identically and are valid for both version ranges.
                                // If license is for adapter with version 0 or 1
                                if (
                                    decoded.version === '&lt;2' ||
                                    decoded.version === '<2' ||
                                    decoded.version === '<1' ||
                                    decoded.version === '<=1'
                                ) {
                                    // check the current adapter major version
                                    if (version !== 0 && version !== 1) {
                                        // exception if vis-1 has UUID, so it is valid for vis-2
                                        const exception =
                                            decoded.name === 'iobroker.vis' && version === 2 && decoded.uuid;

                                        if (!exception) {
                                            continue;
                                        }
                                    }
                                } else if (decoded.version && decoded.version !== version) {
                                    // Licenses for adapter versions >=2 need to match to the adapter major version,
                                    // which means that a new major version requires new licenses if it would be "included"
                                    //  in the last purchase

                                    // decoded.version could be only '<2' or direct version, like "2", "3" and so on
                                    continue;
                                }
                                if (decoded.uuid && decoded.uuid !== uuid) {
                                    // License is not for this server
                                    continue;
                                }

                                // remove free license if commercial license found
                                if (decoded.invoice !== 'free') {
                                    const pos = licenses.findIndex(item => item.invoice === 'free');
                                    if (pos !== -1) {
                                        licenses.splice(pos, 1);
                                    }
                                }

                                licenses.push({ ...license, decoded });
                            }
                        }
                    } catch (err) {
                        this._logger.error(
                            `${this.namespaceLog} Cannot decode license "${license.product}": ${err.message}`
                        );
                    }
                }
            }
        } catch {
            // ignore
        }

        licenses.sort((a, b) => {
            const aInvoice = a.decoded.invoice !== 'free';
            const bInvoice = b.decoded.invoice !== 'free';
            if (aInvoice === bInvoice) {
                return 0;
            } else if (aInvoice) {
                return -1;
            } else if (bInvoice) {
                return 1;
            }

            return 0;
        });

        return licenses;
    }

    /**
     * Add given id to log redirect list
     *
     * @param isActive if id should be added or removed
     * @param id the id to add
     */
    private logRedirect(isActive: boolean, id: string): void {
        // ignore itself
        if (id === `system.adapter.${this.namespace}`) {
            return;
        }

        if (isActive) {
            if (!this.logList.has(id)) {
                this.logList.add(id);
            }
        } else {
            this.logList.delete(id);
        }
    }

    private _reportStatus(): void {
        if (!this.#states) {
            return;
        }

        /** Time after which states regularly set by the status report expire in seconds */
        const reportStatusExpirySec = Math.floor(this._config.system.statisticsInterval / 1_000) + 10;

        const id = `system.adapter.${this.namespace}`;
        this.#states.setState(`${id}.alive`, {
            val: true,
            ack: true,
            expire: reportStatusExpirySec,
            from: id
        });
        this.outputCount++;
        if (this.connected) {
            this.#states.setState(`${id}.connected`, {
                val: true,
                ack: true,
                expire: reportStatusExpirySec,
                from: id
            });
            this.outputCount++;
        }
        if (!this.startedInCompactMode) {
            // pidUsage([pid,pid,...], function (err, stats) {
            // => {
            //   cpu: 10.0,            // percentage (from 0 to 100*vcore)
            //   memory: 357306368,    // bytes
            //   ppid: 312,            // PPID
            //   pid: 727,             // PID
            //   ctime: 867000,        // ms user + system time
            //   elapsed: 6650000,     // ms since the start of the process
            //   timestamp: 864000000  // ms since epoch
            // }
            pidUsage(process.pid, (err, stats) => {
                // sometimes adapter is stopped, but this is still running
                if (!err && this && this.#states && this.#states.setState && stats) {
                    this.#states.setState(`${id}.cpu`, {
                        ack: true,
                        from: id,
                        val: Math.round(100 * stats.cpu) / 100,
                        expire: reportStatusExpirySec
                    });
                    this.#states.setState(`${id}.cputime`, {
                        ack: true,
                        from: id,
                        val: stats.ctime / 1_000,
                        expire: reportStatusExpirySec
                    });
                    this.outputCount += 2;
                }
            });
            try {
                //RSS is the resident set size, the portion of the process's memory held in RAM (as opposed to the swap space or the part held in the filesystem).
                const mem = process.memoryUsage();
                this.#states.setState(`${id}.memRss`, {
                    val: parseFloat(
                        (mem.rss / 1048576) /* 1MB */
                            .toFixed(2)
                    ),
                    ack: true,
                    from: id,
                    expire: reportStatusExpirySec
                });
                this.#states.setState(`${id}.memHeapTotal`, {
                    val: parseFloat(
                        (mem.heapTotal / 1048576) /* 1MB */
                            .toFixed(2)
                    ),
                    ack: true,
                    from: id,
                    expire: reportStatusExpirySec
                });
                this.#states.setState(`${id}.memHeapUsed`, {
                    val: parseFloat(
                        (mem.heapUsed / 1048576) /* 1MB */
                            .toFixed(2)
                    ),
                    ack: true,
                    from: id,
                    expire: reportStatusExpirySec
                });
            } catch (err) {
                this._logger.warn(`${this.namespaceLog} Could not query used process memory: ${err.message}`);
            }
            this.outputCount += 3;
            if (this.eventLoopLags.length) {
                const eventLoopLag = Math.ceil(this.eventLoopLags.reduce((a, b) => a + b) / this.eventLoopLags.length);
                this.#states.setState(`${id}.eventLoopLag`, {
                    val: eventLoopLag,
                    ack: true,
                    from: id,
                    expire: reportStatusExpirySec
                }); // average of measured values
                this.eventLoopLags = [];
                this.outputCount++;
            }
        }
        this.outputCount += 3;
        this.#states.setState(`${id}.uptime`, {
            val: parseInt(process.uptime().toFixed(), 10),
            ack: true,
            from: id,
            expire: reportStatusExpirySec
        });
        this.#states.setState(`${id}.inputCount`, {
            val: this.inputCount,
            ack: true,
            from: id,
            expire: reportStatusExpirySec
        });
        this.#states.setState(`${id}.outputCount`, {
            val: this.outputCount,
            ack: true,
            from: id,
            expire: reportStatusExpirySec
        });
        this.inputCount = 0;
        this.outputCount = 0;
    }

    // debug function to find error with stop logging
    private _checkLogging(): void {
        let logs: null | string[] = [];
        // LogList
        logs.push(`Actual Loglist - ${JSON.stringify(Array.from(this.logList))}`);

        if (!this.#states) {
            // if adapterState was destroyed, we can not continue
            return;
        }

        // Read current state of all log subscribers
        this.#states.getKeys(`${SYSTEM_ADAPTER_PREFIX}*.logging`, (err, keys) => {
            if (keys?.length) {
                if (!this.#states) {
                    // if adapterState was destroyed, we can not continue
                    return;
                }

                this.#states.getStates(keys, (err, obj) => {
                    if (obj) {
                        for (let i = 0; i < keys.length; i++) {
                            const objPart = obj[i];
                            // We can JSON.parse, but index is 16x faster
                            if (objPart) {
                                const id = keys[i].substring(0, keys[i].length - '.logging'.length);
                                if (
                                    (typeof objPart === 'string' &&
                                        // @ts-expect-error recheck code-wise this should not be possible to have a string
                                        (objPart.includes('"val":true') || objPart.includes('"val":"true"'))) ||
                                    (typeof objPart === 'object' && (objPart.val === true || objPart.val === 'true'))
                                ) {
                                    logs!.push(`Subscriber - ${id} ENABLED`);
                                } else {
                                    if (logs) {
                                        logs.push(`Subscriber - ${id} (disabled)`);
                                    } else {
                                        this._logger.error(
                                            `${this.namespaceLog} LOGINFO: Subscriber - ${id} (disabled)`
                                        );
                                    }
                                }
                            }
                        }
                    }
                    if (logs) {
                        for (let m = 0; m < logs.length; m++) {
                            this._logger.error(`${this.namespaceLog} LOGINFO: ${logs[m]}`);
                        }
                        logs = null;
                    }
                });
            }
        });
    }

    /**
     * Initialize the logging logic
     */
    private async _initLogging(): Promise<void> {
        if (!this.#states) {
            // if adapterState was destroyed, we can not continue
            return;
        }

        // temporary log buffer
        let messages: null | any[] = [];

        // If some message from logger
        // find our notifier transport
        // @ts-expect-error
        const ts = this._logger.transports.find(t => t.name === 'NT');
        // @ts-expect-error
        ts.on('logged', info => {
            info.from = this.namespace;
            // emit to itself
            if (this._options.logTransporter && this.logRequired && !this._stopInProgress) {
                this.emit('log', info);
            }

            if (!this.logList.size) {
                // if log buffer still active
                if (messages && !this._options.logTransporter) {
                    messages.push(info);

                    // do not let messages grow without limit
                    if (messages.length > this._config.states.maxQueue) {
                        messages.splice(0, messages.length - this._config.states.maxQueue);
                    }
                }
            } else if (this.#states?.pushLog) {
                // Send to all adapter, that required logs
                for (const instanceId of this.logList) {
                    this.#states.pushLog(instanceId, info);
                }
            }
        });

        const keys = await this.#states.getKeys(`${SYSTEM_ADAPTER_PREFIX}*.logging`);
        if (keys?.length) {
            if (!this.#states) {
                // if adapterState was destroyed, we can not continue
                return;
            }

            const obj = await this.#states.getStates(keys);
            if (obj) {
                for (let i = 0; i < keys.length; i++) {
                    const objPart = obj[i];
                    // We can JSON.parse, but index is 16x faster
                    if (!objPart) {
                        continue;
                    }
                    const id = keys[i].substring(0, keys[i].length - '.logging'.length);

                    if (typeof objPart === 'object' && (objPart.val === true || objPart.val === 'true')) {
                        this.logRedirect(true, id);
                    }
                }
                if (this.logList.size && messages?.length && this.#states) {
                    for (const message of messages) {
                        for (const instanceId of this.logList) {
                            this.#states.pushLog(instanceId, message);
                        }
                    }
                }
            }
            // clear log buffer
            messages = null;
        } else {
            // disable log buffer
            messages = null;
        }

        this._options.logTransporter = this._options.logTransporter || this.ioPack.common.logTransporter;

        if (this._options.logTransporter) {
            this.requireLog = async (isActive, options) => {
                if (!this.#states) {
                    return;
                }

                if (this.logRequired !== isActive) {
                    this.logRequired = isActive; // remember state
                    if (!isActive) {
                        if (this.logOffTimer) {
                            clearTimeout(this.logOffTimer);
                        }
                        // disable log receiving after 10 seconds
                        this.logOffTimer = setTimeout(async () => {
                            this.logOffTimer = null;
                            this._logger.silly(`${this.namespaceLog} Change log subscriber state: FALSE`);
                            this.outputCount++;
                            if (this.#states) {
                                try {
                                    await this.setForeignStateAsync(
                                        `system.adapter.${this.namespace}.logging`,
                                        {
                                            val: false,
                                            ack: true,
                                            from: `system.adapter.${this.namespace}`
                                        },
                                        options
                                    );
                                } catch (e) {
                                    this._logger.warn(
                                        `${this.namespaceLog} Could not change log subscriber state to "false": ${e.message}`
                                    );
                                }
                            }
                        }, 10_000);
                    } else {
                        if (this.logOffTimer) {
                            clearTimeout(this.logOffTimer);
                            this.logOffTimer = null;
                        } else {
                            this._logger.silly(`${this.namespaceLog} Change log subscriber state: true`);
                            this.outputCount++;
                            try {
                                await this.setForeignStateAsync(
                                    `system.adapter.${this.namespace}.logging`,
                                    {
                                        val: true,
                                        ack: true,
                                        from: `system.adapter.${this.namespace}`
                                    },
                                    options
                                );
                            } catch (e) {
                                this._logger.warn(
                                    `${this.namespaceLog} Could not change log subscriber state to "true": ${e.message}`
                                );
                            }
                        }
                    }
                }
            };

            this.processLog = msg => {
                if (msg && !this._stopInProgress) {
                    this.emit('log', msg);
                }
            };

            this.#states.subscribeLog(`system.adapter.${this.namespace}`);
        } else {
            this.requireLog = isActive => {
                if (isActive) {
                    this._logger.warn(
                        `${this.namespaceLog} requireLog is not supported by this adapter! Please set common.logTransporter to true`
                    );
                }
            };
        }
    }

    // initStates is called from initAdapter
    private _initStates(cb: () => void): void {
        this._logger.silly(`${this.namespaceLog} objectDB connected`);

        this._config.states.maxQueue = this._config.states.maxQueue || 1_000;

        this._initializeTimeout = setTimeout(() => {
            this._initializeTimeout = null;
            if (this._config.isInstall) {
                this._logger.warn(`${this.namespaceLog} no connection to states DB. Terminating.`);
                this.terminate(EXIT_CODES.NO_ERROR);
            } else {
                this._logger.warn(`${this.namespaceLog} slow connection to states DB. Still waiting ...`);
            }
        }, this._config.states.connectTimeout || 2_000);

        if (!this.States) {
            this._logger.warn(`${this.namespaceLog} States DB constructor has not been initialized`);
            this.terminate(EXIT_CODES.NO_ERROR);
        }

        // Internal object, but some special adapters want to access it anyway.
        this.#states = new this.States({
            namespace: this.namespaceLog,
            connection: this._config.states,
            connected: async () => {
                if (!this.#states) {
                    return;
                }

                this._logger.silly(`${this.namespaceLog} statesDB connected`);
                this.statesConnectedTime = Date.now();

                if (this._initializeTimeout) {
                    clearTimeout(this._initializeTimeout);
                    this._initializeTimeout = null;
                }

                if (!this._config.isInstall) {
                    // Subscribe for process exit signal
                    this.#states.subscribe(`system.adapter.${this.namespace}.sigKill`);

                    // Subscribe for loglevel
                    this.#states.subscribe(`system.adapter.${this.namespace}.logLevel`);
                }
                if (this._options.subscribable) {
                    // subscribe on if other instance wants to have states of this adapter
                    this.#states.subscribe(`system.adapter.${this.namespace}.subscribes`);

                    // read actual autosubscribe requests
                    let state;
                    try {
                        state = await this.#states.getStateAsync(`system.adapter.${this.namespace}.subscribes`);
                    } catch {
                        // ignore
                    }
                    if (!state?.val) {
                        this.patterns = {};
                    } else {
                        try {
                            this.patterns = JSON.parse(state.val as string);
                            Object.keys(this.patterns!).forEach(
                                p => (this.patterns![p].regex = tools.pattern2RegEx(p))
                            );
                        } catch {
                            this.patterns = {};
                        }
                    }
                    return tools.maybeCallback(cb);
                } else {
                    return tools.maybeCallback(cb);
                }
            },
            logger: this._logger,
            change: async (id, stateOrMessage) => {
                this.inputCount++;
                // for simplicity reasons we exclude Message for now TODO
                const state = stateOrMessage as ioBroker.State | null;

                if (!id || typeof id !== 'string') {
                    this._logger.warn(`${this.namespaceLog} Invalid id on system state change: ${JSON.stringify(id)}`);
                    return;
                }

                if (
                    id === `system.adapter.${this.namespace}.sigKill` &&
                    state &&
                    state.ts > this.statesConnectedTime! &&
                    state.from &&
                    state.from.startsWith('system.host.')
                ) {
                    const sigKillVal = parseInt(state.val as any);
                    if (!isNaN(sigKillVal)) {
                        if (this.startedInCompactMode || sigKillVal === -1) {
                            this._logger.info(
                                `${this.namespaceLog} Got terminate signal ${
                                    sigKillVal === -1 ? 'TERMINATE_YOURSELF' : ` TERMINATE ${sigKillVal}`
                                }`
                            );
                        } else {
                            this._logger.warn(
                                `${this.namespaceLog} Got terminate signal. Checking desired PID: ${sigKillVal} vs own PID ${process.pid}`
                            );
                        }
                        // by deletion of state, stop this instance
                        if (sigKillVal !== process.pid && !this._config.forceIfDisabled) {
                            this._stop({
                                isPause: false,
                                isScheduled: false,
                                exitCode: EXIT_CODES.ADAPTER_REQUESTED_TERMINATION,
                                updateAliveState: false
                            });
                            setTimeout(() => this.terminate(EXIT_CODES.ADAPTER_REQUESTED_TERMINATION), 4000);
                        }
                    }
                }

                if (id === `system.adapter.${this.namespace}.logLevel`) {
                    if (this._config && this._config.log && state && !state.ack) {
                        let currentLevel = this._config.log.level;
                        if (
                            state.val &&
                            state.val !== currentLevel &&
                            ['silly', 'debug', 'info', 'warn', 'error'].includes(state.val as string)
                        ) {
                            this.overwriteLogLevel = true;
                            this._config.log.level = state.val;
                            for (const transport in this._logger.transports) {
                                if (!Object.prototype.hasOwnProperty.call(this._logger.transports, transport)) {
                                    continue;
                                }
                                // set the loglevel on transport only if no loglevel was pinned in log config
                                // @ts-expect-error it is our own modification
                                if (!this._logger.transports[transport]._defaultConfigLoglevel) {
                                    this._logger.transports[transport].level = state.val as string;
                                }
                            }
                            this._logger.info(
                                `${this.namespaceLog} Loglevel changed from "${currentLevel}" to "${state.val}"`
                            );
                            currentLevel = state.val;
                        } else if (state.val && state.val !== currentLevel) {
                            this._logger.info(`${this.namespaceLog} Got invalid loglevel "${state.val}", ignoring`);
                        }
                        this.outputCount++;
                        this.#states &&
                            this.#states.setState(`system.adapter.${this.namespace}.logLevel`, {
                                val: currentLevel,
                                ack: true,
                                from: `system.adapter.${this.namespace}`
                            });
                    }
                }

                // todo remove it as an error with log will be found
                if (id === `system.adapter.${this.namespace}.checkLogging`) {
                    this._checkLogging();
                }

                // someone subscribes or unsubscribes from adapter
                if (this._options.subscribable && id === `system.adapter.${this.namespace}.subscribes`) {
                    let subs: Record<string, any>;
                    try {
                        subs = JSON.parse((state && (state.val as string)) || '{}');
                        Object.keys(subs).forEach(p => (subs[p].regex = tools.pattern2RegEx(p)));
                    } catch {
                        subs = {};
                    }

                    this.patterns = subs;
                    if (!this._stopInProgress) {
                        if (typeof this._options.subscribesChange === 'function') {
                            this._options.subscribesChange(subs);
                        } else {
                            this.emit('subscribesChange', subs);
                        }
                    }
                }

                // If someone want to have log messages
                if (id.startsWith(SYSTEM_ADAPTER_PREFIX) && id.endsWith('.logging')) {
                    const instance = id.substring(0, id.length - '.logging'.length);

                    this._logger.silly(`${this.namespaceLog} ${instance}: logging ${state ? state.val : false}`);
                    this.logRedirect!(state ? !!state.val : false, instance);
                } else if (id === `log.system.adapter.${this.namespace}`) {
                    this._options.logTransporter && this.processLog && this.processLog(state);
                } else if (id === `messagebox.system.adapter.${this.namespace}` && state) {
                    // If this is messagebox
                    const obj = state as unknown as ioBroker.Message;

                    if (obj) {
                        let callbackObj: MessageCallbackObject | undefined;

                        if (obj.callback?.id) {
                            callbackObj = this.messageCallbacks.get(obj.callback.id);
                        }

                        // If callback stored for this request
                        if (obj.callback && obj.callback.ack && obj.callback.id && callbackObj) {
                            // Call callback function
                            if (typeof callbackObj.cb === 'function') {
                                callbackObj.cb(obj.message);

                                if (callbackObj.timer) {
                                    clearTimeout(callbackObj.timer);
                                }

                                this.messageCallbacks.delete(obj.callback.id);
                            }
                            // delete too old callbacks IDs, like garbage collector
                            const now = Date.now();
                            for (const [_id, callback] of this.messageCallbacks) {
                                if (now - callback.time > 3_600_000) {
                                    this.messageCallbacks.delete(_id);
                                }
                            }
                        } else if (!this._stopInProgress) {
                            if (obj.command === 'clientSubscribe') {
                                const res = await this.uiMessagingController.registerClientSubscribeByMessage(obj);
                                this.sendTo(obj.from, obj.command, res, obj.callback);
                                return;
                            }

                            if (obj.command === 'clientUnsubscribe' || obj.command === 'clientSubscribeError') {
                                return this.uiMessagingController.removeClientSubscribeByMessage(
                                    obj as UserInterfaceClientRemoveMessage
                                );
                            }

                            if (this._options.message) {
                                // Else inform about new message the adapter
                                this._options.message(obj);
                            }
                            this.emit('message', obj);
                        }
                    }
                } else if (id.startsWith(`system.adapter.${this.namespace}.plugins.`) && id.endsWith('.enabled')) {
                    if (!state || state.ack) {
                        return;
                    }
                    const pluginStatesIndex = `system.adapter.${this.namespace}.plugins.`.length;
                    let nameEndIndex: number | undefined = id.indexOf('.', pluginStatesIndex + 1);
                    if (nameEndIndex === -1) {
                        nameEndIndex = undefined;
                    }
                    const pluginName = id.substring(pluginStatesIndex, nameEndIndex);

                    if (!this.pluginHandler?.pluginExists(pluginName)) {
                        return;
                    }

                    if (this.pluginHandler.isPluginActive(pluginName) !== state.val) {
                        if (state.val) {
                            if (!this.pluginHandler.isPluginInstantiated(pluginName)) {
                                this.pluginHandler.instantiatePlugin(
                                    pluginName,
                                    this.pluginHandler.getPluginConfig(pluginName) || {},
                                    thisDir
                                );
                                this.pluginHandler.setDatabaseForPlugin(pluginName, this.#objects, this.#states);
                                this.pluginHandler.initPlugin(pluginName, this.adapterConfig || {});
                            }
                        } else {
                            if (!this.pluginHandler.destroy(pluginName)) {
                                this._logger.info(
                                    `${this.namespaceLog} Plugin ${pluginName} could not be disabled. Please restart adapter to disable it.`
                                );
                            }
                        }
                    }
                } else if (!this._stopInProgress && this.adapterReady && this.aliases.has(id)) {
                    // If adapter is ready and for this ID exist some alias links
                    const alias = this.aliases.get(id);
                    /** Prevent multiple publishes if multiple pattern contain this alias id */
                    const uniqueTargets = new Set<string>();

                    for (const target of alias!.targets) {
                        const targetId = target.id;
                        if (uniqueTargets.has(targetId)) {
                            continue;
                        }

                        uniqueTargets.add(targetId);

                        const source = alias!.source!;

                        const aState = state
                            ? tools.formatAliasValue({
                                  sourceCommon: source,
                                  targetCommon: target,
                                  state: deepClone(state),
                                  logger: this._logger,
                                  logNamespace: this.namespaceLog,
                                  sourceId: id,
                                  targetId
                              })
                            : null;

                        if (aState || !state) {
                            if (typeof this._options.stateChange === 'function') {
                                this._options.stateChange(targetId, aState);
                            } else {
                                // emit 'stateChange' event instantly
                                setImmediate(() => this.emit('stateChange', targetId, aState));
                            }
                        }
                    }
                }
            },
            changeUser: (id, state) => {
                this.inputCount++;

                if (!id || typeof id !== 'string') {
                    this._logger.warn(`${this.namespaceLog} Invalid id on state change: ${JSON.stringify(id)}`);
                    return;
                }

                if (this.adapterReady) {
                    if (this.oStates) {
                        if (!state) {
                            delete this.oStates[id];
                        } else {
                            this.oStates[id] = state;
                        }
                    }

                    if (!this._stopInProgress) {
                        if (typeof this._options.stateChange === 'function') {
                            setImmediate(() => this._options.stateChange!(id, state));
                        } else {
                            // emit 'stateChange' event instantly
                            setImmediate(() => this.emit('stateChange', id, state));
                        }
                    }
                }
            },
            disconnected: () => {
                this.connected = false;
                !this.terminated &&
                    setTimeout(() => {
                        if (this.connected) {
                            return;
                        } // If reconnected in the meantime, do not terminate
                        this._logger.warn(`${this.namespaceLog} Cannot connect/reconnect to states DB. Terminating`);
                        this.terminate(EXIT_CODES.NO_ERROR);
                    }, 5000);
            }
        });
    }

    private _initObjects(cb: () => void): void {
        this._initializeTimeout = setTimeout(() => {
            this._initializeTimeout = null;
            if (this._config.isInstall) {
                this._logger.warn(`${this.namespaceLog} no connection to objects DB. Terminating`);
                this.terminate(EXIT_CODES.NO_ERROR);
            } else {
                this._logger.warn(`${this.namespaceLog} slow connection to objects DB. Still waiting ...`);
            }
        }, this._config.objects.connectTimeout * 2); // Because we do not connect only anymore, give it a bit more time

        if (!this.Objects) {
            this._logger.warn(`${this.namespaceLog} Objects DB constructor has not been initialized`);
            this.terminate(EXIT_CODES.NO_ERROR);
        }

        this.#objects = new this.Objects({
            namespace: this.namespaceLog,
            connection: this._config.objects,
            logger: this._logger,
            connected: async () => {
                this.connected = true;
                if (this._initializeTimeout) {
                    clearTimeout(this._initializeTimeout);
                    this._initializeTimeout = null;
                }

                if (!this.#objects) {
                    return;
                }

                // subscribe to user changes
                this.#objects.subscribe('system.user.*');

                // get all enums and register for enum changes
                this.enums = await tools.getAllEnums(this.#objects);
                this.#objects.subscribe('enum.*');

                // Read dateformat if using of formatDate is announced
                if (this._options.useFormatDate) {
                    this.#objects.getObject('system.config', (err, data) => {
                        if (data?.common) {
                            this.dateFormat = data.common.dateFormat;
                            this.isFloatComma = data.common.isFloatComma;
                            this.language = data.common.language;
                            this.longitude = data.common.longitude;
                            this.latitude = data.common.latitude;
                            this.defaultHistory = data.common.defaultHistory;
                        }
                        if (data?.native) {
                            this._systemSecret = data.native.secret;
                        }
                        return tools.maybeCallback(cb);
                    });
                } else {
                    return tools.maybeCallback(cb);
                }
            },
            disconnected: () => {
                this.connected = false;
                !this.terminated &&
                    setTimeout(() => {
                        if (this.connected) {
                            return;
                        } // If reconnected in the meantime, do not terminate

                        this._logger.warn(`${this.namespaceLog} Cannot connect/reconnect to objects DB. Terminating`);
                        this.terminate(EXIT_CODES.NO_ERROR);
                    }, 4000);
            },
            change: async (id, obj) => {
                // System level object changes (and alias objects)
                if (!id) {
                    this._logger.error(`${this.namespaceLog} change ID is empty: ${JSON.stringify(obj)}`);
                    return;
                }

                // If desired, that adapter must be terminated
                if (id === `system.adapter.${this.namespace}` && obj?.common?.enabled === false) {
                    this._logger.info(`${this.namespaceLog} Adapter is disabled => stop`);
                    this._stop();
                    setTimeout(() => this.terminate(EXIT_CODES.NO_ERROR), 4_000);
                    return;
                }

                // update language, dateFormat and comma
                if (
                    id === 'system.config' &&
                    obj?.common &&
                    (this._options.useFormatDate || this.defaultHistory !== undefined)
                ) {
                    this.dateFormat = obj.common.dateFormat;
                    this.isFloatComma = obj.common.isFloatComma;
                    this.language = obj.common.language;
                    this.longitude = obj.common.longitude;
                    this.latitude = obj.common.latitude;
                    this.defaultHistory = obj.common.defaultHistory;
                }

                // if alias
                if (id.startsWith(ALIAS_STARTS_WITH)) {
                    // if `this.aliases` is empty, or no target found, it's a new alias
                    let isNewAlias = true;

                    for (const [sourceId, alias] of this.aliases) {
                        const targetAlias = alias.targets.find(entry => entry.id === id);

                        // Find entry for this alias
                        if (targetAlias) {
                            isNewAlias = false;

                            // new sourceId or same
                            if (obj?.common?.alias?.id) {
                                // check if id.read or id
                                const newSourceId =
                                    typeof obj.common.alias.id.read === 'string'
                                        ? obj.common.alias.id.read
                                        : obj.common.alias.id;

                                // if linked ID changed
                                if (newSourceId !== sourceId) {
                                    this._removeAliasSubscribe(sourceId, targetAlias, async () => {
                                        try {
                                            await this._addAliasSubscribe(
                                                obj as ioBroker.StateObject,
                                                targetAlias.pattern
                                            );
                                        } catch (e) {
                                            this._logger.error(
                                                `${this.namespaceLog} Could not add alias subscription: ${e.message}`
                                            );
                                        }
                                    });
                                } else {
                                    // update attributes
                                    targetAlias.min = obj.common.min;
                                    targetAlias.max = obj.common.max;
                                    targetAlias.type = obj.common.type;
                                    targetAlias.alias = deepClone(obj.common.alias);
                                }
                            } else {
                                // link was deleted
                                // remove from targets array
                                this._removeAliasSubscribe(sourceId, targetAlias);
                            }
                        }
                    }

                    // it's a new alias, we add it to our subscription
                    if (isNewAlias) {
                        for (const aliasPattern of this.aliasPatterns) {
                            // check if it's in our subs range, if so add it
                            const testPattern =
                                aliasPattern.slice(-1) === '*'
                                    ? new RegExp(tools.pattern2RegEx(aliasPattern))
                                    : aliasPattern;

                            if (
                                (typeof testPattern === 'string' && aliasPattern === id) ||
                                (testPattern instanceof RegExp && testPattern.test(id))
                            ) {
                                try {
                                    await this._addAliasSubscribe(obj as ioBroker.StateObject, id);
                                } catch (e) {
                                    this._logger.warn(
                                        `${this.namespaceLog} Could not add alias subscription: ${e.message}`
                                    );
                                }
                                break;
                            }
                        }
                    }
                }

                // process auto-subscribe adapters
                if (id.startsWith('system.adapter.')) {
                    if (obj?.common?.subscribable) {
                        const _id = id.substring(15); // 'system.adapter.'.length
                        if (obj.common.enabled) {
                            if (!this.autoSubscribe.includes(_id)) {
                                this.autoSubscribe.push(_id);
                            }
                        } else {
                            const pos = this.autoSubscribe.indexOf(_id);
                            if (pos !== -1) {
                                this.autoSubscribe.splice(pos, 1);
                            }
                        }
                    }
                }

                // Clear cache if got the message about change (Will work for admin and javascript - TODO: maybe always subscribe?)
                if (id.startsWith('system.user.') || id.startsWith('system.group.')) {
                    this.users = {};
                    this.groups = {};
                    this.usernames = {};
                }

                if (id.startsWith('enum.')) {
                    if (!obj) {
                        delete this.enums[id];
                    } else if (obj.type === 'enum') {
                        this.enums[id] = obj;
                    }
                }
            },
            changeUser: (id, obj) => {
                // User level object changes
                if (!id) {
                    this._logger.error(`${this.namespaceLog} change ID is empty: ${JSON.stringify(obj)}`);
                    return;
                }

                // remove protectedNative if not admin or own adapter
                if (
                    obj &&
                    'protectedNative' in obj &&
                    Array.isArray(obj.protectedNative) &&
                    obj._id &&
                    obj._id.startsWith('system.adapter.') &&
                    obj.native &&
                    !NO_PROTECT_ADAPTERS.includes(this.name) &&
                    this.name !== obj._id.split('.')[2]
                ) {
                    for (const attr of obj.protectedNative) {
                        delete obj.native[attr];
                    }
                }

                if (this.adapterReady) {
                    // update oObjects structure if desired
                    if (this.oObjects) {
                        if (obj) {
                            this.oObjects[id] = obj;
                        } else {
                            delete this.oObjects[id];
                        }
                    }

                    if (!this._stopInProgress) {
                        typeof this._options.objectChange === 'function' &&
                            // @ts-expect-error
                            setImmediate(() => this._options.objectChange(id, obj));
                        // emit 'objectChange' event instantly
                        setImmediate(() => this.emit('objectChange', id, obj));
                    }
                }
            },
            changeFileUser: (id, fileName, size) => {
                if (!id) {
                    this._logger.error(`${this.namespaceLog} change file name is empty`);
                    return;
                }
                if (this.adapterReady && !this._stopInProgress) {
                    typeof this._options.fileChange === 'function' &&
                        setImmediate(() => this._options.fileChange!(id, fileName, size));
                    // emit 'fileChange' event instantly
                    setImmediate(() => this.emit('fileChange', id, fileName, size));
                }
            }
        });
    }

    /**
     * Called if states and objects successfully initialized
     */
    private async _prepareInitAdapter(): Promise<void> {
        if (this.terminated || !this.#objects || !this.#states) {
            return;
        }

        if (this._options.instance !== undefined) {
            return this._initAdapter(this._options);
        } else {
            const resAlive = await this.#states.getState(`system.adapter.${this.namespace}.alive`);
            const killRes = await this.#states.getState(`system.adapter.${this.namespace}.sigKill`);

            if (killRes?.val !== undefined) {
                killRes.val = parseInt(killRes.val as any, 10);
            }
            if (!this._config.isInstall && this.startedInCompactMode && killRes && !killRes.ack && killRes.val === -1) {
                this._logger.error(
                    `${this.namespaceLog} ${this.namespace} needs to be stopped because not correctly started in compact mode`
                );
                this.terminate(EXIT_CODES.ADAPTER_REQUESTED_TERMINATION);
            } else if (
                !this._config.forceIfDisabled &&
                !this._config.isInstall &&
                !this.startedInCompactMode &&
                killRes &&
                killRes.from?.startsWith('system.host.') &&
                killRes.ack &&
                !isNaN(killRes.val as any) &&
                killRes.val !== process.pid
            ) {
                this._logger.error(
                    `${this.namespaceLog} ${this.namespace} invalid process id scenario ${killRes.val} vs. own ID ${process.pid}. Stopping`
                );
                this.terminate(EXIT_CODES.ADAPTER_REQUESTED_TERMINATION);
            } else if (
                !this._config.isInstall &&
                resAlive &&
                resAlive.val === true &&
                resAlive.ack &&
                !this._config.forceIfDisabled
            ) {
                this._logger.error(`${this.namespaceLog} ${this.namespace} already running`);
                this.terminate(EXIT_CODES.ADAPTER_ALREADY_RUNNING);
            } else {
                let res: ioBroker.InstanceObject | null | undefined;
                try {
                    res = await this.#objects.getObject(`system.adapter.${this.namespace}`);
                } catch (e) {
                    this._logger.error(
                        `${this.namespaceLog} ${this.namespace} Could not get instance object: ${e.message}`
                    );
                }

                if (!res && !this._config.isInstall) {
                    this._logger.error(`${this.namespaceLog} ${this.namespace} invalid config`);
                    this.terminate(EXIT_CODES.INVALID_ADAPTER_CONFIG);
                } else {
                    return this._initAdapter(res);
                }
            }
        }
    }

    /**
     * Initialize the adapter
     *
     * @param adapterConfig the AdapterOptions or the InstanceObject, is null/undefined if it is install process
     */
    private async _initAdapter(adapterConfig?: AdapterOptions | ioBroker.InstanceObject | null): Promise<void> {
        await this._initLogging();

        if (!this.pluginHandler) {
            return;
        }
        this.pluginHandler.setDatabaseForPlugins(this.#objects, this.#states);
        await this.pluginHandler.initPlugins(adapterConfig || {});
        if (!this.#states || !this.#objects || this.terminated) {
            // if adapterState was destroyed,we should not continue
            return;
        }

        this.#states.subscribe(`system.adapter.${this.namespace}.plugins.*`);
        if (this._options.instance === undefined) {
            if (!adapterConfig || !('common' in adapterConfig) || !adapterConfig.common.enabled) {
                if (adapterConfig && 'common' in adapterConfig && adapterConfig.common.enabled !== undefined) {
                    !this._config.isInstall && this._logger.error(`${this.namespaceLog} adapter disabled`);
                } else {
                    !this._config.isInstall && this._logger.error(`${this.namespaceLog} no config found for adapter`);
                }

                if (!this._config.isInstall && (!process.argv || !this._config.forceIfDisabled)) {
                    const id = `system.adapter.${this.namespace}`;
                    this.outputCount += 2;
                    this.#states.setState(`${id}.alive`, { val: true, ack: true, expire: 30, from: id });
                    let done = false;
                    this.#states.setState(
                        `${id}.connected`,
                        {
                            val: true,
                            ack: true,
                            expire: 30,
                            from: id
                        },
                        () => {
                            if (!done) {
                                done = true;
                                this.terminate(EXIT_CODES.NO_ADAPTER_CONFIG_FOUND);
                            }
                        }
                    );
                    setTimeout(() => {
                        if (!done) {
                            done = true;
                            this.terminate(EXIT_CODES.NO_ADAPTER_CONFIG_FOUND);
                        }
                    }, 1_000);
                    return;
                }
            }

            if (!this._config.isInstall && (!adapterConfig || !('_id' in adapterConfig))) {
                this._logger.error(`${this.namespaceLog} invalid config: no _id found`);
                this.terminate(EXIT_CODES.INVALID_ADAPTER_ID);
                return;
            }

            let name;
            let instance;

            if (!this._config.isInstall) {
                // @ts-expect-error
                const tmp = adapterConfig._id.match(/^system\.adapter\.([a-zA-Z0-9-_]+)\.([0-9]+)$/);
                if (!tmp) {
                    this._logger.error(`${this.namespaceLog} invalid config`);
                    this.terminate(EXIT_CODES.INVALID_ADAPTER_ID);
                    return;
                }
                name = tmp[1];
                instance = parseInt(tmp[2]) || 0;
            } else {
                name = this.name;
                instance = 0;
                adapterConfig = adapterConfig || {
                    // @ts-expect-error protectedNative exists on instance objects
                    common: { mode: 'once', name: name, protectedNative: [] },
                    native: {}
                };
            }

            // @ts-expect-error
            if (adapterConfig.common.loglevel && !this.overwriteLogLevel) {
                // set configured in DB log level
                for (const trans of Object.values(this._logger.transports)) {
                    // set the loglevel on transport only if no loglevel was pinned in log config
                    // @ts-expect-error it is our own modification
                    if (!trans._defaultConfigLoglevel) {
                        // @ts-expect-error
                        trans.level = adapterConfig.common.loglevel;
                    }
                }
                // @ts-expect-error
                this._config.log.level = adapterConfig.common.loglevel;
            }

            // @ts-expect-error
            this.name = adapterConfig.common.name;
            this.instance = instance;
            this.namespace = `${name}.${instance}`;
            this.namespaceLog = this.namespace + (this.startedInCompactMode ? ' (COMPACT)' : ` (${process.pid})`);
            if (!this.startedInCompactMode) {
                process.title = `io.${this.namespace}`;
            }

            // @ts-expect-error
            this.config = adapterConfig.native;
            // @ts-expect-error
            this.host = adapterConfig.common.host;
            // @ts-expect-error
            this.common = adapterConfig.common;

            if (
                // @ts-expect-error
                adapterConfig.common.mode === 'schedule' ||
                // @ts-expect-error
                adapterConfig.common.mode === 'once'
            ) {
                this.stop = params => this._stop({ ...params, isPause: true });
            } else if (this.startedInCompactMode) {
                this.stop = params => this._stop({ ...params, isPause: false });
                this.kill = this.stop;
            } else {
                this.stop = params => this._stop({ ...params, isPause: false });
            }

            // Monitor logging state
            this.#states.subscribe(`${SYSTEM_ADAPTER_PREFIX}*.logging`);

            if (
                typeof this._options.message === 'function' &&
                // @ts-expect-error, we should infer correctly that this is an InstanceObject in this case
                !isMessageboxSupported(adapterConfig.common)
            ) {
                this._logger.error(
                    `${this.namespaceLog} : message handler implemented, but messagebox not enabled. Define common.messagebox in io-package.json for adapter or delete message handler.`
                );
                // @ts-expect-error we should infer adapterConfig correctly
            } else if (isMessageboxSupported(adapterConfig.common)) {
                this.mboxSubscribed = true;
                this.#states.subscribeMessage(`system.adapter.${this.namespace}`);
            }
        } else {
            // @ts-expect-error
            this.name = adapterConfig.name || this.name;
            // @ts-expect-error
            this.instance = adapterConfig.instance || 0;
            this.namespace = `${this.name}.${this.instance!}`;
            this.namespaceLog = this.namespace + (this.startedInCompactMode ? ' (COMPACT)' : ` (${process.pid})`);
            // @ts-expect-error
            this.config = adapterConfig.native || {};
            // @ts-expect-error
            this.common = adapterConfig.common || {};
            this.host = this.common?.host || tools.getHostName() || os.hostname();
        }

        this.adapterConfig = adapterConfig;

        this._utils = new Validator(
            this.#objects,
            this.#states,
            this.namespaceLog,
            this._logger,
            this.namespace,
            this._namespaceRegExp
        );

        this.log = new Log(this.namespaceLog, this._config.log.level, this._logger);

        await this._createInstancesObjects(adapterConfig as ioBroker.InstanceObject);

        // auto oObjects
        if (this._options.objects) {
            this.oObjects = await this.getAdapterObjectsAsync();
            await this.subscribeObjectsAsync('*');
        }

        // initialize the system secret
        await this.getSystemSecret();

        // Decrypt all attributes of encryptedNative
        const promises = [];
        // @ts-expect-error
        if (Array.isArray(adapterConfig.encryptedNative)) {
            // @ts-expect-error
            for (const attr of adapterConfig.encryptedNative) {
                // we can only decrypt strings
                // @ts-expect-error
                if (typeof this.config[attr] === 'string') {
                    promises.push(
                        this.getEncryptedConfig(attr)
                            // @ts-expect-error
                            .then(decryptedValue => (this.config[attr] = decryptedValue))
                            .catch(e =>
                                this._logger.error(
                                    `${this.namespaceLog} Can not decrypt attribute ${attr}: ${e.message}`
                                )
                            )
                    );
                }
            }
        } else {
            // remove encrypted native from supported features, otherwise this can cause issues, if no adapter upload done with js-c v3+ yet
            const idx = this.SUPPORTED_FEATURES.indexOf('ADAPTER_AUTO_DECRYPT_NATIVE');
            if (idx !== -1) {
                this.SUPPORTED_FEATURES.splice(idx, 1);
            }
        }

        // Wait till all attributes decrypted
        await Promise.all(promises);

        if (!this.#states) {
            // if this.adapterStates was destroyed, we should not continue
            return;
        }

        this.outputCount++;
        // set current loglevel
        this.#states.setState(`system.adapter.${this.namespace}.logLevel`, {
            val: this._config.log.level,
            ack: true,
            from: `system.adapter.${this.namespace}`
        });

<<<<<<< HEAD
        if (this._options.instance === undefined) {
            this.version = this.pack?.version
                ? this.pack.version
                : this.ioPack?.common
                  ? this.ioPack.common.version
                  : 'unknown';
            // display if it's a non-official version - only if installedFrom is explicitly given and differs it's not npm
            const isNpmVersion =
                !this.ioPack ||
                !this.ioPack.common ||
                typeof this.ioPack.common.installedFrom !== 'string' ||
                this.ioPack.common.installedFrom.startsWith(`${tools.appName.toLowerCase()}.${this.name}`);

            this._logger.info(
                `${this.namespaceLog} starting. Version ${this.version} ${
                    !isNpmVersion ? `(non-npm: ${this.ioPack.common.installedFrom}) ` : ''
                }in ${this.adapterDir}, node: ${process.version}, js-controller: ${controllerVersion}`
            );
            this._config.system = this._config.system || {};
            this._config.system.statisticsInterval = parseInt(this._config.system.statisticsInterval, 10) || 15_000;
            if (!this._config.isInstall) {
                this._reportInterval = setInterval(() => this._reportStatus(), this._config.system.statisticsInterval);
                this._reportStatus();
                const id = `system.adapter.${this.namespace}`;
                this.#states.setState(`${id}.compactMode`, {
                    ack: true,
                    from: id,
                    val: !!this.startedInCompactMode
                });
=======
            if (this._options.instance === undefined) {
                this.version = this.pack?.version
                    ? this.pack.version
                    : this.ioPack?.common
                      ? this.ioPack.common.version
                      : 'unknown';
                // display if it's a non-official version - only if installedFrom is explicitly given and differs it's not npm
                const isNpmVersion = isInstalledFromNpm({
                    adapterName: this.name,
                    installedFrom: this.ioPack.common.installedFrom
                });

                this._logger.info(
                    `${this.namespaceLog} starting. Version ${this.version} ${
                        !isNpmVersion ? `(non-npm: ${this.ioPack.common.installedFrom}) ` : ''
                    }in ${this.adapterDir}, node: ${process.version}, js-controller: ${controllerVersion}`
                );
                this._config.system = this._config.system || {};
                this._config.system.statisticsInterval = parseInt(this._config.system.statisticsInterval, 10) || 15_000;
                if (!this._config.isInstall) {
                    this._reportInterval = setInterval(
                        () => this._reportStatus(),
                        this._config.system.statisticsInterval
                    );
                    this._reportStatus();
                    const id = `system.adapter.${this.namespace}`;
                    this.#states.setState(`${id}.compactMode`, {
                        ack: true,
                        from: id,
                        val: this.startedInCompactMode
                    });
>>>>>>> ce8cf509

                this.outputCount++;

                if (this.startedInCompactMode) {
                    this.#states.setState(`${id}.cpu`, { ack: true, from: id, val: 0 });
                    this.#states.setState(`${id}.cputime`, { ack: true, from: id, val: 0 });
                    this.#states.setState(`${id}.memRss`, { val: 0, ack: true, from: id });
                    this.#states.setState(`${id}.memHeapTotal`, { val: 0, ack: true, from: id });
                    this.#states.setState(`${id}.memHeapUsed`, { val: 0, ack: true, from: id });
                    this.#states.setState(`${id}.eventLoopLag`, { val: 0, ack: true, from: id });
                    this.outputCount += 6;
                } else {
                    tools.measureEventLoopLag(1_000, lag => {
                        if (lag) {
                            this.eventLoopLags.push(lag);
                        }
                    });
                }
            }
        }

        if (adapterConfig && 'common' in adapterConfig && adapterConfig.common.restartSchedule) {
            try {
                this._schedule = await import('node-schedule');
            } catch {
                this._logger.error(`${this.namespaceLog} Cannot load node-schedule. Scheduled restart is disabled`);
            }
            if (this._schedule) {
                this._logger.debug(`${this.namespaceLog} Schedule restart: ${adapterConfig.common.restartSchedule}`);
                this._restartScheduleJob = this._schedule.scheduleJob(adapterConfig.common.restartSchedule, () => {
                    this._logger.info(`${this.namespaceLog} Scheduled restart.`);
                    this._stop({ isPause: false, isScheduled: true });
                });
            }
        }

        // auto oStates
        if (this._options.states) {
            this.getStates('*', null, (err, _states) => {
                if (this._stopInProgress) {
                    return;
                }

                this.oStates = _states;
                this.subscribeStates('*');

                if (this._firstConnection) {
                    this._firstConnection = false;
                    this._callReadyHandler();
                }

                this.adapterReady = true;
            });
        } else if (!this._stopInProgress) {
            this._callReadyHandler();
            this.adapterReady = true;
        }
    }

    /**
     * Calls the ready handler, if it is an install run it calls the install handler instead
     */
    private _callReadyHandler(): void {
        if (
            this._config.isInstall &&
            (typeof this._options.install === 'function' || this.listeners('install').length)
        ) {
            if (typeof this._options.install === 'function') {
                this._options.install();
            }
            this.emit('install');
        } else {
            if (typeof this._options.ready === 'function') {
                this._options.ready();
            }
            this.emit('ready');
        }
    }

    private async _exceptionHandler(err: NodeJS.ErrnoException, isUnhandledRejection?: boolean): Promise<void> {
        // If the adapter has a callback to listen for unhandled errors
        // give it a chance to handle the error itself instead of restarting it
        if (typeof this._options.error === 'function') {
            try {
                // if the error handler in the adapter returned exactly true,
                // we expect the error to be handled and do nothing more
                const wasHandled = this._options.error(err);
                if (wasHandled === true) {
                    return;
                }
            } catch (e) {
                console.error(`Error in adapter error handler: ${e.message}`);
            }
        }

        // catch it on Windows
        if (this.getPortRunning && err?.message === 'listen EADDRINUSE') {
            const { host, port, callback } = this.getPortRunning;
            this._logger.warn(
                `${this.namespaceLog} Port ${port}${host ? ` for host ${host}` : ''} is in use. Get next`
            );

            setImmediate(() => this.getPort(port + 1, host, callback));
            return;
        }

        if (isUnhandledRejection) {
            this._logger.error(
                `${this.namespaceLog} Unhandled promise rejection. This error originated either by throwing inside of an async function without a catch block, or by rejecting a promise which was not handled with .catch().`
            );
        }
        this._logger.error(
            `${this.namespaceLog} ${isUnhandledRejection ? 'unhandled promise rejection' : 'uncaught exception'}: ${
                err ? err.message : err
            }`
        );
        if (err && err.stack) {
            this._logger.error(`${this.namespaceLog} ${err.stack}`);
        }

        if (err) {
            const message = err.code ? `Exception-Code: ${err.code}: ${err.message}` : err.message;
            this._logger.error(`${this.namespaceLog} ${message}`);
            try {
                await this.registerNotification('system', null, message);
            } catch {
                // ignore
            }
        }

        try {
            this._stop({
                isPause: false,
                isScheduled: false,
                exitCode: EXIT_CODES.UNCAUGHT_EXCEPTION,
                updateAliveState: false
            });
            setTimeout(() => this.terminate(EXIT_CODES.UNCAUGHT_EXCEPTION), 1_000);
        } catch (err) {
            this._logger.error(`${this.namespaceLog} exception by stop: ${err ? err.message : err}`);
        }
    }

    private async _createInstancesObjects(instanceObj: ioBroker.InstanceObject): Promise<void> {
        let objs: (IoPackageInstanceObject & { state?: unknown })[];

        if (instanceObj?.common && !('onlyWWW' in instanceObj.common) && instanceObj.common.mode !== 'once') {
            objs = tools.getInstanceIndicatorObjects(this.namespace);
        } else {
            objs = [];
        }

        if (instanceObj && 'instanceObjects' in instanceObj) {
            for (const instObj of instanceObj.instanceObjects) {
                const obj: IoPackageInstanceObject & { state?: unknown } = instObj;

                const allowedTopLevelTypes: ioBroker.ObjectType[] = ['meta', 'device'];

                // the object comes from non-checked io-package, so treat the id as unknown
                if (
                    !obj ||
                    typeof (obj._id as unknown) !== 'string' ||
                    (obj._id === '' && !allowedTopLevelTypes.includes(obj.type))
                ) {
                    this._logger.error(
                        `${this.namespaceLog} ${this.namespace} invalid instance object: ${JSON.stringify(obj)}`
                    );
                    continue;
                }

                if (!obj._id.startsWith(this.namespace)) {
                    // instanceObjects are normally defined without namespace prefix
                    obj._id = obj._id === '' ? this.namespace : `${this.namespace}.${obj._id}`;
                }

                if (obj.common?.name) {
                    const commonName = obj.common.name;
                    // if name has many languages
                    if (tools.isObject(commonName)) {
                        for (const [lang, value] of Object.entries(commonName)) {
                            commonName[lang as ioBroker.Languages] = value.replace(
                                '%INSTANCE%',
                                this.instance!.toString()
                            );
                        }
                    } else {
                        obj.common.name = commonName.replace('%INSTANCE%', this.instance!.toString());
                    }

                    if ('desc' in obj.common) {
                        const commonDesc = obj.common.desc;

                        // if description has many languages
                        if (tools.isObject(commonDesc)) {
                            for (const [lang, value] of Object.entries(commonDesc)) {
                                commonDesc[lang as ioBroker.Languages] = value.replace(
                                    '%INSTANCE%',
                                    this.instance!.toString()
                                );
                            }
                        } else if (commonDesc) {
                            obj.common.desc = commonDesc.replace('%INSTANCE%', this.instance!.toString());
                        }
                    }

                    if (obj.type === 'state' && obj.common.def !== undefined) {
                        // default value given - if obj non-existing we have to set it
                        try {
                            const checkObj = await this.#objects!.objectExists(obj._id);
                            if (!checkObj) {
                                obj.state = obj.common.def;
                            }
                        } catch (e) {
                            this._logger.warn(
                                `${this.namespaceLog} Did not add default (${obj.common.def}) value on creation of ${obj._id}: ${e.message}`
                            );
                        }
                    }
                }

                objs.push(obj);
            }
        }

        // create logging object for log-transporter instances
        if (instanceObj?.common?.logTransporter) {
            // create system.adapter.ADAPTERNAME.instance.logger
            objs.push({
                _id: `system.adapter.${this.namespace}.logging`,
                common: {
                    type: 'boolean',
                    name: 'Logging for instance activated',
                    role: 'indicator.state',
                    write: false,
                    read: true,
                    def: false
                },
                type: 'state',
                native: {}
            });
        }

        return new Promise(resolve => {
            this._extendObjects(objs, resolve);
        });
    }

    private async _extendObjects(tasks: Record<string, any>, callback: () => void): Promise<void> {
        if (!tasks || !tasks.length) {
            return tools.maybeCallback(callback);
        }
        const task = tasks.shift();
        const state = task.state;
        if (state !== undefined) {
            delete task.state;
        }

        try {
            tools.validateGeneralObjectProperties(task, true);
        } catch (e) {
            this._logger.error(`${this.namespaceLog} Object ${task._id} is invalid: ${e.message}`);
            return tools.maybeCallbackWithError(callback, e);
        }

        if (!this.#objects) {
            this._logger.info(
                `${this.namespaceLog} extendObjects not processed because Objects database not connected.`
            );
            return tools.maybeCallbackWithError(callback, tools.ERRORS.ERROR_DB_CLOSED);
        }

        // preserve attributes on instance creation
        const options = { preserve: { common: ['name'], native: true } };

        try {
            await this.extendForeignObjectAsync(task._id, task, options);
        } catch {
            // ignore
        }

        if (state !== undefined) {
            if (!this.#states) {
                this._logger.info(
                    `${this.namespaceLog} extendObjects not processed because States database not connected.`
                );
                return tools.maybeCallbackWithError(callback, tools.ERRORS.ERROR_DB_CLOSED);
            }
            this.outputCount++;
            this.#states.setState(
                task._id,
                {
                    val: state,
                    from: `system.adapter.${this.namespace}`,
                    ack: true
                },
                () => setImmediate(() => this._extendObjects(tasks, callback))
            );
        } else {
            setImmediate(() => this._extendObjects(tasks, callback));
        }
    }

    /**
     * Replaces forbidden chars in an id if present
     * Additionally logs a warning
     *
     * @param id the id which will be replaced
     */
    private fixForbiddenCharsInId(id: string): string {
        const mId = id.replace(FORBIDDEN_CHARS, '_');
        if (mId !== id) {
            this._logger.warn(`${this.namespaceLog} Used invalid characters: ${id} changed to ${mId}`);
        }

        return mId;
    }

    /**
     * This method reports deprecations via Sentry (controller own instance) and can only be used internally
     *
     * @param options information about version to remove feature and the log message
     */
    private async reportDeprecation(options: InternalReportDeprecationOption): Promise<void> {
        if (!this.#states) {
            throw new Error(tools.ERRORS.ERROR_DB_CLOSED);
        }

        const { version, deprecationMessage } = options;

        const additionalMsg = version
            ? `This will throw an error up from js-controller version ${version}! `
            : 'Please report to the developer.';

        this._logger.warn(`${this.namespaceLog} ${deprecationMessage} ${additionalMsg}`);

        if (this.reportedDeprecations.has(deprecationMessage)) {
            return;
        }

        this.reportedDeprecations.add(deprecationMessage);

        const obj = {
            command: 'sendToSentry',
            message: {
                extraInfo: {
                    deprecationMessage,
                    adapter: this.name,
                    version: this.version
                },
                message: `Deprecation ${this.name}`,
                level: 'info'
            },
            from: `system.adapter.${this.namespace}`
        };

        await this.#states.pushMessage(`system.host.${this.host}`, obj as any);
    }

    /**
     * Initialize the plugin handler for this adapter
     */
    private _initPluginHandler(): void {
        const pluginSettings: PluginHandlerSettings = {
            scope: 'adapter',
            namespace: `system.adapter.${this.namespace}`,
            logNamespace: this.namespaceLog,
            // @ts-expect-error
            log: this._logger,
            iobrokerConfig: this._config,
            // @ts-expect-error
            parentPackage: this.pack,
            controllerVersion
        };

        this.pluginHandler = new PluginHandler(pluginSettings);
        try {
            this.pluginHandler.addPlugins(this.ioPack.common.plugins || {}, [this.adapterDir, thisDir]); // first resolve from adapter directory, else from js-controller
        } catch (e) {
            this._logger.error(`Could not add plugins: ${e.message}`);
        }
    }

    /**
     * Initializes the adapter
     */
    private async _init(): Promise<void> {
        /**
         * Initiates the databases
         */
        const _initDBs = (): void => {
            this._initObjects(() => {
                if (this.inited) {
                    this._logger.warn(`${this.namespaceLog} Reconnection to DB.`);
                    return;
                }

                this.inited = true;
                this._initStates(() => this._prepareInitAdapter());
            });
        };

        if (fs.existsSync(`${this.adapterDir}/package.json`)) {
            this.pack = fs.readJSONSync(`${this.adapterDir}/package.json`);
        } else {
            this._logger.info(`${this.namespaceLog} Non npm module. No package.json`);
        }

        // If required system configuration. Store it in systemConfig attribute
        if (this._options.systemConfig) {
            this.systemConfig = this._config;
            // Workaround for an admin 5 issue which could lead to deleting the dataDir folder
            // TODO: remove it as soon as all adapters are fixed which use systemConfig.dataDir
            if (!Object.prototype.hasOwnProperty.call(this.systemConfig, 'dataDir')) {
                this.systemConfig.dataDir = tools.getDefaultDataDir();
            }
        }

        if (this._config.states && this._config.states.type) {
            try {
                this.States = (await import(`@iobroker/db-states-${this._config.states.type}`)).Client;
            } catch (err) {
                throw new Error(`Unknown states type: ${this._config.states.type}: ${err.message}`);
            }
        } else {
            this.States = await getStatesConstructor();
        }

        if (this._config.objects && this._config.objects.type) {
            try {
                this.Objects = (await import(`@iobroker/db-objects-${this._config.objects.type}`)).Client;
            } catch (err) {
                throw new Error(`Unknown objects type: ${this._config.objects.type}: ${err.message}`);
            }
        } else {
            this.Objects = await getObjectsConstructor();
        }

        const ifaces = os.networkInterfaces();
        const ipArr = [];
        for (const iface of Object.values(ifaces)) {
            if (iface) {
                iface.forEach(details => !details.internal && ipArr.push(details.address));
            }
        }

        this.namespaceLog = this.namespace + (this.startedInCompactMode ? ' (COMPACT)' : ` (${process.pid})`);

        // Can be later deleted if no more appears TODO: check
        this.inited = false;

        process.once('SIGINT', () => this._stop());
        process.once('SIGTERM', () => this._stop());
        // And the exit event shuts down the child.
        process.once('exit', () => this._stop());

        process.on('uncaughtException', err => this._exceptionHandler(err));
        process.on('unhandledRejection', err => this._exceptionHandler(err as any, true));

        this._initPluginHandler();
        // finally init
        _initDBs();
    }
}

/**
 * Polyfill to allow calling without `new`
 */
export const Adapter = new Proxy(AdapterClass, {
    apply(target, thisArg, argArray) {
        // @ts-expect-error fix later on if necessary
        return new target(...argArray);
    }
}) as typeof AdapterClass;<|MERGE_RESOLUTION|>--- conflicted
+++ resolved
@@ -11595,6 +11595,32 @@
                                 )
                             )
                     );
+
+                    this._reportStatus();
+                    const id = `system.adapter.${this.namespace}`;
+                    this.#states.setState(`${id}.compactMode`, {
+                        ack: true,
+                        from: id,
+                        val: this.startedInCompactMode
+                    });
+
+                    this.outputCount++;
+
+                    if (this.startedInCompactMode) {
+                        this.#states.setState(`${id}.cpu`, { ack: true, from: id, val: 0 });
+                        this.#states.setState(`${id}.cputime`, { ack: true, from: id, val: 0 });
+                        this.#states.setState(`${id}.memRss`, { val: 0, ack: true, from: id });
+                        this.#states.setState(`${id}.memHeapTotal`, { val: 0, ack: true, from: id });
+                        this.#states.setState(`${id}.memHeapUsed`, { val: 0, ack: true, from: id });
+                        this.#states.setState(`${id}.eventLoopLag`, { val: 0, ack: true, from: id });
+                        this.outputCount += 6;
+                    } else {
+                        tools.measureEventLoopLag(1_000, lag => {
+                            if (lag) {
+                                this.eventLoopLags.push(lag);
+                            }
+                        });
+                    }
                 }
             }
         } else {
@@ -11621,7 +11647,6 @@
             from: `system.adapter.${this.namespace}`
         });
 
-<<<<<<< HEAD
         if (this._options.instance === undefined) {
             this.version = this.pack?.version
                 ? this.pack.version
@@ -11629,11 +11654,11 @@
                   ? this.ioPack.common.version
                   : 'unknown';
             // display if it's a non-official version - only if installedFrom is explicitly given and differs it's not npm
-            const isNpmVersion =
-                !this.ioPack ||
-                !this.ioPack.common ||
-                typeof this.ioPack.common.installedFrom !== 'string' ||
-                this.ioPack.common.installedFrom.startsWith(`${tools.appName.toLowerCase()}.${this.name}`);
+            // display if it's a non-official version - only if installedFrom is explicitly given and differs it's not npm
+            const isNpmVersion = isInstalledFromNpm({
+                adapterName: this.name,
+                installedFrom: this.ioPack.common.installedFrom
+            });
 
             this._logger.info(
                 `${this.namespaceLog} starting. Version ${this.version} ${
@@ -11651,39 +11676,6 @@
                     from: id,
                     val: !!this.startedInCompactMode
                 });
-=======
-            if (this._options.instance === undefined) {
-                this.version = this.pack?.version
-                    ? this.pack.version
-                    : this.ioPack?.common
-                      ? this.ioPack.common.version
-                      : 'unknown';
-                // display if it's a non-official version - only if installedFrom is explicitly given and differs it's not npm
-                const isNpmVersion = isInstalledFromNpm({
-                    adapterName: this.name,
-                    installedFrom: this.ioPack.common.installedFrom
-                });
-
-                this._logger.info(
-                    `${this.namespaceLog} starting. Version ${this.version} ${
-                        !isNpmVersion ? `(non-npm: ${this.ioPack.common.installedFrom}) ` : ''
-                    }in ${this.adapterDir}, node: ${process.version}, js-controller: ${controllerVersion}`
-                );
-                this._config.system = this._config.system || {};
-                this._config.system.statisticsInterval = parseInt(this._config.system.statisticsInterval, 10) || 15_000;
-                if (!this._config.isInstall) {
-                    this._reportInterval = setInterval(
-                        () => this._reportStatus(),
-                        this._config.system.statisticsInterval
-                    );
-                    this._reportStatus();
-                    const id = `system.adapter.${this.namespace}`;
-                    this.#states.setState(`${id}.compactMode`, {
-                        ack: true,
-                        from: id,
-                        val: this.startedInCompactMode
-                    });
->>>>>>> ce8cf509
 
                 this.outputCount++;
 
