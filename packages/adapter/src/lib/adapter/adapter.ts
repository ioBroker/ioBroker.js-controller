import net from 'node:net';
import fs from 'fs-extra';
import os from 'node:os';
import jwt from 'jsonwebtoken';
import { EventEmitter } from 'node:events';
import { tools, EXIT_CODES, password, logger } from '@iobroker/js-controller-common';
import pidUsage from 'pidusage';
import deepClone from 'deep-clone';
import { PluginHandler } from '@iobroker/plugin-base';
import semver from 'semver';
import path from 'node:path';
import { getObjectsConstructor, getStatesConstructor } from '@iobroker/js-controller-common-db';
<<<<<<< HEAD
import {
    decryptArray,
    encryptArray,
    getAdapterScopedPackageIdentifier,
    getSupportedFeatures,
    isMessageboxSupported
} from '@/lib/adapter/utils';
// eslint-disable-next-line @typescript-eslint/no-var-requires
const extend = require('node.extend');
=======
import { decryptArray, encryptArray, getSupportedFeatures, isMessageboxSupported } from '@/lib/adapter/utils.js';
// @ts-expect-error no ts file
import extend from 'node.extend';
>>>>>>> 57ee358d
import type { Client as StatesInRedisClient } from '@iobroker/db-states-redis';
import type { Client as ObjectsInRedisClient } from '@iobroker/db-objects-redis';
import type Winston from 'winston';
import type NodeSchedule from 'node-schedule';
import yargs from 'yargs/yargs';

// local version is always the same as controller version, since lerna exact: true is used
import packJson from '@iobroker/js-controller-adapter/package.json' assert { type: 'json' };

const controllerVersion = packJson.version;

import { Log } from '@/lib/adapter/log.js';
import { Validator } from './validator.js';

const { FORBIDDEN_CHARS } = tools;
import {
    DEFAULT_SECRET,
    ALIAS_STARTS_WITH,
    SYSTEM_ADMIN_USER,
    SYSTEM_ADMIN_GROUP,
    ERROR_PERMISSION,
    ACCESS_EVERY_READ,
    ACCESS_EVERY_WRITE,
    ACCESS_GROUP_WRITE,
    ACCESS_GROUP_READ,
    ACCESS_USER_WRITE,
    ACCESS_USER_READ,
    NO_PROTECT_ADAPTERS,
    STATE_QUALITY,
    type SupportedFeature
} from '@/lib/adapter/constants.js';
import type { PluginHandlerSettings } from '@iobroker/plugin-base/types';
import type {
    AdapterOptions,
    AliasDetails,
    CalculatePermissionsCallback,
    CheckGroupCallback,
    CheckPasswordCallback,
    CheckStateCommand,
    CommandsPermissions,
    GetCertificatesCallback,
    GetEncryptedConfigCallback,
    GetUserGroupsOptions,
    InternalAddChannelToEnumOptions,
    InternalAddStateToEnumOptions,
    InternalCalculatePermissionsOptions,
    InternalCheckGroupOptions,
    InternalCheckPasswordOptions,
    InternalCreateDeviceOptions,
    InternalCreateStateOptions,
    InternalDeleteChannelFromEnumOptions,
    InternalDeleteChannelOptions,
    InternalDeleteDeviceOptions,
    InternalDeleteStateFromEnumOptions,
    InternalDeleteStateOptions,
    InternalDelObjectOptions,
    InternalDelStateOptions,
    InternalDestroySessionOptions,
    InternalFormatDateOptions,
    InternalGetAdapterObjectsOptions,
    InternalGetCertificatesOptions,
    InternalGetChannelsOfOptions,
    InternalGetDevicesOptions,
    InternalGetEncryptedConfigOptions,
    InternalGetEnumOptions,
    InternalGetEnumsOptions,
    InternalGetHistoryOptions,
    InternalGetObjectOptions,
    InternalGetObjectsOptions,
    InternalGetObjectViewOptions,
    InternalGetPortOptions,
    InternalGetSessionOptions,
    InternalGetStateOptions,
    InternalGetStatesOfOptions,
    InternalGetStatesOptions,
    InternalGetUserIDOptions,
    InternalSendToHostOptions,
    InternalSendToOptions,
    InternalSetObjectOptions,
    InternalSetPasswordOptions,
    InternalSetSessionOptions,
    InternalSetStateChangedOptions,
    InternalSetStateOptions,
    InternalSubscribeOptions,
    InternalUpdateConfigOptions,
    TimeoutCallback,
    MaybePromise,
    SetStateChangedResult,
    CheckStatesResult,
    Pattern,
    MessageCallbackObject,
    SendToOptions,
    GetCertificatesPromiseReturnType,
    InternalAdapterConfig,
    UserInterfaceClientRemoveMessage,
    SendToUserInterfaceClientOptions,
    AllPropsUnknown,
    IoPackageInstanceObject,
<<<<<<< HEAD
    AliasTargetEntry,
    InstallNodeModuleOptions,
    InternalInstallNodeModuleOptions
} from '@/lib/_Types';
import { UserInterfaceMessagingController } from '@/lib/adapter/userInterfaceMessagingController';
=======
    AliasTargetEntry
} from '@/lib/_Types.js';
import { UserInterfaceMessagingController } from '@/lib/adapter/userInterfaceMessagingController.js';
>>>>>>> 57ee358d
import { SYSTEM_ADAPTER_PREFIX } from '@iobroker/js-controller-common/constants';
import type { CommandResult } from '@alcalzone/pak';

import * as url from 'node:url';
// eslint-disable-next-line unicorn/prefer-module
const thisDir = url.fileURLToPath(new URL('.', import.meta.url || 'file://' + __filename));
tools.ensureDNSOrder();

/**
 * Here we define dynamically created methods
 */
export interface AdapterClass {
    on(event: 'stateChange', listener: ioBroker.StateChangeHandler): this;
    on(event: 'objectChange', listener: ioBroker.ObjectChangeHandler): this;
    on(event: 'fileChange', listener: ioBroker.FileChangeHandler): this;
    on(event: 'ready', listener: ioBroker.ReadyHandler): this;
    on(event: 'install', listener: ioBroker.ReadyHandler): this;
    on(event: 'unload', listener: ioBroker.UnloadHandler): this;
    on(event: 'message', listener: ioBroker.MessageHandler): this;
    /** Only emitted for compact instances */
    on(event: 'exit', listener: (exitCode: number, reason: string) => Promise<void> | void): this;
    on(event: 'log', listener: (info: any) => Promise<void> | void): this;
    /**
     * Extend an object and create it if it might not exist
     *
     * @deprecated use `adapter.extendObject` without callback instead
     */
    extendObjectAsync(
        id: string,
        objPart: ioBroker.PartialObject,
        options?: ioBroker.ExtendObjectOptions
    ): ioBroker.SetObjectPromise;
    /** Set capabilities of the given executable. Only works on Linux systems. */
    setExecutableCapabilities(
        execPath: string,
        capabilities: string[],
        modeEffective?: boolean,
        modePermitted?: boolean,
        modeInherited?: boolean
    ): Promise<void>;
    /** Extend an object (which might not belong to this adapter) and create it if it might not exist */
    extendForeignObjectAsync<T extends string>(
        id: T,
        objPart: ioBroker.PartialObject<ioBroker.ObjectIdToObjectType<T, 'write'>>,
        options?: ioBroker.ExtendObjectOptions
    ): ioBroker.SetObjectPromise;
    /** Reads an object from the object db */
    getObjectAsync(id: string, options?: unknown): ioBroker.GetObjectPromise;
    /**
     * Query a predefined object view (similar to SQL stored procedures) and return the results
     * For a detailed description refer to https://github.com/ioBroker/ioBroker/wiki/Adapter-Development-Documentation#object-fields
     * or http://guide.couchdb.org/editions/1/en/views.html
     */
    getObjectViewAsync<Design extends string = string, Search extends string = string>(
        design: Design,
        search: Search,
        params: ioBroker.GetObjectViewParams | null | undefined,
        options?: unknown
    ): ioBroker.GetObjectViewPromise<ioBroker.InferGetObjectViewItemType<Design, Search>>;
    /** Returns a list of objects with id between params.startkey and params.endkey */
    getObjectListAsync(
        params: ioBroker.GetObjectListParams | null,
        options?: { sorted?: boolean } | Record<string, any>
    ): ioBroker.GetObjectListPromise;
    /** Returns the enum tree, filtered by the optional enum name */
    getEnumAsync(name: string, options?: unknown): Promise<{ result: Record<string, any>; requestEnum: string }>;
    /** Returns the enum tree, filtered by the optional enum name */
    getEnumsAsync(enumList?: ioBroker.EnumList, options?: unknown): ioBroker.GetEnumsPromise;
    /** Deletes an object from the object db */
    delObjectAsync(id: string, options?: ioBroker.DelObjectOptions): Promise<void>;
    /** Deletes an object (which might not belong to this adapter) from the object db */
    delForeignObjectAsync(id: string, options?: ioBroker.DelObjectOptions): Promise<void>;
    /** Subscribe to changes of objects in this instance */
    subscribeObjectsAsync(pattern: string, options?: unknown): Promise<void>;
    /** Unsubscribe from changes of objects in this instance */
    unsubscribeObjectsAsync(pattern: string, options?: unknown): Promise<void>;
    /** Read a value from the states DB. */
    getStateAsync(id: string, options?: unknown): ioBroker.GetStatePromise;
    /** Subscribe to changes of objects (which might not belong to this adapter) */
    subscribeForeignObjectsAsync(pattern: string | string[], options?: unknown): Promise<void>;
    /** Unsubscribe from changes of objects (which might not belong to this adapter) */
    unsubscribeForeignObjectsAsync(pattern: string | string[], options?: unknown): Promise<void>;
    /** Creates an object in the object db. Existing objects are not overwritten. */
    setObjectNotExistsAsync(id: string, obj: ioBroker.SettableObject, options?: unknown): ioBroker.SetObjectPromise;
    /** Creates an object (which might not belong to this adapter) in the object db. Existing objects are not overwritten. */
    setForeignObjectNotExistsAsync<T extends string>(
        id: T,
        obj: ioBroker.SettableObject<ioBroker.ObjectIdToObjectType<T, 'write'>>,
        options?: unknown
    ): ioBroker.SetObjectPromise;

    /** deletes a device, its channels and states */
    deleteDeviceAsync(deviceName: string, options?: unknown): Promise<void>;
    addChannelToEnumAsync(
        enumName: string,
        addTo: string,
        parentDevice: string,
        channelName: string,
        options?: unknown
    ): Promise<void>;
    deleteChannelFromEnumAsync(
        enumName: string,
        parentDevice: string,
        channelName: string,
        options?: unknown
    ): Promise<void>;

    /** Returns a list of all devices in this adapter instance */
    getDevicesAsync(options?: unknown): Promise<ioBroker.DeviceObject[]>;

    addStateToEnumAsync(
        enumName: string,
        addTo: string,
        parentDevice: string,
        parentChannel: string,
        stateName: string,
        options?: unknown
    ): Promise<void>;
    deleteStateFromEnumAsync(
        enumName: string,
        parentDevice: string,
        parentChannel: string,
        stateName: string,
        options?: unknown
    ): Promise<void>;
    /** Changes access rights of all files in the adapter directory */
    chmodFileAsync(
        adapter: string | null,
        path: string,
        options: { mode: number | string } | Record<string, any>
    ): Promise<{ entries: ioBroker.ChownFileResult[]; id: string }>;
    // TODO: correct types
    chownFileAsync(...args: any[]): Promise<any>;
    /** reads the content of directory from DB for given adapter and path */
    readDirAsync(adapterName: string | null, path: string, options?: unknown): ioBroker.ReadDirPromise;
    /** Deletes a given file */
    unlinkAsync(adapterName: string | null, path: string, options?: unknown): Promise<void>;
    /** Deletes a given file */
    delFileAsync(adapterName: string | null, path: string, options?: unknown): Promise<void>;
    renameAsync(adapterName: string | null, oldName: string, newName: string, options?: unknown): Promise<void>;
    mkdirAsync(adapterName: string | null, path: string, options?: unknown): Promise<void>;
    /** reads the content of directory from DB for given adapter and path */
    readFileAsync(adapterName: string | null, path: string, options?: unknown): ioBroker.ReadFilePromise;
    writeFileAsync(adapterName: string | null, path: string, data: Buffer | string, options?: unknown): Promise<void>;
    /** Checks if a file exists in the DB */
    fileExistsAsync(adapterName: string | null, path: string, options?: unknown): Promise<boolean>;

    // TODO correct types needed
    getHistoryAsync(...args: any[]): Promise<any>;
    /** Deletes a state from the states DB, but not the associated object. Consider using deleteState instead */
    delStateAsync(id: string, options?: unknown): Promise<void>;
    /** Deletes a state from the states DB, but not the associated object */
    delForeignStateAsync(id: string, options?: unknown): Promise<void>;
    /** Read all states of this adapter which match the given pattern */
    getStatesAsync(pattern: string, options?: unknown): ioBroker.GetStatesPromise;
    /** Read all states (which might not belong to this adapter) which match the given pattern */
    getForeignStatesAsync(pattern: Pattern, options?: unknown): ioBroker.GetStatesPromise;
    /** Subscribe to changes of states (which might not belong to this adapter) */
    subscribeForeignStatesAsync(pattern: string | string[], options?: unknown): Promise<void>;
    /** Subscribe from changes of states (which might not belong to this adapter) */
    unsubscribeForeignStatesAsync(pattern: string | string[], options?: unknown): Promise<void>;
    /** Subscribe to changes of states in this instance */
    subscribeStatesAsync(pattern: Pattern, options?: unknown): Promise<void>;
    /** Subscribe from changes of states in this instance */
    unsubscribeStatesAsync(pattern: Pattern, options?: unknown): Promise<void>;
    /**
     * Helper function that looks for first free TCP port starting with the given one.
     */
    getPortAsync(port: number): Promise<number>;
    /** Read a value (which might not belong to this adapter) from the states DB. */
    getForeignStateAsync(id: string, options?: unknown): ioBroker.GetStatePromise;
    /** Validates username and password */
    checkPasswordAsync(user: string, password: string, options?: unknown): Promise<boolean>;
    /** Sets a new password for the given user */
    setPasswordAsync(user: string, password: string, options?: unknown): Promise<void>;
    /** <INTERNAL> Checks if a user exists and is in the given group. */
    checkGroupAsync(user: string, group: string, options?: unknown): Promise<boolean>;
    /** <INTERNAL> Determines the users permissions */
    calculatePermissionsAsync(
        user: string,
        commandsPermissions: CommandsPermissions,
        options?: unknown
    ): Promise<ioBroker.PermissionSet>;
    /** Creates or overwrites an object in the object db */
    setObjectAsync(id: string, obj: ioBroker.SettableObject, options?: unknown): ioBroker.SetObjectPromise;
    /** Creates or overwrites an object (which might not belong to this adapter) in the object db */
    setForeignObjectAsync<T extends string>(
        id: T,
        obj: ioBroker.SettableObject<ioBroker.ObjectIdToObjectType<T, 'write'>>,
        options?: unknown
    ): ioBroker.SetObjectPromise;
    // TODO: correct types
    getCertificatesAsync(
        publicName?: string,
        privateName?: string,
        chainedName?: string
    ): Promise<GetCertificatesPromiseReturnType>;
    /** Get all states, channels, devices and folders of this adapter */
    getAdapterObjectsAsync(): Promise<Record<string, ioBroker.AdapterScopedObject>>;

    /** Reads an object (which might not belong to this adapter) from the object db*/
    getForeignObjectAsync<T extends string>(id: T, options?: unknown): ioBroker.GetObjectPromise<T>;

    /**
     * Writes a value (which might not belong to this adapter) into the states DB only if it has changed.
     */
    setForeignStateChangedAsync(
        id: string,
        state: ioBroker.State | ioBroker.StateValue | ioBroker.SettableState,
        ack?: boolean
    ): ioBroker.SetStateChangedPromise;
    setForeignStateChangedAsync(
        id: string,
        state: ioBroker.State | ioBroker.StateValue | ioBroker.SettableState,
        options?: unknown
    ): ioBroker.SetStateChangedPromise;
    setForeignStateChangedAsync(
        id: string,
        state: ioBroker.State | ioBroker.StateValue | ioBroker.SettableState,
        ack: boolean,
        options: unknown
    ): ioBroker.SetStateChangedPromise;

    /**
     * Writes a value into the states DB only if it has changed.
     */
    setStateChangedAsync(
        id: string,
        state: ioBroker.State | ioBroker.StateValue | ioBroker.SettableState,
        ack?: boolean
    ): ioBroker.SetStateChangedPromise;
    setStateChangedAsync(
        id: string,
        state: ioBroker.State | ioBroker.StateValue | ioBroker.SettableState,
        options?: unknown
    ): ioBroker.SetStateChangedPromise;
    setStateChangedAsync(
        id: string,
        state: ioBroker.State | ioBroker.StateValue | ioBroker.SettableState,
        ack: boolean,
        options: unknown
    ): ioBroker.SetStateChangedPromise;

    /**
     * Sends a message to a specific host or all hosts.
     */
    sendToHostAsync(hostName: string, message: ioBroker.MessagePayload): Promise<ioBroker.Message | undefined>;
    sendToHostAsync(
        hostName: string,
        command: string,
        message: ioBroker.MessagePayload
    ): Promise<ioBroker.Message | undefined>;

    /**
     * Sends a message to a specific instance or all instances of some specific adapter.
     */
    sendToAsync(instanceName: string, message: ioBroker.MessagePayload): Promise<ioBroker.Message | undefined>;
    sendToAsync(
        instanceName: string,
        command: string,
        message: ioBroker.MessagePayload,
        options?: SendToOptions
    ): Promise<ioBroker.Message | undefined>;

    /**
     * Deletes a given file
     */
    delFile(adapterName: string | null, path: string, callback: ioBroker.ErrnoCallback): void;
    delFile(adapterName: string | null, path: string, options: unknown, callback: ioBroker.ErrnoCallback): void;

    /**
     * Writes a value into the states DB.
     *
     * @deprecated use `adapter.setState` without callback instead
     */
    setStateAsync(
        id: string,
        state: ioBroker.State | ioBroker.StateValue | ioBroker.SettableState,
        ack?: boolean
    ): ioBroker.SetStatePromise;
    /** @deprecated use `adapter.setState` without callback instead */
    setStateAsync(
        id: string,
        state: ioBroker.State | ioBroker.StateValue | ioBroker.SettableState,
        options?: unknown
    ): ioBroker.SetStatePromise;
    /** @deprecated use `adapter.setState` without callback instead */
    setStateAsync(
        id: string,
        state: ioBroker.State | ioBroker.StateValue | ioBroker.SettableState,
        ack: boolean,
        options: unknown
    ): ioBroker.SetStatePromise;

    /**
     * Writes a value (which might not belong to this adapter) into the states DB.
     */
    setForeignStateAsync(
        id: string,
        state: ioBroker.State | ioBroker.StateValue | ioBroker.SettableState,
        ack?: boolean
    ): ioBroker.SetStatePromise;
    setForeignStateAsync(
        id: string,
        state: ioBroker.State | ioBroker.StateValue | ioBroker.SettableState,
        options?: unknown
    ): ioBroker.SetStatePromise;
    setForeignStateAsync(
        id: string,
        state: ioBroker.State | ioBroker.StateValue | ioBroker.SettableState,
        ack: boolean,
        options: unknown
    ): ioBroker.SetStatePromise;

    /**
     * Get foreign objects by pattern, by specific type and resolve their enums.
     */
    getForeignObjectsAsync<T extends ioBroker.ObjectType>(
        pattern: Pattern,
        type: T,
        enums?: ioBroker.EnumList | null,
        options?: unknown
    ): ioBroker.GetObjectsPromiseTyped<T>;
    getForeignObjectsAsync<T extends ioBroker.ObjectType>(
        pattern: Pattern,
        type: T,
        options?: unknown
    ): ioBroker.GetObjectsPromiseTyped<T>;
    getForeignObjectsAsync(pattern: Pattern, options?: unknown): ioBroker.GetObjectsPromise;

    /**
     * creates an object with type device
     */
    createDeviceAsync(deviceName: string, common?: Partial<ioBroker.DeviceCommon>): ioBroker.SetObjectPromise;
    createDeviceAsync(
        deviceName: string,
        common: Partial<ioBroker.DeviceCommon>,
        native?: Record<string, any>
    ): ioBroker.SetObjectPromise;
    createDeviceAsync(
        deviceName: string,
        common: Partial<ioBroker.DeviceCommon>,
        native: Record<string, any>,
        options?: unknown
    ): ioBroker.SetObjectPromise;

    /**
     * Finds an object by its ID or name
     */
    findForeignObjectAsync(idOrName: string, type: string): Promise<{ id: string; name: string }>;

    /**
     * Creates an object with type channel. It must be located under a device
     */
    createChannelAsync(
        parentDevice: string,
        channelName: string,
        roleOrCommon?: string | Partial<ioBroker.ChannelCommon>
    ): ioBroker.SetObjectPromise;
    createChannelAsync(
        parentDevice: string,
        channelName: string,
        roleOrCommon: string | Partial<ioBroker.ChannelCommon>,
        native?: Record<string, any>
    ): ioBroker.SetObjectPromise;
    createChannelAsync(
        parentDevice: string,
        channelName: string,
        roleOrCommon: string | Partial<ioBroker.ChannelCommon>,
        native: Record<string, any>,
        options?: unknown
    ): ioBroker.SetObjectPromise;

    /**
     * Creates a state and the corresponding object. It must be located in a channel under a device
     */
    createStateAsync(
        parentDevice: string,
        parentChannel: string,
        stateName: string,
        roleOrCommon?: string | Partial<ioBroker.StateCommon>
    ): ioBroker.SetObjectPromise;
    createStateAsync(
        parentDevice: string,
        parentChannel: string,
        stateName: string,
        roleOrCommon: string | Partial<ioBroker.StateCommon>,
        native?: Record<string, any>
    ): ioBroker.SetObjectPromise;
    createStateAsync(
        parentDevice: string,
        parentChannel: string,
        stateName: string,
        roleOrCommon: string | Partial<ioBroker.StateCommon>,
        native: Record<string, any>,
        options?: unknown
    ): ioBroker.SetObjectPromise;

    /**
     * Deletes a channel and its states. It must have been created with createChannel
     */
    deleteChannelAsync(channelName: string, options?: unknown): Promise<void>;
    deleteChannelAsync(parentDevice: string, channelName: string, options?: unknown): Promise<void>;

    /**
     * Deletes a state. It must have been created with createState
     */
    deleteStateAsync(stateName: string, options?: unknown): Promise<void>;
    deleteStateAsync(parentChannel: string, stateName: string, options?: unknown): Promise<void>;
    deleteStateAsync(parentDevice: string, parentChannel: string, stateName: string, options?: unknown): Promise<void>;

    /**
     * Returns a list of all channels in this adapter instance @param parentDevice (optional) Name
     * of the parent device to filter the channels by @param options (optional) Some internal options.
     */
    getChannelsOfAsync(): Promise<ioBroker.ChannelObject[]>;
    getChannelsOfAsync(parentDevice: string, options?: unknown): Promise<ioBroker.ChannelObject[]>;

    /**
     * Returns a list of all channels in this adapter instance
     */
    getChannels(callback: ioBroker.GetObjectsCallback3<ioBroker.ChannelObject>): void;
    getChannels(parentDevice: string, callback: ioBroker.GetObjectsCallback3<ioBroker.ChannelObject>): void;
    getChannels(
        parentDevice: string,
        options: unknown,
        callback: ioBroker.GetObjectsCallback3<ioBroker.ChannelObject>
    ): void;

    /**
     * Returns a list of all channels in this adapter instance @param parentDevice (optional)
     * Name of the parent device to filter the channels by @param options (optional) Some internal options.
     */
    getChannelsAsync(): Promise<ioBroker.ChannelObject[]>;
    getChannelsAsync(parentDevice: string, options?: unknown): Promise<ioBroker.ChannelObject[]>;

    /**
     * Returns a list of all states in this adapter instance @param parentDevice (optional)
     * Name of the parent device to filter the channels by @param parentChannel (optional)
     * Name of the parent channel to filter the channels by @param options (optional) Some internal options.
     */
    getStatesOfAsync(): Promise<ioBroker.StateObject[]>;
    getStatesOfAsync(parentDevice: string, parentChannel?: string): Promise<ioBroker.StateObject[]>;
    getStatesOfAsync(parentDevice: string, parentChannel: string, options?: unknown): Promise<ioBroker.StateObject[]>;
}

/**
 * Adapter class
 *
 * How the initialization happens:
 *  _initObjects => _initStates => _prepareInitAdapter => _initAdapter => _initLogging => _createInstancesObjects => ready
 *
 */
export class AdapterClass extends EventEmitter {
    /** Instance to access states DB */
    #states?: StatesInRedisClient | null;
    /** Instance to access objects DB */
    #objects?: ObjectsInRedisClient | null;
    /** States DB constructor */
    private States?: typeof StatesInRedisClient;
    /** Objects DB constructor */
    private Objects?: typeof ObjectsInRedisClient;
    /** Contents of iobroker.json */
    private readonly _config: Record<string, any>;
    private readonly _options: AdapterOptions;
    private readonly startedInCompactMode: boolean;
    /** List of instances which want our logs */
    private readonly logList = new Set<string>();
    private readonly aliases = new Map<string, AliasDetails>();
    private readonly aliasPatterns = new Set<string>();
    private enums: Record<string, any> = {};
    private eventLoopLags: number[] = [];
    private overwriteLogLevel: boolean = false;
    adapterReady: boolean = false;
    /** Callbacks from sendTo */
    private readonly messageCallbacks = new Map<number, MessageCallbackObject>();
    /**
     * Contains a live cache of the adapter's states.
     * NOTE: This is only defined if the adapter was initialized with the option states: true.
     */
    oStates?: Record<string, ioBroker.State | undefined>;
    /**
     * Contains a live cache of the adapter's objects.
     * NOTE: This is only defined if the adapter was initialized with the option objects: true.
     */
    oObjects?: Record<string, ioBroker.Object | undefined>;
    private _stopInProgress: boolean = false;
    private _callbackId: number = 1;
    private _firstConnection: boolean = true;
    private readonly _timers = new Set<NodeJS.Timeout>();
    private readonly _intervals = new Set<NodeJS.Timeout>();
    private readonly _delays = new Set<NodeJS.Timeout>();
    /** For ease of use the log property is always defined, however it is only available after `ready` has been called. */
    log!: Log;
    performStrictObjectChecks: boolean;
    private readonly _logger: Winston.Logger;
    private _restartScheduleJob: any;
    private _schedule?: typeof NodeSchedule;
    private namespaceLog: string;
    namespace: `${string}.${number}`;
    name: string;
    private _systemSecret?: string;
    /** Whether the adapter has already terminated */
    private terminated: boolean = false;
    /** The cache of usernames */
    private usernames: Record<string, { id: string }> = {};
    /** A RegExp to test for forbidden chars in object IDs */
    readonly FORBIDDEN_CHARS: RegExp = FORBIDDEN_CHARS;
    private inputCount: number = 0;
    private outputCount: number = 0;
    /** The cache of users */
    private users: Record<ioBroker.ObjectIDs.User, { groups: any; acl: any }> = {}; // todo
    /** The cache of user groups */
    private groups: Record<string, Partial<ioBroker.GroupObject>> = {};
    /** An array of instances, that support auto subscribe */
    private autoSubscribe: string[] = [];
    private defaultHistory: null | string = null;
    private pluginHandler?: InstanceType<typeof PluginHandler>;
    private _reportInterval?: null | NodeJS.Timer;
    private getPortRunning: null | InternalGetPortOptions = null;
    private readonly _namespaceRegExp: RegExp;
    instance?: number;
    // @ts-expect-error decide how to handle it
    private _utils: Validator;
    /** contents of io-package.json */
    adapterConfig?: AdapterOptions | ioBroker.InstanceObject | null;
    connected?: boolean;
    adapterDir: string;
    /** contents of package.json */
    pack?: Record<string, any>;
    /** contents of io-package.json */
    ioPack: Record<string, any>; // contents of io-package.json TODO difference to adapterConfig?
    private _initializeTimeout?: NodeJS.Timeout | null;
    private inited?: boolean;
    /** contents of iobroker.json if required via AdapterOptions */
    systemConfig?: Record<string, any>;
    /** the configured date format of system.config, only available if requested via AdapterOptions `useFormatDate` */
    dateFormat?: any;
    /** if float comma instead of dot is used, only available if requested via AdapterOptions `useFormatDate` */
    isFloatComma?: boolean;
    /** configured language of system.config, only available if requested via AdapterOptions `useFormatDate` */
    language?: ioBroker.Languages;
    /** longitude configured in system.config, only available if requested via AdapterOptions `useFormatDate`*/
    longitude?: string;
    /** latitude configured in system.config, only available if requested via AdapterOptions `useFormatDate`*/
    latitude?: string;
    private _defaultObjs?: Record<string, Partial<ioBroker.StateCommon>>;
    private _aliasObjectsSubscribed?: boolean;
    config: ioBroker.AdapterConfig = {};
    host?: string;
    common?: ioBroker.InstanceCommon;
    private mboxSubscribed?: boolean;
    /** Stop the adapter */
    stop?: () => Promise<void>;
    version?: string;
    /** Stop the adapter only defined in compact, not for external usage */
    protected kill?: () => Promise<void>;
    processLog?: (msg: any) => void;
    /**
     * Start or stop subscribing to log messages
     * The method is only available if logTransporter is active via io-pack or adapter options
     * Note, that stopping will stop after 10 seconds, not immediately
     *
     * @param isActive - if log subscription should be activated or deactivated
     * @param options - options passed to setState e.g. user permissions
     */
    requireLog?: (isActive: boolean, options?: Partial<GetUserGroupsOptions>) => Promise<void> | void;
    private logOffTimer?: NodeJS.Timeout | null;
    private logRequired?: boolean;
    private patterns?: Record<string, { regex: string }>;
    private statesConnectedTime?: number;
    /** Constants for frequent use in adapters */
    readonly constants = {
        STATE_QUALITY
    } as const;

    /** Features supported by the running instance */
    private readonly SUPPORTED_FEATURES = getSupportedFeatures();
    /** Controller for messaging related functionality */
    private readonly uiMessagingController: UserInterfaceMessagingController;

    constructor(options: AdapterOptions | string) {
        super();

        // enable "const adapter = require(__dirname + '/../../lib/adapter.js')('adapterName');" call
        if (typeof options === 'string') {
            this._options = { name: options };
        } else {
            this._options = options;
        }

        const configFileName = tools.getConfigFileName();

        if (fs.pathExistsSync(configFileName)) {
            this._config = fs.readJsonSync(configFileName);
            this._config.states = this._config.states || { type: 'jsonl' };
            this._config.objects = this._config.objects || { type: 'jsonl' };
            // Make sure the DB has enough time (5s). JsonL can take a bit longer if the process just crashed before
            // because the lockfile might not have been freed.
            this._config.states.connectTimeout = Math.max(this._config.states.connectTimeout || 0, 5_000);
            this._config.objects.connectTimeout = Math.max(this._config.objects.connectTimeout || 0, 5_000);
        } else {
            throw new Error(`Cannot find ${configFileName}`);
        }

        if (!this._options) {
            throw new Error('Configuration not set!');
        }

        if (this._options.config && !this._options.config.log) {
            this._options.config.log = this._config.log;
        }

        this._config = this._options.config || this._config;
        this.startedInCompactMode = !!this._options.compact;

        const parsedArgs = yargs(process.argv.slice(2))
            .options({
                loglevel: {
                    describe: 'Define adapter log level',
                    type: 'string'
                },
                silent: {
                    describe: 'If is install run',
                    type: 'boolean'
                },
                install: {
                    describe: 'If is install run',
                    type: 'boolean'
                },
                logs: {
                    describe: 'If console output desired',
                    type: 'boolean'
                },
                console: {
                    describe: 'If console output desired',
                    type: 'boolean'
                },
                force: {
                    describe: 'If force start even if disabled',
                    type: 'boolean'
                },
                debug: {
                    describe: 'Same as --force combined with --console',
                    type: 'boolean'
                },
                instance: {
                    describe: 'Instance id, e.g. 0',
                    type: 'string'
                }
            })
            .parseSync();

        if (parsedArgs.loglevel && ['info', 'debug', 'error', 'warn', 'silly'].includes(parsedArgs.loglevel)) {
            this._config.log.level = parsedArgs.loglevel;
            this.overwriteLogLevel = true;
        }

        if (parsedArgs.silent || parsedArgs.install) {
            this._config.isInstall = true;
        }

        if (parsedArgs.logs || parsedArgs.console) {
            this._config.consoleOutput = true;
        }

        if (parsedArgs.force) {
            this._config.forceIfDisabled = true;
        }

        if (parsedArgs.debug) {
            this._config.forceIfDisabled = true;
            this._config.consoleOutput = true;
            if (this._config.log.level !== 'silly') {
                this._config.log.level = 'debug';
                this.overwriteLogLevel = true;
            }
        }

        if (parsedArgs.instance && parseInt(parsedArgs.instance, 10).toString() === parsedArgs.instance) {
            this._config.instance = parseInt(parsedArgs.instance, 10);
        }

        this._config.log.level = this._config.log.level || 'info';

        this._config.log.noStdout = !this._config.consoleOutput;

        this.performStrictObjectChecks = this._options.strictObjectChecks !== false;

        this.name = this._options.name;

        if (!this.name) {
            throw new Error('No name of adapter!');
        }

        const instance = parseInt(
            this._options.compactInstance !== undefined
                ? this._options.compactInstance
                : this._options.instance !== undefined
                ? this._options.instance
                : this._config.instance || 0,
            10
        );

        this.namespace = `${this.name}.${instance}`;
        this.namespaceLog = this.namespace + (this.startedInCompactMode ? ' (COMPACT)' : ` (${process.pid})`);
        this._namespaceRegExp = new RegExp(`^${`${this.namespace}.`.replace(/\./g, '\\.')}`); // cache the regex object 'adapter.0.'

        this._logger = logger(this._config.log);

        // compatibility
        if (!this._logger.silly) {
            this._logger.silly = this._logger.debug;
        }

        // If installed as npm module
        if (this._options.dirname) {
            this.adapterDir = this._options.dirname.replace(/\\/g, '/');
        } else {
            const adapterDir = tools.getAdapterDir(this.name);

            if (!adapterDir) {
                this._logger.error(`${this.namespaceLog} Cannot find directory of adapter ${this.name}`);
                this.terminate(EXIT_CODES.CANNOT_FIND_ADAPTER_DIR);
            }

            this.adapterDir = adapterDir;
        }

        if (fs.existsSync(`${this.adapterDir}/io-package.json`)) {
            this.ioPack = fs.readJSONSync(`${this.adapterDir}/io-package.json`);
        } else {
            this._logger.error(`${this.namespaceLog} Cannot find: ${this.adapterDir}/io-package.json`);
            this.terminate(EXIT_CODES.CANNOT_FIND_ADAPTER_DIR);
        }

        this.uiMessagingController = new UserInterfaceMessagingController({
            adapter: this,
            subscribeCallback: this._options.uiClientSubscribe,
            unsubscribeCallback: this._options.uiClientUnsubscribe
        });

        // Create dynamic methods
        /**
         * Promise-version of `Adapter.getPort`
         */
        this.getPortAsync = tools.promisifyNoError(this.getPort, this);

        /**
         * Promise-version of `Adapter.checkPassword`
         */
        this.checkPasswordAsync = tools.promisifyNoError(this.checkPassword, this);

        /**
         * Promise-version of `Adapter.setPassword`
         */
        this.setPasswordAsync = tools.promisify(this.setPassword, this);

        /**
         * Promise-version of `Adapter.checkGroup`
         */
        this.checkGroupAsync = tools.promisifyNoError(this.checkGroup, this);

        /**
         * Promise-version of `Adapter.calculatePermissions`
         */
        this.calculatePermissionsAsync = tools.promisifyNoError(this.calculatePermissions, this);

        /**
         * Promise-version of `Adapter.getCertificates`
         */
        this.getCertificatesAsync = tools.promisify(this.getCertificates, this);

        /**
         * Promise-version of `Adapter.setObject`
         */
        this.setObjectAsync = tools.promisify(this.setObject, this);

        /**
         * Promise-version of `Adapter.getAdapterObjects`
         */
        this.getAdapterObjectsAsync = tools.promisifyNoError(this.getAdapterObjects, this);

        /**
         * Promise-version of `Adapter.extendObject`
         */
        this.extendObjectAsync = tools.promisify(this.extendObject, this);

        /**
         * Promise-version of `Adapter.setForeignObject`
         */
        this.setForeignObjectAsync = tools.promisify(this.setForeignObject, this);

        /**
         * Promise-version of `Adapter.extendForeignObject`
         */
        this.extendForeignObjectAsync = tools.promisify(this.extendForeignObject, this);

        /**
         * Promise-version of `Adapter.getObject`
         */
        this.getObjectAsync = tools.promisify(this.getObject, this);

        /**
         * Promise-version of `Adapter.getObjectView`
         */
        this.getObjectViewAsync = tools.promisify(this.getObjectView, this);

        /**
         * Promise-version of `Adapter.getObjectList`
         */
        this.getObjectListAsync = tools.promisify(this.getObjectList, this);

        /**
         * Promise-version of `Adapter.getEnum`
         */
        this.getEnumAsync = tools.promisify(this.getEnum, this, ['result', 'requestEnum']);

        /**
         * Promise-version of `Adapter.getEnums`
         */
        this.getEnumsAsync = tools.promisify(this.getEnums, this);

        /**
         * Promise-version of `Adapter.getForeignObjects`
         */
        this.getForeignObjectsAsync = tools.promisify(this.getForeignObjects, this);

        /**
         * Promise-version of `Adapter.findForeignObject`
         */
        this.findForeignObjectAsync = tools.promisify(this.findForeignObject, this, ['id', 'name']);

        /**
         * Promise-version of `Adapter.getForeignObject`
         */
        this.getForeignObjectAsync = tools.promisify(this.getForeignObject, this);

        /**
         * Promise-version of `Adapter.delObject`
         */
        this.delObjectAsync = tools.promisify(this.delObject, this);

        /**
         * Promise-version of `Adapter.delForeignObject`
         */
        this.delForeignObjectAsync = tools.promisify(this.delForeignObject, this);

        /**
         * Promise-version of `Adapter.subscribeObjects`
         */
        this.subscribeObjectsAsync = tools.promisify(this.subscribeObjects, this);

        /**
         * Promise-version of `Adapter.unsubscribeObjects`
         */
        this.unsubscribeObjectsAsync = tools.promisify(this.unsubscribeObjects, this);

        /**
         * Promise-version of `Adapter.subscribeForeignObjects`
         */
        this.subscribeForeignObjectsAsync = tools.promisify(this.subscribeForeignObjects, this);

        /**
         * Promise-version of `Adapter.unsubscribeForeignObjects`
         */
        this.unsubscribeForeignObjectsAsync = tools.promisify(this.unsubscribeForeignObjects, this);

        /**
         * Promise-version of `Adapter.setObjectNotExists`
         */
        this.setObjectNotExistsAsync = tools.promisify(this.setObjectNotExists, this);

        /**
         * Promise-version of `Adapter.setForeignObjectNotExists`
         */
        this.setForeignObjectNotExistsAsync = tools.promisify(this.setForeignObjectNotExists, this);

        /**
         * Promise-version of `Adapter.createDevice`
         */
        this.createDeviceAsync = tools.promisify(this.createDevice, this);

        /**
         * Promise-version of `Adapter.createChannel`
         */
        this.createChannelAsync = tools.promisify(this.createChannel, this);

        /**
         * Promise-version of `Adapter.createState`
         */
        this.createStateAsync = tools.promisify(this.createState, this);

        /**
         * Promise-version of `Adapter.deleteDevice`
         */
        this.deleteDeviceAsync = tools.promisify(this.deleteDevice, this);

        /**
         * Promise-version of `Adapter.addChannelToEnum`
         */
        this.addChannelToEnumAsync = tools.promisify(this.addChannelToEnum, this);

        /**
         * Promise-version of `Adapter.deleteChannelFromEnum`
         */
        this.deleteChannelFromEnumAsync = tools.promisify(this.deleteChannelFromEnum, this);

        /**
         * Promise-version of `Adapter.deleteChannel`
         */
        this.deleteChannelAsync = tools.promisify(this.deleteChannel, this);

        /**
         * Promise-version of `Adapter.deleteState`
         */
        this.deleteStateAsync = tools.promisify(this.deleteState, this);

        /**
         * Promise-version of `Adapter.getDevices`
         */
        this.getDevicesAsync = tools.promisify(this.getDevices, this);

        /**
         * Promise-version of `Adapter.getChannelsOf`
         */
        this.getChannelsOfAsync = tools.promisify(this.getChannelsOf, this);

        this.getChannels = this.getChannelsOf;
        this.getChannelsAsync = this.getChannelsOfAsync;

        /**
         * Promise-version of `Adapter.getStatesOf`
         */
        this.getStatesOfAsync = tools.promisify(this.getStatesOf, this);

        /**
         * Promise-version of `Adapter.addStateToEnum`
         */
        this.addStateToEnumAsync = tools.promisify(this.addStateToEnum, this);

        /**
         * Promise-version of `Adapter.deleteStateFromEnum`
         */
        this.deleteStateFromEnumAsync = tools.promisify(this.deleteStateFromEnum, this);

        /**
         * Promise-version of `Adapter.chmodFile`
         */
        this.chmodFileAsync = tools.promisify(this.chmodFile, this);

        /**
         * Promise-version of `Adapter.chownFile`
         */
        this.chownFileAsync = tools.promisify(this.chownFile, this);

        /**
         * Promise-version of `Adapter.readDir`
         */
        this.readDirAsync = tools.promisify(this.readDir, this);

        /**
         * Promise-version of `Adapter.unlink`
         */
        this.unlinkAsync = tools.promisify(this.unlink, this);

        this.delFile = this.unlink;
        this.delFileAsync = this.unlinkAsync;

        /**
         * Promise-version of `Adapter.rename`
         */
        this.renameAsync = tools.promisify(this.rename, this);

        /**
         * Promise-version of `Adapter.mkdir`
         */
        this.mkdirAsync = tools.promisify(this.mkdir, this);

        /**
         * Promise-version of `Adapter.readFile`
         */
        this.readFileAsync = tools.promisify(this.readFile, this, ['file', 'mimeType']);

        /**
         * Promise-version of `Adapter.writeFile`
         */
        this.writeFileAsync = tools.promisify(this.writeFile, this);

        /**
         * Promise-version of `Adapter.fileExists`
         */
        this.fileExistsAsync = tools.promisify(this.fileExists, this);

        /**
         * Promise-version of `Adapter.sendToHost`
         */
        this.sendToHostAsync = tools.promisifyNoError(this.sendToHost, this);

        /**
         * Promise-version of `Adapter.setState`
         */
        this.setStateAsync = tools.promisify(this.setState, this);

        /**
         * Promise-version of `Adapter.setStateChanged`
         */
        this.setStateChangedAsync = tools.promisify(this.setStateChanged, this, ['id', 'notChanged']);

        /**
         * Promise-version of `Adapter.setForeignState`
         */
        this.setForeignStateAsync = tools.promisify(this.setForeignState, this);

        /**
         * Promise-version of `Adapter.setForeignStateChanged`
         */
        this.setForeignStateChangedAsync = tools.promisify(this.setForeignStateChanged, this);

        /**
         * Promise-version of `Adapter.getState`
         */
        this.getStateAsync = tools.promisify(this.getState, this);

        /**
         * Promise-version of `Adapter.getForeignState`
         */
        this.getForeignStateAsync = tools.promisify(this.getForeignState, this);

        /**
         * Promise-version of `Adapter.getHistory`
         */
        this.getHistoryAsync = tools.promisify(this.getHistory, this, ['result', 'step', 'sessionId']);

        /**
         * Promise-version of `Adapter.delState`
         */
        this.delStateAsync = tools.promisify(this.delState, this);

        /**
         * Promise-version of `Adapter.delForeignState`
         */
        this.delForeignStateAsync = tools.promisify(this.delForeignState, this);

        /**
         * Promise-version of `Adapter.getStates`
         */
        this.getStatesAsync = tools.promisify(this.getStates, this);

        /**
         * Promise-version of `Adapter.getForeignStates`
         */
        this.getForeignStatesAsync = tools.promisify(this.getForeignStates, this);

        /**
         * Promise-version of `Adapter.subscribeForeignStates`
         */
        this.subscribeForeignStatesAsync = tools.promisify(this.subscribeForeignStates, this);

        /**
         * Promise-version of `Adapter.unsubscribeForeignStates`
         */
        this.unsubscribeForeignStatesAsync = tools.promisify(this.unsubscribeForeignStates, this);

        /**
         * Promise-version of `Adapter.subscribeStates`
         */
        this.subscribeStatesAsync = tools.promisify(this.subscribeStates, this);

        /**
         * Promise-version of `Adapter.unsubscribeStates`
         */
        this.unsubscribeStatesAsync = tools.promisify(this.unsubscribeStates, this);

        this.setExecutableCapabilities = tools.setExecutableCapabilities;
        this._init();
    }

    installNodeModule(moduleName: string, options: InstallNodeModuleOptions): Promise<CommandResult>;

    /**
     * Install specified npm module
     *
     * @param moduleName name of the node module
     * @param options version information
     */
    installNodeModule(moduleName: unknown, options: unknown): Promise<CommandResult> {
        Validator.assertString(moduleName, 'moduleName');
        Validator.assertObject<InstallNodeModuleOptions>(options, 'options');

        return this._installNodeModule({ ...options, moduleName });
    }

    _installNodeModule(options: InternalInstallNodeModuleOptions): Promise<CommandResult> {
        const { moduleName, version } = options;

        const internalModuleName = getAdapterScopedPackageIdentifier({ moduleName, namespace: this.namespace });
        return tools.installNodeModule(`${internalModuleName}@npm:${moduleName}@${version}`);
    }

    uninstallNodeModule(moduleName: string): Promise<CommandResult>;

    /**
     * Uninstall specified npm module
     *
     * @param moduleName name of the node module
     */
    uninstallNodeModule(moduleName: unknown): Promise<CommandResult> {
        Validator.assertString(moduleName, 'moduleName');

        const internalModuleName = getAdapterScopedPackageIdentifier({ moduleName, namespace: this.namespace });
        return tools.uninstallNodeModule(internalModuleName);
    }

    importNodeModule(moduleName: string): unknown;

    /**
     * Import a node module which has been installed via `installNodeModule`
     *
     * @param moduleName name of the node module
     * @returns the required node module
     */
    importNodeModule(moduleName: unknown): unknown {
        Validator.assertString(moduleName, 'moduleName');

        const internalModuleName = getAdapterScopedPackageIdentifier({ moduleName, namespace: this.namespace });
        // TODO: if https://github.com/microsoft/TypeScript/issues/54022 ever gets resolved, we should improve the return type
        return require(internalModuleName);
    }

    // overload with real types
    decrypt(secretVal: string, value?: string): string;
    decrypt(value: string): string;
    /**
     * Decrypt the password/value with given key
     *
     * @param secretVal to use for decrypt (or value if only one parameter is given)
     * @param  [value] value to decrypt (if secret is provided)
     */
    decrypt(secretVal: unknown, value?: unknown): string {
        if (value === undefined) {
            value = secretVal;
            secretVal = this._systemSecret;
        }

        Validator.assertString(secretVal, 'secretVal');
        Validator.assertString(value, 'value');

        return tools.decrypt(secretVal, value);
    }

    // overload with real types
    encrypt(secretVal: string, value?: string): string;
    encrypt(value: string): string;

    /**
     * Encrypt the password/value with given key
     *
     * @param secretVal to use for encrypting (or value if only one parameter is given)
     * @param [value] value to encrypt (if secret is provided)
     */
    encrypt(secretVal: unknown, value?: unknown): string {
        if (value === undefined) {
            value = secretVal;
            secretVal = this._systemSecret;
        }

        Validator.assertString(secretVal, 'secretVal');
        Validator.assertString(value, 'value');

        return tools.encrypt(secretVal, value);
    }

    // real types overload
    getSession(id: string, callback: ioBroker.GetSessionCallback): MaybePromise;
    // unknown guard implementation
    getSession(id: unknown, callback: unknown): MaybePromise {
        Validator.assertString(id, 'id');
        Validator.assertCallback(callback, 'callback');

        return this._getSession({ id, callback });
    }

    // actual implementation
    private _getSession(options: InternalGetSessionOptions): MaybePromise {
        if (!this.#states) {
            // if states is no longer existing, we do not need to unsubscribe
            this._logger.info(`${this.namespaceLog} getSession not processed because States database not connected`);
            return tools.maybeCallbackWithError(options.callback, tools.ERRORS.ERROR_DB_CLOSED);
        }

        this.#states.getSession(options.id, options.callback);
    }

    // overload for docs
    setSession(id: string, ttl: number, data: Record<string, any>, callback?: ioBroker.ErrorCallback): MaybePromise;

    // unknown implementation guards
    setSession(id: unknown, ttl: unknown, data: unknown, callback: unknown): MaybePromise {
        Validator.assertString(id, 'id');
        Validator.assertOptionalCallback(callback, 'callback');
        Validator.assertNumber(ttl, 'ttl');
        Validator.assertObject(data, 'data');

        return this._setSession({ id, ttl, data, callback });
    }

    // actual implementation
    private _setSession(options: InternalSetSessionOptions): MaybePromise {
        if (!this.#states) {
            // if states is no longer existing, we do not need to unsubscribe
            this._logger.info(`${this.namespaceLog} setSession not processed because States database not connected`);
            return tools.maybeCallbackWithError(options.callback, tools.ERRORS.ERROR_DB_CLOSED);
        }
        this.#states.setSession(options.id, options.ttl, options.data, options.callback);
    }

    // real types overload
    destroySession(id: string, callback?: ioBroker.ErrorCallback): MaybePromise;
    destroySession(id: unknown, callback: unknown): MaybePromise {
        Validator.assertString(id, 'id');
        Validator.assertOptionalCallback(callback, 'callback');

        return this._destroySession({ id, callback });
    }

    private _destroySession(options: InternalDestroySessionOptions): void | Promise<void> {
        if (!this.#states) {
            // if states is no longer existing, we do not need to unsubscribe
            this._logger.info(
                `${this.namespaceLog} destroySession not processed because States database not connected`
            );
            return tools.maybeCallbackWithError(options.callback, tools.ERRORS.ERROR_DB_CLOSED);
        }

        this.#states.destroySession(options.id, options.callback);
    }

    private async _getObjectsByArray(
        keys: string[],
        options?: Record<string, any> | null
    ): Promise<(ioBroker.AnyObject | null)[]> {
        try {
            const res = await this.#objects!.getObjects(keys, options);
            return res;
        } catch (e) {
            this._logger.error(`Could not get objects by array: ${e.message}`);
            return [];
        }
    }

    // external signature
    terminate(exitCode?: number): never;
    terminate(reason?: string, exitCode?: number): never;

    /**
     * stops the execution of adapter, but not disables it.
     *
     * Sometimes, the adapter must be stopped if some libraries are missing.
     *
     * @param reason optional termination description
     * @param exitCode optional exit code
     */
    terminate(reason: unknown, exitCode?: unknown): void {
        // This function must be defined very first, because in the next lines will be yet used.
        if (this.terminated) {
            return;
        }
        this.terminated = true;

        this.pluginHandler && this.pluginHandler.destroyAll();

        if (this._reportInterval) {
            clearInterval(this._reportInterval);
            this._reportInterval = null;
        }
        if (this._restartScheduleJob) {
            this._restartScheduleJob.cancel();
            this._restartScheduleJob = null;
        }

        let _reason = 'Without reason';
        let _exitCode: number;

        if (typeof reason === 'number') {
            // Only the exit code was passed
            exitCode = reason;
            _reason = 'Without reason';
        } else if (reason && typeof reason === 'string') {
            _reason = reason;
        }

        if (typeof exitCode !== 'number') {
            _exitCode = !this._config.isInstall ? EXIT_CODES.ADAPTER_REQUESTED_TERMINATION : EXIT_CODES.NO_ERROR;
        } else {
            _exitCode = exitCode;
        }

        const isNotCritical =
            _exitCode === EXIT_CODES.ADAPTER_REQUESTED_TERMINATION ||
            _exitCode === EXIT_CODES.START_IMMEDIATELY_AFTER_STOP ||
            _exitCode === EXIT_CODES.NO_ERROR;
        const text = `${this.namespaceLog} Terminated (${Validator.getErrorText(_exitCode)}): ${_reason}`;
        if (isNotCritical) {
            this._logger.info(text);
        } else {
            this._logger.warn(text);
        }
        setTimeout(async () => {
            // give last states some time to get handled
            if (this.#states) {
                try {
                    await this.#states.destroy();
                } catch {
                    // ignore
                }
            }
            if (this.#objects) {
                try {
                    await this.#objects.destroy();
                } catch {
                    //ignore
                }
            }
            if (this.startedInCompactMode) {
                this.emit('exit', _exitCode, reason);
                this.#states = null;
                this.#objects = null;
            } else {
                process.exit(_exitCode);
            }
        }, 500);
    }

    // external signature
    getPort(port: number, host?: string, callback?: (port: number) => void): void;
    getPort(port: number, callback?: (port: number) => void): void;

    /**
     * Helper function to find next free port
     *
     * Looks for first free TCP port starting with given one:
     * ```js
     *     adapter.getPort(8081, function (port) {
     *         adapter.log.debug('Following port is free: ' + port);
     *     });
     * ```
     *
     * @param port port number to start the search for free port
     * @param [host] optional hostname for the port search
     * @param callback return result
     *        ```js
     *        function (port) {}
     *        ```
     */
    getPort(port: unknown, host: unknown, callback?: unknown): void {
        if (!port) {
            throw new Error('adapterGetPort: no port');
        }

        if (typeof host === 'function') {
            callback = host;
            host = null;
        }

        if (typeof port === 'string') {
            port = parseInt(port, 10);
        }

        let _host: string | undefined;
        if (!host) {
            _host = undefined;
        } else {
            Validator.assertString(host, 'host');
            _host = host;
        }

        Validator.assertNumber(port, 'port');
        Validator.assertOptionalCallback(callback, 'callback');

        return this._getPort({ port, host: _host, callback });
    }

    private _getPort(options: InternalGetPortOptions): void {
        this.getPortRunning = options;
        const server = net.createServer();
        try {
            server.listen({ port: options.port, host: options.host }, () => {
                server.once('close', () => {
                    return tools.maybeCallback(options.callback, options.port);
                });
                server.close();
            });
            server.on('error', () => {
                setTimeout(() => this.getPort(options.port + 1, options.host, options.callback), 100);
            });
        } catch {
            setImmediate(() => this.getPort(options.port + 1, options.host, options.callback));
        }
    }

    supportsFeature(featureName: SupportedFeature): boolean;

    /**
     * Method to check for available Features for adapter development
     *
     * Use it like ...
     * ```js
     *     if (adapter.supportsFeature && adapter.supportsFeature('ALIAS')) {
     *         ...
     *     }
     * ```

     * @param featureName the name of the feature to check
     * @returns true/false if the feature is in the list of supported features
     */
    supportsFeature(featureName: unknown): boolean {
        if (typeof featureName === 'string') {
            return this.SUPPORTED_FEATURES.includes(featureName as SupportedFeature);
        } else {
            return false;
        }
    }

    // external signature
    checkPassword(
        user: string,
        pw: string,
        options: Record<string, any>,
        callback: CheckPasswordCallback
    ): Promise<void>;
    checkPassword(user: string, pw: string, callback: CheckPasswordCallback): Promise<void>;

    /**
     * validates user and password
     *
     * @param user user name as text
     * @param pw password as text
     * @param [options] optional user context
     * @param callback return result
     *        ```js
     *            function (result) {
     *              if (result) adapter.log.debug('User is valid');
     *            }
     *        ```
     */
    checkPassword(user: unknown, pw: unknown, options: unknown, callback?: unknown): Promise<void> {
        if (typeof options === 'function') {
            callback = options;
            options = {};
        }

        if (!callback) {
            throw new Error('checkPassword: no callback');
        }

        Validator.assertCallback(callback, 'callback');
        Validator.assertString(user, 'user');
        Validator.assertString(pw, 'pw');

        if (options !== undefined && options !== null) {
            Validator.assertObject(options, 'options');
        }

        return this._checkPassword({ user, pw, options, callback });
    }

    private async _checkPassword(options: InternalCheckPasswordOptions): Promise<void> {
        let { user } = options;
        const { callback, pw } = options;

        if (user && !user.startsWith('system.user.')) {
            // it's not yet a `system.user.xy` id, thus we assume it's a username
            if (!this.usernames[user]) {
                // we did not find the id of the username in our cache -> update cache
                try {
                    await this._updateUsernameCache();
                } catch (e) {
                    this._logger.error(`${this.namespaceLog} ${e.message}`);
                }
                if (!this.usernames[user]) {
                    // user still not there, it's no valid user -> fallback to legacy check
                    user = `system.user.${user
                        .toString()
                        .replace(this.FORBIDDEN_CHARS, '_')
                        .replace(/\s/g, '_')
                        .replace(/\./g, '_')
                        .toLowerCase()}`;
                } else {
                    user = this.usernames[user].id;
                }
            } else {
                user = this.usernames[user].id;
            }
        }

        this.getForeignObject(user, options, (err, obj) => {
            if (err || !obj || !obj.common || (!obj.common.enabled && user !== SYSTEM_ADMIN_USER)) {
                return tools.maybeCallback(callback, false, user);
            } else {
                password(pw).check(obj.common.password, (err, res) => {
                    return tools.maybeCallback(callback, !!res, user);
                });
            }
        });
    }

    /**
     * This method update the cached values in `this.usernames`
     */
    private async _updateUsernameCache(): Promise<void> {
        try {
            // get all users
            const obj = await this.getObjectListAsync({ startkey: 'system.user.', endkey: 'system.user.\u9999' });
            // make sure cache is cleared
            this.usernames = {};
            for (const row of obj.rows) {
                if (row.value.common && typeof row.value.common.name === 'string') {
                    this.usernames[row.value.common.name] = { id: row.id.replace(FORBIDDEN_CHARS, '_') };
                } else {
                    this._logger.warn(`${this.namespaceLog} Invalid username for id "${row.id}"`);
                }
            }
        } catch (e) {
            throw new Error(`Could not update user cache: ${e.message}`);
        }
    }

    // external signature
    getUserID(username: string): Promise<string | undefined>;
    /**
     * Return ID of given username
     *
     * @param username - name of the user
     */
    getUserID(username: unknown): Promise<string | undefined> {
        Validator.assertString(username, 'username');

        return this._getUserID({ username });
    }

    private async _getUserID(options: InternalGetUserIDOptions): Promise<string | undefined> {
        if (!this.usernames[options.username]) {
            try {
                // did not find username, we should have a look in the cache
                await this._updateUsernameCache();

                if (!this.usernames[options.username]) {
                    return;
                }
            } catch (e) {
                this._logger.error(`${this.namespaceLog} ${e.message}`);
                return;
            }
        }

        return this.usernames[options.username].id;
    }

    // external signature
    setPassword(
        user: string,
        pw: string,
        options: Record<string, any>,
        callback?: ioBroker.ErrorCallback
    ): Promise<void>;

    setPassword(user: string, pw: string, callback?: ioBroker.ErrorCallback): Promise<void>;

    /**
     * sets the user's password
     *
     * @param user user name as text
     * @param pw password as text
     * @param [options] optional user context
     * @param [callback] return result
     *        ```js
     *            function (err) {
     *              if (err) adapter.log.error('Cannot set password: ' + err);
     *            }
     *        ```
     */
    setPassword(user: unknown, pw: unknown, options: unknown, callback?: unknown): Promise<void> {
        if (typeof options === 'function') {
            callback = options;
            options = null;
        }

        Validator.assertString(user, 'user');
        Validator.assertString(pw, 'pw');
        Validator.assertOptionalCallback(callback, 'callback');
        if (options !== undefined && options !== null) {
            Validator.assertObject(options, 'options');
        }

        return this._setPassword({ user, pw, options, callback });
    }

    private async _setPassword(options: InternalSetPasswordOptions): Promise<void> {
        if (options.user && !options.user.startsWith('system.user.')) {
            // it's not yet a `system.user.xy` id, thus we assume it's a username
            if (!this.usernames[options.user]) {
                // we did not find the id of the username in our cache -> update cache
                try {
                    await this._updateUsernameCache();
                } catch (e) {
                    this._logger.error(`${this.namespaceLog} ${e}`);
                }
                if (!this.usernames[options.user]) {
                    // user still not there, fallback to legacy check
                    options.user = `system.user.${options.user
                        .toString()
                        .replace(this.FORBIDDEN_CHARS, '_')
                        .replace(/\s/g, '_')
                        .replace(/\./g, '_')
                        .toLowerCase()}`;
                } else {
                    options.user = this.usernames[options.user].id;
                }
            } else {
                options.user = this.usernames[options.user].id;
            }
        }

        this.getForeignObject(options.user, options, (err, obj) => {
            if (err || !obj) {
                return tools.maybeCallbackWithError(options.callback, 'User does not exist');
            }

            // BF: (2020.05.22) are the empty passwords allowed??
            if (!options.pw) {
                this.extendForeignObject(
                    options.user,
                    {
                        common: {
                            password: ''
                        }
                    },
                    options.options || {},
                    () => {
                        return tools.maybeCallback(options.callback);
                    }
                );
            } else {
                password(options.pw).hash(null, null, (err, res) => {
                    if (err) {
                        return tools.maybeCallbackWithError(options.callback, err);
                    }
                    this.extendForeignObject(
                        options.user,
                        {
                            common: {
                                password: res
                            }
                        },
                        options.options || {},
                        () => {
                            return tools.maybeCallbackWithError(options.callback, null);
                        }
                    );
                });
            }
        });
    }

    // external signature
    checkGroup(user: string, group: string, options: Record<string, any>, callback?: CheckGroupCallback): Promise<void>;
    checkGroup(user: string, group: string, callback?: CheckGroupCallback): Promise<void>;

    /**
     * returns if user exists and is in the group
     *
     * This function used mostly internally and the adapter developer do not require it.
     *
     * @param user user name as text
     * @param group group name
     * @param [options] optional user context
     * @param callback return result
     *        ```js
     *            function (result) {
     *              if (result) adapter.log.debug('User exists and in the group');
     *            }
     *        ```
     */
    checkGroup(user: unknown, group: unknown, options: unknown, callback?: unknown): Promise<void> {
        user = user || '';

        if (typeof options === 'function') {
            callback = options;
            options = null;
        }

        Validator.assertString(user, 'user');
        Validator.assertString(group, 'group');
        if (options !== undefined && options !== null) {
            Validator.assertObject(options, 'options');
        }
        Validator.assertOptionalCallback(callback, 'callback');

        return this._checkGroup({ user, group, options, callback });
    }

    private async _checkGroup(options: InternalCheckGroupOptions): Promise<void> {
        if (options.user && !options.user.startsWith('system.user.')) {
            // it's not yet a `system.user.xy` id, thus we assume it's a username
            if (!this.usernames[options.user]) {
                // we did not find the id of the username in our cache -> update cache
                try {
                    await this._updateUsernameCache();
                } catch (e) {
                    this._logger.error(`${this.namespaceLog} ${e}`);
                }

                if (!this.usernames[options.user]) {
                    // user still not there, it's no valid user -> fallback
                    options.user = `system.user.${options.user
                        .toString()
                        .replace(this.FORBIDDEN_CHARS, '_')
                        .replace(/\s/g, '_')
                        .replace(/\./g, '_')
                        .toLowerCase()}`;
                } else {
                    options.user = this.usernames[options.user].id;
                }
            } else {
                options.user = this.usernames[options.user].id;
            }
        }

        if (options.group && !options.group.startsWith('system.group.')) {
            options.group = `system.group.${options.group}`;
        }
        this.getForeignObject(options.user, options, (err, obj) => {
            if (err || !obj) {
                return tools.maybeCallback(options.callback, false);
            }
            this.getForeignObject(options.group, options, (err, obj) => {
                if (err || !obj) {
                    return tools.maybeCallback(options.callback, false);
                }
                if (obj.common.members.includes(options.user)) {
                    return tools.maybeCallback(options.callback, true);
                } else {
                    return tools.maybeCallback(options.callback, false);
                }
            });
        });
    }

    // external signature
    calculatePermissions(
        user: string,
        commandsPermissions: CommandsPermissions,
        options?: Record<string, any>,
        callback?: CalculatePermissionsCallback
    ): Promise<void | ioBroker.PermissionSet>;
    calculatePermissions(
        user: string,
        commandsPermissions: CommandsPermissions,
        callback?: CalculatePermissionsCallback
    ): Promise<void | ioBroker.PermissionSet>;

    /**
     * get the user permissions
     *
     * This function used mostly internally and the adapter developer do not require it.
     * The function reads permissions of user's groups (it can be more than one) and merge permissions together
     *
     * @param  user user name as text
     * @param  commandsPermissions object that describes the access rights like
     *     ```js
     *         // static information
     *         var commandsPermissions = {
     *            getObject:          {type: 'object',    operation: 'read'},
     *            getObjects:         {type: 'object',    operation: 'list'},
     *            getObjectView:      {type: 'object',    operation: 'list'},
     *            setObject:          {type: 'object',    operation: 'write'},
     *            subscribeObjects:   {type: 'object',    operation: 'read'},
     *            unsubscribeObjects: {type: 'object',    operation: 'read'},
     *            subscribeFiles:     {type: 'object',    operation: 'read'},
     *            unsubscribeFiles:   {type: 'object',    operation: 'read'},
     *
     *            getStates:          {type: 'state',     operation: 'list'},
     *            getState:           {type: 'state',     operation: 'read'},
     *            setState:           {type: 'state',     operation: 'write'},
     *            getStateHistory:    {type: 'state',     operation: 'read'},
     *            subscribe:          {type: 'state',     operation: 'read'},
     *            unsubscribe:        {type: 'state',     operation: 'read'},
     *            getVersion:         {type: '',          operation: ''},
     *
     *            httpGet:            {type: 'other',     operation: 'http'},
     *            sendTo:             {type: 'other',     operation: 'sendto'},
     *            sendToHost:         {type: 'other',     operation: 'sendto'},
     *
     *            readFile:           {type: 'file',      operation: 'read'},
     *            readFile64:         {type: 'file',      operation: 'read'},
     *            writeFile:          {type: 'file',      operation: 'write'},
     *            writeFile64:        {type: 'file',      operation: 'write'},
     *            unlink:             {type: 'file',      operation: 'delete'},
     *            rename:             {type: 'file',      operation: 'write'},
     *            mkdir:              {type: 'file',      operation: 'write'},
     *            readDir:            {type: 'file',      operation: 'list'},
     *            chmodFile:          {type: 'file',      operation: 'write'},
     *            chownFile:          {type: 'file',      operation: 'write'},
     *
     *            authEnabled:        {type: '',          operation: ''},
     *            disconnect:         {type: '',          operation: ''},
     *            listPermissions:    {type: '',          operation: ''},
     *            getUserPermissions: {type: 'object',    operation: 'read'}
     *         };
     *        ```
     * @param [options] optional user context
     * @param [callback] return result
     *        ```js
     *            function (acl) {
     *              // Access control object for admin looks like:
     *              // {
     *              //    file: {
     *              //         read:       true,
     *              //         write:      true,
     *              //         'delete':   true,
     *              //         create:     true,
     *              //         list:       true
     *              //     },
     *              //     object: {
     *              //         read:       true,
     *              //         write:      true,
     *              //         'delete':   true,
     *              //         list:       true
     *              //     },
     *              //     state: {
     *              //         read:       true,
     *              //         write:      true,
     *              //         'delete':   true,
     *              //         create:     true,
     *              //         list:       true
     *              //     },
     *              //     user: 'admin',
     *              //     users:  {
     *              //         read:       true,
     *              //         write:      true,
     *              //         create:     true,
     *              //         'delete':   true,
     *              //         list:       true
     *              //     },
     *              //     other: {
     *              //         execute:    true,
     *              //         http:       true,
     *              //         sendto:     true
     *              //     },
     *              //     groups: ['administrator'] // can be more than one
     *              // }
     *            }
     *        ```
     */
    calculatePermissions(
        user: unknown,
        commandsPermissions: unknown,
        options: unknown,
        callback?: unknown
    ): Promise<void | ioBroker.PermissionSet> {
        user = user || '';

        if (typeof options === 'function') {
            callback = options;
            options = null;
        }

        Validator.assertString(user, 'user');
        if (!Array.isArray(commandsPermissions)) {
            Validator.assertObject(commandsPermissions, 'commandsPermissions');
        }
        if (options !== undefined && options !== null) {
            Validator.assertObject(options, 'options');
        }
        Validator.assertOptionalCallback(callback, 'callback');

        return this._calculatePermissions({ user, commandsPermissions, options, callback });
    }

    private async _calculatePermissions(
        options: InternalCalculatePermissionsOptions
    ): Promise<void | ioBroker.PermissionSet> {
        const { user } = options;
        let userId: ioBroker.ObjectIDs.User;

        if (user && !user.startsWith('system.user.')) {
            // it's not yet a `system.user.xy` id, thus we assume it's a username
            if (!this.usernames[options.user]) {
                // we did not find the id of the username in our cache -> update cache
                try {
                    await this._updateUsernameCache();
                } catch (e) {
                    this._logger.error(`${this.namespaceLog} ${e.message}`);
                }
                // user still not there, fallback
                if (!this.usernames[user]) {
                    userId = `system.user.${user
                        .toString()
                        .replace(this.FORBIDDEN_CHARS, '_')
                        .replace(/\s/g, '_')
                        .replace(/\./g, '_')
                        .toLowerCase()}`;
                } else {
                    userId = this.usernames[user].id as ioBroker.ObjectIDs.User;
                }
            } else {
                userId = this.usernames[user].id as ioBroker.ObjectIDs.User;
            }
        } else {
            userId = user as ioBroker.ObjectIDs.User;
        }

        // read all groups
        let acl: Partial<ioBroker.PermissionSet> = { user: userId };
        if (userId === SYSTEM_ADMIN_USER) {
            acl.groups = [SYSTEM_ADMIN_GROUP];
            for (const commandPermission of Object.values(options.commandsPermissions)) {
                if (!commandPermission.type) {
                    continue;
                }
                // @ts-expect-error we fix this later
                acl[commandPermission.type] = acl[commandPermission.type] || {};
                // @ts-expect-error we fix this later
                acl[commandPermission.type][commandPermission.operation] = true;
            }

            return tools.maybeCallback(options.callback, acl as ioBroker.PermissionSet);
        }
        this.getForeignObjects('*', 'group', null, options, (err, groups) => {
            acl.groups = [];
            // aggregate all groups permissions, where this user is
            if (groups) {
                for (const g of Object.keys(groups)) {
                    if (groups[g]?.common?.members && groups[g].common.members.includes(userId)) {
                        acl.groups.push(groups[g]._id);
                        if (groups[g]._id === SYSTEM_ADMIN_GROUP) {
                            acl = {
                                file: {
                                    read: true,
                                    write: true,
                                    delete: true,
                                    create: true,
                                    list: true
                                },
                                // @ts-expect-error create is missing
                                object: {
                                    read: true,
                                    write: true,
                                    delete: true,
                                    list: true
                                },
                                state: {
                                    read: true,
                                    write: true,
                                    delete: true,
                                    create: true,
                                    list: true
                                },
                                user: userId,
                                users: {
                                    read: true,
                                    write: true,
                                    create: true,
                                    delete: true,
                                    list: true
                                },
                                other: {
                                    execute: true,
                                    http: true,
                                    sendto: true
                                },
                                groups: acl.groups
                            };
                            break;
                        }

                        const gAcl = groups[g].common.acl;
                        try {
                            for (const type of Object.keys(gAcl)) {
                                // fix bug. Some version have user instead of users.
                                if (type === 'user') {
                                    // @ts-expect-error fix it
                                    acl.users = acl.users || {};
                                } else {
                                    // @ts-expect-error fix it
                                    acl[type] = acl[type] || {};
                                }
                                // @ts-expect-error fix it
                                for (const op of Object.keys(gAcl[type])) {
                                    // fix error
                                    if (type === 'user') {
                                        // @ts-expect-error fix it
                                        acl.users[op] = acl.users[op] || gAcl.user[op];
                                    } else {
                                        // @ts-expect-error fix it
                                        acl[type][op] = acl[type][op] || gAcl[type][op];
                                    }
                                }
                            }
                        } catch (e) {
                            this._logger.error(`${this.namespaceLog} Cannot set acl: ${e.message}`);
                            this._logger.error(`${this.namespaceLog} Cannot set acl: ${JSON.stringify(gAcl)}`);
                            this._logger.error(`${this.namespaceLog} Cannot set acl: ${JSON.stringify(acl)}`);
                        }
                    }
                }
            }

            return tools.maybeCallback(options.callback, acl as ioBroker.PermissionSet);
        });
    }

    private async _stop(
        isPause?: boolean,
        isScheduled?: boolean,
        exitCode?: number,
        updateAliveState?: boolean
    ): Promise<void> {
        exitCode = exitCode || (isScheduled ? EXIT_CODES.START_IMMEDIATELY_AFTER_STOP : 0);
        if (updateAliveState === undefined) {
            updateAliveState = true;
        }

        if (!this._stopInProgress || this._config.isInstall) {
            // when interval is deleted we already had a stop call before
            this._stopInProgress = true;
            this._reportInterval && clearInterval(this._reportInterval);
            this._reportInterval = null;
            const id = `system.adapter.${this.namespace}`;

            const finishUnload = (): void => {
                if (this._timers.size) {
                    this._timers.forEach(timer => clearTimeout(timer));
                    this._timers.clear();
                }

                if (this._intervals.size) {
                    this._intervals.forEach(interval => clearInterval(interval));
                    this._intervals.clear();
                }

                if (this._delays.size) {
                    this._delays.forEach(timer => clearTimeout(timer));
                    this._delays.clear();
                }

                if (this.messageCallbacks.size) {
                    this.messageCallbacks.forEach(callbackObj => clearTimeout(callbackObj.timer));
                    this.messageCallbacks.clear();
                }

                if (this.#states && updateAliveState) {
                    this.outputCount++;
                    this.#states.setState(`${id}.alive`, { val: false, ack: true, from: id }, () => {
                        if (!isPause) {
                            this._logger.info(`${this.namespaceLog} terminating`);
                        }

                        // To this moment, the class could be destroyed
                        this.terminate(exitCode);
                    });
                } else {
                    if (!isPause) {
                        this._logger.info(`${this.namespaceLog} terminating`);
                    }
                    this.terminate(exitCode);
                }
            };

            // if we were never ready, we don't trigger the unload procedure
            if (this.adapterReady) {
                if (typeof this._options.unload === 'function') {
                    if (this._options.unload.length >= 1) {
                        // The method takes (at least) a callback
                        this._options.unload(finishUnload);
                    } else {
                        // The method takes no arguments, so it must return a Promise
                        // @ts-expect-error already fixed in the latest types
                        const unloadPromise = this._options.unload();
                        if (unloadPromise instanceof Promise) {
                            // Call finishUnload in the case of success and failure
                            try {
                                await unloadPromise;
                            } finally {
                                finishUnload();
                            }
                        } else {
                            // No callback accepted and no Promise returned - force unload
                            this._logger.error(
                                `${this.namespaceLog} Error in ${id}: The unload method must return a Promise if it does not accept a callback!`
                            );
                        }
                    }
                } else {
                    this.emit('unload', finishUnload);
                }
            }

            // Even if the developer forgets to call the unload callback, we need to stop the process.
            // Therefore, wait a short while and then force the unload procedure
            setTimeout(
                () => {
                    if (this.#states) {
                        finishUnload();

                        // Give 1 second to write the value
                        setTimeout(() => {
                            if (!isPause) {
                                this._logger.info(`${this.namespaceLog} terminating with timeout`);
                            }
                            this.terminate(exitCode);
                        }, 1_000);
                    } else {
                        if (!isPause) {
                            this._logger.info(`${this.namespaceLog} terminating`);
                        }
                        this.terminate(exitCode);
                    }
                },
                this.common?.stopTimeout || 500
            );
        }
    }

    /**
     * Reads the file certificate from a given path and adds a file watcher to restart adapter on cert changes
     * if a cert is passed it is returned as it is
     *
     * @param cert
     */
    private _readFileCertificate(cert: string): string {
        if (typeof cert === 'string') {
            try {
                // if length < 1024 it's no valid cert, so we assume a path to a valid certificate
                if (cert.length < 1024 && fs.existsSync(cert)) {
                    const certFile = cert;
                    cert = fs.readFileSync(certFile, 'utf8');
                    // start watcher of this file
                    fs.watch(certFile, (eventType, filename) => {
                        this._logger.warn(
                            `${this.namespaceLog} New certificate "${filename}" detected. Restart adapter`
                        );
                        setTimeout(() => this._stop(false, true), 2000);
                    });
                }
            } catch (e) {
                this._logger.error(`${this.namespaceLog} Could not read certificate from file ${cert}: ${e.message}`);
            }
        }
        return cert;
    }

    // public signature
    getCertificates(
        publicName?: string,
        privateName?: string,
        chainedName?: string,
        callback?: GetCertificatesCallback
    ): void;

    /**
     * returns SSL certificates by name
     *
     * This function returns SSL certificates (private key, public cert and chained certificate).
     * Names are defined in the system's configuration in admin, e.g. "defaultPrivate", "defaultPublic".
     * The result can be directly used for creation of https server.
     *
     * @param [publicName] public certificate name
     * @param [privateName] private certificate name
     * @param [chainedName] optional chained certificate name
     * @param callback return result
     *        ```js
     *            function (err, certs, letsEncrypt) {
     *              adapter.log.debug('private key: ' + certs.key);
     *              adapter.log.debug('public cert: ' + certs.cert);
     *              adapter.log.debug('chained cert: ' + certs.ca);
     *            }
     *        ```
     */
    getCertificates(
        publicName: unknown,
        privateName: unknown,
        chainedName: unknown,
        callback: unknown
    ): Promise<GetCertificatesPromiseReturnType | void> {
        if (typeof publicName === 'function') {
            callback = publicName;
            publicName = undefined;
        }
        if (typeof privateName === 'function') {
            callback = privateName;
            privateName = undefined;
        }
        if (typeof chainedName === 'function') {
            callback = chainedName;
            chainedName = undefined;
        }

        const config = this.config as InternalAdapterConfig;

        publicName = publicName || config.certPublic;
        privateName = privateName || config.certPrivate;
        chainedName = chainedName || config.certChained;

        if (publicName !== undefined) {
            Validator.assertString(publicName, 'publicName');
        }

        if (privateName !== undefined) {
            Validator.assertString(privateName, 'privateName');
        }

        if (chainedName !== undefined) {
            Validator.assertString(chainedName, 'chainedName');
        }

        Validator.assertOptionalCallback(callback, 'callback');

        return this._getCertificates({ publicName, privateName, chainedName, callback });
    }

    private async _getCertificates(
        options: InternalGetCertificatesOptions
    ): Promise<[cert: ioBroker.Certificates, useLetsEncryptCert?: boolean] | void> {
        const { publicName, chainedName, privateName, callback } = options;
        let obj: ioBroker.OtherObject | undefined | null;

        if (!this.#objects) {
            this._logger.info(
                `${this.namespaceLog} getCertificates not processed because Objects database not connected`
            );
            return tools.maybeCallbackWithError(callback, tools.ERRORS.ERROR_DB_CLOSED);
        }

        try {
            // Load certificates
            obj = await this.#objects.getObject('system.certificates');
        } catch {
            // ignore
        }

        if (
            !obj ||
            !obj.native.certificates ||
            !publicName ||
            !privateName ||
            !obj.native.certificates[publicName] ||
            !obj.native.certificates[privateName] ||
            (chainedName && !obj.native.certificates[chainedName])
        ) {
            this._logger.error(
                `${this.namespaceLog} Cannot configure secure web server, because no certificates found: ${publicName}, ${privateName}, ${chainedName}`
            );
            if (publicName === 'defaultPublic' || privateName === 'defaultPrivate') {
                this._logger.info(
                    `${this.namespaceLog} Default certificates seem to be configured but missing. You can execute "iobroker cert create" in your shell to create these.`
                );
            }

            return tools.maybeCallbackWithError(callback, tools.ERRORS.ERROR_NOT_FOUND);
        } else {
            let ca: string | undefined;
            if (chainedName) {
                const chained = this._readFileCertificate(obj.native.certificates[chainedName]).split(
                    '-----END CERTIFICATE-----\r\n'
                );
                // it is still a file name, and the file maybe does not exist, but we can omit this error
                if (chained.join('').length >= 512) {
                    const caArr = [];
                    for (const cert of chained) {
                        if (cert.replace(/(\r\n|\r|\n)/g, '').trim()) {
                            caArr.push(`${cert}-----END CERTIFICATE-----\r\n`);
                        }
                    }
                    ca = caArr.join('');
                }
            }

            return tools.maybeCallbackWithError(
                callback,
                null,
                {
                    key: this._readFileCertificate(obj.native.certificates[privateName]),
                    cert: this._readFileCertificate(obj.native.certificates[publicName]),
                    ca
                },
                obj.native.letsEncrypt
            );
        }
    }

    /**
     * Restarts an instance of the adapter.
     *
     */
    restart(): void {
        if (this.stop) {
            this._logger.warn(`${this.namespaceLog} Restart initiated`);
            this.stop();
        } else {
            this._logger.warn(`${this.namespaceLog} Cannot initiate restart, because this.stop is not defined`);
        }
    }

    updateConfig(newConfig: Record<string, any>): ioBroker.SetObjectPromise;
    /**
     * Updates the adapter config with new values. Only a subset of the configuration has to be provided,
     * since merging with the existing config is done automatically, e.g., like this:
     *
     * `adapter.updateConfig({prop1: "newValue1"})`
     *
     * After updating the configuration, the adapter is automatically restarted.
     *
     * @param newConfig The new config values to be stored
     */
    updateConfig(newConfig: unknown): ioBroker.SetObjectPromise {
        Validator.assertObject(newConfig, 'newConfig');

        return this._updateConfig({ newConfig });
    }

    private async _updateConfig(options: InternalUpdateConfigOptions): ioBroker.SetObjectPromise {
        const { newConfig } = options;

        // update the adapter config object
        const configObjId = `system.adapter.${this.namespace}`;
        let obj;
        try {
            obj = await this.getForeignObjectAsync(configObjId);
        } catch (e) {
            this._logger.error(`${this.namespaceLog} Updating the adapter config failed: ${e.message}`);
        }

        if (!obj) {
            throw new Error(tools.ERRORS.ERROR_DB_CLOSED);
        }

        const oldConfig = obj.native;
        let mergedConfig: Record<string, unknown>;

        // merge the old and new configuration
        if ('encryptedNative' in obj && Array.isArray(obj.encryptedNative)) {
            const secret = await this.getSystemSecret();
            decryptArray({ obj: oldConfig, secret, keys: obj.encryptedNative });
            mergedConfig = { ...oldConfig, ...newConfig };
            encryptArray({ obj: mergedConfig, secret, keys: obj.encryptedNative });
        } else {
            mergedConfig = { ...oldConfig, ...newConfig };
        }

        obj.native = mergedConfig;

        return this.setForeignObjectAsync(configObjId, obj);
    }

    /**
     * Disables and stops the adapter instance.
     *
     */
    async disable(): ioBroker.SetObjectPromise {
        // update the adapter config object
        const configObjId = `system.adapter.${this.namespace}`;
        let obj;
        try {
            obj = await this.getForeignObjectAsync(configObjId);
        } catch (e) {
            this._logger.error(`${this.namespaceLog} Disabling the adapter instance failed: ${e.message}`);
        }

        if (!obj) {
            throw new Error(tools.ERRORS.ERROR_DB_CLOSED);
        }
        obj.common.enabled = false;
        return this.setForeignObjectAsync(configObjId, obj);
    }

    async getEncryptedConfig(attribute: string, callback?: GetEncryptedConfigCallback): Promise<string | void>;

    /**
     * Reads the encrypted parameter from config.
     *
     * It returns promise if no callback is provided.
     *
     * @param attribute - attribute name in native configuration part
     * @param [callback] - optional callback
     */
    getEncryptedConfig(attribute: unknown, callback: unknown): Promise<string | void> {
        Validator.assertString(attribute, 'attribute');
        Validator.assertOptionalCallback(callback, 'callback');

        return this._getEncryptedConfig({ attribute, callback });
    }

    private async _getEncryptedConfig(options: InternalGetEncryptedConfigOptions): Promise<string | void> {
        const { attribute, callback } = options;

        const value = (this.config as InternalAdapterConfig)[attribute];

        if (typeof value === 'string') {
            const secret = await this.getSystemSecret();
            return tools.maybeCallbackWithError(callback, null, tools.decrypt(secret, value));
        } else {
            return tools.maybeCallbackWithError(callback, `Attribute "${attribute}" not found`);
        }
    }

    /**
     * Get the system secret, after retrived once it will be read from cache
     */
    private async getSystemSecret(): Promise<string> {
        if (this._systemSecret !== undefined) {
            return this._systemSecret;
        }

        try {
            const data = await this.getForeignObjectAsync('system.config');
            if (data?.native) {
                this._systemSecret = data.native.secret;
            }
        } catch {
            // do nothing - we initialize default secret below
        }

        this._systemSecret = this._systemSecret || DEFAULT_SECRET;
        return this._systemSecret;
    }

    // external signature
    setTimeout(cb: TimeoutCallback, timeout: number, ...args: any[]): ioBroker.Timeout | undefined;
    /**
     * Same as setTimeout,
     * but it clears the running timers during the unload process
     * does not work after unload has been called
     *
     * @param cb - timer callback
     * @param timeout - timeout in milliseconds
     * @param args - as many arguments as needed, which will be passed to setTimeout
     * @returns timer id
     */
    setTimeout(cb: unknown, timeout: unknown, ...args: unknown[]): ioBroker.Timeout | undefined {
        if (typeof cb !== 'function') {
            this._logger.warn(
                `${this.namespaceLog} setTimeout expected callback to be of type "function", but got "${typeof cb}"`
            );
            return;
        }

        if (this._stopInProgress) {
            this._logger.warn(`${this.namespaceLog} setTimeout called, but adapter is shutting down`);
            return;
        }

        Validator.assertNumber(timeout, 'timeout');
        Validator.assertTimeout(timeout);

        const timer = setTimeout.call(
            null,
            () => {
                this._timers.delete(timer);
                cb(...args);
            },
            timeout
        );
        this._timers.add(timer);

        return timer as unknown as ioBroker.Timeout;
    }

    clearTimeout(timer: ioBroker.Timeout | undefined): void;

    /**
     * Same as clearTimeout
     * but it checks the running timers on unload
     *
     * @param timer - the timer object
     */
    clearTimeout(timer: unknown): void {
        if (timer === undefined) {
            return;
        }

        // should we further validate this?
        clearTimeout(timer as NodeJS.Timeout);
        this._timers.delete(timer as NodeJS.Timeout);
    }

    // external signature
    delay(timeout: number): Promise<void>;

    /**
     * delays the fulfillment of the promise the amount of time.
     * it will not fulfill during and after adapter shutdown
     *
     * @param timeout - timeout in milliseconds
     * @returns promise when timeout is over
     */
    delay(timeout: unknown): Promise<void> {
        if (this._stopInProgress) {
            this._logger.warn(`${this.namespaceLog} delay called, but adapter is shutting down`);
        }

        Validator.assertNumber(timeout, 'timeout');

        return new Promise(resolve => {
            const timer = setTimeout(() => {
                this._delays.delete(timer);
                if (!this._stopInProgress) {
                    resolve();
                }
            }, timeout);
            this._delays.add(timer);
        });
    }

    // external signature
    setInterval(cb: TimeoutCallback, timeout: number, ...args: any[]): ioBroker.Interval | undefined;

    /**
     * Same as setInterval
     * but it clears the running intervals during the unload process
     * does not work after unload has been called
     *
     * @param cb - interval callback
     * @param timeout - interval in milliseconds
     * @param args - as many arguments as needed, which will be passed to setTimeout
     * @returns interval interval object
     */
    setInterval(cb: unknown, timeout: unknown, ...args: unknown[]): ioBroker.Interval | undefined {
        if (typeof cb !== 'function') {
            this._logger.error(
                `${this.namespaceLog} setInterval expected callback to be of type "function", but got "${typeof cb}"`
            );
            return;
        }

        if (this._stopInProgress) {
            this._logger.warn(`${this.namespaceLog} setInterval called, but adapter is shutting down`);
            return;
        }

        Validator.assertNumber(timeout, 'timeout');
        Validator.assertTimeout(timeout);

        const id = setInterval(() => cb(...args), timeout);
        this._intervals.add(id);

        return id as unknown as ioBroker.Interval;
    }

    // external signature
    clearInterval(interval: ioBroker.Interval | undefined): void;

    /**
     * Same as clearInterval
     * but it checks the running intervals on unload
     *
     * @param interval - interval object
     */
    clearInterval(interval: unknown): void {
        if (interval === undefined) {
            return;
        }

        // should we further validate it is a valid interval?
        clearInterval(interval as NodeJS.Timeout);
        this._intervals.delete(interval as NodeJS.Timeout);
    }

    setObject(id: string, obj: ioBroker.SettableObject, callback?: ioBroker.SetObjectCallback): Promise<void>;
    setObject(
        id: string,
        obj: ioBroker.SettableObject,
        options: unknown,
        callback?: ioBroker.SetObjectCallback
    ): Promise<void>;
    setObject(id: string, obj: ioBroker.SettableObject, callback?: ioBroker.SetObjectCallback): Promise<void>;
    /**
     * Creates or overwrites an object in objectDB.
     *
     * This function can create or overwrite objects in objectDB for this adapter.
     * Only Ids that belong to this adapter can be modified. So the function automatically adds "adapter.X." to ID.
     * <b>common</b>, <b>native</b> and <b>type</b> attributes are mandatory, and it will be checked.
     * Additionally, type "state" requires <b>role</b>, <b>type</b> and <b>name</b>, e.g.:
     * ```js
     * {
     *     common: {
     *          name: 'object name',
     *          type: 'number', // string, boolean, object, mixed, array
     *          role: 'value'   // see https://github.com/ioBroker/ioBroker/blob/master/doc/SCHEMA.md#state-commonrole
     *     },
     *     native: {},
     *     type: 'state' // channel, device
     * }
     * ```
     *
     * @param id object ID, that must be overwritten or created.
     * @param obj new object
     * @param [options] optional user context
     * @param [callback] return result
     *        ```js
     *            function (err, obj) {
     *              // obj is {id: id}
     *              if (err) adapter.log.error('Cannot write object: ' + err);
     *            }
     *        ```
     */
    setObject(id: unknown, obj: unknown, options: unknown, callback?: unknown): Promise<void> | void {
        if (typeof options === 'function') {
            callback = options;
            options = null;
        }

        Validator.assertString(id, 'id');
        Validator.assertObject(obj, 'obj');
        if (options !== null && options !== undefined) {
            Validator.assertObject(options, 'options');
        }
        Validator.assertOptionalCallback(callback, 'callback');

        return this._setObject({ id, obj: obj as ioBroker.SettableObject, options, callback });
    }

    private async _setObject(options: InternalSetObjectOptions): Promise<void> {
        if (!this._defaultObjs) {
            this._defaultObjs = (await import('./defaultObjs.js')).createDefaults();
        }

        if (!options.obj) {
            this._logger.error(`${this.namespaceLog} setObject: try to set null object for ${options.id}`);
            return tools.maybeCallbackWithError(options.callback, tools.ERRORS.ERROR_EMPTY_OBJECT);
        }

        // TODO: refactor the following checks in a separate validation method
        if (!tools.isObject(options.obj)) {
            this._logger.error(
                `${
                    this.namespaceLog
                } setForeignObject: type of object parameter expected to be an object, but "${typeof options.obj}" provided`
            );
            return tools.maybeCallbackWithError(options.callback, tools.ERRORS.ERROR_NO_OBJECT);
        }

        if (options.obj.type !== 'meta') {
            try {
                this._utils.validateId(options.id, false, null);
            } catch (err) {
                this._logger.error(tools.appendStackTrace(`${this.namespaceLog} ${err.message}`));
                return;
            }
        }

        if (options.obj.type) {
            if (!options.obj.native) {
                this._logger.warn(
                    `${this.namespaceLog} setObject ${options.id} (type=${options.obj.type}) property native missing!`
                );
                options.obj.native = {};
            }
            // Check property 'common'
            if (!options.obj.common) {
                this._logger.warn(
                    `${this.namespaceLog} setObject ${options.id} (type=${options.obj.type}) property common missing!`
                );
                // @ts-expect-error fix later on
                options.obj.common = {};
            } else if (options.obj.type === 'state') {
                // Try to extend the model for type='state'
                // Check property 'role' by 'state'
                if (options.obj.common.role && this._defaultObjs[options.obj.common.role]) {
                    options.obj.common = extend(
                        true,
                        {},
                        this._defaultObjs[options.obj.common.role],
                        options.obj.common
                    );
                } else if (!options.obj.common.role) {
                    this._logger.warn(
                        `${this.namespaceLog} setObject ${options.id} (type=${options.obj.type}) property common.role missing!`
                    );
                }
                if (!options.obj.common.type) {
                    this._logger.warn(
                        `${this.namespaceLog} setObject ${options.id} (type=${options.obj.type}) property common.type missing!`
                    );
                }
                if (
                    'custom' in options.obj.common &&
                    options.obj.common.custom !== null &&
                    !tools.isObject(options.obj.common.custom)
                ) {
                    this._logger.error(
                        `${this.namespaceLog} setObject ${options.id} (type=${
                            options.obj.type
                        }) property common.custom is of type ${typeof options.obj.common.custom}, expected object.`
                    );
                    return tools.maybeCallbackWithError(options.callback, 'common.custom needs to be an object');
                }
            } else if (options.obj.common) {
                if ('custom' in options.obj.common && options.obj.common.custom !== null) {
                    this._logger.warn(
                        `${this.namespaceLog} setObject ${options.id} (type=${options.obj.type}) property common.custom must not exist.`
                    );
                    delete options.obj.common.custom;
                }
            }

            if (options.obj.common && !Object.prototype.hasOwnProperty.call(options.obj.common, 'name')) {
                options.obj.common.name = options.id;
                // it is a more unimportant warning as debug
                this._logger.debug(
                    `${this.namespaceLog} setObject ${options.id} (type=${options.obj.type}) property common.name missing, using id as name`
                );
            }

            options.id = this._utils.fixId(options.id, false);

            if ('children' in options.obj || 'parent' in options.obj) {
                this._logger.warn(`${this.namespaceLog} Do not use parent or children for ${options.id}`);
            }

            options.obj.from = options.obj.from || `system.adapter.${this.namespace}`;
            options.obj.user = options.obj.user || (options.options ? options.options.user : '') || SYSTEM_ADMIN_USER;
            options.obj.ts = options.obj.ts || Date.now();

            this._setObjectWithDefaultValue(options.id, options.obj, options.options, options.callback);
        } else {
            this._logger.error(`${this.namespaceLog} setObject ${options.id} mandatory property type missing!`);
            return tools.maybeCallbackWithError(options.callback, 'mandatory property type missing!');
        }
    }

    /**
     * Helper method for `set[Foreign]Object[NotExists]` that also sets the default value if one is configured
     *
     * @param id of the object
     * @param obj The object to set
     * @param options optional user context
     * @param callback optional callback
     */
    private async _setObjectWithDefaultValue(
        id: string,
        obj: ioBroker.SettableObject,
        options?: Record<string, any> | null,
        callback?: ioBroker.SetObjectCallback
    ): Promise<ioBroker.CallbackReturnTypeOf<ioBroker.SetObjectCallback> | void> {
        if (!this.#objects) {
            this._logger.info(`${this.namespaceLog} setObject not processed because Objects database not connected`);
            return tools.maybeCallbackWithError(callback, tools.ERRORS.ERROR_DB_CLOSED);
        }

        try {
            tools.validateGeneralObjectProperties(obj, false);
        } catch (e) {
            // todo: in the future we will not create this object
            this._logger.warn(`${this.namespaceLog} Object ${id} is invalid: ${e.message}`);
            this._logger.warn(
                `${this.namespaceLog} This object will not be created in future versions. Please report this to the developer.`
            );
        }

        try {
            this._utils.validateId(id, true, options);
        } catch (err) {
            return tools.maybeCallbackWithError(callback, err);
        }

        try {
            const result = await this.#objects.setObjectAsync(id, obj, options);
            if (obj.type === 'state' && obj.common && obj.common.def !== undefined && obj.common.def !== null) {
                const state = await this.getForeignStateAsync(id);
                // only set the def state, if state is non-existent
                if (!state || state.val === undefined) {
                    await this.setForeignStateAsync(id, {
                        val: obj.common.def,
                        q: this.constants.STATE_QUALITY.SUBSTITUTE_INITIAL_VALUE,
                        ack: true
                    });
                }
            }
            return tools.maybeCallbackWithError(callback, null, result);
        } catch (e) {
            return tools.maybeCallbackWithError(callback, e);
        }
    }

    // external signature
    getAdapterObjects(
        callback: (objects: Record<string, ioBroker.AdapterScopedObject>) => void
    ): Promise<Record<string, ioBroker.AdapterScopedObject> | void>;

    /**
     * Get all states, channels and devices of this adapter.
     *
     * @param callback return result
     *        ```js
     *            function (objects) {
     *                for (var id in objects) {
     *                    adapter.log.debug(id);
     *                }
     *            }
     *        ```
     */
    getAdapterObjects(callback: unknown): Promise<Record<string, ioBroker.AdapterScopedObject> | void> {
        Validator.assertOptionalCallback(callback, 'callback');

        return this._getAdapterObjects({ callback });
    }

    private async _getAdapterObjects(
        options: InternalGetAdapterObjectsOptions
    ): Promise<Record<string, ioBroker.AdapterScopedObject> | void> {
        const ret: Record<string, ioBroker.AdapterScopedObject> = {};
        // Adds result rows to the return object
        const addRows = (rows: any[] | undefined): void => {
            if (rows) {
                for (const { id, value } of rows) {
                    ret[id] = value;
                }
            }
        };

        if (!this.#objects) {
            return tools.maybeCallback(options.callback, ret);
        }

        const params = {
            startkey: `${this.namespace}.`,
            endkey: `${this.namespace}.\u9999`,
            include_docs: true
        };

        try {
            const folders = await this.#objects.getObjectViewAsync('system', 'folder', params);
            if (folders) {
                addRows(folders.rows);
            }
        } catch {
            /* ignore, we'll return what we get till now */
        }
        try {
            const devices = await this.#objects.getObjectViewAsync('system', 'device', params);
            if (devices) {
                addRows(devices.rows);
            }
        } catch {
            /* ignore, we'll return what we get till now */
        }
        try {
            const channels = await this.#objects.getObjectViewAsync('system', 'channel', params);
            if (channels) {
                addRows(channels.rows);
            }
        } catch {
            /* ignore, we'll return what we get till now */
        }
        try {
            const states = await this.#objects.getObjectViewAsync('system', 'state', params);
            if (states) {
                addRows(states.rows);
            }
        } catch {
            /* ignore, we'll return what we get till now */
        }

        return tools.maybeCallback(options.callback, ret);
    }

    // public signatures
    extendObject(id: string, objPart: ioBroker.PartialObject): ioBroker.SetObjectPromise;
    extendObject(id: string, objPart: ioBroker.PartialObject, callback?: ioBroker.SetObjectCallback): void;
    extendObject(
        id: string,
        objPart: ioBroker.PartialObject,
        options: ioBroker.ExtendObjectOptions
    ): ioBroker.SetObjectPromise;
    extendObject(
        id: string,
        objPart: ioBroker.PartialObject,
        options: ioBroker.ExtendObjectOptions,
        callback?: ioBroker.SetObjectCallback
    ): void;

    /**
     * Extend some object and create it if it does not exist
     *
     * You can change or extend some object. E.g. existing object is:
     * ```js
     * {
     *   common: {
     *     name: 'Adapter name',
     *     desc: 'Description'
     *   },
     *   type: 'state',
     *   native: {
     *     unused: 'text'
     *  }
     * }
     * ```
     *
     * If following object will be passed as argument
     *
     * ```js
     * {
     *   common: {
     *     desc: 'New description',
     *     min: 0,
     *     max: 100
     *   },
     *   native: {
     *     unused: null
     *   }
     * }
     * ```
     *
     * We will get as output:
     * ```js
     * {
     *   common: {
     *     desc: 'New description',
     *     min: 0,
     *     max: 100
     *   },
     *   type: 'state',
     *   native: {}
     * }
     * ```
     *
     * @param id object ID, that must be extended
     * @param obj part that must be extended
     * @param options optional user context
     * @param callback return result
     *        ```js
     *            function (err, obj) {
     *                if (err) adapter.log.error(err);
     *                // obj is {"id": id}
     *            }
     *        ```
     */
    extendObject(id: unknown, obj: unknown, options?: unknown, callback?: unknown): Promise<any> | void {
        if (typeof options === 'function') {
            callback = options;
            options = null;
        }

        Validator.assertOptionalCallback(callback, 'callback');
        Validator.assertString(id, 'id');

        if (!obj) {
            this._logger.error(`${this.namespaceLog} extendObject: try to extend null object for ${id}`);
            return tools.maybeCallbackWithError(callback, tools.ERRORS.ERROR_EMPTY_OBJECT);
        }

        if (!tools.isObject(obj)) {
            this._logger.error(
                `${
                    this.namespaceLog
                } extendObject: type of object parameter expected to be an object, but ${typeof obj} provided`
            );
            return tools.maybeCallbackWithError(callback, tools.ERRORS.ERROR_NO_OBJECT);
        }

        if (options !== null && options !== undefined) {
            Validator.assertObject(options, 'options');
        }

        return this._extendObject({ id, obj: obj as ioBroker.SettableObject, options, callback });
    }

    // TODO: the public return type needs to be defined correctly, probably needs to be discussed
    private async _extendObject(options: InternalSetObjectOptions): Promise<any> {
        if (!this.#objects) {
            this._logger.info(`${this.namespaceLog} extendObject not processed because Objects database not connected`);
            return tools.maybeCallbackWithError(options.callback, tools.ERRORS.ERROR_DB_CLOSED);
        }

        try {
            tools.validateGeneralObjectProperties(options.obj, true);
        } catch (e) {
            // todo: in the future we will not create this object
            this._logger.warn(`${this.namespaceLog} Object ${options.id} is invalid: ${e.message}`);
            this._logger.warn(
                `${this.namespaceLog} This object will not be created in future versions. Please report this to the developer.`
            );
        }

        try {
            this._utils.validateId(options.id, false, null);
        } catch (err) {
            return tools.maybeCallbackWithError(options.callback, err);
        }

        options.id = this._utils.fixId(options.id, false);
        options.id = this.fixForbiddenCharsInId(options.id);

        if ('children' in options.obj || 'parent' in options.obj) {
            this._logger.warn(`${this.namespaceLog} Do not use parent or children for ${options.id}`);
        }

        // Read whole object
        let oldObj;
        try {
            oldObj = await this.#objects.getObjectAsync(options.id, options.options);
        } catch (e) {
            return tools.maybeCallbackWithError(options.callback, e);
        }

        if (!this.#objects) {
            this._logger.info(`${this.namespaceLog} extendObject not processed because Objects database not connected`);
            return tools.maybeCallbackWithError(options.callback, tools.ERRORS.ERROR_DB_CLOSED);
        }

        // remove the preserve attributes
        if (oldObj && options.options && tools.isObject(options.options.preserve)) {
            tools.removePreservedProperties(options.options.preserve, oldObj, options.obj);
        }

        // delete arrays if they should be changed
        if (
            options.obj &&
            ((options.obj.common && 'members' in options.obj.common) ||
                (options.obj.native && 'repositories' in options.obj.native) ||
                (options.obj.native && 'certificates' in options.obj.native) ||
                (options.obj.native && 'devices' in options.obj.native))
        ) {
            if (!oldObj) {
                this._logger.error(`${this.namespaceLog} Object ${options.id} not exist!`);
                oldObj = {};
            }
            if (
                options.obj.native &&
                'repositories' in options.obj.native &&
                oldObj.native &&
                oldObj.native.repositories
            ) {
                oldObj.native.repositories = [];
            }
            if (options.obj.common && 'members' in options.obj.common && oldObj.common && oldObj.common.members) {
                oldObj.common.members = [];
            }
            if (
                options.obj.native &&
                'certificates' in options.obj.native &&
                oldObj.native &&
                oldObj.native.certificates
            ) {
                oldObj.native.certificates = [];
            }
            if (options.obj.native && 'devices' in options.obj.native && oldObj.native && oldObj.native.devices) {
                oldObj.native.devices = [];
            }

            options.obj.from = options.obj.from || `system.adapter.${this.namespace}`;
            options.obj.user = options.obj.user || (options.options ? options.options.user : '') || SYSTEM_ADMIN_USER;
            options.obj.ts = options.obj.ts || Date.now();

            options.obj = extend(true, oldObj, options.obj);

            // @ts-expect-error TODO we are returning type Object for ease of use to devs, but formally these are AnyObjects, e.g. not guaranteed to have common
            return this.#objects.setObject(options.id, options.obj, options.options, options.callback);
        } else {
            options.obj.from = options.obj.from || `system.adapter.${this.namespace}`;
            options.obj.user = options.obj.user || (options.options ? options.options.user : '') || SYSTEM_ADMIN_USER;
            options.obj.ts = options.obj.ts || Date.now();

            if (
                (options.obj.type && options.obj.type === 'state') ||
                (!options.obj.type && oldObj && oldObj.type === 'state')
            ) {
                if (
                    options.obj.common &&
                    'custom' in options.obj.common &&
                    options.obj.common.custom !== null &&
                    !tools.isObject(options.obj.common.custom)
                ) {
                    this._logger.error(
                        `${this.namespaceLog} extendObject ${options.id} (type=${
                            options.obj.type
                        }) property common.custom is of type ${typeof options.obj.common.custom}, expected object.`
                    );
                    return tools.maybeCallbackWithError(options.callback, 'common.custom needs to be an object');
                }
            } else {
                if (options.obj.common && 'custom' in options.obj.common && options.obj.common.custom !== null) {
                    this._logger.warn(
                        `${this.namespaceLog} setObject ${options.id} (type=${options.obj.type}) property common.custom must not exist.`
                    );
                    delete options.obj.common.custom;
                }
            }

            if (!oldObj) {
                // if old object is not existing we behave like setObject
                return this.setForeignObject(options.id, options.obj, options.options, options.callback);
            }

            try {
                const cbObj = await this.#objects.extendObjectAsync(options.id, options.obj, options.options || {});
                let defState;
                if (options.obj.type === 'state' || oldObj.type === 'state') {
                    if (options.obj.common && 'def' in options.obj.common && options.obj.common.def !== undefined) {
                        defState = options.obj.common.def;
                    } else if (oldObj.common && oldObj.common.def !== undefined) {
                        defState = oldObj.common.def;
                    }
                }

                if (defState !== undefined) {
                    let currentStateObj;
                    try {
                        currentStateObj = await this.getForeignStateAsync(options.id);
                    } catch {
                        // do nothing
                    }
                    if (!currentStateObj) {
                        try {
                            await this.setForeignStateAsync(options.id, {
                                val: defState,
                                q: this.constants.STATE_QUALITY.SUBSTITUTE_INITIAL_VALUE,
                                ack: true
                            });
                        } catch (e) {
                            this._logger.info(
                                `${this.namespaceLog} Default value for state "${options.id}" could not be set: ${e.message}`
                            );
                        }
                    }
                }
                return tools.maybeCallbackWithError(options.callback, null, cbObj);
            } catch (e) {
                return tools.maybeCallbackWithError(options.callback, e);
            }
        }
    }

    // external signatures
    setForeignObject<T extends string>(
        id: T,
        obj: ioBroker.SettableObject<ioBroker.ObjectIdToObjectType<T, 'write'>>,
        callback?: ioBroker.SetObjectCallback
    ): void;
    setForeignObject<T extends string>(
        id: T,
        obj: ioBroker.SettableObject<ioBroker.ObjectIdToObjectType<T, 'write'>>,
        options: unknown,
        callback?: ioBroker.SetObjectCallback
    ): void;

    /**
     * Same as {@link AdapterClass.setObject}, but for any object.
     *
     * ID must be specified as a full name with adapter namespace. E.g "hm-rpc.0.ABC98989.1.STATE"
     *
     * @param id object ID, that must be overwritten or created.
     * @param obj new object
     * @param options optional user context
     * @param callback return result
     *        ```js
     *            function (err, obj) {
     *              // obj is {id: id}
     *              if (err) adapter.log.error('Cannot write object: ' + err);
     *            }
     *        ```
     */
    setForeignObject(id: unknown, obj: unknown, options: unknown, callback?: unknown): MaybePromise {
        if (typeof options === 'function') {
            callback = options;
            options = null;
        }

        Validator.assertOptionalCallback(callback, 'callback');
        Validator.assertString(id, 'id');
        if (options !== null && options !== undefined) {
            Validator.assertObject(options, 'options');
        }

        if (!obj) {
            this._logger.error(`${this.namespaceLog} setForeignObject: try to set null object for ${id}`);
            return tools.maybeCallbackWithError(callback, tools.ERRORS.ERROR_EMPTY_OBJECT);
        }

        if (!tools.isObject(obj)) {
            this._logger.error(
                `${
                    this.namespaceLog
                } setForeignObject: type of object parameter expected to be an object, but ${typeof obj} provided`
            );
            return tools.maybeCallbackWithError(callback, tools.ERRORS.ERROR_NO_OBJECT);
        }

        return this._setForeignObject({ id, obj: obj as ioBroker.SettableObject, options, callback });
    }

    private _setForeignObject(_options: InternalSetObjectOptions): MaybePromise {
        const { options, callback, obj } = _options;
        let { id } = _options;

        obj.from = obj.from || `system.adapter.${this.namespace}`;
        obj.user = obj.user || options?.user || SYSTEM_ADMIN_USER;
        obj.ts = obj.ts || Date.now();

        id = this.fixForbiddenCharsInId(id);

        // check that alias is valid if given
        if (obj.common && 'alias' in obj.common && obj.common.alias.id) {
            // if alias is object validate read and write
            if (typeof obj.common.alias.id === 'object') {
                try {
                    this._utils.validateId(obj.common.alias.id.write, true, null);
                    this._utils.validateId(obj.common.alias.id.read, true, null);
                } catch (e) {
                    return tools.maybeCallbackWithError(callback, `Alias id is invalid: ${e.message}`);
                }

                if (
                    obj.common.alias.id.write.startsWith(ALIAS_STARTS_WITH) ||
                    obj.common.alias.id.read.startsWith(ALIAS_STARTS_WITH)
                ) {
                    return tools.maybeCallbackWithError(callback, 'Aliases cannot be used as target for aliases');
                }
            } else {
                try {
                    this._utils.validateId(obj.common.alias.id, true, null);
                } catch (e) {
                    return tools.maybeCallbackWithError(callback, `Alias id is invalid: ${e.message}`);
                }

                if (obj.common.alias.id.startsWith(ALIAS_STARTS_WITH)) {
                    return tools.maybeCallbackWithError(callback, 'Aliases cannot be used as target for aliases');
                }
            }
        }

        this._setObjectWithDefaultValue(id, obj, options, callback);
    }

    // external signatures
    extendForeignObject<T extends string>(
        id: T,
        objPart: ioBroker.PartialObject<ioBroker.ObjectIdToObjectType<T, 'write'>>,
        callback?: ioBroker.SetObjectCallback
    ): void;
    extendForeignObject<T extends string>(
        id: T,
        objPart: ioBroker.PartialObject<ioBroker.ObjectIdToObjectType<T, 'write'>>,
        options: ioBroker.ExtendObjectOptions,
        callback?: ioBroker.SetObjectCallback
    ): void;

    /**
     * Same as {@link AdapterClass.extendObject}, but for any object.
     *
     * ID must be specified as a full name with adapter namespace. E.g "hm-rpc.0.ABC98989.1.STATE"
     *
     * @param id object ID, that must be extended
     * @param obj part that must be extended
     * @param options optional user context, or use attribute preserve e.g. `{preserve: {common: ['name']}}` to preserve common.name
     * @param callback return result
     *        ```js
     *            function (err, obj) {
     *                // obj is {"id": id}
     *                if (err) adapter.log.error(err);
     *            }
     *        ```
     */
    extendForeignObject(
        id: unknown,
        obj: unknown,
        options: unknown,
        callback?: unknown
    ): Promise<ioBroker.CallbackReturnTypeOf<ioBroker.SetObjectCallback> | void> | void {
        if (typeof options === 'function') {
            callback = options;
            options = null;
        }

        Validator.assertOptionalCallback(callback, 'callback');

        try {
            this._utils.validateId(id, true, null);
        } catch (err) {
            return tools.maybeCallbackWithError(callback, err);
        }

        Validator.assertString(id, 'id');

        if (!obj) {
            this._logger.error(`${this.namespaceLog} extendForeignObject: try to set null object for ${id}`);
            return tools.maybeCallbackWithError(callback, tools.ERRORS.ERROR_EMPTY_OBJECT);
        }

        Validator.assertObject(obj, 'obj');
        if (options !== null && options !== undefined) {
            Validator.assertObject(options, 'options');
        }
        Validator.assertOptionalCallback(callback, 'callback');

        return this._extendForeignObjectAsync({
            id: this.fixForbiddenCharsInId(id),
            obj: obj as ioBroker.SettableObject,
            callback,
            options
        });
    }

    private async _extendForeignObjectAsync(
        _options: InternalSetObjectOptions
    ): Promise<ioBroker.CallbackReturnTypeOf<ioBroker.SetObjectCallback> | void> {
        const { id, callback, options } = _options;
        let { obj } = _options;

        if (!this.#objects) {
            this._logger.info(
                `${this.namespaceLog} extendForeignObject not processed because Objects database not connected`
            );
            return tools.maybeCallbackWithError(callback, tools.ERRORS.ERROR_DB_CLOSED);
        }

        // Read whole object
        let oldObj;
        try {
            oldObj = await this.#objects.getObjectAsync(id, options);
        } catch (e) {
            return tools.maybeCallbackWithError(callback, e);
        }

        // remove the preserve attributes
        if (oldObj && options && tools.isObject(options.preserve)) {
            tools.removePreservedProperties(options.preserve, oldObj, obj);
        }

        // delete arrays if they should be changed
        if (
            obj &&
            ((obj.common && 'members' in obj.common) ||
                (obj.native && 'repositories' in obj.native) ||
                (obj.native && 'certificates' in obj.native) ||
                (obj.native && 'devices' in obj.native))
        ) {
            if (!oldObj) {
                this._logger.error(`${this.namespaceLog} Object ${id} not exist!`);
                oldObj = {};
            }
            if (obj.native && 'repositories' in obj.native && oldObj.native && oldObj.native.repositories) {
                oldObj.native.repositories = [];
            }
            if (obj.common && 'members' in obj.common && oldObj.common && oldObj.common.members) {
                oldObj.common.members = [];
            }
            if (obj.native && 'certificates' in obj.native && oldObj.native && oldObj.native.certificates) {
                oldObj.native.certificates = [];
            }
            if (obj.native && 'devices' in obj.native && oldObj.native && oldObj.native.devices) {
                oldObj.native.devices = [];
            }

            obj.from = obj.from || `system.adapter.${this.namespace}`;
            obj.user = obj.user || options?.user || SYSTEM_ADMIN_USER;
            obj.ts = obj.ts || Date.now();

            obj = extend(true, oldObj, obj);

            // @ts-expect-error TODO we are returning type Object for ease of use to devs, but formally these are AnyObjects, e.g. not guaranteed to have common
            return this.#objects.setObject(id, obj, options, callback);
        } else {
            obj.from = obj.from || `system.adapter.${this.namespace}`;
            obj.user = obj.user || options?.user || SYSTEM_ADMIN_USER;
            obj.ts = obj.ts || Date.now();

            if ((obj.type && obj.type === 'state') || (!obj.type && oldObj && oldObj.type === 'state')) {
                if (
                    obj.common &&
                    'custom' in obj.common &&
                    obj.common.custom !== null &&
                    !tools.isObject(obj.common.custom)
                ) {
                    this._logger.error(
                        `${this.namespaceLog} extendObject ${id} (type=${
                            obj.type
                        }) property common.custom is of type ${typeof obj.common.custom}, expected object.`
                    );
                    return tools.maybeCallbackWithError(callback, 'common.custom needs to be an object');
                }
            } else {
                if (obj.common && 'custom' in obj.common && obj.common.custom !== null) {
                    this._logger.warn(
                        `${this.namespaceLog} setObject ${id} (type=${obj.type}) property common.custom must not exist.`
                    );
                    delete obj.common.custom;
                }
            }

            if (!oldObj) {
                // if old object is not existing we behave like setObject
                return this.setForeignObject(id, obj, options, callback);
            }

            try {
                const cbObj = await this.#objects!.extendObjectAsync(id, obj, options || {});
                if (cbObj?.value.type === 'state') {
                    let defState;
                    if (obj.common && 'def' in obj.common && obj.common.def !== undefined) {
                        defState = obj.common.def;
                    } else if (oldObj.common && oldObj.common.def !== undefined) {
                        defState = oldObj.common.def;
                    }
                    if (defState !== undefined) {
                        let currentStateObj;
                        try {
                            currentStateObj = await this.getForeignStateAsync(id);
                        } catch {
                            // do nothing
                        }
                        if (!currentStateObj) {
                            try {
                                await this.setForeignStateAsync(id, {
                                    val: defState,
                                    q: this.constants.STATE_QUALITY.SUBSTITUTE_INITIAL_VALUE,
                                    ack: true
                                });
                            } catch (e) {
                                this._logger.info(
                                    `${this.namespaceLog} Default value for state "${id}" could not be set: ${e.message}`
                                );
                            }
                        }
                    }
                }

                return tools.maybeCallbackWithError(callback, null, cbObj);
            } catch (e) {
                return tools.maybeCallbackWithError(callback, e);
            }
        }
    }

    // external signature
    objectExists(id: string, options?: Record<string, any> | null): Promise<boolean | void>;

    /**
     * Checks if an object exists to the given id, id will be fixed first
     *
     * @param id id of the object
     * @param options optional user context
     */
    objectExists(id: unknown, options: unknown | null): Promise<boolean | void> {
        if (!this.#objects) {
            this._logger.info(`${this.namespaceLog} objectExists not processed because Objects database not connected`);
            return Promise.resolve();
        }

        Validator.assertString(id, 'id');
        if (options !== undefined && options !== null) {
            Validator.assertObject(options, 'options');
        }

        id = this._utils.fixId(id);

        this._utils.validateId(id, false, null);

        return this.#objects.objectExists(id, options);
    }

    // external signature
    foreignObjectExists(id: string, options?: Record<string, any> | null): Promise<boolean | void>;

    /**
     * Checks if an object exists to the given id
     *
     * @param id id of the object
     * @param options optional user context
     */
    foreignObjectExists(id: unknown, options: unknown): Promise<boolean | void> {
        if (!this.#objects) {
            this._logger.info(
                `${this.namespaceLog} foreignObjectExists not processed because Objects database not connected`
            );
            return Promise.resolve();
        }

        Validator.assertString(id, 'id');
        if (options !== undefined && options !== null) {
            Validator.assertObject(options, 'options');
        }

        this._utils.validateId(id, true, null);

        return this.#objects.objectExists(id, options);
    }

    // external signature
    getObject(id: string, callback: ioBroker.GetObjectCallback): void;
    getObject(id: string, options: unknown, callback: ioBroker.GetObjectCallback): void;

    /**
     * Get object of this instance.
     *
     * It is not required, that ID consists namespace. E.g. to get object of "adapterName.X.myObject", only "myObject" is required as ID.
     *
     * @param id exactly object ID (without namespace)
     * @param options optional user context
     * @param callback return result
     *        ```js
     *            function (err, obj) {
     *              if (err) adapter.log.error('Cannot get object: ' + err);
     *            }
     *        ```
     */
    getObject(id: unknown, options: unknown, callback?: unknown): any {
        if (typeof options === 'function') {
            callback = options;
            options = null;
        }

        Validator.assertCallback(callback, 'callback');
        Validator.assertString(id, 'id');
        if (options !== null && options !== undefined) {
            Validator.assertObject(options, 'options');
        }

        if (!this.#objects) {
            this._logger.info(`${this.namespaceLog} getObject not processed because Objects database not connected`);
            return tools.maybeCallbackWithError(callback, tools.ERRORS.ERROR_DB_CLOSED);
        }

        try {
            this._utils.validateId(id, false, null);
        } catch (err) {
            return tools.maybeCallbackWithError(callback, err);
        }

        this.#objects.getObject(this._utils.fixId(id), options, callback);
    }

    getObjectView<Design extends string = string, Search extends string = string>(
        design: Design,
        search: Search,
        params: ioBroker.GetObjectViewParams | null | undefined,
        callback: ioBroker.GetObjectViewCallback<ioBroker.InferGetObjectViewItemType<Design, Search>>
    ): void;
    getObjectView<Design extends string = string, Search extends string = string>(
        design: Design,
        search: Search,
        params: ioBroker.GetObjectViewParams | null | undefined,
        options: unknown,
        callback: ioBroker.GetObjectViewCallback<ioBroker.InferGetObjectViewItemType<Design, Search>>
    ): void;

    /**
     * Read object view from DB.
     *
     * It is required, that ID consists namespace in startkey and endkey. E.g. `{startkey: 'hm-rpc.' + adapter.instance + '.', endkey: 'hm-rpc.' + adapter.instance + '.\u9999'}`
     * to get all objects of the instance.
     *
     * @param design name of the design
     * @param search name of the view
     * @param params object containing startkey: first id to include in result; endkey: last id to include in result
     * @param options
     * @param callback return result
     *      ```js
     *          function (err, doc) {
     *              if (doc && doc.rows) {
     *                   for (var i = 0; i < doc.rows.length; i++) {
     *                       var id  = doc.rows[i].id;
     *                        var obj = doc.rows[i].value;
     *                        adapter.log.info('Found ' + id + ': ' + JSON.stringify(obj));
     *                   }
     *                           if (!doc.rows.length) adapter.log.info('No objects found.');
     *               } else {
     *                   adapter.log.info('No objects found: ' + err);
     *               }
     *           }
     *           ```
     */
    getObjectView(
        design: unknown,
        search: unknown,
        params: unknown,
        options: unknown,
        callback?: unknown
    ): void | ioBroker.GetObjectViewPromise<any> {
        if (typeof options === 'function') {
            callback = options;
            options = undefined;
        }

        Validator.assertString(design, 'design');
        Validator.assertString(search, 'search');
        Validator.assertOptionalCallback(callback, 'callback');
        params = params || {};
        Validator.assertObject(params, 'params');
        if (options !== null && options !== undefined) {
            Validator.assertObject(options, 'options');
        }

        return this._getObjectView({ design, search, params, options, callback });
    }

    private _getObjectView(_options: InternalGetObjectViewOptions): void | ioBroker.GetObjectViewPromise<any> {
        const { design, search, params, options, callback } = _options;

        if (!this.#objects) {
            this._logger.info(
                `${this.namespaceLog} getObjectView not processed because Objects database not connected`
            );
            return tools.maybeCallbackWithError(callback, tools.ERRORS.ERROR_DB_CLOSED);
        }

        // Limit search ranges for system views to the relevant namespaces
        // to prevent too wide searches where the objects never will be
        if (design === 'system' && !params.startkey && (!params.endkey || params.endkey === '\u9999')) {
            switch (search) {
                case 'host':
                    params.startkey = 'system.host.';
                    params.endkey = 'system.host.\u9999';
                    break;
                case 'adapter':
                case 'instance':
                case 'instanceStats':
                    params.startkey = 'system.adapter.';
                    params.endkey = 'system.adapter.\u9999';
                    break;
                case 'enum':
                    params.startkey = 'enum.';
                    params.endkey = 'enum.\u9999';
                    break;
                case 'script':
                    params.startkey = 'script.';
                    params.endkey = 'script.\u9999';
                    break;
                case 'group':
                    params.startkey = 'system.group.';
                    params.endkey = 'system.group.\u9999';
                    break;
                case 'user':
                    params.startkey = 'system.user.';
                    params.endkey = 'system.user.\u9999';
                    break;
                case 'config':
                    params.startkey = 'system.';
                    params.endkey = 'system.\u9999';
                    break;
            }
        }

        // @ts-expect-error fix it
        return this.#objects.getObjectView(design, search, params, options, callback);
    }

    // external signatures
    getObjectList(
        params: ioBroker.GetObjectListParams | null,
        callback: ioBroker.GetObjectListCallback<ioBroker.Object>
    ): void;
    getObjectList(
        params: ioBroker.GetObjectListParams | null,
        options: { sorted?: boolean } | Record<string, any>,
        callback: ioBroker.GetObjectListCallback<ioBroker.Object>
    ): void;

    /**
     * Read object list from DB.
     *
     * It is required, that ID consists namespace in startkey and endkey. E.g. `{startkey: 'hm-rpc.' + adapter.instance + '.', endkey: 'hm-rpc.' + adapter.instance + '.\u9999'}`
     * to get all objects of the instance.
     *
     * @param params
     * @param options
     * @param callback
     *      ```js
     *          function (err, res) {
     *              if (res && res.rows) {
     *                   for (var i = 0; i < res.rows.length; i++) {
     *                       var id  = res.rows[i].id;
     *                       var obj = res.rows[i].value;
     *                       adapter.log.info('Found ' + id + ': ' + JSON.stringify(obj));
     *                   }
     *                   if (!res.rows.length) adapter.log.info('No objects found.');
     *              } else {
     *                  adapter.log.info('No objects found: ' + err);
     *              }
     *          }
     *       ```
     */
    getObjectList(params: unknown, options: unknown, callback?: unknown): any {
        if (typeof options === 'function') {
            callback = options;
            options = null;
        }

        if (options !== null && options !== undefined) {
            Validator.assertObject(options, 'options');
        }

        Validator.assertObject(params, 'params');
        Validator.assertOptionalCallback(callback, 'callback');

        if (!this.#objects) {
            this._logger.info(
                `${this.namespaceLog} getObjectList not processed because Objects database not connected`
            );
            return tools.maybeCallbackWithError(callback, tools.ERRORS.ERROR_DB_CLOSED);
        }

        this.#objects.getObjectList(params, options, callback);
    }

    // external signatures
    getEnum(callback: ioBroker.GetEnumCallback): void;
    getEnum(name: string, callback: ioBroker.GetEnumCallback): void;
    getEnum(name: string, options: unknown, callback: ioBroker.GetEnumCallback): void;

    /**
     * Get the enum tree.
     *
     * Get enums of specified tree or all enums if nothing specified as object with values.
     * If getEnum called with no enum specified, all enums will be returned:
     * ```js
     *      adapter.getEnums(function (err, enums, requestEnum) {
     *        // All enums
     *        if (err) adapter.log.error('Cannot get object: ' + err);
     *        for (var e in enums) {
     *           adapter.log.debug('Enum "' + e + '" has following members: ' + enums[e].common.members.join(', '));
     *        }
     *      });
     * ```
     *
     * @param _enum enum name, e.g. 'rooms', 'function' or '' (all enums)
     * @param options optional user context
     * @param callback return result
     *        ```js
     *            function (err, enums, requestEnum) {
     *              // requestEnum is _enum
     *              if (err) adapter.log.error('Cannot get object: ' + err);
     *              for (var e in enums) {
     *                 adapter.log.debug('Enum "' + e + '" has following members: ' + enums[e].common.members.join(', '));
     *              }
     *            }
     *        ```
     */
    getEnum(_enum: unknown, options?: unknown, callback?: unknown): any {
        if (typeof _enum === 'function') {
            callback = _enum;
            options = null;
            _enum = '';
        }
        if (typeof options === 'function') {
            callback = options;
            options = null;
        }

        Validator.assertString(_enum, '_enum');
        Validator.assertOptionalCallback(callback, 'callback');
        if (options !== null && options !== undefined) {
            Validator.assertObject(options, 'options');
        }

        return this._getEnum({ _enum, options, callback });
    }

    private _getEnum(_options: InternalGetEnumOptions): Promise<void> | void {
        const { options, callback } = _options;
        let { _enum } = _options;

        if (!this.#objects) {
            this._logger.info(`${this.namespaceLog} getEnum not processed because Objects database not connected`);
            return tools.maybeCallbackWithError(callback, tools.ERRORS.ERROR_DB_CLOSED);
        }

        if (!_enum.startsWith('enum.')) {
            _enum = `enum.${_enum}`;
        }
        const result: Record<string, ioBroker.EnumObject> = {};

        this.#objects.getObjectView(
            'system',
            'enum',
            {
                startkey: `${_enum}.`,
                endkey: `${_enum}.\u9999`
            },
            options,
            (err, res) => {
                if (err) {
                    return tools.maybeCallbackWithError(callback, err);
                }
                if (res?.rows) {
                    for (const row of res.rows) {
                        result[row.id] = row.value;
                    }
                }
                return tools.maybeCallbackWithError(callback, err, result, _enum);
            }
        );
    }

    // public signatures
    getEnums(callback: ioBroker.GetEnumsCallback): void;
    getEnums(enumList: ioBroker.EnumList, callback: ioBroker.GetEnumsCallback): void;
    getEnums(enumList: ioBroker.EnumList, options: unknown, callback: ioBroker.GetEnumsCallback): void;

    /**
     * Read the members of given enums.
     *
     * Get enums of specified tree or all enums if nothing specified as object with values.
     *
     * @param _enumList enum name or names, e.g. ['rooms', 'function']
     * @param options optional user context
     * @param callback return result
     *        ```js
     *            function (err, enums) {
     *              // requestEnum is _enum
     *              if (err) adapter.log.error('Cannot get object: ' + err);
     *              // Result is like
     *              // {
     *              //    "enum.rooms": {
     *              //       "enum.rooms.livingroom": {
     *              //           common: {
     *              //              members: ['ID1', 'ID2']
     *              //           }
     *              //       },
     *              //       "enum.rooms.sleepingroom": {
     *              //           common: {
     *              //              members: ['ID3', 'ID4']
     *              //           }
     *              //       }
     *              //    },
     *              //    "enum.functions": {
     *              //       "enum.rooms.light": {
     *              //           common: {
     *              //              members: ['ID1', 'ID6']
     *              //           }
     *              //       },
     *              //       "enum.rooms.weather": {
     *              //           common: {
     *              //              members: ['ID4', 'ID7']
     *              //           }
     *              //       }
     *              //    }
     *              // }
     *            }
     *        ```
     */
    getEnums(
        _enumList: unknown,
        options?: unknown,
        callback?: unknown
    ): Promise<{ [groupName: string]: Record<string, ioBroker.EnumObject> } | void> {
        if (typeof _enumList === 'function') {
            callback = _enumList;
            _enumList = undefined;
        }
        if (typeof options === 'function') {
            callback = options;
            options = null;
        }

        Validator.assertOptionalCallback(callback, 'callback');
        if (options !== null && options !== undefined) {
            Validator.assertObject(options, 'options');
        }

        return this._getEnums({ _enumList: _enumList as ioBroker.EnumList | undefined, options, callback });
    }

    private async _getEnums(
        _options: InternalGetEnumsOptions
    ): Promise<{ [groupName: string]: Record<string, ioBroker.EnumObject> } | void> {
        const { options, callback } = _options;
        let { _enumList } = _options;

        if (!this.#objects) {
            this._logger.info(`${this.namespaceLog} getEnums not processed because Objects database not connected`);
            return tools.maybeCallbackWithError(callback, tools.ERRORS.ERROR_DB_CLOSED);
        }

        const _enums: {
            [groupName: string]: Record<string, ioBroker.EnumObject>;
        } = {};
        if (_enumList) {
            if (typeof _enumList === 'string') {
                _enumList = [_enumList];
            }
            const promises = [];

            for (const currEnum of _enumList) {
                promises.push(
                    new Promise<void>((resolve, reject) =>
                        this.getEnum(currEnum, options, (err, list, _enum) => {
                            if (err) {
                                return reject(err);
                            } else if (list && _enum) {
                                _enums[_enum] = list;
                            }
                            resolve();
                        })
                    )
                );
            }

            try {
                await Promise.all(promises);
                return tools.maybeCallbackWithError(callback, null, _enums);
            } catch (e) {
                return tools.maybeCallbackWithError(callback, e);
            }
        } else {
            // Read all enums
            this.#objects.getObjectView(
                'system',
                'enum',
                {
                    startkey: 'enum.',
                    endkey: 'enum.\u9999'
                },
                options,
                (err, res) => {
                    // be aware, that res.rows[x].id is the name of enum!
                    if (err) {
                        return tools.maybeCallbackWithError(callback, err);
                    }
                    const result: {
                        [groupName: string]: Record<string, ioBroker.EnumObject>;
                    } = {};
                    if (res?.rows) {
                        for (const row of res.rows) {
                            const parts: string[] = row.id.split('.', 3);
                            if (!parts[2]) {
                                continue;
                            }
                            if (!result[`${parts[0]}.${parts[1]}`]) {
                                result[`${parts[0]}.${parts[1]}`] = {};
                            }
                            result[`${parts[0]}.${parts[1]}`][row.id] = row.value;
                        }
                    }

                    return tools.maybeCallbackWithError(callback, err, result);
                }
            );
        }
    }

    // external signatures
    getForeignObjects(patter: Pattern): Promise<ioBroker.NonNullCallbackReturnTypeOf<ioBroker.GetObjectsCallback>>;
    getForeignObjects(pattern: Pattern, callback: ioBroker.GetObjectsCallback): void;
    getForeignObjects(pattern: Pattern, options: unknown, callback: ioBroker.GetObjectsCallback): void;
    getForeignObjects<T extends ioBroker.ObjectType>(
        pattern: Pattern,
        type: T,
        callback: ioBroker.GetObjectsCallbackTyped<T>
    ): void;
    getForeignObjects<T extends ioBroker.ObjectType>(
        pattern: Pattern,
        type: T,
        enums: ioBroker.EnumList,
        callback: ioBroker.GetObjectsCallbackTyped<T>
    ): void;
    getForeignObjects<T extends ioBroker.ObjectType>(
        pattern: Pattern,
        type: T,
        options: unknown,
        callback: ioBroker.GetObjectsCallbackTyped<T>
    ): void;
    getForeignObjects<T extends ioBroker.ObjectType>(
        pattern: Pattern,
        type: T,
        enums: ioBroker.EnumList | null,
        options: unknown,
        callback: ioBroker.GetObjectsCallbackTyped<T>
    ): void;
    /**
     * Get objects by pattern, by specific type and resolve their enums.
     *
     * Get all objects in the system of specified type. E.g.:
     *
     * ```js
     * adapter.getForeignObjects('hm-rega.0.*', 'state', ['rooms', 'functions'], function (err, objs) {
     *   if (err) adapter.log.error('Cannot get object: ' + err);
     *   // objs look like:
     *   // {
     *   //    "hm-rega.0.ABC0000.1.STATE": {
     *   //        common: {...},
     *   //        native: {},
     *   //        type: 'state',
     *   //        enums: {
     *   //           'enums.rooms.livingroom': 'Living room',
     *   //           'enums.functions.light': 'Light'
     *   //       }
     *   //    },
     *   //    "hm-rega.0.ABC0000.2.STATE": {
     *   //        common: {...},
     *   //        native: {},
     *   //        type: 'state',
     *   //        enums: {
     *   //           'enums.rooms.sleepingroom': 'Sleeping room',
     *   //           'enums.functions.window': 'Windows'
     *   //       }
     *   //    }
     * }
     * ```
     *
     * @param pattern object ID/wildcards
     * @param type type of object: 'state', 'channel' or 'device'. Default - 'state'
     * @param enums object ID, that must be overwritten or created.
     * @param options optional user context
     * @param callback return result
     *        ```js
     *            function (err, obj) {
     *              if (err) adapter.log.error('Cannot get object: ' + err);
     *            }
     *        ```
     */
    getForeignObjects(
        pattern: unknown,
        type?: unknown,
        enums?: unknown,
        options?: unknown,
        callback?: unknown
    ): Promise<ioBroker.NonNullCallbackReturnTypeOf<ioBroker.GetObjectsCallback> | void> {
        if (typeof options === 'function') {
            callback = options;
            options = null;
        }

        if (typeof enums === 'function') {
            callback = enums;
            enums = undefined;
        }
        if (typeof type === 'function') {
            callback = type;
            type = undefined;
        }
        if (typeof type === 'object') {
            options = type;
            type = undefined;
        }
        if (typeof enums === 'object' && !Array.isArray(enums)) {
            options = enums;
            enums = undefined;
        }

        Validator.assertOptionalCallback(callback, 'callback');

        Validator.assertPattern(pattern, 'pattern');

        if (type !== undefined) {
            Validator.assertString(type, 'type');
        }

        if (options !== null && options !== undefined) {
            Validator.assertObject(options, 'options');
        }

        return this._getForeignObjects({
            pattern,
            type,
            enums: enums as ioBroker.EnumList | undefined,
            options,
            callback
        });
    }

    private async _getForeignObjects(
        _options: InternalGetObjectsOptions
    ): Promise<ioBroker.NonNullCallbackReturnTypeOf<ioBroker.GetObjectsCallback> | void> {
        const { options, callback, type, pattern, enums } = _options;

        if (!this.#objects) {
            this._logger.info(
                `${this.namespaceLog} getForeignObjects not processed because Objects database not connected`
            );
            return tools.maybeCallbackWithError(callback, tools.ERRORS.ERROR_DB_CLOSED);
        }

        let objs: (ioBroker.AnyObject | null)[];

        if (Array.isArray(pattern)) {
            try {
                objs = await this.#objects.getObjects(pattern, options);
            } catch (e) {
                return tools.maybeCallbackWithError(callback, e);
            }
        } else {
            let params: ioBroker.GetObjectViewParams = {};

            if (pattern && pattern !== '*') {
                params = {
                    startkey: pattern.replace(/\*/g, ''),
                    endkey: pattern.replace(/\*/g, '\u9999')
                };
            }

            try {
                const res = await this.#objects.getObjectView('system', type || 'state', params, options);
                objs = res.rows.map(row => row.value);
            } catch (e) {
                return tools.maybeCallbackWithError(callback, e);
            }
        }

        // don't forget, that enums returns names in row[x].id and not IDs, you can find id in rows[x].value._id
        let _enums;
        try {
            _enums = await this.getEnumsAsync(enums);
        } catch (e) {
            this._logger.warn(`Cannot get enums on getForeignObjects: ${e.message}`);
        }

        const list: Record<string, any> = {};

        for (let i = 0; i < objs.length; i++) {
            const obj = objs[i];
            if (!obj) {
                // It is not so important warning, so print it as debug
                this._logger.debug(
                    `${this.namespaceLog} getEnums(${JSON.stringify(
                        enums
                    )}) returned an enum without a value at index ${i}, obj - ${JSON.stringify(obj)}`
                );
                continue;
            }

            const id: string = obj._id;
            list[id] = obj;
            if (_enums && id) {
                // get device or channel of this state and check it too
                const parts = id.split('.');
                parts.splice(parts.length - 1, 1);
                const channel = parts.join('.');
                parts.splice(parts.length - 1, 1);
                const device = parts.join('.');

                list[id].enums = {};
                for (const _enum of Object.values(_enums)) {
                    for (const [enumID, enumObj] of Object.entries(_enum)) {
                        if (!enumObj?.common?.members) {
                            continue;
                        }

                        if (
                            enumObj.common.members.includes(id) ||
                            enumObj.common.members.includes(channel) ||
                            enumObj.common.members.includes(device)
                        ) {
                            list[id].enums[enumID] = enumObj.common.name;
                        }
                    }
                }
            }
            // remove protectedNative if not admin, not cloud or not own adapter
            if (
                obj &&
                'protectedNative' in obj &&
                Array.isArray(obj.protectedNative) &&
                obj.native &&
                id &&
                id.startsWith('system.adapter.') &&
                !NO_PROTECT_ADAPTERS.includes(this.name) &&
                this.name !== id.split('.')[2]
            ) {
                for (const attr of obj.protectedNative) {
                    delete obj.native[attr];
                }
            }
        }
        return tools.maybeCallbackWithError(callback, null, list);
    }

    // external signature
    findForeignObject(idOrName: string, type: string | null, callback: ioBroker.FindObjectCallback): void;
    findForeignObject(
        idOrName: string,
        type: string | null,
        options: unknown,
        callback: ioBroker.FindObjectCallback
    ): void;

    /**
     * Find any object by name or ID.
     *
     * Find object by the exact name or ID.
     *
     * @param id exactly object ID (without namespace)
     * @param type optional common.type of state: 'number', 'string', 'boolean', 'file', ...
     * @param options optional user context
     * @param callback return result
     *        ```js
     *            adapter.findForeignObject('Some name', function (err, id, name) {
     *              if (err) adapter.log.error('Cannot get object: ' + err);
     *              adapter.log.debug('ID of object with name "' + name + '" is "' + id + '"');
     *            }
     *        ```
     */
    findForeignObject(id: unknown, type: unknown, options: unknown, callback?: unknown): any {
        if (typeof options === 'function') {
            callback = options;
            options = null;
        }
        if (typeof type === 'function') {
            callback = type;
            type = null;
        }

        Validator.assertCallback(callback, 'callback');
        if (type !== null) {
            Validator.assertString(type, 'type');
        }
        if (options !== null && options !== undefined) {
            Validator.assertObject(options, 'options');
        }

        if (!this.#objects) {
            this._logger.info(
                `${this.namespaceLog} findForeignObject not processed because Objects database not connected`
            );
            return tools.maybeCallbackWithError(callback, tools.ERRORS.ERROR_DB_CLOSED);
        }

        try {
            this._utils.validateId(id, true, null);
        } catch (err) {
            return tools.maybeCallbackWithError(callback, err);
        }

        this.#objects.findObject(id, type, options || {}, callback);
    }

    // external signatures
    getForeignObject<T extends string>(
        id: T,
        callback: ioBroker.GetObjectCallback<T>
    ): void | Promise<void | ioBroker.ObjectIdToObjectType<T> | null>;
    getForeignObject<T extends string>(
        id: T,
        options: unknown,
        callback: ioBroker.GetObjectCallback<T>
    ): void | Promise<void | ioBroker.ObjectIdToObjectType<T> | null>;

    /**
     * Get any object.
     *
     * ID must be specified with namespace.
     *
     * @param id exactly object ID (with namespace)
     * @param options optional user context
     * @param callback return result
     *        ```js
     *            function (err, obj) {
     *              if (err) adapter.log.error('Cannot get object: ' + err);
     *            }
     *        ```
     */
    getForeignObject(
        id: unknown,
        options: unknown,
        callback?: unknown
    ): void | Promise<void | ioBroker.AnyObject | null> {
        if (typeof options === 'function') {
            callback = options;
            options = null;
        }

        Validator.assertOptionalCallback(callback, 'callback');
        if (options !== undefined && options !== null) {
            Validator.assertObject(options, 'options');
        }

        try {
            this._utils.validateId(id, true, options);
        } catch (err) {
            return tools.maybeCallbackWithError(callback, err);
        }

        return this._getForeignObject({ id, options, callback });
    }

    private async _getForeignObject(options: InternalGetObjectOptions): Promise<void | ioBroker.AnyObject | null> {
        if (!this.#objects) {
            this._logger.info(
                `${this.namespaceLog} getForeignObject not processed because Objects database not connected`
            );
            return tools.maybeCallbackWithError(options.callback, tools.ERRORS.ERROR_DB_CLOSED);
        }

        try {
            const obj = await this.#objects.getObjectAsync(options.id, options);
            // remove protectedNative if not admin, not cloud or not own adapter
            if (
                obj &&
                'protectedNative' in obj &&
                Array.isArray(obj.protectedNative) &&
                obj._id &&
                obj._id.startsWith('system.adapter.') &&
                obj.native &&
                !NO_PROTECT_ADAPTERS.includes(this.name) &&
                this.name !== obj._id.split('.')[2]
            ) {
                for (const attr of obj.protectedNative) {
                    delete obj.native[attr];
                }
            }

            return tools.maybeCallbackWithError(options.callback, null, obj);
        } catch (e) {
            return tools.maybeCallbackWithError(options.callback, e);
        }
    }

    delObject(id: string, callback?: ioBroker.ErrorCallback): void;
    delObject(id: string, options?: ioBroker.DelObjectOptions | null, callback?: ioBroker.ErrorCallback): void;

    /**
     * Delete an object of this instance.
     *
     * It is not required to provide the adapter namespace, because it will automatically be added.
     * E.g. to delete "adapterName.X.myObject", only "myObject" is required as ID.
     *
     * The corresponding state will be deleted too if the object has type "state".
     *
     * @param id exactly object ID (without namespace)
     * @param options optional user context. E.g. recursive option could be true
     * @param callback return result
     *        ```js
     *            function (err) {
     *              if (err) adapter.log.error('Cannot delete object: ' + err);
     *            }
     *        ```
     */
    delObject(id: unknown, options: unknown, callback?: unknown): any {
        Validator.assertString(id, 'id');

        // delObject does the same as delForeignObject, but fixes the ID first
        id = this._utils.fixId(id);

        // @ts-expect-error we have ensured that it is string for the rest the method will validate again
        this.delForeignObject(id, options, callback);
    }

    private _deleteObjects(
        tasks: { id: string; [other: string]: any }[],
        options: Record<string, any>,
        cb?: () => void
    ): void | Promise<void> {
        if (!tasks || !tasks.length) {
            return tools.maybeCallback(cb);
        } else {
            const task = tasks.shift();
            this.#objects!.delObject(task!.id, options, async err => {
                if (err) {
                    return tools.maybeCallbackWithError(cb, err);
                }
                if (task!.state) {
                    try {
                        await this.delForeignStateAsync(task!.id, options);
                    } catch (e) {
                        this._logger.warn(`${this.namespaceLog} Could not remove state of ${task!.id}: ${e.message}`);
                    }
                }
                try {
                    await tools.removeIdFromAllEnums(this.#objects, task!.id, this.enums);
                } catch (e) {
                    this._logger.warn(`${this.namespaceLog} Could not remove ${task!.id} from enums: ${e.message}`);
                }
                setImmediate(() => this._deleteObjects(tasks, options, cb));
            });
        }
    }

    delForeignObject(id: string, callback?: ioBroker.ErrorCallback): void;
    delForeignObject(id: string, options: ioBroker.DelObjectOptions, callback?: ioBroker.ErrorCallback): void;

    /**
     * Delete any object.
     *
     * The full ID with namespace must be specified. The corresponding state will be deleted too if the object has type "state".
     *
     * @param id exactly object ID (with namespace)
     * @param options optional user context or `{ recursive: true }` to delete all underlying objects
     * @param callback return result
     *        ```js
     *            function (err) {
     *              if (err) adapter.log.error('Cannot delete object: ' + err);
     *            }
     *        ```
     */
    delForeignObject(id: unknown, options: unknown, callback?: unknown): any {
        if (typeof options === 'function') {
            callback = options;
            options = null;
        }

        Validator.assertString(id, 'id');
        Validator.assertOptionalCallback(callback, 'callback');
        if (options !== undefined && options !== null) {
            Validator.assertObject(options, 'options');
        }

        if (!this.#objects) {
            this._logger.info(
                `${this.namespaceLog} delForeignObject not processed because Objects database not connected`
            );
            return tools.maybeCallbackWithError(callback, tools.ERRORS.ERROR_DB_CLOSED);
        }

        try {
            this._utils.validateId(id, true, options);
        } catch (err) {
            return tools.maybeCallbackWithError(callback, err);
        }

        if (options !== null && options !== undefined) {
            Validator.assertObject(options, 'options');
        }

        Validator.assertOptionalCallback(callback, 'callback');

        return this._delForeignObject({ id, options, callback });
    }

    private _delForeignObject(_options: InternalDelObjectOptions): void {
        const { id, options, callback } = _options;

        // If recursive deletion of all underlying objects, including id
        if (options?.recursive) {
            // read object itself
            this.#objects!.getObject(id, options, (err, obj) => {
                const tasks =
                    obj && (!obj.common || !obj.common.dontDelete) ? [{ id, state: obj.type === 'state' }] : [];

                const selector = { startkey: `${id}.`, endkey: `${id}.\u9999` };
                // read all underlying states
                this.#objects!.getObjectList(selector, options, (err, res) => {
                    res &&
                        res.rows.forEach(
                            (item: ioBroker.GetObjectListItem<ioBroker.Object>) =>
                                !tasks.find(task => task.id === item.id) &&
                                (!item.value || !item.value.common || !item.value.common.dontDelete) && // exclude objects with dontDelete flag
                                tasks.push({ id: item.id, state: item.value && item.value.type === 'state' })
                        );
                    this._deleteObjects(tasks, options, callback);
                });
            });
        } else {
            this.#objects!.getObject(id, options, async (err, obj) => {
                if (err) {
                    return tools.maybeCallbackWithError(callback, err);
                } else if (obj) {
                    // do not allow deletion of objects with dontDelete flag
                    if (obj.common?.dontDelete) {
                        return tools.maybeCallbackWithError(callback, new Error('not deletable'));
                    }

                    try {
                        await this.#objects!.delObject(obj._id, options);
                    } catch (err) {
                        return tools.maybeCallbackWithError(callback, err);
                    }
                    if (obj.type === 'state') {
                        try {
                            await this.delForeignStateAsync(id, options);
                        } catch {
                            // Ignore
                        }
                    }
                    try {
                        await tools.removeIdFromAllEnums(this.#objects, id, this.enums);
                    } catch (e) {
                        return tools.maybeCallbackWithError(callback, e);
                    }
                }
                return tools.maybeCallback(callback);
            });
        }
    }

    // external signatures
    subscribeObjects(pattern: Pattern, callback?: ioBroker.ErrorCallback): void;
    subscribeObjects(pattern: Pattern, options: unknown, callback?: ioBroker.ErrorCallback): void;

    /**
     * Subscribe for the changes of objects in this instance.
     *
     * @param pattern pattern like 'channel.*' or '*' (all objects of this adapter) - without namespaces
     * @param options optional user context
     * @param callback optional returns result
     *        ```js
     *            function (err) {
     *              if (err) adapter.log.error('Cannot subscribe object: ' + err);
     *            }
     *        ```
     */
    subscribeObjects(pattern: unknown, options: unknown, callback?: unknown): any {
        if (typeof options === 'function') {
            callback = options;
            options = undefined;
        }

        Validator.assertOptionalCallback(callback, 'callback');
        Validator.assertPattern(pattern, 'pattern');
        if (options !== null && options !== undefined) {
            Validator.assertObject(options, 'options');
        }

        if (!this.#objects) {
            this._logger.info(
                `${this.namespaceLog} subscribeObjects not processed because Objects database not connected`
            );
            return tools.maybeCallbackWithError(callback, tools.ERRORS.ERROR_DB_CLOSED);
        }

        if (pattern === '*') {
            this.#objects.subscribeUser(`${this.namespace}.*`, options, callback);
        } else {
            const fixedPattern = Array.isArray(pattern) ? pattern : this._utils.fixId(pattern, true);
            this.#objects.subscribeUser(fixedPattern, options, callback);
        }
    }

    unsubscribeObjects(pattern: Pattern, callback?: ioBroker.ErrorCallback): void;
    unsubscribeObjects(pattern: Pattern, options: unknown, callback?: ioBroker.ErrorCallback): void;

    /**
     * Unsubscribe on the changes of objects in this instance.
     *
     * @param pattern pattern like 'channel.*' or '*' (all objects) - without namespaces
     * @param options optional user context
     * @param callback optional returns result
     *        ```js
     *            function (err) {
     *              if (err) adapter.log.error('Cannot unsubscribe object: ' + err);
     *            }
     *        ```
     */
    unsubscribeObjects(pattern: unknown, options: unknown, callback?: unknown): any {
        if (typeof options === 'function') {
            callback = options;
            options = undefined;
        }

        Validator.assertOptionalCallback(callback, 'callback');
        Validator.assertPattern(pattern, 'pattern');
        if (options !== null && options !== undefined) {
            Validator.assertObject(options, 'options');
        }

        if (!this.#objects) {
            this._logger.info(
                `${this.namespaceLog} unsubscribeObjects not processed because Objects database not connected`
            );
            return tools.maybeCallbackWithError(callback, tools.ERRORS.ERROR_DB_CLOSED);
        }

        if (pattern === '*') {
            this.#objects.unsubscribeUser(`${this.namespace}.*`, options, callback);
        } else {
            const fixedPattern = Array.isArray(pattern) ? pattern : this._utils.fixId(pattern, true);
            this.#objects.unsubscribeUser(fixedPattern, options, callback);
        }
    }

    // external signatures
    subscribeForeignObjects(pattern: string | string[], callback?: ioBroker.ErrorCallback): void;
    subscribeForeignObjects(pattern: string | string[], options: unknown, callback?: ioBroker.ErrorCallback): void;

    /**
     * Subscribe for the changes of objects in any instance.
     *
     * @param pattern pattern like 'channel.*' or '*' (all objects) - without namespaces. You can use array of patterns
     * @param options optional user context
     * @param callback optional returns result
     *        ```js
     *            function (err) {
     *              if (err) adapter.log.error('Cannot subscribe object: ' + err);
     *            }
     *        ```
     */
    subscribeForeignObjects(pattern: unknown, options: unknown, callback?: unknown): any {
        if (typeof options === 'function') {
            callback = options;
            options = undefined;
        }

        Validator.assertOptionalCallback(callback, 'callback');
        Validator.assertPattern(pattern, 'pattern');
        if (options !== null && options !== undefined) {
            Validator.assertObject(options, 'options');
        }

        if (!this.#objects) {
            this._logger.info(
                `${this.namespaceLog} subscribeForeignObjects not processed because Objects database not connected`
            );
            return tools.maybeCallbackWithError(callback, tools.ERRORS.ERROR_DB_CLOSED);
        }

        this.#objects.subscribeUser(pattern, options, callback);
    }

    // external signatures
    unsubscribeForeignObjects(pattern: string | string[], callback?: ioBroker.ErrorCallback): void;
    unsubscribeForeignObjects(pattern: string | string[], options: unknown, callback?: ioBroker.ErrorCallback): void;

    /**
     * Unsubscribe for the patterns on all objects.
     *
     * @param pattern pattern like 'channel.*' or '*' (all objects) - without namespaces
     * @param options optional user context
     * @param callback optional returns result
     *        ```js
     *            function (err) {
     *              if (err) adapter.log.error('Cannot unsubscribe object: ' + err);
     *            }
     *        ```
     */
    unsubscribeForeignObjects(pattern: unknown, options: unknown, callback?: unknown): any {
        if (typeof options === 'function') {
            callback = options;
            options = undefined;
        }
        if (!pattern) {
            pattern = '*';
        }

        Validator.assertOptionalCallback(callback, 'callback');
        Validator.assertPattern(pattern, 'pattern');
        if (options !== null && options !== undefined) {
            Validator.assertObject(options, 'options');
        }

        if (!this.#objects) {
            this._logger.info(
                `${this.namespaceLog} unsubscribeForeignObjects not processed because Objects database not connected`
            );
            return tools.maybeCallbackWithError(callback, tools.ERRORS.ERROR_DB_CLOSED);
        }

        this.#objects.unsubscribeUser(pattern, options, callback);
    }

    // external signatures
    subscribeForeignFiles(id: string, pattern: string | string[], options?: unknown): void;

    /**
     * Subscribe for the changes of files in specific instance.
     * This is async function!
     *
     * @param id adapter ID like 'vis-2.0' or 'vis-2.admin'
     * @param pattern pattern like 'channel.*' or '*' (all files) - without namespaces. You can use array of patterns
     * @param options optional user context
     */
    subscribeForeignFiles(id: unknown, pattern: unknown, options?: unknown): any {
        if (!this.#objects) {
            this._logger.info(
                `${this.namespaceLog} subscribeForeignFiles not processed because Objects database not connected`
            );
            return Promise.reject(tools.ERRORS.ERROR_DB_CLOSED);
        }

        Validator.assertString(id, 'id');
        Validator.assertPattern(pattern, 'pattern');
        if (options !== null && options !== undefined) {
            Validator.assertObject(options, 'options');
        }

        return this.#objects.subscribeUserFile(id, pattern, options);
    }

    // external signatures
    unsubscribeForeignFiles(id: string, pattern: string | string[], options?: unknown): void;

    /**
     * Unsubscribe for the changes of files on specific instance.
     * This is async function!
     *
     * @param id adapter ID like 'vis-2.0' or 'vis-2.admin'
     * @param pattern pattern like 'channel.*' or '*' (all objects) - without namespaces
     * @param options optional user context
     */
    unsubscribeForeignFiles(id: unknown, pattern: unknown, options?: unknown): any {
        if (!pattern) {
            pattern = '*';
        }
        if (!this.#objects) {
            this._logger.info(
                `${this.namespaceLog} unsubscribeForeignFiles not processed because Objects database not connected`
            );
            return Promise.reject(tools.ERRORS.ERROR_DB_CLOSED);
        }

        Validator.assertString(id, 'id');
        Validator.assertPattern(pattern, 'pattern');
        if (options !== null && options !== undefined) {
            Validator.assertObject(options, 'options');
        }

        return this.#objects.unsubscribeUserFile(id, pattern, options);
    }

    // external signatures
    setObjectNotExists(
        id: string,
        obj: ioBroker.SettableObject,
        callback?: ioBroker.SetObjectCallback
    ): Promise<void | ioBroker.CallbackReturnTypeOf<ioBroker.SetObjectCallback>> | void;
    setObjectNotExists(
        id: string,
        obj: ioBroker.SettableObject,
        options: unknown,
        callback?: ioBroker.SetObjectCallback
    ): Promise<void | ioBroker.CallbackReturnTypeOf<ioBroker.SetObjectCallback>> | void;
    /**
     * Same as {@link AdapterClass.setObject}, but with check if the object exists.
     *
     * Only Ids that belong to this adapter can be modified. So the function automatically adds "adapter.X." to ID.
     * New object will be created only if no object exists with such ID.
     *
     * @param id object ID, that must be overwritten or created.
     * @param obj new object
     * @param options optional user context
     * @param callback return result
     *        ```js
     *            function (err, obj) {
     *              // obj is {id: id}
     *              if (err) adapter.log.error('Cannot write object: ' + err);
     *            }
     *        ```
     */
    setObjectNotExists(
        id: unknown,
        obj: unknown,
        options?: unknown,
        callback?: unknown
    ): Promise<void | ioBroker.CallbackReturnTypeOf<ioBroker.SetObjectCallback>> | void {
        if (typeof options === 'function') {
            callback = options;
            options = null;
        }

        Validator.assertOptionalCallback(callback, 'callback');
        if (options !== undefined && options !== null) {
            Validator.assertObject(options, 'options');
        }

        Validator.assertObject(obj, 'obj');

        try {
            this._utils.validateId(id, false, null);
        } catch (err) {
            return tools.maybeCallbackWithError(callback, err);
        }

        return this._setObjectNotExists({
            id: this.fixForbiddenCharsInId(this._utils.fixId(id)),
            obj: obj as any,
            options,
            callback
        });
    }

    private async _setObjectNotExists(
        options: InternalSetObjectOptions
    ): Promise<void | ioBroker.CallbackReturnTypeOf<ioBroker.SetObjectCallback>> {
        if (!this.#objects) {
            this._logger.info(
                `${this.namespaceLog} setObjectNotExists not processed because Objects database not connected`
            );
            return tools.maybeCallbackWithError(options.callback, tools.ERRORS.ERROR_DB_CLOSED);
        }

        if ('children' in options.obj || 'parent' in options.obj) {
            this._logger.warn(`${this.namespaceLog} Do not use parent or children for ${options.id}`);
        }

        // check if object already exists
        let objExists;
        try {
            objExists = await this.#objects.objectExists(options.id, options.options);
        } catch (e) {
            return tools.maybeCallbackWithError(
                options.callback,
                `Could not check object existence of ${options.id}: ${e.message}`
            );
        }

        if (objExists === false) {
            if (!options.obj.from) {
                options.obj.from = `system.adapter.${this.namespace}`;
            }
            if (!options.obj.user) {
                options.obj.user = (options.options ? options.options.user : '') || SYSTEM_ADMIN_USER;
            }
            if (!options.obj.ts) {
                options.obj.ts = Date.now();
            }

            return this._setObjectWithDefaultValue(options.id, options.obj, null, options.callback);
        } else {
            return tools.maybeCallbackWithError(options.callback, null);
        }
    }

    // external signatures
    setForeignObjectNotExists<T extends string>(
        id: T,
        obj: ioBroker.SettableObject<ioBroker.ObjectIdToObjectType<T, 'write'>>,
        callback?: ioBroker.SetObjectCallback
    ): void;
    setForeignObjectNotExists<T extends string>(
        id: T,
        obj: ioBroker.SettableObject<ioBroker.ObjectIdToObjectType<T, 'write'>>,
        options: unknown,
        callback?: ioBroker.SetObjectCallback
    ): void;

    /**
     * Same as {@link AdapterClass.setForeignObject}, but with check if the object exists.
     *
     * ID must be specified as a full name with adapter namespace. E.g "hm-rpc.0.ABC98989.1.STATE".
     * New object will be created only if no object exists with such ID.
     *
     * @param id object ID, that must be overwritten or created.
     * @param obj new object
     * @param options user context
     * @param callback return result
     *        ```js
     *            function (err, obj) {
     *              // obj is {id: id}
     *              if (err) adapter.log.error('Cannot write object: ' + err);
     *            }
     *        ```
     */
    setForeignObjectNotExists(
        id: unknown,
        obj: unknown,
        options: unknown,
        callback?: unknown
    ): Promise<ioBroker.CallbackReturnTypeOf<ioBroker.SetObjectCallback> | void> {
        if (typeof options === 'function') {
            callback = options;
            options = null;
        }

        Validator.assertString(id, 'id');
        Validator.assertObject(obj, 'obj');
        if (options !== null && options !== undefined) {
            Validator.assertObject(options, 'options');
        }

        Validator.assertOptionalCallback(callback, 'callback');

        return this._setForeignObjectNotExists({ id, obj: obj as ioBroker.SettableObject, options, callback });
    }

    private async _setForeignObjectNotExists(
        _options: InternalSetObjectOptions
    ): Promise<ioBroker.CallbackReturnTypeOf<ioBroker.SetObjectCallback> | void> {
        const { id, obj, options, callback } = _options;

        if (!this.#objects) {
            this._logger.info(
                `${this.namespaceLog} setForeignObjectNotExists not processed because Objects database not connected`
            );
            return tools.maybeCallbackWithError(callback, tools.ERRORS.ERROR_DB_CLOSED);
        }

        try {
            this._utils.validateId(id, true, null);
        } catch (err) {
            return tools.maybeCallbackWithError(callback, err);
        }

        // check if object exists
        let objExists;
        try {
            objExists = await this.#objects.objectExists(id, options || {});
        } catch (e) {
            return tools.maybeCallbackWithError(callback, `Could not check object existence of ${id}: ${e.message}`);
        }

        if (objExists === false) {
            if (!obj.from) {
                obj.from = `system.adapter.${this.namespace}`;
            }
            if (!obj.user) {
                obj.user = options?.user || SYSTEM_ADMIN_USER;
            }
            if (!obj.ts) {
                obj.ts = Date.now();
            }

            return this._setObjectWithDefaultValue(id, obj, null, callback);
        } else {
            return tools.maybeCallbackWithError(callback, null);
        }
    }

    private _DCS2ID(device: string, channel: string, stateOrPoint?: boolean | string): string {
        let id = '';
        if (device) {
            id += device;
        }
        if (channel) {
            id += (id ? '.' : '') + channel;
        }

        if (typeof stateOrPoint === 'string') {
            if (stateOrPoint) {
                id += (id ? '.' : '') + stateOrPoint;
            }
        } else if (stateOrPoint === true && id) {
            id += '.';
        }
        return id;
    }

    // external signatures
    createDevice(deviceName: string, callback?: ioBroker.SetObjectCallback): void;
    createDevice(
        deviceName: string,
        common: Partial<ioBroker.DeviceCommon>,
        callback?: ioBroker.SetObjectCallback
    ): void;
    createDevice(
        deviceName: string,
        common: Partial<ioBroker.DeviceCommon>,
        native: Record<string, any>,
        callback?: ioBroker.SetObjectCallback
    ): void;
    createDevice(
        deviceName: string,
        common: Partial<ioBroker.DeviceCommon>,
        native: Record<string, any>,
        options: unknown,
        callback?: ioBroker.SetObjectCallback
    ): void;

    createDevice(deviceName: unknown, common: unknown, _native?: unknown, options?: unknown, callback?: unknown): any {
        if (typeof options === 'function') {
            callback = options;
            options = null;
        }
        if (!deviceName) {
            this._logger.error(`${this.namespaceLog} Try to create device with empty name!`);
            return;
        }
        if (typeof _native === 'function') {
            callback = _native;
            _native = {};
        }
        if (typeof common === 'function') {
            callback = common;
            common = {};
        }

        Validator.assertOptionalCallback(callback, 'callback');
        Validator.assertString(deviceName, 'deviceName');
        if (_native !== undefined && _native !== null) {
            Validator.assertObject(_native, '_native');
        }

        return this._createDevice({
            common: common as Partial<ioBroker.DeviceCommon>,
            deviceName,
            _native,
            callback,
            options
        });
    }

    private _createDevice(_options: InternalCreateDeviceOptions): void {
        let { common, deviceName, _native } = _options;
        const { callback, options } = _options;
        common = common || {};
        common.name = common.name || deviceName;

        deviceName = deviceName.replace(FORBIDDEN_CHARS, '_').replace(/\./g, '_');
        _native = _native || {};

        this.setObjectNotExists(
            deviceName,
            {
                type: 'device',
                common: common,
                native: _native
            } as ioBroker.SettableDeviceObject,
            options,
            callback
        );
    }

    createChannel(parentDevice: string, channelName: string, callback?: ioBroker.SetObjectCallback): void;
    createChannel(
        parentDevice: string,
        channelName: string,
        roleOrCommon: string | Partial<ioBroker.ChannelCommon>,
        callback?: ioBroker.SetObjectCallback
    ): void;
    createChannel(
        parentDevice: string,
        channelName: string,
        roleOrCommon: string | Partial<ioBroker.ChannelCommon>,
        native: Record<string, any>,
        callback?: ioBroker.SetObjectCallback
    ): void;
    createChannel(
        parentDevice: string,
        channelName: string,
        roleOrCommon: string | Partial<ioBroker.ChannelCommon>,
        native: Record<string, any>,
        options: unknown,
        callback?: ioBroker.SetObjectCallback
    ): void;

    // name of channel must be in format "channel"
    createChannel(
        parentDevice: unknown,
        channelName: unknown,
        roleOrCommon?: unknown,
        _native?: unknown,
        options?: unknown,
        callback?: unknown
    ): any {
        if (typeof options === 'function') {
            callback = options;
            options = null;
        }
        if (!channelName) {
            throw new Error('Cannot create a channel without a name!');
        }

        if (typeof _native === 'function') {
            callback = _native;
            _native = {};
        }

        if (typeof roleOrCommon === 'function') {
            callback = roleOrCommon;
            roleOrCommon = undefined;
        }

        let common = {};
        if (typeof roleOrCommon === 'string') {
            common = {
                name: '',
                role: roleOrCommon
            };
        } else if (tools.isObject(roleOrCommon)) {
            common = roleOrCommon;
        }

        Validator.assertObject(common, 'common');
        Validator.assertString(channelName, 'channelName');
        Validator.assertString(parentDevice, 'parentDevice');
        Validator.assertOptionalCallback(callback, 'callback');

        common.name = common.name || channelName;

        if (parentDevice) {
            parentDevice = parentDevice.replace(FORBIDDEN_CHARS, '_').replace(/\./g, '_');
        }
        channelName = channelName.replace(FORBIDDEN_CHARS, '_').replace(/\./g, '_');
        // @ts-expect-error ts somehow loses types here
        channelName = this._DCS2ID(parentDevice, channelName);

        _native = _native || {};

        const obj = {
            type: 'channel',
            common: common,
            native: _native
        } as const;

        this.setObjectNotExists(channelName as string, obj as any, options, callback);
    }

    createState(
        parentDevice: string,
        parentChannel: string,
        stateName: string,
        callback?: ioBroker.SetObjectCallback
    ): void;
    createState(
        parentDevice: string,
        parentChannel: string,
        stateName: string,
        roleOrCommon: string | Partial<ioBroker.StateCommon>,
        callback?: ioBroker.SetObjectCallback
    ): void;
    createState(
        parentDevice: string,
        parentChannel: string,
        stateName: string,
        roleOrCommon: string | Partial<ioBroker.StateCommon>,
        native: Record<string, any>,
        callback?: ioBroker.SetObjectCallback
    ): void;
    createState(
        parentDevice: string,
        parentChannel: string,
        stateName: string,
        roleOrCommon: string | Partial<ioBroker.StateCommon>,
        native: Record<string, any>,
        options: unknown,
        callback?: ioBroker.SetObjectCallback
    ): void;
    createState(
        parentDevice: unknown,
        parentChannel: unknown,
        stateName: unknown,
        roleOrCommon: unknown,
        _native?: unknown,
        options?: unknown,
        callback?: unknown
    ): any {
        if (typeof options === 'function') {
            callback = options;
            options = null;
        }
        if (!stateName) {
            throw new Error('Cannot create a state without a name!');
        }

        if (typeof _native === 'function') {
            callback = _native;
            _native = {};
        }

        if (typeof roleOrCommon === 'function') {
            callback = roleOrCommon;
            roleOrCommon = undefined;
        }

        let common: any = {};
        if (typeof roleOrCommon === 'string') {
            common = {
                read: true,
                write: false,
                name: '',
                role: roleOrCommon
            };
        } else if (tools.isObject(roleOrCommon)) {
            common = roleOrCommon;
        }

        _native = _native || {};

        Validator.assertObject(common, 'common');
        Validator.assertString(stateName, 'stateName');
        Validator.assertString(parentDevice, 'parentDevice');
        Validator.assertString(parentChannel, 'parentChannel');
        Validator.assertOptionalCallback(callback, 'callback');
        Validator.assertObject(_native, '_native');
        if (options !== null && options !== undefined) {
            Validator.assertObject(options, 'options');
        }

        return this._createState({ parentDevice, parentChannel, callback, stateName, common, _native, options });
    }

    private _createState(_options: InternalCreateStateOptions): Promise<void> | void {
        const { _native, common, callback, options } = _options;
        let { parentChannel, parentDevice, stateName } = _options;

        common.name = common.name || stateName;

        common.read = common.read === undefined ? true : common.read;
        common.write = common.write === undefined ? false : common.write;

        if (!common.role) {
            this._logger.error(
                `${this.namespaceLog} Try to create state ${
                    parentDevice ? `${parentDevice}.` : ''
                }${parentChannel}.${stateName} without role`
            );
            return;
        }

        if (parentDevice) {
            parentDevice = parentDevice.replace(FORBIDDEN_CHARS, '_').replace(/\./g, '_');
        }
        if (parentChannel) {
            parentChannel = parentChannel.replace(FORBIDDEN_CHARS, '_').replace(/\./g, '_');
        }
        stateName = stateName.replace(FORBIDDEN_CHARS, '_').replace(/\./g, '_');
        const id = this._utils.fixId({
            device: parentDevice as string,
            channel: parentChannel as string,
            state: stateName as string
        });

        // Check min, max and def values for number
        if (common.type !== undefined && common.type === 'number') {
            let min = 0;
            let max = 0;
            let def = 0;
            let err;
            if (common.min !== undefined) {
                min = common.min;
                if (typeof min !== 'number') {
                    min = parseFloat(min);
                    if (isNaN(min)) {
                        err = `Wrong type of ${id}.common.min`;
                        this._logger.error(`${this.namespaceLog} ${err}`);
                        return tools.maybeCallbackWithError(callback, err);
                    } else {
                        common.min = min;
                    }
                }
            }
            if (common.max !== undefined) {
                max = common.max;
                if (typeof max !== 'number') {
                    max = parseFloat(max);
                    if (isNaN(max)) {
                        err = `Wrong type of ${id}.common.max`;
                        this._logger.error(`${this.namespaceLog} ${err}`);
                        return tools.maybeCallbackWithError(callback, err);
                    } else {
                        common.max = max;
                    }
                }
            }
            if (common.def !== undefined) {
                def = common.def;
                if (typeof def !== 'number') {
                    def = parseFloat(def);
                    if (isNaN(def)) {
                        err = new Error(`Wrong type of ${id}.common.def`);
                        this._logger.error(`${this.namespaceLog} ${err.message}`);
                        return tools.maybeCallbackWithError(callback, err);
                    } else {
                        common.def = def;
                    }
                }
            }
            if (common.min !== undefined && common.max !== undefined && min > max) {
                common.max = min;
                common.min = max;
            }
            if (common.def !== undefined && common.min !== undefined && def < min) {
                common.def = min;
            }
            if (common.def !== undefined && common.max !== undefined && def > max) {
                common.def = max;
            }
        }

        this.setObjectNotExists(
            id,
            {
                type: 'state',
                common: common as any,
                native: _native as any
            },
            options,
            err => {
                if (err) {
                    return tools.maybeCallbackWithError(callback, err);
                } else if (common.def !== undefined) {
                    this.getState(id, null, (err, state) => {
                        if (!state) {
                            if (common.defAck !== undefined) {
                                this.setState(id, common.def, common.defAck, options, callback as any);
                            } else {
                                this.setState(id, common.def, options, callback as any);
                            }
                        } else {
                            return tools.maybeCallback(callback);
                        }
                    });
                } else {
                    this.getState(id, null, (err, state) => {
                        if (!state) {
                            this.setState(id, null, true, options, callback as any);
                        } else {
                            return tools.maybeCallback(callback);
                        }
                    });
                }
            }
        );
    }

    deleteDevice(deviceName: string, callback?: ioBroker.ErrorCallback): void;
    deleteDevice(deviceName: string, options: unknown, callback?: ioBroker.ErrorCallback): void;

    /**
     * Delete device with all its channels and states.
     *
     * @param deviceName is the part of ID like: adapter.instance.<deviceName>
     * @param options optional user context
     * @param callback return result
     *        ```js
     *            function (err) {
     *              if (err) adapter.log.error('Cannot delete device: ' + err);
     *            }
     *        ```
     */
    deleteDevice(deviceName: unknown, options: unknown, callback?: unknown): any {
        if (typeof options === 'function') {
            callback = options;
            options = null;
        }

        Validator.assertString(deviceName, 'deviceName');
        Validator.assertOptionalCallback(callback, 'callback');

        return this._deleteDevice({ deviceName, callback });
    }

    private async _deleteDevice(_options: InternalDeleteDeviceOptions): Promise<void> {
        const { callback } = _options;
        let { deviceName } = _options;

        if (!this.#objects) {
            this._logger.info(`${this.namespaceLog} deleteDevice not processed because Objects database not connected`);
            return tools.maybeCallbackWithError(callback, tools.ERRORS.ERROR_DB_CLOSED);
        }

        deviceName = deviceName.replace(FORBIDDEN_CHARS, '_').replace(/\./g, '_');
        if (!this._namespaceRegExp.test(deviceName)) {
            // make it an id
            deviceName = `${this.namespace}.${deviceName}`;
        }

        // get object to check if it is a device
        let obj;
        try {
            obj = await this.getForeignObjectAsync(deviceName);
        } catch (e) {
            return tools.maybeCallbackWithError(callback, e);
        }

        if (!obj || obj.type !== 'device') {
            // it's not a device, so return but no error
            return tools.maybeCallback(callback);
        }

        // it's a device now delete it + underlying structure
        try {
            await this.delForeignObjectAsync(deviceName, { recursive: true });
        } catch (e) {
            return tools.maybeCallbackWithError(callback, e);
        }

        return tools.maybeCallback(callback);
    }

    // external signature
    addChannelToEnum(
        enumName: string,
        addTo: string,
        parentDevice: string,
        channelName: string,
        callback?: ioBroker.ErrorCallback
    ): void;
    addChannelToEnum(
        enumName: string,
        addTo: string,
        parentDevice: string,
        channelName: string,
        options: unknown,
        callback?: ioBroker.ErrorCallback
    ): void;

    addChannelToEnum(
        enumName: unknown,
        addTo: unknown,
        parentDevice: unknown,
        channelName: unknown,
        options: unknown,
        callback?: unknown
    ): MaybePromise {
        if (typeof options === 'function') {
            callback = options;
            options = null;
        }

        Validator.assertString(enumName, 'enumName');
        Validator.assertString(addTo, 'addTo');
        Validator.assertString(parentDevice, 'parentDevice');
        Validator.assertString(channelName, 'channelName');
        if (options !== null && options !== undefined) {
            Validator.assertObject(options, 'options');
        }
        Validator.assertOptionalCallback(callback, 'callback');

        return this._addChannelToEnum({ enumName, addTo, parentDevice, channelName, options, callback });
    }

    private _addChannelToEnum(_options: InternalAddChannelToEnumOptions): Promise<void> | void {
        const { addTo, options, callback } = _options;
        let { enumName, parentDevice, channelName } = _options;

        if (!this.#objects) {
            this._logger.info(
                `${this.namespaceLog} addChannelToEnum not processed because Objects database not connected`
            );
            return tools.maybeCallbackWithError(callback, tools.ERRORS.ERROR_DB_CLOSED);
        }

        if (parentDevice) {
            if (this._namespaceRegExp.test(parentDevice)) {
                parentDevice = parentDevice.substring(this.namespace.length + 1);
            }
            parentDevice = parentDevice.replace(FORBIDDEN_CHARS, '_').replace(/\./g, '_');
        }

        if (this._namespaceRegExp.test(channelName)) {
            channelName = channelName.substring(this.namespace.length + 1);
        }
        if (parentDevice && channelName.substring(0, parentDevice.length) === parentDevice) {
            channelName = channelName.substring(parentDevice.length + 1);
        }
        channelName = channelName.replace(FORBIDDEN_CHARS, '_').replace(/\./g, '_');

        const objId = `${this.namespace}.${this._DCS2ID(parentDevice, channelName)}`;

        if (addTo.startsWith('enum.')) {
            this.#objects.getObject(addTo, options, (err, obj) => {
                if (err) {
                    return tools.maybeCallbackWithError(callback, err);
                } else if (obj) {
                    if (!obj.common.members.includes(objId)) {
                        obj.common.members.push(objId);
                        obj.from = `system.adapter.${this.namespace}`;
                        obj.user = options?.user || SYSTEM_ADMIN_USER;
                        obj.ts = Date.now();

                        this.#objects!.setObject(obj._id, obj, options, callback);
                    } else {
                        return tools.maybeCallback(callback);
                    }
                }
            });
        } else {
            if (enumName.startsWith('enum.')) {
                enumName = enumName.substring(5);
            }

            this.#objects.getObject(`enum.${enumName}.${addTo}`, options, (err, obj) => {
                if (err) {
                    return tools.maybeCallbackWithError(callback, err);
                }

                if (obj) {
                    // @ts-expect-error
                    if (!obj.common.members.includes(objId)) {
                        // @ts-expect-error
                        obj.common.members.push(objId);

                        obj.from = `system.adapter.${this.namespace}`;
                        obj.user = options?.user || SYSTEM_ADMIN_USER;
                        obj.ts = Date.now();

                        this.#objects!.setObject(obj._id, obj, options, callback);
                    } else {
                        return tools.maybeCallback(callback);
                    }
                } else {
                    // Create enum
                    this.#objects!.setObject(
                        `enum.${enumName}.${addTo}`,
                        {
                            common: {
                                name: addTo,
                                members: [objId]
                            },
                            from: `system.adapter.${this.namespace}`,
                            ts: Date.now(),
                            type: 'enum',
                            native: {}
                        },
                        options,
                        callback
                    );
                }
            });
        }
    }

    // external signature
    deleteChannelFromEnum(
        enumName: string,
        parentDevice: string,
        channelName: string,
        callback?: ioBroker.ErrorCallback
    ): void;
    deleteChannelFromEnum(
        enumName: string,
        parentDevice: string,
        channelName: string,
        options: unknown,
        callback?: ioBroker.ErrorCallback
    ): void;

    deleteChannelFromEnum(
        enumName: unknown,
        parentDevice: unknown,
        channelName: unknown,
        options: unknown,
        callback?: unknown
    ): any {
        if (typeof options === 'function') {
            callback = options;
            options = null;
        }

        Validator.assertString(enumName, 'enumName');
        Validator.assertString(parentDevice, 'parentDevice');
        Validator.assertString(channelName, 'channelName');
        if (options !== null && options !== undefined) {
            Validator.assertObject(options, 'options');
        }
        Validator.assertOptionalCallback(callback, 'callback');

        return this._deleteChannelFromEnum({ enumName, parentDevice, channelName, options, callback });
    }

    private _deleteChannelFromEnum(_options: InternalDeleteChannelFromEnumOptions): Promise<void> | void {
        const { options, callback } = _options;
        let { enumName, channelName, parentDevice } = _options;

        if (!this.#objects) {
            this._logger.info(
                `${this.namespaceLog} deleteChannelFromEnum not processed because Objects database not connected`
            );
            return tools.maybeCallbackWithError(callback, tools.ERRORS.ERROR_DB_CLOSED);
        }

        if (parentDevice) {
            if (parentDevice.substring(0, this.namespace.length) === this.namespace) {
                parentDevice = parentDevice.substring(this.namespace.length + 1);
            }
            parentDevice = parentDevice.replace(FORBIDDEN_CHARS, '_').replace(/\./g, '_');
        }

        if (channelName && channelName.substring(0, this.namespace.length) === this.namespace) {
            channelName = channelName.substring(this.namespace.length + 1);
        }
        if (parentDevice && channelName && channelName.substring(0, parentDevice.length) === parentDevice) {
            channelName = channelName.substring(parentDevice.length + 1);
        }
        channelName = channelName || '';
        channelName = channelName.replace(FORBIDDEN_CHARS, '_').replace(/\./g, '_');

        const objId = `${this.namespace}.${this._DCS2ID(parentDevice, channelName)}`;

        if (enumName) {
            enumName = `enum.${enumName}.`;
        } else {
            enumName = 'enum.';
        }

        this.#objects.getObjectView(
            'system',
            'enum',
            {
                startkey: enumName,
                endkey: `${enumName}\u9999`
            },
            options,
            async (err, res) => {
                if (err) {
                    return tools.maybeCallbackWithError(callback, err);
                }

                if (res) {
                    for (const row of res.rows) {
                        try {
                            const obj = (await this.#objects!.getObject(row.id, options)) as
                                | ioBroker.EnumObject
                                | null
                                | undefined;

                            if (obj?.common?.members) {
                                const pos = obj.common.members.indexOf(objId);
                                if (pos !== -1) {
                                    obj.common.members.splice(pos, 1);
                                    obj.from = `system.adapter.${this.namespace}`;
                                    obj.user = options?.user || SYSTEM_ADMIN_USER;
                                    obj.ts = Date.now();

                                    await this.#objects!.setObjectAsync(obj._id, obj, options);
                                }
                            }
                        } catch (e) {
                            return tools.maybeCallbackWithError(callback, e);
                        }
                    }
                }
                return tools.maybeCallback(callback);
            }
        );
    }

    // external signature
    deleteChannel(channelName: string, callback?: ioBroker.ErrorCallback): void;
    deleteChannel(channelName: string, options?: unknown, callback?: ioBroker.ErrorCallback): void;
    deleteChannel(
        parentDevice: string,
        channelName: string,
        options?: unknown,
        callback?: ioBroker.ErrorCallback
    ): void;

    /**
     * Deletes channel and underlying structure
     *
     * @alias deleteChannel
     * @param parentDevice is the part of ID like: adapter.instance.<deviceName>
     * @param channelName is the part of ID like: adapter.instance.<deviceName>.<channelName>
     * @param options optional user context
     * @param callback return result
     *        ```js
     *            function (err) {
     *              if (err) adapter.log.error('Cannot delete device: ' + err);
     *            }
     *        ```
     */
    deleteChannel(parentDevice: unknown, channelName: unknown, options?: unknown, callback?: unknown): any {
        if (typeof options === 'function') {
            callback = options;
            options = null;
        }
        if (typeof channelName === 'function') {
            callback = channelName;
            channelName = parentDevice;
            parentDevice = '';
        }
        if (parentDevice && !channelName) {
            channelName = parentDevice;
            parentDevice = '';
        } else if (parentDevice && typeof channelName === 'function') {
            callback = channelName;
            channelName = parentDevice;
            parentDevice = '';
        }

        Validator.assertString(parentDevice, 'parentDevice');
        Validator.assertString(channelName, 'channelName');
        Validator.assertOptionalCallback(callback, 'callback');

        return this._deleteChannel({ parentDevice, channelName, callback });
    }

    private async _deleteChannel(_options: InternalDeleteChannelOptions): Promise<void> {
        const { callback } = _options;
        let { channelName, parentDevice } = _options;

        if (!this.#objects) {
            this._logger.info(
                `${this.namespaceLog} deleteChannel not processed because Objects database not connected`
            );
            return tools.maybeCallbackWithError(callback, tools.ERRORS.ERROR_DB_CLOSED);
        }

        if (!parentDevice) {
            parentDevice = '';
        }

        if (parentDevice) {
            if (this._namespaceRegExp.test(parentDevice)) {
                parentDevice = parentDevice.substring(this.namespace.length + 1);
            }
            parentDevice = parentDevice.replace(FORBIDDEN_CHARS, '_').replace(/\./g, '_');
        }

        if (channelName && this._namespaceRegExp.test(channelName)) {
            channelName = channelName.substring(this.namespace.length + 1);
        }
        if (parentDevice && channelName && channelName.substring(0, parentDevice.length) === parentDevice) {
            channelName = channelName.substring(parentDevice.length + 1);
        }
        channelName = channelName || '';
        channelName = channelName.replace(FORBIDDEN_CHARS, '_').replace(/\./g, '_');

        channelName = `${this.namespace}.${this._DCS2ID(parentDevice, channelName)}`;

        // get object to check if it is a channel
        let obj;
        try {
            obj = await this.getForeignObjectAsync(channelName);
        } catch (e) {
            return tools.maybeCallbackWithError(callback, e);
        }

        if (!obj || obj.type !== 'channel') {
            // it's not a channel, so return but no error
            return tools.maybeCallback(callback);
        }

        this._logger.info(`${this.namespaceLog} Delete channel ${channelName}`);

        // it's a channel now delete it + underlying structure
        try {
            await this.delForeignObjectAsync(channelName, { recursive: true });
        } catch (e) {
            return tools.maybeCallbackWithError(callback, e);
        }

        return tools.maybeCallback(callback);
    }

    // external signature
    deleteState(parentChannel: string, stateName: string, options?: unknown, callback?: ioBroker.ErrorCallback): void;
    deleteState(stateName: string, options?: unknown, callback?: ioBroker.ErrorCallback): void;
    deleteState(
        parentDevice: string | null,
        parentChannel: string | null,
        stateName: string,
        options?: unknown,
        callback?: ioBroker.ErrorCallback
    ): void;

    deleteState(
        parentDevice: unknown,
        parentChannel: unknown,
        stateName?: unknown,
        options?: unknown,
        callback?: unknown
    ): any {
        if (typeof parentChannel === 'function' && stateName === undefined) {
            stateName = parentDevice;
            callback = parentChannel;
            parentChannel = '';
            parentDevice = '';
        } else if (parentChannel === undefined && stateName === undefined) {
            stateName = parentDevice;
            parentDevice = '';
            parentChannel = '';
        } else {
            if (typeof options === 'function') {
                callback = options;
                options = null;
            }
            if (typeof stateName === 'function') {
                callback = stateName;
                stateName = parentChannel;
                parentChannel = parentDevice;
                parentDevice = '';
            }
            if (typeof parentChannel === 'function') {
                callback = parentChannel;
                stateName = parentDevice;
                parentChannel = '';
                parentDevice = '';
            }
            if (typeof parentChannel === 'function') {
                callback = parentChannel;
                stateName = parentDevice;
                parentChannel = '';
                parentDevice = '';
            }
        }

        parentDevice = parentDevice ?? '';
        parentChannel = parentChannel ?? '';
        stateName = stateName ?? '';

        Validator.assertString(parentDevice, 'parentDevice');
        Validator.assertString(parentChannel, 'parentChannel');
        Validator.assertString(stateName, 'stateName');
        Validator.assertOptionalCallback(callback, 'callback');
        if (options !== null && options !== undefined) {
            Validator.assertObject(options, 'options');
        }

        return this._deleteState({ parentDevice, parentChannel, stateName, options, callback });
    }

    private _deleteState(_options: InternalDeleteStateOptions): void {
        const { callback, options } = _options;
        let { stateName, parentDevice, parentChannel } = _options;

        if (parentDevice) {
            if (this._namespaceRegExp.test(parentDevice)) {
                parentDevice = parentDevice.substring(this.namespace.length + 1);
            }

            parentDevice = parentDevice.replace(FORBIDDEN_CHARS, '_').replace(/\./g, '_');
        }

        if (parentChannel) {
            if (this._namespaceRegExp.test(parentChannel)) {
                parentChannel = parentChannel.substring(this.namespace.length + 1);
            }
            if (parentDevice && parentChannel.substring(0, parentDevice.length) === parentDevice) {
                parentChannel = parentChannel.substring(parentDevice.length + 1);
            }

            parentChannel = parentChannel.replace(FORBIDDEN_CHARS, '_').replace(/\./g, '_');
        }

        if (this._namespaceRegExp.test(stateName)) {
            stateName = stateName.substring(this.namespace.length + 1);
        }
        if (parentDevice && stateName.substring(0, parentDevice.length) === parentDevice) {
            stateName = stateName.substring(parentDevice.length + 1);
        }
        if (parentChannel && stateName.substring(0, parentChannel.length) === parentChannel) {
            stateName = stateName.substring(parentChannel.length + 1);
        }
        stateName = stateName || '';
        stateName = stateName.replace(FORBIDDEN_CHARS, '_').replace(/\./g, '_');

        const _name = this._DCS2ID(parentDevice, parentChannel, stateName);
        this.delObject(_name, options, callback);
    }

    // external signature
    getDevices(callback: ioBroker.GetObjectsCallback3<ioBroker.DeviceObject>): void;
    getDevices(options: unknown, callback: ioBroker.GetObjectsCallback3<ioBroker.DeviceObject>): void;

    getDevices(options: unknown, callback?: unknown): any {
        if (typeof options === 'function' && typeof callback === 'object') {
            const tmp = callback;
            callback = options;
            options = tmp;
        }
        if (typeof options === 'function') {
            callback = options;
            options = null;
        }

        Validator.assertCallback(callback, 'callback');
        if (options !== null && options !== undefined) {
            Validator.assertObject(options, 'options');
        }

        return this._getDevices({ options, callback });
    }

    private _getDevices(_options: InternalGetDevicesOptions): Promise<void> | void {
        const { options, callback } = _options;

        if (!this.#objects) {
            this._logger.info(`${this.namespaceLog} getDevices not processed because Objects database not connected`);
            return tools.maybeCallbackWithError(callback, tools.ERRORS.ERROR_DB_CLOSED);
        }

        this.#objects.getObjectView(
            'system',
            'device',
            {
                startkey: `${this.namespace}.`,
                endkey: `${this.namespace}.\u9999`
            },
            options,
            (err, obj) => {
                if (err || !obj || !obj.rows || !obj.rows.length) {
                    return tools.maybeCallbackWithError(callback, err, err ? undefined : []);
                }
                const res = [];
                for (const row of obj.rows) {
                    if (row.value) {
                        res.push(row.value);
                    }
                }
                return tools.maybeCallbackWithError(callback, null, res);
            }
        );
    }

    // public signature
    getChannelsOf(callback: ioBroker.GetObjectsCallback3<ioBroker.ChannelObject>): void;
    getChannelsOf(parentDevice: string, callback: ioBroker.GetObjectsCallback3<ioBroker.ChannelObject>): void;
    getChannelsOf(
        parentDevice: string,
        options: unknown,
        callback: ioBroker.GetObjectsCallback3<ioBroker.ChannelObject>
    ): void;
    getChannelsOf(parentDevice: unknown, options?: unknown, callback?: unknown): any {
        if (typeof options === 'function') {
            callback = options;
            options = null;
        }
        if (typeof parentDevice === 'function') {
            callback = parentDevice;
            parentDevice = undefined;
        }

        if (options !== null && options !== undefined) {
            Validator.assertObject(options, 'options');
        }

        Validator.assertOptionalCallback(callback, 'callback');
        if (parentDevice !== undefined) {
            Validator.assertString(parentDevice, 'parentDevice');
        }

        return this._getChannelsOf({ parentDevice, options, callback });
    }

    private _getChannelsOf(options: InternalGetChannelsOfOptions): Promise<void> | void {
        if (!this.#objects) {
            this._logger.info(
                `${this.namespaceLog} getChannelsOf not processed because Objects database not connected`
            );
            return tools.maybeCallbackWithError(options.callback, tools.ERRORS.ERROR_DB_CLOSED);
        }

        if (!options.parentDevice) {
            options.parentDevice = '';
        }

        if (options.parentDevice && this._namespaceRegExp.test(options.parentDevice)) {
            options.parentDevice = options.parentDevice.substring(this.namespace.length + 1);
        }

        options.parentDevice = options.parentDevice.replace(FORBIDDEN_CHARS, '_').replace(/\./g, '_');
        options.parentDevice = this.namespace + (options.parentDevice ? `.${options.parentDevice}` : '');
        this.#objects.getObjectView(
            'system',
            'channel',
            {
                startkey: `${options.parentDevice}.`,
                endkey: `${options.parentDevice}.\u9999`
            },
            options.options || {},
            (err, obj) => {
                if (err || !obj || !obj.rows || !obj.rows.length) {
                    return tools.maybeCallbackWithError(options.callback, err, err ? undefined : []);
                }
                const res = [];
                for (const row of obj.rows) {
                    if (row.value) {
                        res.push(row.value);
                    }
                }
                return tools.maybeCallbackWithError(options.callback, null, res);
            }
        );
    }

    // external signature
    getStatesOf(callback: ioBroker.GetObjectsCallback3<ioBroker.StateObject>): void;
    getStatesOf(parentDevice: string, callback: ioBroker.GetObjectsCallback3<ioBroker.StateObject>): void;
    getStatesOf(
        parentDevice: string | null | undefined,
        parentChannel: string | null | undefined,
        callback: ioBroker.GetObjectsCallback3<ioBroker.StateObject>
    ): void;
    getStatesOf(
        parentDevice: string | null | undefined,
        parentChannel: string | null | undefined,
        options: unknown,
        callback: ioBroker.GetObjectsCallback3<ioBroker.StateObject>
    ): void;
    getStatesOf(parentDevice: unknown, parentChannel?: unknown, options?: unknown, callback?: unknown): any {
        if (typeof options === 'function') {
            callback = options;
            options = null;
        }
        if (typeof parentDevice === 'function') {
            callback = parentDevice;
            parentDevice = null;
            parentChannel = null;
        }
        if (typeof parentChannel === 'function') {
            callback = parentChannel;
            parentChannel = null;
        }
        if (!callback) {
            return;
        }

        Validator.assertCallback(callback, 'callback');

        if (parentDevice !== null && parentDevice !== undefined) {
            Validator.assertString(parentDevice, 'parentDevice');
        }

        if (parentChannel !== null && parentChannel !== undefined) {
            Validator.assertString(parentChannel, 'parentChannel');
        }

        if (options !== null && options !== undefined) {
            Validator.assertObject(options, 'options');
        }

        return this._getStatesOf({ parentDevice, parentChannel, options, callback });
    }

    private _getStatesOf(_options: InternalGetStatesOfOptions): Promise<void> | void {
        const { options, callback } = _options;
        let { parentDevice, parentChannel } = _options;

        if (!this.#objects) {
            this._logger.info(`${this.namespaceLog} getStatesOf not processed because Objects database not connected`);
            return tools.maybeCallbackWithError(callback, tools.ERRORS.ERROR_DB_CLOSED);
        }

        if (!parentDevice) {
            parentDevice = '';
        } else {
            if (this._namespaceRegExp.test(parentDevice)) {
                parentDevice = parentDevice.substring(this.namespace.length + 1);
            }

            parentDevice = parentDevice.replace(FORBIDDEN_CHARS, '_').replace(/\./g, '_');
        }

        if (!parentChannel) {
            parentChannel = '';
        } else if (this._namespaceRegExp.test(parentChannel)) {
            parentChannel = parentChannel.substring(this.namespace.length + 1);
        }

        if (parentDevice && parentChannel && parentChannel.substring(0, parentDevice.length) === parentDevice) {
            parentChannel = parentChannel.substring(parentDevice.length + 1);
        }

        parentChannel = parentChannel.replace(FORBIDDEN_CHARS, '_').replace(/\./g, '_');

        const id = `${this.namespace}.${this._DCS2ID(parentDevice, parentChannel, true)}`;

        this.#objects.getObjectView(
            'system',
            'state',
            {
                startkey: id,
                endkey: `${id}\u9999`
            },
            options,
            (err, obj) => {
                if (err || !obj || !obj.rows || !obj.rows.length) {
                    return tools.maybeCallbackWithError(callback, err, err ? undefined : []);
                }
                const res: ioBroker.StateObject[] = [];
                let read = 0;
                for (const row of obj.rows) {
                    read++;
                    this.#objects!.getObject(row.id, (err, subObj) => {
                        if (subObj) {
                            res.push(subObj as ioBroker.StateObject);
                        }

                        if (!--read) {
                            return tools.maybeCallbackWithError(callback, null, res);
                        }
                    });
                }
            }
        );
    }

    // external signature
    addStateToEnum(
        enumName: string,
        addTo: string,
        parentDevice: string,
        parentChannel: string,
        stateName: string,
        callback?: ioBroker.ErrorCallback
    ): void;
    addStateToEnum(
        enumName: string,
        addTo: string,
        parentDevice: string,
        parentChannel: string,
        stateName: string,
        options: unknown,
        callback?: ioBroker.ErrorCallback
    ): void;
    addStateToEnum(
        enumName: unknown,
        addTo: unknown,
        parentDevice: unknown,
        parentChannel: unknown,
        stateName: unknown,
        options: unknown,
        callback?: unknown
    ): any {
        if (typeof options === 'function') {
            callback = options;
            options = null;
        }

        Validator.assertString(enumName, 'enumName');
        Validator.assertString(addTo, 'addTo');
        Validator.assertString(parentDevice, 'parentDevice');
        Validator.assertString(parentChannel, 'parentChannel');
        Validator.assertString(stateName, 'stateName');
        if (options !== null && options !== undefined) {
            Validator.assertObject(options, 'options');
        }
        Validator.assertOptionalCallback(callback, 'callback');

        return this._addStateToEnum({ enumName, addTo, parentDevice, parentChannel, stateName, options, callback });
    }

    private _addStateToEnum(_options: InternalAddStateToEnumOptions): Promise<void> | void {
        const { addTo, options, callback } = _options;
        let { enumName, parentDevice, parentChannel, stateName } = _options;

        if (!this.#objects) {
            this._logger.info(
                `${this.namespaceLog} addStateToEnum not processed because Objects database not connected`
            );
            return tools.maybeCallbackWithError(callback, tools.ERRORS.ERROR_DB_CLOSED);
        }

        if (parentDevice) {
            if (this._namespaceRegExp.test(parentDevice)) {
                parentDevice = parentDevice.substring(this.namespace.length + 1);
            }

            parentDevice = parentDevice.replace(FORBIDDEN_CHARS, '_').replace(/\./g, '_');
        }

        if (parentChannel) {
            if (this._namespaceRegExp.test(parentChannel)) {
                parentChannel = parentChannel.substring(this.namespace.length + 1);
            }
            if (parentDevice && parentChannel.substring(0, parentDevice.length) === parentDevice) {
                parentChannel = parentChannel.substring(parentDevice.length + 1);
            }

            parentChannel = parentChannel.replace(FORBIDDEN_CHARS, '_').replace(/\./g, '_');
        }

        if (this._namespaceRegExp.test(stateName)) {
            stateName = stateName.substring(this.namespace.length + 1);
        }
        if (parentDevice && stateName.substring(0, parentDevice.length) === parentDevice) {
            stateName = stateName.substring(parentDevice.length + 1);
        }
        if (parentChannel && stateName.substring(0, parentChannel.length) === parentChannel) {
            stateName = stateName.substring(parentChannel.length + 1);
        }
        stateName = stateName.replace(FORBIDDEN_CHARS, '_').replace(/\./g, '_');

        const objId = this._utils.fixId({ device: parentDevice, channel: parentChannel, state: stateName });

        if (addTo.startsWith('enum.')) {
            this.#objects.getObject(addTo, options, (err, obj) => {
                if (err || !obj) {
                    return tools.maybeCallbackWithError(callback, err || tools.ERRORS.ERROR_NOT_FOUND);
                }

                if (!obj.common.members.includes(objId)) {
                    obj.common.members.push(objId);
                    obj.from = `system.adapter.${this.namespace}`;
                    obj.user = options?.user || SYSTEM_ADMIN_USER;
                    obj.ts = Date.now();
                    this.#objects!.setObject(obj._id, obj, options, callback);
                } else {
                    return tools.maybeCallback(callback);
                }
            });
        } else {
            if (enumName.startsWith('enum.')) {
                enumName = enumName.substring(5);
            }

            this.#objects!.getObject(`enum.${enumName}.${addTo}`, options, (err, obj) => {
                if (!err && obj) {
                    // @ts-expect-error cast to enum object
                    if (!obj.common.members.includes(objId)) {
                        obj.common.members!.push(objId);
                        obj.from = `system.adapter.${this.namespace}`;
                        obj.user = options?.user || SYSTEM_ADMIN_USER;
                        obj.ts = Date.now();
                        this.#objects!.setObject(obj._id, obj, callback);
                    } else {
                        return tools.maybeCallback(callback);
                    }
                } else {
                    if (err) {
                        return tools.maybeCallbackWithError(callback, err);
                    }

                    // Create enum
                    this.#objects!.setObject(
                        `enum.${enumName}.${addTo}`,
                        {
                            common: {
                                name: addTo,
                                members: [objId]
                            },
                            from: `system.adapter.${this.namespace}`,
                            ts: Date.now(),
                            type: 'enum',
                            native: {}
                        },
                        options,
                        callback
                    );
                }
            });
        }
    }

    // external signature
    deleteStateFromEnum(
        enumName: string,
        parentDevice: string,
        parentChannel: string,
        stateName: string,
        callback?: ioBroker.ErrorCallback
    ): void;
    deleteStateFromEnum(
        enumName: string,
        parentDevice: string,
        parentChannel: string,
        stateName: string,
        options: unknown,
        callback?: ioBroker.ErrorCallback
    ): void;
    deleteStateFromEnum(
        enumName: unknown,
        parentDevice: unknown,
        parentChannel: unknown,
        stateName: unknown,
        options: unknown,
        callback?: unknown
    ): any {
        if (typeof options === 'function') {
            callback = options;
            options = null;
        }

        Validator.assertString(enumName, 'enumName');
        Validator.assertString(parentDevice, 'parentDevice');
        Validator.assertString(parentChannel, 'parentChannel');
        Validator.assertString(stateName, 'stateName');
        if (options !== null && options !== undefined) {
            Validator.assertObject(options, 'options');
        }
        Validator.assertOptionalCallback(callback, 'callback');

        return this._deleteStateFromEnum({ enumName, parentDevice, parentChannel, stateName, options, callback });
    }

    private _deleteStateFromEnum(_options: InternalDeleteStateFromEnumOptions): Promise<void> | void {
        const { options, callback } = _options;
        let { enumName, parentDevice, parentChannel, stateName } = _options;

        if (!this.#objects) {
            this._logger.info(
                `${this.namespaceLog} deleteStateFromEnum not processed because Objects database not connected`
            );
            return tools.maybeCallbackWithError(callback, tools.ERRORS.ERROR_DB_CLOSED);
        }

        if (parentDevice) {
            if (this._namespaceRegExp.test(parentDevice)) {
                parentDevice = parentDevice.substring(this.namespace.length + 1);
            }

            parentDevice = parentDevice.replace(FORBIDDEN_CHARS, '_').replace(/\./g, '_');
        }

        if (parentChannel) {
            if (this._namespaceRegExp.test(parentChannel)) {
                parentChannel = parentChannel.substring(this.namespace.length + 1);
            }
            if (parentDevice && parentChannel.substring(0, parentDevice.length) === parentDevice) {
                parentChannel = parentChannel.substring(parentDevice.length + 1);
            }

            parentChannel = parentChannel.replace(FORBIDDEN_CHARS, '_').replace(/\./g, '_');
        }

        if (this._namespaceRegExp.test(stateName)) {
            stateName = stateName.substring(this.namespace.length + 1);
        }
        if (parentDevice && stateName.substring(0, parentDevice.length) === parentDevice) {
            stateName = stateName.substring(parentDevice.length + 1);
        }
        if (parentChannel && stateName.substring(0, parentChannel.length) === parentChannel) {
            stateName = stateName.substring(parentChannel.length + 1);
        }
        stateName = stateName.replace(FORBIDDEN_CHARS, '_').replace(/\./g, '_');

        const objId = this._utils.fixId(
            {
                device: parentDevice,
                channel: parentChannel,
                state: stateName
            },
            false /*, 'state'*/
        );

        if (enumName) {
            enumName = `enum.${enumName}.`;
        } else {
            enumName = 'enum.';
        }

        this.#objects.getObjectView(
            'system',
            'enum',
            {
                startkey: enumName,
                endkey: `${enumName}\u9999`
            },
            options,
            async (err, res) => {
                if (err || !res) {
                    return tools.maybeCallbackWithError(callback, err);
                }

                for (const row of res.rows) {
                    try {
                        const obj = await this.#objects!.getObjectAsync(row.id);
                        if (obj && obj.common && obj.common.members) {
                            const pos = obj.common.members.indexOf(objId);
                            if (pos !== -1) {
                                obj.common.members.splice(pos, 1);
                                obj.from = `system.adapter.${this.namespace}`;
                                obj.user = options?.user || SYSTEM_ADMIN_USER;
                                obj.ts = Date.now();
                                await this.#objects!.setObjectAsync(obj._id, obj);
                            }
                        }
                    } catch (e) {
                        return tools.maybeCallbackWithError(callback, e);
                    }
                }
                return tools.maybeCallback(callback);
            }
        );
    }
    // external signature
    chmodFile(
        adapter: string | null,
        path: string,
        options: { mode: number | string } | Record<string, any>,
        callback: ioBroker.ChownFileCallback
    ): void;

    chmodFile(adapter: string | null, path: string, callback: ioBroker.ChownFileCallback): void;

    /**
     * Change file access rights
     *
     * This function updates the file access rights
     * ```js
     *      adapter.chmodFile('vis-2.0', '/main/vis-views.json', {mode: 0x644}, function (err, processed) {
     *        if (err) adapter.log.error('Cannot read file: ' + err);
     *        adapter.log.info('New files: ' + JSON.stringify(processed));
     *      });
     * ```
     *
     * @param _adapter adapter name. If the adapter name is null, so the name (not instance) of the current adapter will be taken.
     * @param path path to file without adapter name. E.g., If you want to update "/vis-2.0/main/*", here must be "/main/*" and _adapter must be equal to "vis-2.0".
     * @param options data with mode
     * @param callback return result
     *        ```js
     *            function (err, processedFiles) {
     *                list of processed files with new groups
     *            }
     *        ```
     */
    chmodFile(_adapter: unknown, path: unknown, options: unknown, callback?: unknown): any {
        if (_adapter === null) {
            _adapter = this.name;
        }

        if (typeof options === 'function') {
            callback = options;
            options = null;
        }
        if (!this.#objects) {
            this._logger.info(`${this.namespaceLog} chmodFile not processed because Objects database not connected`);
            return tools.maybeCallbackWithError(callback as any, tools.ERRORS.ERROR_DB_CLOSED);
        }

        this.#objects.chmodFile(_adapter as any, path as any, options as any, callback as any);
    }

    chownFile(
        _adapter: string,
        path: string,
        options: unknown,
        callback: (err?: Error | null, processedFiles?: any) => void
    ): void;

    chownFile(_adapter: string, path: string, callback: (err?: Error | null, processedFiles?: any) => void): void;

    /**
     * Change a file owner
     *
     * This function updates the file owner and ownerGroup
     * ```js
     *      adapter.chownFile('vis-2.0', '/main/vis-views.json', {owner: 'newOwner', ownerGroup: 'newgroup'}, function (err, processed) {
     *        if (err) adapter.log.error('Cannot read file: ' + err);
     *        adapter.log.info('New files: ' + JSON.stringify(processed));
     *      });
     * ```
     *
     * @param _adapter adapter name. If the adapter name is null, so the name (not instance) of the current adapter will be taken.
     * @param path path to file without adapter name. E.g., If you want to update "/vis-2.0/main/*", here must be "/main/*" and _adapter must be equal to "vis-2.0".
     * @param options data with owner and ownerGroup
     * @param callback return result
     *        ```js
     *            function (err, processedFiles) {
     *                list of processed files with new groups
     *            }
     *        ```
     */
    chownFile(_adapter: unknown, path: unknown, options: unknown, callback?: unknown): any {
        if (_adapter === null) {
            _adapter = this.name;
        }

        if (typeof options === 'function') {
            callback = options;
            options = null;
        }
        if (!this.#objects) {
            this._logger.info(`${this.namespaceLog} chownFile not processed because Objects database not connected`);
            return tools.maybeCallbackWithError(callback as any, tools.ERRORS.ERROR_DB_CLOSED);
        }

        this.#objects!.chownFile(_adapter as string, path as string, options as any, callback as any);
    }

    // external signatures
    readDir(adapterName: string | null, path: string, callback: ioBroker.ReadDirCallback): void;
    readDir(adapterName: string | null, path: string, options: unknown, callback: ioBroker.ReadDirCallback): void;

    /**
     * Read directory from DB.
     *
     * This function reads the content of directory from DB for given adapter and path.
     * If getEnum called with no enum specified, all enums will be returned:
     * ```js
     *      adapter.readDir('vis-2.0', '/main/', function (err, filesOrDirs) {
     *        // All enums
     *        if (err) adapter.log.error('Cannot read directory: ' + err);
     *        if (filesOrDirs) {
     *           for (var f = 0; f < filesOrDirs.length; f++) {
     *              adapter.log.debug('Directory main has the following files and dirs: ' + filesOrDirs[f].file + '[dir - ' + filesOrDirs[f].isDir + ']');
     *           }
     *       }
     *      });
     * ```
     *
     * @param _adapter adapter name. If the adapter name is null, so the name (not instance) of the current adapter will be taken.
     * @param path path to directory without adapter name. E.g., If you want to read "/vis-2.0/main/views.json", here must be "/main/views.json" and _adapter must be equal to "vis-2.0".
     * @param options optional user context
     * @param callback return result
     *        ```js
     *            function (err, filesOrDirs) {
     *                // filesOrDirs is array with elements like
     *                // {
     *                //      file:       'views.json,
     *                //      stats:      node.js stats object like https://nodejs.org/api/fs.html#fs_class_fs_stats ,
     *                //      isDir:      true/false,
     *                //      acl:        access control list object,
     *                //      modifiedAt: time when modified,
     *                //      createdAt:  time when created
     *                // }
     *            }
     *        ```
     */
    readDir(_adapter: unknown, path: unknown, options: unknown, callback?: unknown): any {
        if (_adapter === null) {
            _adapter = this.name;
        }

        if (typeof options === 'function') {
            callback = options;
            options = null;
        }

        Validator.assertCallback(callback, 'callback');
        Validator.assertString(_adapter, '_adapter');
        Validator.assertString(path, 'path');
        if (options !== null && options !== undefined) {
            Validator.assertObject(options, 'options');
        }

        if (!this.#objects) {
            this._logger.info(`${this.namespaceLog} readDir not processed because Objects database not connected`);
            return tools.maybeCallbackWithError(callback, tools.ERRORS.ERROR_DB_CLOSED);
        }

        this.#objects.readDir(_adapter, path, options, callback);
    }

    // public signature
    unlink(adapterName: string | null, path: string, callback: ioBroker.ErrnoCallback): void;
    unlink(adapterName: string | null, path: string, options: unknown, callback: ioBroker.ErrnoCallback): void;
    unlink(_adapter: unknown, name: unknown, options: unknown, callback?: unknown): any {
        if (_adapter === null) {
            _adapter = this.name;
        }

        if (typeof options === 'function') {
            callback = options;
            options = null;
        }

        Validator.assertOptionalCallback(callback, 'callback');
        Validator.assertString(_adapter, '_adapter');
        Validator.assertString(name, 'name');
        if (options !== undefined && options !== null) {
            Validator.assertObject(options, 'options');
        }

        if (!this.#objects) {
            this._logger.info(`${this.namespaceLog} unlink not processed because Objects database not connected`);
            return tools.maybeCallbackWithError(callback, tools.ERRORS.ERROR_DB_CLOSED);
        }

        this.#objects!.unlink(_adapter, name, options, callback);
    }

    // external signatures
    rename(adapterName: string | null, oldName: string, newName: string, callback: ioBroker.ErrnoCallback): void;
    rename(
        adapterName: string | null,
        oldName: string,
        newName: string,
        options: unknown,
        callback: ioBroker.ErrnoCallback
    ): void;

    rename(_adapter: unknown, oldName: unknown, newName: unknown, options: unknown, callback?: unknown): any {
        if (_adapter === null) {
            _adapter = this.name;
        }
        if (typeof options === 'function') {
            callback = options;
            options = null;
        }

        Validator.assertOptionalCallback(callback, 'callback');
        Validator.assertString(oldName, 'oldName');
        Validator.assertString(newName, 'newName');
        Validator.assertString(_adapter, '_adapter');
        if (options !== null && options !== undefined) {
            Validator.assertObject(options, 'options');
        }

        if (!this.#objects) {
            this._logger.info(`${this.namespaceLog} rename not processed because Objects database not connected`);
            return tools.maybeCallbackWithError(callback, tools.ERRORS.ERROR_DB_CLOSED);
        }

        this.#objects.rename(_adapter, oldName, newName, options, callback);
    }

    mkdir(adapterName: string | null, path: string, callback: ioBroker.ErrnoCallback): void;
    mkdir(adapterName: string | null, path: string, options: unknown, callback: ioBroker.ErrnoCallback): void;
    mkdir(_adapter: unknown, dirname: unknown, options: unknown, callback?: unknown): any {
        if (_adapter === null) {
            _adapter = this.name;
        }
        if (typeof options === 'function') {
            callback = options;
            options = null;
        }

        Validator.assertOptionalCallback(callback, 'callback');
        Validator.assertString(_adapter, '_adapter');
        Validator.assertString(dirname, 'dirname');
        if (options !== undefined && options !== null) {
            Validator.assertObject(options, 'options');
        }

        if (!this.#objects) {
            this._logger.info(`${this.namespaceLog} mkdir not processed because Objects database not connected`);
            return tools.maybeCallbackWithError(callback, tools.ERRORS.ERROR_DB_CLOSED);
        }

        this.#objects.mkdir(_adapter, dirname, options, callback);
    }

    readFile(adapterName: string | null, path: string, callback: ioBroker.ReadFileCallback): void;
    readFile(adapterName: string | null, path: string, options: unknown, callback: ioBroker.ReadFileCallback): void;

    /**
     * Read file from DB.
     *
     * This function reads the content of one file from DB for given adapter and file name.
     * ```js
     *      adapter.readFile('vis-2.0', '/main/vis-views.json', function (err, data) {
     *        // All enums
     *        if (err) adapter.log.error('Cannot read file: ' + err);
     *        adapter.log.info('Content of file is: ' + data);
     *      });
     * ```
     *
     * @param _adapter adapter name. If the adapter name is null, so the name (not instance) of the current adapter will be taken.
     * @param filename path to file without adapter name. E.g., If you want to read "/vis-2.0/main/views.json", here must be "/main/views.json" and _adapter must be equal to "vis-2.0".
     * @param options optional user context
     * @param callback return result
     *        ```js
     *            function (err, data) {
     *                // data is utf8 or binary Buffer depends on the file extension.
     *            }
     *        ```
     */
    readFile(_adapter: unknown, filename: unknown, options: unknown, callback?: unknown): any {
        if (_adapter === null) {
            _adapter = this.name;
        }

        if (typeof options === 'function') {
            callback = options;
            options = null;
        }

        Validator.assertString(_adapter, '_adapter');
        Validator.assertString(filename, 'filename');
        if (options !== null && options !== undefined) {
            Validator.assertObject(options, 'options');
        }
        Validator.assertCallback(callback, 'callback');

        if (!this.#objects) {
            this._logger.info(`${this.namespaceLog} readFile not processed because Objects database not connected`);
            return tools.maybeCallbackWithError(callback, tools.ERRORS.ERROR_DB_CLOSED);
        }

        this.#objects.readFile(_adapter, filename, options, callback);
    }

    // external signatures
    writeFile(adapterName: string | null, path: string, data: Buffer | string, callback: ioBroker.ErrnoCallback): void;
    writeFile(
        adapterName: string | null,
        path: string,
        data: Buffer | string,
        options: unknown,
        callback: ioBroker.ErrnoCallback
    ): void;

    /**
     * Write file to DB.
     *
     * This function writes the content of one file into DB for given adapter and file name.
     * ```js
     *      adapter.writeFile('vis-2.0', '/main/vis-views.json', data, function (err) {
     *        err && adapter.log.error('Cannot write file: ' + err);
     *      });
     * ```
     *
     * @param _adapter adapter name. If the adapter name is null, so the name (not instance) of the current adapter will be taken.
     * @param filename path to file without adapter name. E.g., If you want to read "/vis-2.0/main/views.json", here must be "/main/views.json" and _adapter must be equal to "vis-2.0".
     * @param data data as UTF8 string or buffer depends on the file extension.
     * @param options optional user context
     * @param callback return result
     *        ```js
     *            function (err) {
     *
     *            }
     *        ```
     */
    writeFile(_adapter: unknown, filename: unknown, data: unknown, options: unknown, callback?: unknown): MaybePromise {
        if (_adapter === null) {
            _adapter = this.name;
        }

        if (typeof options === 'function') {
            callback = options;
            options = null;
        }

        Validator.assertString(_adapter, '_adapter');
        Validator.assertString(filename, 'filename');
        if (options !== null && options !== undefined) {
            Validator.assertObject(options, 'options');
        }
        Validator.assertOptionalCallback(callback, 'callback');
        if (typeof data !== 'string') {
            Validator.assertBuffer(data, 'data');
        }

        if (!this.#objects) {
            this._logger.info(`${this.namespaceLog} writeFile not processed because Objects database not connected`);
            return tools.maybeCallbackWithError(callback, tools.ERRORS.ERROR_DB_CLOSED);
        }

        return this.#objects.writeFile(_adapter, filename, data, options, callback);
    }

    fileExists(adapterName: string | null, path: string): Promise<boolean>;
    fileExists(adapterName: string | null, path: string, callback?: ioBroker.GenericCallback<boolean>): void;
    fileExists(
        adapterName: string | null,
        path: string,
        options: unknown,
        callback: ioBroker.GenericCallback<boolean>
    ): void;

    /**
     * Checks if file exists in DB.
     *
     * @param _adapter adapter name
     * @param filename path to file without adapter name. E.g., If you want to check "/vis-2.0/main/views.json", here must be "/main/views.json" and _adapter must be equal to "vis-2.0".
     * @param options optional user context
     * @param callback cb function if none provided, a promise is returned
     */
    async fileExists(
        _adapter: unknown,
        filename: unknown,
        options?: unknown,
        callback?: unknown
    ): Promise<boolean | void> {
        if (typeof options === 'function') {
            callback = options;
            options = null;
        }

        Validator.assertOptionalCallback(callback, 'callback');
        Validator.assertString(_adapter, '_adapter');
        Validator.assertString(filename, 'filename');
        if (options !== null && options !== undefined) {
            Validator.assertObject(options, 'options');
        }

        if (!this.#objects) {
            this._logger.info(`${this.namespaceLog} fileExists not processed because Objects database not connected`);
            return tools.maybeCallbackWithError(callback, tools.ERRORS.ERROR_DB_CLOSED);
        }

        try {
            const exists = await this.#objects.fileExists(_adapter, filename, options);
            return tools.maybeCallbackWithError(callback, null, exists);
        } catch (e) {
            return tools.maybeCallbackWithError(callback, e);
        }
    }

    // external signatures
    formatValue(value: number | string, format?: string): string;
    formatValue(value: number | string, decimals: number, format?: string): string;
    formatValue(value: unknown, decimals: unknown, _format?: unknown): any {
        if (typeof decimals !== 'number') {
            _format = decimals;
            decimals = 2;
        }

        const format =
            // @ts-expect-error fix later
            !_format || _format.length !== 2
                ? this.isFloatComma === undefined
                    ? '.,'
                    : this.isFloatComma
                    ? '.,'
                    : ',.'
                : _format;

        if (typeof value !== 'number') {
            // @ts-expect-error fix later
            value = parseFloat(value);
        }
        // @ts-expect-error fix later
        return isNaN(value)
            ? ''
            : // @ts-expect-error fix later
              value
                  .toFixed(decimals)
                  // @ts-expect-error fix later
                  .replace(format[0], format[1])
                  // @ts-expect-error fix later
                  .replace(/\B(?=(\d{3})+(?!\d))/g, format[0]);
    }

    // external signature
    formatDate(dateObj: string | Date | number, format?: string): string;
    formatDate(dateObj: string | Date | number, isDuration: boolean | string, format?: string): string;

    formatDate(dateObj: unknown, isDuration: unknown, _format?: unknown): any {
        if ((typeof isDuration === 'string' && isDuration.toLowerCase() === 'duration') || isDuration === true) {
            isDuration = true;
        }
        if (typeof isDuration !== 'boolean') {
            _format = isDuration;
            isDuration = false;
        }

        if (!dateObj) {
            return '';
        }

        Validator.assertBoolean(isDuration, 'isDuration');
        if (_format !== undefined) {
            Validator.assertString(_format, 'format');
        }

        return this._formatDate({ dateObj: dateObj as any, isDuration, _format });
    }

    private _formatDate(_options: InternalFormatDateOptions): string {
        const { _format, dateObj: _dateObj } = _options;
        let { isDuration } = _options;

        let dateObj: Date;

        if (typeof _dateObj === 'string') {
            dateObj = new Date(_dateObj);
        }

        if (typeof _dateObj !== 'object') {
            const j = typeof _dateObj === 'number' ? _dateObj : parseInt(_dateObj, 10);
            if (j === _dateObj) {
                // may this is interval
                if (j < 946681200) {
                    isDuration = true;
                    dateObj = new Date(_dateObj);
                } else {
                    // if less 2000.01.01 00:00:00
                    dateObj = j < 946681200000 ? new Date(j * 1_000) : new Date(j);
                }
            } else {
                dateObj = new Date(_dateObj);
            }
        } else {
            dateObj = _dateObj;
        }
        const format = _format || this.dateFormat || 'DD.MM.YYYY';

        if (isDuration) {
            dateObj.setMilliseconds(dateObj.getMilliseconds() + dateObj.getTimezoneOffset() * 60 * 1_000);
        }

        const validFormatChars = 'YJГMМDTДhSчmмsс';
        let s = '';
        let result = '';

        const put = (s: string): string => {
            let v: number | string = '';
            switch (s) {
                case 'YYYY':
                case 'JJJJ':
                case 'ГГГГ':
                case 'YY':
                case 'JJ':
                case 'ГГ':
                    v = dateObj.getFullYear();
                    if (s.length === 2) {
                        v %= 100;
                    }
                    if (v <= 9) {
                        v = `0${v}`;
                    }
                    break;
                case 'MM':
                case 'M':
                case 'ММ':
                case 'М':
                    v = dateObj.getMonth() + 1;
                    if (v < 10 && s.length === 2) {
                        v = `0${v}`;
                    }
                    break;
                case 'DD':
                case 'TT':
                case 'D':
                case 'T':
                case 'ДД':
                case 'Д':
                    v = dateObj.getDate();
                    if (v < 10 && s.length === 2) {
                        v = `0${v}`;
                    }
                    break;
                case 'hh':
                case 'SS':
                case 'h':
                case 'S':
                case 'чч':
                case 'ч':
                    v = dateObj.getHours();
                    if (v < 10 && s.length === 2) {
                        v = `0${v}`;
                    }
                    break;
                case 'mm':
                case 'm':
                case 'мм':
                case 'м':
                    v = dateObj.getMinutes();
                    if (v < 10 && s.length === 2) {
                        v = `0${v}`;
                    }
                    break;
                case 'ss':
                case 's':
                case 'cc':
                case 'c':
                    v = dateObj.getSeconds();
                    if (v < 10 && s.length === 2) {
                        v = `0${v}`;
                    }
                    v = v.toString();
                    break;
                case 'sss':
                case 'ссс':
                    v = dateObj.getMilliseconds();
                    if (v < 10) {
                        v = `00${v}`;
                    } else if (v < 100) {
                        v = `0${v}`;
                    }
                    v = v.toString();
            }
            return (result += v);
        };

        for (let i = 0; i < format.length; i++) {
            if (validFormatChars.includes(format[i])) {
                s += format[i];
            } else {
                put(s);
                s = '';
                result += format[i];
            }
        }
        put(s);
        return result;
    }

    sendTo(
        instanceName: string,
        message: any,
        callback?: ioBroker.MessageCallback | ioBroker.MessageCallbackInfo
    ): void;
    sendTo(
        instanceName: string,
        command: string,
        message: any,
        callback?: ioBroker.MessageCallback | ioBroker.MessageCallbackInfo,
        options?: SendToOptions
    ): void;

    /**
     * Send message to other adapter instance or all instances of adapter.
     *
     * This function sends a message to specific instance or all instances of some specific adapter.
     * If no instance given (e.g. "pushover"), the callback argument will be ignored. Because normally many responses will come.
     *
     * @param instanceName name of the instance where the message must be sent to. E.g. "pushover.0" or "system.adapter.pushover.0".
     * @param command command name, like "send", "browse", "list". Command is depend on target adapter implementation.
     * @param message object that will be given as argument for request
     * @param callback optional return result
     *        ```js
     *            function (result) {
     *              // result is target adapter specific and can vary from adapter to adapter
     *              if (!result) adapter.log.error('No response received');
     *            }
     *        ```
     * @param options optional options to define a timeout. This allows to get an error callback if no answer received in time (only if target is specific instance)
     */
    sendTo(instanceName: unknown, command: unknown, message: unknown, callback?: unknown, options?: unknown): any {
        if (typeof message === 'function' && typeof callback === 'undefined') {
            callback = message;
            message = undefined;
        }
        if (typeof message === 'undefined') {
            message = command;
            command = 'send';
        }

        Validator.assertString(instanceName, 'instanceName');
        Validator.assertString(command, 'command');

        if (!tools.isObject(callback)) {
            Validator.assertOptionalCallback(callback, 'callback');
        }

        if (options !== undefined) {
            Validator.assertObject(options, 'options');
        }

        return this._sendTo({
            instanceName,
            command,
            message,
            options,
            callback: callback as ioBroker.MessageCallbackInfo | ioBroker.MessageCallback
        });
    }

    /**
     * Async version of sendTo
     * As we have a special case (first arg can be error or result, we need to promisify manually)
     *
     * @param instanceName
     * @param command
     * @param message
     * @param options
     */
    sendToAsync(instanceName: unknown, command: unknown, message?: unknown, options?: unknown): any {
        return new Promise((resolve, reject) => {
            const callback: ioBroker.MessageCallback = resOrError => {
                if (resOrError instanceof Error) {
                    reject(resOrError);
                }

                resolve(resOrError);
            };

            // validation takes place inside sendTo so skip here
            this.sendTo(
                instanceName as string,
                command as string,
                message as string,
                callback,
                options as SendToOptions
            );
        });
    }

    private async _sendTo(_options: InternalSendToOptions): Promise<void> {
        const { command, message, callback, options } = _options;
        let { instanceName } = _options;

        const obj: ioBroker.SendableMessage = {
            command: command,
            message: message,
            from: `system.adapter.${this.namespace}`
        };

        if (!instanceName) {
            // @ts-expect-error TODO it could also be the cb object
            return tools.maybeCallbackWithError(callback, 'No instanceName provided or not a string');
        }

        if (!instanceName.startsWith('system.adapter.')) {
            instanceName = `system.adapter.${instanceName}`;
        }

        if (!this.#states) {
            // if states is no longer existing, we do not need to unsubscribe
            this._logger.info(`${this.namespaceLog} sendTo not processed because States database not connected`);
            // @ts-expect-error TODO it could also be the cb object
            return tools.maybeCallbackWithError(callback, tools.ERRORS.ERROR_DB_CLOSED);
        }

        if (typeof message !== 'object') {
            this._logger.silly(
                `${this.namespaceLog} sendTo "${command}" to ${instanceName} from system.adapter.${this.namespace}: ${message}`
            );
        } else {
            this._logger.silly(
                `${this.namespaceLog} sendTo "${command}" to ${instanceName} from system.adapter.${this.namespace}`
            );
        }

        // If not specific instance
        if (!instanceName.match(/\.[0-9]+$/)) {
            if (!this.#objects) {
                this._logger.info(`${this.namespaceLog} sendTo not processed because Objects database not connected`);
                // @ts-expect-error TODO it could also be the cb object
                return tools.maybeCallbackWithError(callback, tools.ERRORS.ERROR_DB_CLOSED);
            }

            try {
                // Send to all instances of adapter
                const res = await this.#objects.getObjectView('system', 'instance', {
                    startkey: `${instanceName}.`,
                    endkey: `${instanceName}.\u9999`
                });

                if (res) {
                    for (const row of res.rows) {
                        try {
                            await this.#states!.pushMessage(row.id, obj);
                        } catch (e) {
                            // @ts-expect-error TODO it could also be the cb object
                            return tools.maybeCallbackWithError(callback, e);
                        }
                    }
                }
            } catch {
                //ignore
            }
        } else {
            if (callback) {
                if (typeof callback === 'function') {
                    // force subscribe even no messagebox enabled
                    if (!isMessageboxSupported(this.common!) && !this.mboxSubscribed) {
                        this.mboxSubscribed = true;
                        this.#states.subscribeMessage(`system.adapter.${this.namespace}`);
                    }

                    obj.callback = {
                        message: message,
                        id: this._callbackId++,
                        ack: false,
                        time: Date.now()
                    };
                    if (this._callbackId >= 0xffffffff) {
                        this._callbackId = 1;
                    }

                    const callbackId = obj.callback.id;

                    let timer: undefined | NodeJS.Timeout;

                    if (options?.timeout) {
                        timer = setTimeout(() => {
                            const callbackObj = this.messageCallbacks.get(callbackId);

                            if (callbackObj) {
                                callbackObj.cb(new Error('Timeout exceeded'));
                                this.messageCallbacks.delete(callbackId);
                            }
                        }, options.timeout);
                    }

                    this.messageCallbacks.set(callbackId, { cb: callback, time: Date.now(), timer });

                    // delete too old callbacks IDs
                    const now = Date.now();
                    for (const [_id, cb] of this.messageCallbacks) {
                        if (now - cb.time > 3_600_000) {
                            this.messageCallbacks.delete(_id);
                        }
                    }
                } else {
                    obj.callback = callback;
                    obj.callback!.ack = true;
                }
            }

            try {
                await this.#states.pushMessage(instanceName, obj);
            } catch (e) {
                // @ts-expect-error TODO it could also be the cb object
                return tools.maybeCallbackWithError(callback, e);
            }
        }
    }

    sendToHost(
        hostName: string | null,
        message: any,
        callback?: ioBroker.MessageCallback | ioBroker.MessageCallbackInfo
    ): void;
    sendToHost(
        hostName: string | null,
        command: string,
        message: any,
        callback?: ioBroker.MessageCallback | ioBroker.MessageCallbackInfo
    ): void;

    /**
     * Send message to specific host or to all hosts.
     *
     * This function sends a message to specific host or all hosts.
     * If no host name given (e.g. null), the callback argument will be ignored. Because normally many responses will come.
     *
     * @param hostName name of the host where the message must be sent to. E.g. "myPC" or "system.host.myPC". If argument is null, the message will be sent to all hosts.
     * @param command command name. One of: "cmdExec", "getRepository", "getInstalled", "getVersion", "getDiagData", "getLocationOnDisk", "getDevList", "getLogs", "delLogs", "readDirAsZip", "writeDirAsZip", "readObjectsAsZip", "writeObjectsAsZip", "checkLogging". Commands can be checked in controller.js (function processMessage)
     * @param message object that will be given as argument for request
     * @param callback optional return result
     *        ```js
     *            function (result) {
     *              // result is target adapter specific and can vary from command to command
     *              if (!result) adapter.log.error('No response received');
     *            }
     *        ```
     */
    sendToHost(hostName: unknown, command: unknown, message: unknown, callback?: unknown): any {
        if (typeof message === 'undefined') {
            message = command;
            command = 'send';
        }

        if (hostName !== null) {
            Validator.assertString(hostName, 'hostName');
        }

        Validator.assertString(command, 'command');

        if (!tools.isObject(callback)) {
            Validator.assertOptionalCallback(callback, 'callback');
        }

        return this._sendToHost({
            hostName,
            command,
            message,
            callback: callback as ioBroker.MessageCallback | ioBroker.MessageCallbackInfo
        });
    }

    private async _sendToHost(_options: InternalSendToHostOptions): Promise<void> {
        const { command, message, callback } = _options;
        let { hostName } = _options;
        const obj: Partial<ioBroker.Message> = { command, message, from: `system.adapter.${this.namespace}` };

        if (!this.#states) {
            // if states is no longer existing, we do not need to unsubscribe
            this._logger.info(`${this.namespaceLog} sendToHost not processed because States database not connected`);
            // @ts-expect-error TODO it could also be the cb object
            return tools.maybeCallbackWithError(callback, tools.ERRORS.ERROR_DB_CLOSED);
        }

        if (hostName && !hostName.startsWith('system.host.')) {
            hostName = `system.host.${hostName}`;
        }

        if (!hostName) {
            if (!this.#objects) {
                this._logger.info(
                    `${this.namespaceLog} sendToHost not processed because Objects database not connected`
                );
                // @ts-expect-error TODO it could also be the cb object
                return tools.maybeCallbackWithError(callback, tools.ERRORS.ERROR_DB_CLOSED);
            }

            // Send to all hosts
            this.#objects.getObjectList(
                {
                    startkey: 'system.host.',
                    endkey: `system.host.\u9999`
                },
                null,
                async (err, res) => {
                    if (!this.#states) {
                        // if states is no longer existing, we do not need to unsubscribe
                        return;
                    }
                    if (!err && res?.rows.length) {
                        for (const row of res.rows) {
                            const parts: string[] = row.id.split('.');
                            // ignore system.host.name.alive and so on
                            if (parts.length === 3) {
                                try {
                                    await this.#states!.pushMessage(row.id, obj as any);
                                } catch (e) {
                                    // @ts-expect-error TODO it could also be the cb object
                                    return tools.maybeCallbackWithError(callback, e);
                                }
                            }
                        }
                    }
                }
            );
        } else {
            if (callback) {
                if (typeof callback === 'function') {
                    // force subscribe even no messagebox enabled
                    if (!isMessageboxSupported(this.common!) && !this.mboxSubscribed) {
                        this.mboxSubscribed = true;
                        this.#states.subscribeMessage(`system.adapter.${this.namespace}`);
                    }

                    obj.callback = {
                        message,
                        id: this._callbackId++,
                        ack: false,
                        time: Date.now()
                    };
                    if (this._callbackId >= 0xffffffff) {
                        this._callbackId = 1;
                    }

                    this.messageCallbacks.set(obj.callback.id, { cb: callback, time: Date.now() });
                } else {
                    obj.callback = callback;
                    obj.callback.ack = true;
                }
            }

            try {
                await this.#states.pushMessage(hostName, obj as any);
            } catch (e) {
                // @ts-expect-error TODO it could also be the cb object
                return tools.maybeCallbackWithError(callback, e);
            }
        }
    }

    sendToUI(options: SendToUserInterfaceClientOptions): Promise<void>;

    /**
     * Send a message to an active UI Client
     *
     * @param options clientId and data options
     */
    sendToUI(options: AllPropsUnknown<SendToUserInterfaceClientOptions>): Promise<void> {
        if (!this.#states) {
            throw new Error(tools.ERRORS.ERROR_DB_CLOSED);
        }

        const { clientId, data } = options;

        if (clientId === undefined) {
            return this.uiMessagingController.sendToAllClients({
                data,
                states: this.#states
            });
        }

        Validator.assertString(clientId, 'clientId');

        return this.uiMessagingController.sendToClient({
            clientId,
            data,
            states: this.#states
        });
    }

    registerNotification<Scope extends keyof ioBroker.NotificationScopes>(
        scope: Scope,
        category: ioBroker.NotificationScopes[Scope] | null,
        message: string
    ): Promise<void>;

    /**
     * Send notification with given scope and category to host of this adapter
     *
     * @param scope - scope to be addressed
     * @param category - to be addressed, if null message will be checked by regex of given scope
     * @param message - message to be stored/checked
     */
    async registerNotification(scope: unknown, category: unknown, message: unknown): Promise<void> {
        if (!this.#states) {
            // if states is no longer existing, we do not need to set
            this._logger.info(
                `${this.namespaceLog} registerNotification not processed because States database not connected`
            );
            throw new Error(tools.ERRORS.ERROR_DB_CLOSED);
        }

        Validator.assertString(scope, 'scope');
        if (category !== null) {
            Validator.assertString(category, 'category');
        }
        Validator.assertString(message, 'message');

        const obj = {
            command: 'addNotification',
            message: { scope, category, message, instance: this.namespace },
            from: `system.adapter.${this.namespace}`
        };

        await this.#states.pushMessage(`system.host.${this.host}`, obj as any);
    }

    // external signatures
    setState<T extends ioBroker.SetStateCallback | undefined>(
        id: string | ioBroker.IdObject,
        state: ioBroker.State | ioBroker.StateValue | ioBroker.SettableState,
        callback?: T
    ): T extends ioBroker.SetStateCallback ? void : ioBroker.SetStatePromise;
    setState<T extends ioBroker.SetStateCallback>(
        id: string | ioBroker.IdObject,
        state: ioBroker.State | ioBroker.StateValue | ioBroker.SettableState,
        ack: boolean,
        callback?: T
    ): T extends ioBroker.SetStateCallback ? void : ioBroker.SetStatePromise;
    setState<T extends ioBroker.SetStateCallback>(
        id: string | ioBroker.IdObject,
        state: ioBroker.State | ioBroker.StateValue | ioBroker.SettableState,
        options?: Partial<GetUserGroupsOptions> | null,
        callback?: T
    ): T extends ioBroker.SetStateCallback ? void : ioBroker.SetStatePromise;
    setState<T extends ioBroker.SetStateCallback>(
        id: string | ioBroker.IdObject,
        state: ioBroker.State | ioBroker.StateValue | ioBroker.SettableState,
        ack: boolean,
        options?: Partial<GetUserGroupsOptions> | null,
        callback?: T
    ): T extends ioBroker.SetStateCallback ? void : ioBroker.SetStatePromise;

    /**
     * Writes value into states DB.
     *
     * This function can write values into states DB for this adapter.
     * Only Ids that belong to this adapter can be modified. So the function automatically adds "adapter.X." to ID.
     * ack, options and callback are optional
     *
     * @param id object ID of the state.
     * @param state simple value or object with attribues.
     *  If state is object and ack exists too as function argument, function argument has priority.
     *  ```js
     *      {
     *          val:    value,
     *          ack:    true|false,       // default - false; is command(false) or status(true)
     *          ts:     timestampMS,      // default - now
     *          q:      qualityAsNumber,  // default - 0 (ok)
     *          from:   origin,           // default - this adapter
     *          c:      comment,          // default - empty
     *          expire: expireInSeconds   // default - 0
     *          lc:     timestampMS       // default - automatic calculation
     *      }
     *  ```
     * @param ack optional is command(false) or status(true)
     * @param options optional user context
     * @param callback optional return error and id
     *        ```js
     *            function (err, id) {
     *              if (err) adapter.log.error('Cannot set value for "' + id + '": ' + err);
     *            }
     *        ```
     */
    setState(
        id: unknown,
        state: unknown,
        ack: unknown,
        options?: unknown,
        callback?: unknown
    ): Promise<void | string> | void {
        if (typeof state === 'object' && typeof ack !== 'boolean') {
            callback = options;
            options = ack;
            ack = undefined;
        }
        if (typeof options === 'function') {
            callback = options;
            options = {};
        }

        if (typeof ack === 'function') {
            callback = ack;
            ack = undefined;
        }

        if (!tools.isObject(id)) {
            // it can be id object or string
            Validator.assertString(id, 'id');
        }

        if (ack !== undefined) {
            Validator.assertBoolean(ack, 'ack');
        }

        Validator.assertOptionalCallback(callback, 'callback');

        if (options !== undefined && options !== null) {
            Validator.assertObject(options, 'options');
        }

        return this._setState({ id, state: state as ioBroker.SettableState, ack, options, callback });
    }

    private async _setState(_options: InternalSetStateOptions): Promise<void | string> {
        const { state, ack, options, callback } = _options;
        const { id } = _options;

        if (!this.#states) {
            // if states is no longer existing, we do not need to set
            this._logger.info(`${this.namespaceLog} setState not processed because States database not connected`);
            return tools.maybeCallbackWithError(callback, tools.ERRORS.ERROR_DB_CLOSED);
        }
        if (!this.#objects) {
            this._logger.info(`${this.namespaceLog} setState not processed because Objects database not connected`);
            return tools.maybeCallbackWithError(callback, tools.ERRORS.ERROR_DB_CLOSED);
        }

        try {
            this._utils.validateId(id, false, null);
        } catch (err) {
            return tools.maybeCallbackWithError(callback, err);
        }

        const fixedId = this._utils.fixId(id, false);
        let stateObj: ioBroker.SettableState;

        if (tools.isObject(state)) {
            // Verify that the passed state object is valid
            try {
                this._utils.validateSetStateObjectArgument(state);
                stateObj = state;
            } catch (e) {
                return tools.maybeCallbackWithError(callback, e);
            }
        } else {
            // wrap non-object values in a state object
            // @ts-expect-error fix later
            stateObj = state !== undefined ? { val: state } : {};
        }

        if (stateObj.val === undefined && !Object.keys(stateObj).length) {
            // undefined is not allowed as state.val -> return
            return tools.maybeCallbackWithError(callback, 'undefined is not a valid state value');
        }

        if (ack !== undefined) {
            stateObj.ack = ack;
        }

        // if state.from provided, we use it else, we set default property
        stateObj.from =
            typeof stateObj.from === 'string' && stateObj.from !== ''
                ? stateObj.from
                : `system.adapter.${this.namespace}`;
        stateObj.user = options?.user || SYSTEM_ADMIN_USER;

        let permCheckRequired = false;
        if (options?.user && options.user !== SYSTEM_ADMIN_USER) {
            permCheckRequired = true;
        }

        let obj: ioBroker.StateObject | null | undefined;
        try {
            if (permCheckRequired) {
                obj = (await this._checkStates(fixedId, options || {}, 'setState')).objs[0];
            } else {
                obj = (await this.#objects.getObject(fixedId, options)) as ioBroker.StateObject | null | undefined;
            }
        } catch (e) {
            return tools.maybeCallbackWithError(callback, e);
        }

        if (!this.#objects) {
            // if objects is no longer existing, we do not need to unsubscribe
            this._logger.info(
                `${this.namespaceLog} setForeignState not processed because Objects database not connected`
            );
            return tools.maybeCallbackWithError(callback, tools.ERRORS.ERROR_DB_CLOSED);
        }

        if (this.performStrictObjectChecks) {
            // validate that object exists, read-only logic ok, type ok, etc. won't throw now
            await this._utils.performStrictObjectCheck(fixedId, stateObj);
        }

        if (fixedId.startsWith(ALIAS_STARTS_WITH)) {
            // write alias
            if (obj?.common?.alias?.id) {
                // id can be string or can have attribute write
                const aliasId = tools.isObject(obj.common.alias.id) ? obj.common.alias.id.write : obj.common.alias.id;

                // validate here because we use objects/states db directly
                try {
                    this._utils.validateId(aliasId, true, null);
                } catch (e) {
                    this._logger.warn(`${this.namespaceLog} Error validating alias id of ${fixedId}: ${e.message}`);
                    return tools.maybeCallbackWithError(
                        callback,
                        `Error validating alias id of ${fixedId}: ${e.message}`
                    );
                }

                // check the rights
                let targetObj;
                try {
                    if (permCheckRequired) {
                        targetObj = (await this._checkStates(aliasId, options || {}, 'setState')).objs[0];
                    } else {
                        targetObj = (await this.#objects.getObject(aliasId, options)) as
                            | ioBroker.StateObject
                            | null
                            | undefined;
                    }
                } catch (e) {
                    return tools.maybeCallbackWithError(callback, e);
                }

                if (!this.#states) {
                    // if states is no longer existing, we do not need to unsubscribe
                    this._logger.info(
                        `${this.namespaceLog} setForeignState not processed because States database not connected`
                    );
                    return tools.maybeCallbackWithError(callback, tools.ERRORS.ERROR_DB_CLOSED);
                }

                // write target state
                this.outputCount++;
                try {
                    const res = await this.#states.setState(
                        aliasId,
                        tools.formatAliasValue({
                            sourceCommon: obj?.common,
                            targetCommon: targetObj?.common as any,
                            state: stateObj as ioBroker.State,
                            logger: this._logger,
                            logNamespace: this.namespaceLog,
                            sourceId: obj?._id,
                            targetId: targetObj?._id
                        })
                    );

                    return tools.maybeCallbackWithError(callback, null, res);
                } catch (e) {
                    return tools.maybeCallbackWithError(callback, e);
                }
            } else {
                this._logger.warn(`${this.namespaceLog} ${`Alias ${fixedId} has no target 2`}`);
                return tools.maybeCallbackWithError(callback, `Alias ${fixedId} has no target`);
            }
        } else {
            if (!this.#states) {
                // if states is no longer existing, we do not need to unsubscribe
                this._logger.info(
                    `${this.namespaceLog} setForeignState not processed because States database not connected`
                );
                return tools.maybeCallbackWithError(callback, tools.ERRORS.ERROR_DB_CLOSED);
            }

            this.outputCount++;
            try {
                const res = await this.#states.setState(fixedId, stateObj);
                return tools.maybeCallbackWithError(callback, null, res);
            } catch (e) {
                return tools.maybeCallbackWithError(callback, e);
            }
        }
    }

    // Cache will be cleared if user or group changes. Important! only if subscribed.
    private async _getUserGroups(options: GetUserGroupsOptions): Promise<GetUserGroupsOptions> {
        if (this.users[options.user]) {
            options.groups = this.users[options.user].groups;
            options.acl = this.users[options.user].acl;
            return options;
        }
        options.groups = [];
        let userAcl: ioBroker.UserObject | null | undefined;
        try {
            userAcl = await this.getForeignObjectAsync(options.user, null);
        } catch {
            // ignore
        }

        if (!userAcl) {
            // User does not exists
            this._logger.error(`${this.namespaceLog} unknown user "${options.user}"`);
            return options;
        } else {
            let groups;
            try {
                groups = await this.getForeignObjectsAsync('*', 'group', null, null);
            } catch {
                // ignore
            }

            // aggregate all groups permissions, where this user is
            if (groups) {
                for (const group of Object.values(groups)) {
                    if (group.common.members.includes(options.user)) {
                        options.groups.push(group._id);
                    }
                }
            }

            // read all groups for this user
            this.users[options.user] = {
                groups: options.groups,
                // @ts-expect-error TODO: UserCommon has no acl
                acl: userAcl.common?.acl || {}
            };
            await this._getGroups(options.groups);
            // combine all rights
            const user = this.users[options.user];
            for (const gName of options.groups) {
                if (!this.groups[gName].common?.acl) {
                    continue;
                }
                const group = this.groups[gName];

                if (group.common?.acl?.file) {
                    if (!user.acl || !user.acl.file) {
                        user.acl = user.acl || {};
                        user.acl.file = user.acl.file || {};

                        user.acl.file.create = group.common.acl.file.create;
                        user.acl.file.read = group.common.acl.file.read;
                        user.acl.file.write = group.common.acl.file.write;
                        user.acl.file.delete = group.common.acl.file.delete;
                        user.acl.file.list = group.common.acl.file.list;
                    } else {
                        user.acl.file.create = user.acl.file.create || group.common.acl.file.create;
                        user.acl.file.read = user.acl.file.read || group.common.acl.file.read;
                        user.acl.file.write = user.acl.file.write || group.common.acl.file.write;
                        user.acl.file.delete = user.acl.file.delete || group.common.acl.file.delete;
                        user.acl.file.list = user.acl.file.list || group.common.acl.file.list;
                    }
                }

                if (group.common?.acl?.object) {
                    if (!user.acl || !user.acl.object) {
                        user.acl = user.acl || {};
                        user.acl.object = user.acl.object || {};

                        user.acl.object.create = group.common.acl.object.create;
                        user.acl.object.read = group.common.acl.object.read;
                        user.acl.object.write = group.common.acl.object.write;
                        user.acl.object.delete = group.common.acl.object.delete;
                        user.acl.object.list = group.common.acl.object.list;
                    } else {
                        user.acl.object.create = user.acl.object.create || group.common.acl.object.create;
                        user.acl.object.read = user.acl.object.read || group.common.acl.object.read;
                        user.acl.object.write = user.acl.object.write || group.common.acl.object.write;
                        user.acl.object.delete = user.acl.object.delete || group.common.acl.object.delete;
                        user.acl.object.list = user.acl.object.list || group.common.acl.object.list;
                    }
                }

                if (group.common?.acl?.users) {
                    if (!user.acl || !user.acl.users) {
                        user.acl = user.acl || {};
                        user.acl.users = user.acl.users || {};

                        user.acl.users.create = group.common.acl.users.create;
                        user.acl.users.read = group.common.acl.users.read;
                        user.acl.users.write = group.common.acl.users.write;
                        user.acl.users.delete = group.common.acl.users.delete;
                        user.acl.users.list = group.common.acl.users.list;
                    } else {
                        user.acl.users.create = user.acl.users.create || group.common.acl.users.create;
                        user.acl.users.read = user.acl.users.read || group.common.acl.users.read;
                        user.acl.users.write = user.acl.users.write || group.common.acl.users.write;
                        user.acl.users.delete = user.acl.users.delete || group.common.acl.users.delete;
                        user.acl.users.list = user.acl.users.list || group.common.acl.users.list;
                    }
                }
                if (group.common?.acl?.state) {
                    if (!user.acl || !user.acl.state) {
                        user.acl = user.acl || {};
                        user.acl.state = user.acl.state || {};

                        user.acl.state.create = group.common.acl.state.create;
                        user.acl.state.read = group.common.acl.state.read;
                        user.acl.state.write = group.common.acl.state.write;
                        user.acl.state.delete = group.common.acl.state.delete;
                        user.acl.state.list = group.common.acl.state.list;
                    } else {
                        user.acl.state.create = user.acl.state.create || group.common.acl.state.create;
                        user.acl.state.read = user.acl.state.read || group.common.acl.state.read;
                        user.acl.state.write = user.acl.state.write || group.common.acl.state.write;
                        user.acl.state.delete = user.acl.state.delete || group.common.acl.state.delete;
                        user.acl.state.list = user.acl.state.list || group.common.acl.state.list;
                    }
                }
            }
            options.acl = user.acl;
            return options;
        }
    }

    private _checkState(obj: ioBroker.StateObject, options: Record<string, any>, command: CheckStateCommand): boolean {
        const limitToOwnerRights = options.limitToOwnerRights === true;
        if (obj?.acl) {
            obj.acl.state = obj.acl.state || obj.acl.object;

            if (obj.acl.state) {
                // If user is owner
                if (options.user === obj.acl.owner) {
                    if (command === 'setState' || command === 'delState') {
                        if (command === 'delState' && !options.acl.state.delete) {
                            this._logger.warn(
                                `${this.namespaceLog} Permission error for user "${options.user} on "${obj._id}": ${command}`
                            );
                            return false;
                        } else if (command === 'setState' && !options.acl.state.write) {
                            this._logger.warn(
                                `${this.namespaceLog} Permission error for user "${options.user} on "${obj._id}": ${command}`
                            );
                            return false;
                        } else if (!(obj.acl.state & ACCESS_USER_WRITE)) {
                            this._logger.warn(
                                `${this.namespaceLog} Permission error for user "${options.user} on "${obj._id}": ${command}`
                            );
                            return false;
                        }
                    } else if (command === 'getState') {
                        if (!(obj.acl.state & ACCESS_USER_READ) || !options.acl.state.read) {
                            this._logger.warn(
                                `${this.namespaceLog} Permission error for user "${options.user} on "${obj._id}": ${command}`
                            );
                            return false;
                        }
                    } else {
                        this._logger.warn(
                            `${this.namespaceLog} Called unknown command on "${obj._id}": ${command as any}`
                        );
                    }
                } else if (options.groups.includes(obj.acl.ownerGroup) && !limitToOwnerRights) {
                    if (command === 'setState' || command === 'delState') {
                        if (command === 'delState' && !options.acl.state.delete) {
                            this._logger.warn(
                                `${this.namespaceLog} Permission error for user "${options.user} on "${obj._id}": ${command}`
                            );
                            return false;
                        } else if (command === 'setState' && !options.acl.state.write) {
                            this._logger.warn(
                                `${this.namespaceLog} Permission error for user "${options.user} on "${obj._id}": ${command}`
                            );
                            return false;
                        } else if (!(obj.acl.state & ACCESS_GROUP_WRITE)) {
                            this._logger.warn(
                                `${this.namespaceLog} Permission error for user "${options.user} on "${obj._id}": ${command}`
                            );
                            return false;
                        }
                    } else if (command === 'getState') {
                        if (!(obj.acl.state & ACCESS_GROUP_READ) || !options.acl.state.read) {
                            this._logger.warn(
                                `${this.namespaceLog} Permission error for user "${options.user} on "${obj._id}": ${command}`
                            );
                            return false;
                        }
                    } else {
                        this._logger.warn(
                            `${this.namespaceLog} Called unknown command on "${obj._id}": ${command as any}`
                        );
                    }
                } else if (!limitToOwnerRights) {
                    if (command === 'setState' || command === 'delState') {
                        if (command === 'delState' && !options.acl.state.delete) {
                            this._logger.warn(
                                `${this.namespaceLog} Permission error for user "${options.user} on "${obj._id}": ${command}`
                            );
                            return false;
                        } else if (command === 'setState' && !options.acl.state.write) {
                            this._logger.warn(
                                `${this.namespaceLog} Permission error for user "${options.user} on "${obj._id}": ${command}`
                            );
                            return false;
                        } else if (!(obj.acl.state & ACCESS_EVERY_WRITE)) {
                            this._logger.warn(
                                `${this.namespaceLog} Permission error for user "${options.user}" on "${obj._id}": ${command}`
                            );
                            return false;
                        }
                    } else if (command === 'getState') {
                        if (!(obj.acl.state & ACCESS_EVERY_READ) || !options.acl.state.read) {
                            this._logger.warn(
                                `${this.namespaceLog} Permission error for user "${options.user}"on "${obj._id}" : ${command}`
                            );
                            return false;
                        }
                    } else {
                        this._logger.warn(
                            `${this.namespaceLog} Called unknown command on "${obj._id}": ${command as any}`
                        );
                        return false;
                    }
                } else {
                    this._logger.warn(`${this.namespaceLog} Permissions limited to Owner rights on "${obj._id}"`);
                    return false;
                }
            } else if (limitToOwnerRights) {
                this._logger.warn(`${this.namespaceLog} Permissions limited to Owner rights on "${obj._id}"`);
                return false;
            }
        } else if (limitToOwnerRights) {
            this._logger.warn(`${this.namespaceLog} Permissions limited to Owner rights on "${obj._id}"`);
            return false;
        }

        return true;
    }

    private async _checkStates(
        ids: string | string[],
        options: Partial<GetUserGroupsOptions>,
        command: CheckStateCommand
    ): Promise<CheckStatesResult> {
        if (!options.groups) {
            options = await this._getUserGroups(options as GetUserGroupsOptions);
        }

        if (!Array.isArray(ids)) {
            ids = [ids];
        }

        if (options._objects) {
            if (!ids.length) {
                return { ids, objs: [] };
            }

            const objs: ioBroker.StateObject[] = [];

            for (const obj of options._objects) {
                if (obj && this._checkState(obj, options, command)) {
                    objs.push(obj);
                }
            }

            return { ids, objs };
        } else {
            const objs: ioBroker.StateObject[] = [];

            for (const id of ids) {
                let originalChecked: boolean | undefined;

                if (options.checked !== undefined) {
                    originalChecked = options.checked;
                }

                options.checked = true;

                if (!this.#objects) {
                    this._logger.info(
                        `${this.namespaceLog} checkStates not processed because Objects database not connected`
                    );

                    throw new Error(tools.ERRORS.ERROR_DB_CLOSED);
                }

                const obj = (await this.#objects.getObject(id, options)) as ioBroker.StateObject;

                objs.push(obj);

                if (originalChecked !== undefined) {
                    options.checked = originalChecked;
                } else {
                    options.checked = undefined;
                }

                if (!this._checkState(obj, options, command)) {
                    throw new Error(ERROR_PERMISSION);
                }
            }

            return { ids, objs };
        }
    }

    private async _getGroups(ids: string[]): Promise<void> {
        for (const id of ids) {
            let obj;
            try {
                obj = (await this.getForeignObjectAsync(id)) as ioBroker.GroupObject;
            } catch {
                // ignore
            }
            if (this.groups[id] === undefined) {
                this.groups[id] = obj || {};
            }
        }
    }

    private async _setStateChangedHelper(id: string, state: ioBroker.SettableState): Promise<SetStateChangedResult> {
        if (!this.#objects) {
            this._logger.info(
                `${this.namespaceLog} setStateChanged not processed because Objects database not connected`
            );

            throw new Error(tools.ERRORS.ERROR_DB_CLOSED);
        }

        if (id.startsWith(ALIAS_STARTS_WITH)) {
            let obj;
            let err;
            try {
                obj = await this.#objects.getObject(id);
            } catch (e) {
                err = e;
            }
            if (obj?.common?.alias?.id) {
                // id can be string or can have attribute write
                const aliasId = tools.isObject(obj.common.alias.id) ? obj.common.alias.id.write : obj.common.alias.id;
                return this._setStateChangedHelper(aliasId, state);
            } else {
                this._logger.warn(`${this.namespaceLog} ${err ? err.message : `Alias ${id} has no target 1`}`);
                throw new Error(err ? err.message : `Alias ${id} has no target`);
            }
        } else {
            const oldState = await this.getForeignStateAsync(id, null);

            let differ = false;
            if (!oldState) {
                differ = true;
            } else if (state.val !== oldState.val) {
                differ = true;
            } else if (state.ack !== undefined && state.ack !== oldState.ack) {
                differ = true;
            } else if (state.q !== undefined && state.q !== oldState.q) {
                differ = true;
            } else if (state.ts !== undefined && state.ts !== oldState.ts) {
                differ = true;
            } else if (state.c !== undefined && state.c !== oldState.c) {
                // if comment changed
                differ = true;
            } else if (state.expire !== undefined && state.expire !== oldState.expire) {
                differ = true;
            } else if (state.from !== undefined && state.from !== oldState.from) {
                differ = true;
            } else if (state.user !== undefined && state.user !== oldState.user) {
                differ = true;
            }

            if (differ) {
                if (this.performStrictObjectChecks) {
                    // validate that object exists, read-only logic ok, type ok, etc. won't throw now
                    await this._utils.performStrictObjectCheck(id, state);
                }
                this.outputCount++;
                await this.#states!.setState(id, state);
                return { id, notChanged: false };
            } else {
                return { id, notChanged: true };
            }
        }
    }

    setStateChanged(
        id: string,
        state: ioBroker.State | ioBroker.StateValue | ioBroker.SettableState,
        callback?: ioBroker.SetStateChangedCallback
    ): void;
    setStateChanged(
        id: string,
        state: ioBroker.State | ioBroker.StateValue | ioBroker.SettableState,
        ack: boolean,
        callback?: ioBroker.SetStateChangedCallback
    ): void;
    setStateChanged(
        id: string,
        state: ioBroker.State | ioBroker.StateValue | ioBroker.SettableState,
        options: unknown,
        callback?: ioBroker.SetStateChangedCallback
    ): void;
    setStateChanged(
        id: string,
        state: ioBroker.State | ioBroker.StateValue | ioBroker.SettableState,
        ack: boolean,
        options: unknown,
        callback?: ioBroker.SetStateChangedCallback
    ): void;

    /**
     * Writes value into states DB only if the value really changed.
     *
     * This function can write values into states DB for this adapter.
     * Only Ids that belong to this adapter can be modified. So the function automatically adds "adapter.X." to ID.
     * ack, options and callback are optional
     *
     * @param id object ID of the state.
     * @param state simple value or object with attribues.
     * @param ack optional is command(false) or status(true)
     * @param options optional user context
     * @param callback optional return error, id and notChanged
     *        ```js
     *            function (err, id, notChanged) {
     *              if (err) adapter.log.error('Cannot set value for "' + id + '": ' + err);
     *              if (!notChanged) adapter.log.debug('Value was changed');
     *            }
     *        ```
     */
    setStateChanged(id: unknown, state: unknown, ack: unknown, options?: unknown, callback?: unknown): any {
        if (typeof state === 'object' && typeof ack !== 'boolean') {
            callback = options;
            options = ack;
            ack = undefined;
        }
        if (typeof options === 'function') {
            callback = options;
            options = {};
        }

        if (typeof ack === 'function') {
            callback = ack;
            ack = undefined;
        }

        if (!tools.isObject(id)) {
            // it can be id object or string
            Validator.assertString(id, 'id');
        }

        if (ack !== undefined) {
            Validator.assertBoolean(ack, 'ack');
        }

        Validator.assertOptionalCallback(callback, 'callback');

        if (options !== undefined && options !== null) {
            Validator.assertObject(options, 'options');
        }

        return this._setStateChanged({ id, state: state as ioBroker.SettableState, ack, options, callback });
    }

    private async _setStateChanged(_options: InternalSetStateChangedOptions): Promise<void> {
        const { id, ack, options, callback, state } = _options;
        if (!this.#states) {
            // if states is no longer existing, we do not need to unsubscribe
            this._logger.info(
                `${this.namespaceLog} setStateChanged not processed because States database not connected`
            );
            return tools.maybeCallbackWithError(callback, tools.ERRORS.ERROR_DB_CLOSED);
        }

        try {
            this._utils.validateId(id, false, null);
        } catch (err) {
            return tools.maybeCallbackWithError(callback, err);
        }

        const fixedId = this._utils.fixId(id, false);

        let stateObj: ioBroker.SettableState;

        if (tools.isObject(state)) {
            // Verify that the passed state object is valid
            try {
                this._utils.validateSetStateObjectArgument(state);
            } catch (e) {
                return tools.maybeCallbackWithError(callback, e);
            }
            stateObj = state;
        } else {
            // wrap non-object values in a state object
            // @ts-expect-error fix later
            stateObj = state !== undefined ? { val: state } : {};
        }

        if (stateObj.val === undefined && !Object.keys(stateObj).length) {
            // undefined is not allowed as state.val -> return
            return tools.maybeCallbackWithError(callback, 'undefined is not a valid state value');
        }

        if (ack !== undefined) {
            stateObj.ack = ack;
        }

        // if state.from provided, we use it else, we set default property
        stateObj.from =
            typeof stateObj.from === 'string' && stateObj.from !== ''
                ? stateObj.from
                : `system.adapter.${this.namespace}`;
        if (options?.user && options.user !== SYSTEM_ADMIN_USER) {
            try {
                await this._checkStates(fixedId, options, 'setState');
            } catch (e) {
                return tools.maybeCallbackWithError(callback, e);
            }

            const res = await this._setStateChangedHelper(fixedId, stateObj);
            // @ts-expect-error todo fix it
            return tools.maybeCallbackWithError(callback, null, res.id, res.notChanged);
        } else {
            const res = await this._setStateChangedHelper(fixedId, stateObj);
            // @ts-expect-error todo fix it
            return tools.maybeCallbackWithError(callback, null, res.id, res.notChanged);
        }
    }

    setForeignState(
        id: string,
        state: ioBroker.State | ioBroker.StateValue | ioBroker.SettableState,
        callback?: ioBroker.SetStateCallback
    ): void;
    setForeignState(
        id: string,
        state: ioBroker.State | ioBroker.StateValue | ioBroker.SettableState,
        ack: boolean,
        callback?: ioBroker.SetStateCallback
    ): void;
    setForeignState(
        id: string,
        state: ioBroker.State | ioBroker.StateValue | ioBroker.SettableState,
        options: unknown,
        callback?: ioBroker.SetStateCallback
    ): void;
    setForeignState(
        id: string,
        state: ioBroker.State | ioBroker.StateValue | ioBroker.SettableState,
        ack: boolean,
        options: unknown,
        callback?: ioBroker.SetStateCallback
    ): void;

    /**
     * Writes value into states DB for any instance.
     *
     * This function can write values into states DB for all instances and system states too.
     * ack, options and callback are optional
     *
     * @param id object ID of the state.
     * @param state simple value or object with attribues.
     *  If state is object, so the ack will be ignored and must be included into object.
     *  ```js
     *      {
     *          val:    value,
     *          ack:    true|false,       // default - false; is command(false) or status(true)
     *          ts:     timestampMS,      // default - now
     *          q:      qualityAsNumber,  // default - 0 (ok)
     *          from:   origin,           // default - this adapter
     *          c:      comment,          // default - empty
     *          expire: expireInSeconds   // default - 0
     *          lc:     timestampMS       // default - automatic calculation
     *      }
     *  ```
     * @param ack optional is command(false) or status(true)
     * @param options optional user context
     * @param callback optional return error and id
     *        ```js
     *            function (err, id) {
     *              if (err) adapter.log.error('Cannot set value for "' + id + '": ' + err);
     *            }
     *        ```
     */
    async setForeignState(id: any, state: any, ack: any, options?: any, callback?: any): Promise<any> {
        if (typeof state === 'object' && typeof ack !== 'boolean') {
            callback = options;
            options = ack;
            ack = undefined;
        }

        if (typeof options === 'function') {
            callback = options;
            options = {};
        }

        if (typeof ack === 'function') {
            callback = ack;
            ack = undefined;
        }

        if (!this.#states) {
            // if states is no longer existing, we do not need to unsubscribe
            this._logger.info(
                `${this.namespaceLog} setForeignState not processed because States database not connected`
            );
            return tools.maybeCallbackWithError(callback, tools.ERRORS.ERROR_DB_CLOSED);
        }

        if (!this.#objects) {
            this._logger.info(
                `${this.namespaceLog} setForeignState not processed because Objects database not connected`
            );
            return tools.maybeCallbackWithError(callback, tools.ERRORS.ERROR_DB_CLOSED);
        }

        try {
            this._utils.validateId(id, true, null);
        } catch (err) {
            return tools.maybeCallbackWithError(callback, err);
        }

        if (tools.isObject(state)) {
            // Verify that the passed state object is valid
            try {
                this._utils.validateSetStateObjectArgument(state);
            } catch (e) {
                return tools.maybeCallbackWithError(callback, e);
            }
        } else {
            // wrap non-object values in a state object
            state = state !== undefined ? { val: state } : {};
        }

        if (state.val === undefined && !Object.keys(state).length) {
            // undefined is not allowed as state.val -> return
            this._logger.info(`${this.namespaceLog} undefined is not a valid state value for id "${id}"`);
            // TODO: reactivate line below + test in in next controller version (02.05.2021)
            // return tools.maybeCallbackWithError(callback, 'undefined is not a valid state value');
        }

        if (ack !== undefined) {
            state.ack = ack;
        }

        // if state.from provided, we use it else, we set default property
        state.from =
            typeof state.from === 'string' && state.from !== '' ? state.from : `system.adapter.${this.namespace}`;
        state.user = options?.user || SYSTEM_ADMIN_USER;

        if (!id || typeof id !== 'string') {
            const warn = id ? `ID can be only string and not "${typeof id}"` : `Empty ID: ${JSON.stringify(state)}`;
            this._logger.warn(`${this.namespaceLog} ${warn}`);
            return tools.maybeCallbackWithError(callback, warn);
        }

        id = this.fixForbiddenCharsInId(id);

        if (options?.user && options.user !== SYSTEM_ADMIN_USER) {
            let obj: ioBroker.StateObject;
            try {
                obj = (await this._checkStates(id, options, 'setState')).objs[0];
            } catch (e) {
                return tools.maybeCallbackWithError(callback, e);
            }
            if (!this.#states) {
                // if states is no longer existing, we do not need to unsubscribe
                this._logger.info(
                    `${this.namespaceLog} setForeignState not processed because States database not connected`
                );
                return tools.maybeCallbackWithError(callback, tools.ERRORS.ERROR_DB_CLOSED);
            }

            if (this.performStrictObjectChecks) {
                // validate that object exists, read-only logic ok, type ok, etc. won't throw now
                await this._utils.performStrictObjectCheck(id, state);
            }

            if (id.startsWith(ALIAS_STARTS_WITH)) {
                // write alias
                if (obj?.common?.alias?.id) {
                    // id can be string or can have attribute write
                    const aliasId = tools.isObject(obj.common.alias.id)
                        ? obj.common.alias.id.write
                        : obj.common.alias.id;

                    // validate here because we use objects/states db directly
                    try {
                        this._utils.validateId(aliasId, true, null);
                    } catch (e) {
                        this._logger.warn(`${this.namespaceLog} Error validating alias id of ${id}: ${e.message}`);
                        return tools.maybeCallbackWithError(
                            callback,
                            `Error validating alias id of ${id}: ${e.message}`
                        );
                    }

                    let targetObj;
                    // we ignore permissions on the target object and thus get it as admin user
                    try {
                        targetObj = await this.#objects.getObject(aliasId, {
                            ...options,
                            user: SYSTEM_ADMIN_USER
                        });
                    } catch (e) {
                        return tools.maybeCallbackWithError(callback, e);
                    }
                    if (!this.#states) {
                        // if states is no longer existing, we do not need to unsubscribe
                        this._logger.info(
                            `${this.namespaceLog} setForeignState not processed because States database not connected`
                        );
                        return tools.maybeCallbackWithError(callback, tools.ERRORS.ERROR_DB_CLOSED);
                    }

                    this.outputCount++;
                    this.#states.setState(
                        aliasId,
                        tools.formatAliasValue({
                            sourceCommon: obj?.common,
                            targetCommon: targetObj && (targetObj.common as any),
                            state,
                            logger: this._logger,
                            logNamespace: this.namespaceLog,
                            sourceId: obj?._id,
                            targetId: targetObj?._id
                        }),
                        callback
                    );
                } else {
                    this._logger.warn(`${this.namespaceLog} Alias ${id} has no target 4`);
                    return tools.maybeCallbackWithError(callback, `Alias ${id} has no target`);
                }
            } else {
                if (!this.#states) {
                    // if states is no longer existing, we do not need to unsubscribe
                    this._logger.info(
                        `${this.namespaceLog} setForeignState not processed because States database not connected`
                    );
                    return tools.maybeCallbackWithError(callback, tools.ERRORS.ERROR_DB_CLOSED);
                }

                this.outputCount++;
                this.#states.setState(id, state, callback);
            }
        } else {
            // write alias
            if (id.startsWith(ALIAS_STARTS_WITH)) {
                if (!this.#objects) {
                    this._logger.info(
                        `${this.namespaceLog} setForeignState not processed because Objects database not connected`
                    );
                    return tools.maybeCallbackWithError(callback, tools.ERRORS.ERROR_DB_CLOSED);
                }

                // read alias id
                const obj = (await this.#objects.getObjectAsync(id, options)) as ioBroker.StateObject;

                if (obj?.common?.alias?.id) {
                    // alias id can be a string or can have id.write
                    const targetId = tools.isObject(obj.common.alias.id)
                        ? obj.common.alias.id.write
                        : obj.common.alias.id;

                    // validate here because we use objects/states db directly
                    try {
                        this._utils.validateId(targetId, true, null);
                    } catch (e) {
                        this._logger.warn(`${this.namespaceLog} Error validating alias id of ${id}: ${e.message}`);
                        return tools.maybeCallbackWithError(
                            callback,
                            `Error validating alias id of ${id}: ${e.message}`
                        );
                    }

                    if (!this.#objects) {
                        // if objects is no longer existing, we do not need to unsubscribe
                        this._logger.info(
                            `${this.namespaceLog} setForeignState not processed because Objects database not connected`
                        );
                        return tools.maybeCallbackWithError(callback, tools.ERRORS.ERROR_DB_CLOSED);
                    }

                    // read object for formatting - we ignore permissions on the target object and thus get it as admin user
                    const targetObj = await this.#objects.getObject(targetId, {
                        ...options,
                        user: SYSTEM_ADMIN_USER
                    });

                    if (!this.#states) {
                        // if states is no longer existing, we do not need to unsubscribe
                        this._logger.info(
                            `${this.namespaceLog} setForeignState not processed because States database not connected`
                        );
                        return tools.maybeCallbackWithError(callback, tools.ERRORS.ERROR_DB_CLOSED);
                    }

                    this.outputCount++;
                    this.#states.setState(
                        targetId,
                        tools.formatAliasValue({
                            sourceCommon: obj.common as ioBroker.StateCommon,
                            targetCommon: targetObj?.common as ioBroker.StateCommon | undefined,
                            state,
                            logger: this._logger,
                            logNamespace: this.namespaceLog,
                            sourceId: obj._id,
                            targetId: targetObj?._id
                        }),
                        callback
                    );
                } else {
                    this._logger.warn(`${this.namespaceLog} Alias ${id} has no target 5`);
                    return tools.maybeCallbackWithError(callback, `Alias ${id} has no target`);
                }
            } else {
                if (this.performStrictObjectChecks) {
                    if (!this.#objects) {
                        // if objects is no longer existing, we do not need to unsubscribe
                        this._logger.info(
                            `${this.namespaceLog} setForeignState not processed because Objects database not connected`
                        );
                        return tools.maybeCallbackWithError(callback, tools.ERRORS.ERROR_DB_CLOSED);
                    }

                    // validate that object exists, read-only logic ok, type ok, etc. won't throw now
                    await this._utils.performStrictObjectCheck(id, state);
                }
                if (!this.#states) {
                    // if states is no longer existing, we do not need to unsubscribe
                    this._logger.info(
                        `${this.namespaceLog} setForeignState not processed because States database not connected`
                    );
                    return tools.maybeCallbackWithError(callback, tools.ERRORS.ERROR_DB_CLOSED);
                }

                this.outputCount++;
                this.#states.setState(id, state, callback);
            }
        }
    }

    setForeignStateChanged(
        id: string,
        state: ioBroker.State | ioBroker.StateValue | ioBroker.SettableState,
        callback?: ioBroker.SetStateChangedCallback
    ): void;
    setForeignStateChanged(
        id: string,
        state: ioBroker.State | ioBroker.StateValue | ioBroker.SettableState,
        ack: boolean,
        callback?: ioBroker.SetStateChangedCallback
    ): void;
    setForeignStateChanged(
        id: string,
        state: ioBroker.State | ioBroker.StateValue | ioBroker.SettableState,
        options: unknown,
        callback?: ioBroker.SetStateChangedCallback
    ): void;
    setForeignStateChanged(
        id: string,
        state: ioBroker.State | ioBroker.StateValue | ioBroker.SettableState,
        ack: boolean,
        options: unknown,
        callback?: ioBroker.SetStateChangedCallback
    ): void;

    /**
     * Writes value into states DB for any instance, but only if state changed.
     *
     * This function can write values into states DB for all instances and system states too.
     * ack, options and callback are optional
     *
     * @param id object ID of the state.
     * @param state simple value or object with attribues.
     *  If state is object and ack exists too as function argument, function argument has priority.
     *  ```js
     *      {
     *          val:    value,
     *          ack:    true|false,       // default - false; is command(false) or status(true)
     *          ts:     timestampMS,      // default - now
     *          q:      qualityAsNumber,  // default - 0 (ok)
     *          from:   origin,           // default - this adapter
     *          c:      comment,          // default - empty
     *          expire: expireInSeconds   // default - 0
     *          lc:     timestampMS       // default - automatic calculation
     *      }
     *  ```
     * @param ack optional is command(false) or status(true)
     * @param options optional user context
     * @param callback optional return error and id
     *        ```js
     *            function (err, id) {
     *              if (err) adapter.log.error('Cannot set value for "' + id + '": ' + err);
     *            }
     *        ```
     */
    async setForeignStateChanged(
        id: any,
        state: any,
        ack: any,
        options?: any,
        callback?: any
    ): Promise<void | [id: string, changed: boolean]> {
        if (typeof state === 'object' && typeof ack !== 'boolean') {
            callback = options;
            options = ack;
            ack = undefined;
        }

        if (typeof options === 'function') {
            callback = options;
            options = {};
        }

        if (typeof ack === 'function') {
            callback = ack;
            ack = undefined;
        }

        if (!this.#states) {
            // if states is no longer existing, we do not need to unsubscribe
            this._logger.info(
                `${this.namespaceLog} setForeignStateChanged not processed because States database not connected`
            );
            return tools.maybeCallbackWithError(callback, tools.ERRORS.ERROR_DB_CLOSED);
        }

        try {
            this._utils.validateId(id, true, null);
        } catch (err) {
            return tools.maybeCallbackWithError(callback, err);
        }

        if (tools.isObject(state)) {
            // Verify that the passed state object is valid
            try {
                this._utils.validateSetStateObjectArgument(state);
            } catch (e) {
                return tools.maybeCallbackWithError(callback, e);
            }
        } else {
            // wrap non-object values in a state object
            state = state !== undefined ? { val: state } : {};
        }

        if (state.val === undefined && !Object.keys(state).length) {
            // undefined is not allowed as state.val -> return
            this._logger.info(`${this.namespaceLog} undefined is not a valid state value for id "${id}"`);
            // TODO: reactivate line below + test in in next controller version (02.05.2021)
            // return tools.maybeCallbackWithError(callback, 'undefined is not a valid state value');
        }

        if (ack !== undefined) {
            state.ack = ack;
        }

        // if state.from provided, we use it else, we set default property
        state.from =
            typeof state.from === 'string' && state.from !== '' ? state.from : `system.adapter.${this.namespace}`;
        state.user = options?.user || SYSTEM_ADMIN_USER;

        id = this.fixForbiddenCharsInId(id);

        if (options?.user && options.user !== SYSTEM_ADMIN_USER) {
            try {
                await this._checkStates(id, options, 'setState');
            } catch (e) {
                return tools.maybeCallbackWithError(callback, e);
            }

            const res = await this._setStateChangedHelper(id, state);
            return tools.maybeCallbackWithError(callback, null, res.id, res.notChanged);
        } else {
            const res = await this._setStateChangedHelper(id, state);
            return tools.maybeCallbackWithError(callback, null, res.id, res.notChanged);
        }
    }

    getState(id: string, callback: ioBroker.GetStateCallback): void;
    getState(id: string, options: unknown, callback: ioBroker.GetStateCallback): void;

    /**
     * Read value from states DB.
     *
     * This function can read values from states DB for this adapter.
     * Only Ids that belong to this adapter can be read. So the function automatically adds "adapter.X." to ID.
     *
     * @param id object ID of the state.
     * @param options optional user context
     * @param callback return result
     *        ```js
     *            function (err, state) {
     *              if (err) adapter.log.error('Cannot read value: ' + err);
     *            }
     *        ```
     *
     *        See possible attributes of the state in @setState explanation
     */
    getState(id: unknown, options: any, callback?: any): ioBroker.GetStatePromise {
        // we use any types here, because validation takes place in foreign method
        // get state does the same as getForeignState but fixes the id first

        if (!tools.isObject(id)) {
            Validator.assertString(id, 'id');
        }
        const fixedId = this._utils.fixId(id, false);
        return this.getForeignState(fixedId, options, callback);
    }

    getForeignState(id: string, callback: ioBroker.GetStateCallback): ioBroker.GetStatePromise;
    getForeignState(id: string, options: unknown, callback: ioBroker.GetStateCallback): ioBroker.GetStatePromise;

    /**
     * Read value from states DB for any instance and system state.
     *
     * This function can read values from states DB for all instances and adapters. It expects the full path of object ID.
     *
     * @param id object ID of the state.
     * @param options optional user context
     * @param callback return result
     *        ```js
     *            function (err, state) {
     *              if (err) adapter.log.error('Cannot read value: ' + err);
     *            }
     *        ```
     *
     *        See possible attributes of the state in @setState explanation
     */
    getForeignState(
        id: unknown,
        options: unknown,
        callback?: unknown
    ): Promise<ioBroker.CallbackReturnTypeOf<ioBroker.GetStateCallback> | void> {
        if (typeof options === 'function') {
            callback = options;
            options = {};
        }

        Validator.assertString(id, 'id');
        if (options !== null && options !== undefined) {
            Validator.assertObject(options, 'options');
        }
        Validator.assertOptionalCallback(callback, 'callback');

        return this._getForeignState({ id, options, callback });
    }

    private async _getForeignState(
        _options: InternalGetStateOptions
    ): Promise<ioBroker.CallbackReturnTypeOf<ioBroker.GetStateCallback> | void> {
        const { id, options, callback } = _options;

        if (!this.#states) {
            // if states is no longer existing, we do not need to unsubscribe
            this._logger.info(
                `${this.namespaceLog} getForeignState not processed because States database not connected`
            );
            return tools.maybeCallbackWithError(callback, tools.ERRORS.ERROR_DB_CLOSED);
        }

        if (!this.#objects) {
            this._logger.info(
                `${this.namespaceLog} getForeignState not processed because Objects database not connected`
            );
            return tools.maybeCallbackWithError(callback, tools.ERRORS.ERROR_DB_CLOSED);
        }

        try {
            this._utils.validateId(id, true, options);
        } catch (e) {
            return tools.maybeCallbackWithError(callback, e);
        }

        let permCheckRequired = false;
        if (options?.user && options.user !== SYSTEM_ADMIN_USER) {
            permCheckRequired = true;
        }

        let obj: ioBroker.StateObject | null | undefined;
        try {
            if (permCheckRequired) {
                obj = (await this._checkStates(id, options || {}, 'getState')).objs[0];
            } else {
                obj = (await this.#objects.getObject(id, options)) as ioBroker.StateObject | null | undefined;
            }
        } catch (e) {
            return tools.maybeCallbackWithError(callback, e);
        }

        if (id.startsWith(ALIAS_STARTS_WITH)) {
            // TODO: optimize alias GET performance
            if (obj?.common?.alias?.id) {
                // id can be string or can have attribute id.read
                const aliasId = tools.isObject(obj.common.alias.id) ? obj.common.alias.id.read : obj.common.alias.id;

                // validate here because we use objects/states db directly
                try {
                    this._utils.validateId(aliasId, true, null);
                } catch (e) {
                    this._logger.warn(`${this.namespaceLog} Error validating alias id of ${id}: ${e.message}`);
                    return tools.maybeCallbackWithError(callback, `Error validating alias id of ${id}: ${e.message}`);
                }

                if (aliasId) {
                    let sourceObj;
                    try {
                        // we ignore permissions on the source object and thus get it as admin user
                        sourceObj = (await this.#objects.getObject(aliasId, {
                            ...options,
                            user: SYSTEM_ADMIN_USER
                        })) as ioBroker.StateObject | null | undefined;
                    } catch (e) {
                        return tools.maybeCallbackWithError(callback, e);
                    }

                    let state: ioBroker.State | undefined | null;
                    if (this.oStates && this.oStates[aliasId]) {
                        state = deepClone(this.oStates[aliasId]);
                    } else {
                        this.inputCount++;
                        try {
                            state = await this.#states.getState(aliasId);
                        } catch (e) {
                            return tools.maybeCallbackWithError(callback, e);
                        }
                    }

                    return tools.maybeCallbackWithError(
                        callback,
                        null,
                        tools.formatAliasValue({
                            sourceCommon: sourceObj?.common,
                            targetCommon: obj.common,
                            state,
                            logger: this._logger,
                            logNamespace: this.namespaceLog,
                            sourceId: sourceObj?._id,
                            targetId: obj._id
                        })
                    );
                }
            } else {
                this._logger.warn(`${this.namespaceLog} Alias ${id} has no target 8`);
                return tools.maybeCallbackWithError(callback, `Alias ${id} has no target`);
            }
        } else {
            if (this.oStates && this.oStates[id]) {
                return tools.maybeCallbackWithError(callback, null, this.oStates[id]);
            } else {
                return this.#states.getState(id, callback);
            }
        }
    }

    // find out default history instance
    private async _getDefaultHistory(): Promise<void> {
        if (!this.defaultHistory) {
            // read default history instance from system.config
            let data;
            try {
                data = await this.getForeignObjectAsync('system.config', null);
            } catch {
                // ignore
            }

            if (data?.common) {
                this.defaultHistory = data.common.defaultHistory;
            }
            if (data?.native) {
                this._systemSecret = data.native.secret;
            }

            // if no default history set
            if (!this.defaultHistory) {
                let _obj;
                // read all adapters
                try {
                    _obj = await this.#objects!.getObjectViewAsync('system', 'instance', {
                        startkey: 'system.adapter.',
                        endkey: 'system.adapter.\u9999'
                    });
                } catch {
                    // ignore
                }

                if (_obj?.rows) {
                    for (const row of _obj.rows) {
                        if (row.value?.common && row.value.common.type === 'storage') {
                            this.defaultHistory = row.id.substring('system.adapter.'.length);
                            break;
                        }
                    }
                }
                if (!this.defaultHistory) {
                    this.defaultHistory = 'history.0';
                }
            }
        }
    }

    getHistory(id: string, options: ioBroker.GetHistoryOptions, callback: ioBroker.GetHistoryCallback): void;
    getHistory(id: string, callback: ioBroker.GetHistoryCallback): void;

    /**
     * Read historian data for states of any instance or system state.
     *
     * This function can read values from history adapters like: history, sql, influxdb. It expects the full path of object ID.
     * Normally only foreign history has interest, so there is no getHistory and getForeignHistory
     *
     * Possible options:
     *
     *  - instance - (optional) name of instance, where to read the historian data, e.g. 'history.0', 'sql.1'. By default, will be taken from system settings.
     *  - start - (optional) time in ms - Date.now()', by default is (now - 1 week)
     *  - end - (optional) time in ms - Date.now()', by default is (now + 5000 seconds)
     *  - step - (optional) used in aggregate (m4, max, min, average, total) step in ms of intervals
     *  - count - number of values if aggregate is 'onchange' or number of intervals if other aggregate method. Count will be ignored if step is set.
     *  - from - if from field should be included in answer
     *  - ack - if ack field should be included in answer
     *  - q - if q field should be included in answer
     *  - addId - if id field should be included in answer
     *  - limit - do not return more entries than limit
     *  - ignoreNull - if null values should be included (false), replaced by last not null value (true) or replaced with 0 (0)
     *  - sessionId - (optional) identifier of request, will be returned back in the answer
     *  - aggregate - aggregate method:
     *      - minmax - used special algorithm. Splice the whole time range in small intervals and find for every interval max, min, start and end values.
     *      - max - Splice the whole time range in small intervals and find for every interval max value and use it for this interval (nulls will be ignored).
     *      - min - Same as max, but take minimal value.
     *      - average - Same as max, but take average value.
     *      - total - Same as max, but calculate total value.
     *      - count - Same as max, but calculate number of values (nulls will be calculated).
     *      - none - No aggregation at all. Only raw values in given period.
     *
     * @param id object ID of the state.
     * @param options see function description
     * @param callback return result
     *        ```js
     *            function (error, result, step, sessionId) {
     *              if (error) adapter.log.error('Cannot read value: ' + err);
     *            }
     *        ```
     *
     *        See possible attributes of the state in @setState explanation
     */
    getHistory(id: unknown, options: unknown, callback?: unknown): any {
        if (typeof options === 'function') {
            callback = options;
            options = {};
        }

        Validator.assertString(id, 'id');
        if (options !== null && options !== undefined) {
            Validator.assertObject(options, 'options');
        }
        Validator.assertCallback(callback, 'callback');

        return this._getHistory({ id, options, callback });
    }

    // Checked implementation
    private async _getHistory(_options: InternalGetHistoryOptions): Promise<void> {
        const { id, callback } = _options;
        let { options } = _options;

        try {
            this._utils.validateId(id, true, null);
        } catch (err) {
            // @ts-expect-error
            return tools.maybeCallbackWithError(callback, err);
        }

        options = options || {};
        options.end = options.end || Date.now() + 5000000;
        if (!options.count && !options.start) {
            options.start = options.start || Date.now() - 604800000; // - 1 week
        }

        if (!options.instance) {
            if (!this.defaultHistory) {
                // read default history instance from system.config
                await this._getDefaultHistory();
                return this.getHistory(id, options, callback);
            } else {
                options.instance = this.defaultHistory;
            }
        }

        this.sendTo(options.instance || 'history.0', 'getHistory', { id: id, options: options }, res => {
            // @ts-expect-error
            tools.maybeCallbackWithError(callback, res.error, res.result, res.step, res.sessionId);
        });
    }

    idToDCS(id: string): {
        device: string;
        channel: string;
        state: string;
    } | null;

    /**
     * Convert ID into object with device's, channel's and state's name.
     *
     * Convert "adapter.instance.D.C.S" in object `{device: D, channel: C, state: S}`
     * Convert ID to `{device: D, channel: C, state: S}`
     *
     * @param id short or long string of ID like "stateID" or "adapterName.0.stateID".
     * @returns parsed ID as an object
     */
    idToDCS(id: unknown): {
        device: string;
        channel: string;
        state: string;
    } | null {
        if (!id) {
            return null;
        }

        Validator.assertString(id, 'id');

        const parts = id.split('.');
        if (`${parts[0]}.${parts[1]}` !== this.namespace) {
            this._logger.warn(`${this.namespaceLog} Try to decode id not from this adapter`);
            return null;
        }
        return { device: parts[2], channel: parts[3], state: parts[4] };
    }

    // external signature
    delState(id: string, callback?: ioBroker.ErrorCallback): void;
    delState(id: string, options: unknown, callback?: ioBroker.ErrorCallback): void;

    /**
     * Deletes a state of this instance.
     * The object will NOT be deleted. If you want to delete it too, use @delObject instead.
     *
     * It is not required to provice the adapter namespace, because it will automatically be added.
     * E.g. to delete "adapterName.X.myObject", only "myObject" is required as ID.
     *
     * No error is returned if state does not exist.
     *
     * @param id exactly object ID (without namespace)
     * @param options optional user context
     * @param callback return result
     *        ```js
     *            function (err) {
     *              if (err) adapter.log.error('Cannot delete object: ' + err);
     *            }
     *        ```
     */
    delState(id: unknown, options: unknown, callback?: unknown): any {
        if (typeof options === 'function') {
            callback = options;
            options = null;
        }

        Validator.assertString(id, 'id');
        if (options !== null && options !== undefined) {
            Validator.assertObject(options, 'options');
        }
        Validator.assertOptionalCallback(callback, 'callback');

        return this._delState({ id, options, callback });
    }

    private _delState(_options: InternalDelStateOptions): Promise<void> | void {
        const { options, callback } = _options;
        let { id } = _options;

        try {
            this._utils.validateId(id, false, null);
        } catch (err) {
            return tools.maybeCallbackWithError(callback, err);
        }

        // delState does the same as delForeignState, but fixes the ID first
        id = this._utils.fixId(id);
        return this.delForeignState(id, options, callback);
    }

    // external signature
    delForeignState(id: string, callback?: ioBroker.ErrorCallback): void;
    delForeignState(id: string, options: unknown, callback?: ioBroker.ErrorCallback): void;

    /**
     * Deletes a state of any adapter.
     * The object is NOT deleted. If you want to delete it too, use @delForeignObject instead.
     *
     * No error is returned if state does not exist.
     *
     * @param id long string for ID like "adapterName.0.stateID".
     * @param options optional argument to describe the user context
     * @param callback return result
     * ```js
     * function (err) {}
     * ```
     */
    delForeignState(id: unknown, options: unknown, callback?: unknown): any {
        if (typeof options === 'function') {
            callback = options;
            options = null;
        }

        Validator.assertString(id, 'id');
        Validator.assertOptionalCallback(callback, 'callback');
        if (options !== null && options !== undefined) {
            Validator.assertObject(options, 'options');
        }

        return this._delForeignState({ id, options, callback });
    }

    private async _delForeignState(_options: InternalDelStateOptions): Promise<void> {
        const { id, options, callback } = _options;

        if (!this.#states) {
            // if states is no longer existing, we do not need to unsubscribe
            this._logger.info(
                `${this.namespaceLog} delForeignState not processed because States database not connected`
            );
            return tools.maybeCallbackWithError(callback, tools.ERRORS.ERROR_DB_CLOSED);
        }

        try {
            this._utils.validateId(id, true, options);
        } catch (err) {
            return tools.maybeCallbackWithError(callback, err);
        }

        if (options?.user && options.user !== SYSTEM_ADMIN_USER) {
            try {
                await this._checkStates(id, options, 'delState');
            } catch (e) {
                return tools.maybeCallbackWithError(callback, e);
            }
        }
        this.#states.delState(id, callback);
    }

    // external signature
    getStates(pattern: Pattern, callback: ioBroker.GetStatesCallback): void;
    getStates(pattern: Pattern, options: unknown, callback: ioBroker.GetStatesCallback): void;

    /**
     * Read all states of this adapter, that pass the pattern
     *
     * Allows to read all states of current adapter according to pattern. To read all states of current adapter use:
     * ```js
     *     adapter.getStates('*', function (err, states) {
     *         for (var id in states) {
     *              adapter.log.debug('"' + id + '" = "' + states[id].val);
     *         }
     *     });
     * ```
     *
     * @param pattern string in form 'adapter.0.*' or like this. It can be an array of IDs too.
     * @param options optional argument to describe the user context
     * @param callback return result
     * ```js
     * function (err, states) {}, where states is an object like {"ID1": {"val": 1, "ack": true}, "ID2": {"val": 2, "ack": false}, ...}
     * ```
     */
    getStates(pattern: unknown, options: any, callback?: any): any {
        // we use any types here, because validation takes place in foreign method
        if (typeof options === 'function') {
            callback = options;
            options = {};
        }

        Validator.assertPattern(pattern, 'pattern');

        const fixedPattern = Array.isArray(pattern) ? pattern : this._utils.fixId(pattern, true);

        this.getForeignStates(fixedPattern, options, callback);
    }

    private async _processStatesSecondary(
        keys: string[],
        targetObjs: (ioBroker.StateObject | null)[] | null,
        srcObjs: (ioBroker.StateObject | null)[] | null
    ): Promise<ioBroker.GetStatesPromise> {
        const arr = await this.#states!.getStates(keys);

        const result: Record<string, Partial<ioBroker.State> | null> = {};

        for (let i = 0; i < keys.length; i++) {
            const obj = targetObjs && targetObjs[i];

            if (obj?.common?.alias && srcObjs) {
                const srcObj = srcObjs[i];

                if (srcObj) {
                    result[obj._id] =
                        tools.formatAliasValue({
                            sourceCommon: srcObj.common,
                            targetCommon: obj.common,
                            state: arr![i] || null,
                            logger: this._logger,
                            logNamespace: this.namespaceLog,
                            sourceId: srcObj._id,
                            targetId: obj._id
                        }) || null;
                } else {
                    result[obj._id || keys[i]] = arr![i] || null;
                }
            } else {
                result[obj?._id || keys[i]] = arr![i] || null;
            }
        }

        // @ts-expect-error adapt the return type?
        return result;
    }

    /**
     * Ensures, that object information is read, and the alias id is mapped to the source id if an alias is contained in the getStates call
     * The adaption of the actual values is then performed in _processStatesSecondary, to apply alias conversion methods
     *
     * @param keys all ids of the getStates call
     * @param targetObjs the target objects (e.g. alias objects or the actual objects)
     */
    private async _processStates(keys: string[], targetObjs: ioBroker.StateObject[]): ioBroker.GetStatesPromise {
        const aliasIndexes: number[] = [];
        const aliasIds: string[] = [];
        /** Target objects with null placeholders for non-alias keys */
        const fullTargetObjs: (ioBroker.StateObject | null)[] = new Array(keys.length).fill(null);

        keys.forEach((id, idx) => {
            if (id.startsWith(ALIAS_STARTS_WITH)) {
                aliasIndexes.push(idx);
                aliasIds.push(id);
            }
        });

        // if any ID from aliases found
        if (aliasIds.length) {
            // make a copy of original array
            keys = [...keys];

            if (!targetObjs) {
                // read aliases objects to get information of source objects
                targetObjs = (await this._getObjectsByArray(aliasIds)) as ioBroker.StateObject[];
            } else {
                // we are only interested in keeping alias target objects
                targetObjs = targetObjs.filter((_val, idx) => aliasIndexes.includes(idx));
            }

            // replace alias ids with targets
            for (let i = 0; i < aliasIds.length; i++) {
                const obj = targetObjs[i];
                const aliasIdx = aliasIndexes[i];
                fullTargetObjs[aliasIdx] = obj;

                if (obj?.common?.alias) {
                    // alias id can be string or can have attribute read (this is used by getStates -> so read is important)
                    keys[aliasIdx] =
                        tools.isObject(obj.common.alias.id) && 'read' in obj.common.alias.id
                            ? obj.common.alias.id.read
                            : obj.common.alias.id;
                }
            }

            // srcObjs and targetObjs could be merged
            const srcObjs = (await this._getObjectsByArray(keys)) as (ioBroker.StateObject | null)[];

            return this._processStatesSecondary(keys, fullTargetObjs, srcObjs);
        } else {
            return this._processStatesSecondary(keys, null, null);
        }
    }

    getForeignStates(pattern: Pattern, callback: ioBroker.GetStatesCallback): void;
    getForeignStates(pattern: Pattern, options: unknown, callback: ioBroker.GetStatesCallback): void;

    /**
     * Read all states of all adapters (and system states), that pass the pattern
     *
     * Allows to read all states of current adapter according to pattern. To read all states of current adapter use:
     * ```js
     *     adapter.getStates('*', function (err, states) {
     *         for (var id in states) {
     *              adapter.log.debug('"' + id + '" = "' + states[id].val);
     *         }
     *     });
     * ```
     *
     * @param pattern string in form 'adapter.0.*' or like this. It can be an array of IDs too.
     * @param options optional argument to describe the user context
     * @param callback return result
     * ```js
     * function (err, states) {}, where states is an object like {"ID1": {"val": 1, "ack": true}, "ID2": {"val": 2, "ack": false}, ...}
     * ```
     */
    getForeignStates(pattern: unknown, options: unknown, callback?: unknown): any {
        if (typeof options === 'function') {
            callback = options;
            options = {};
        }
        if (typeof pattern === 'function') {
            callback = pattern;
            pattern = '*';
        }

        Validator.assertPattern(pattern, 'pattern');
        if (options !== null && options !== undefined) {
            Validator.assertObject(options, 'options');
        }
        Validator.assertCallback(callback, 'callback');

        return this._getForeignStates({ pattern, options: options || {}, callback });
    }

    private async _getForeignStates(_options: InternalGetStatesOptions): Promise<void> {
        const { options, pattern, callback } = _options;

        if (!this.#states) {
            // if states is no longer existing, we do not need to unsubscribe
            this._logger.info(
                `${this.namespaceLog} getForeignStates not processed because States database not connected`
            );

            return tools.maybeCallbackWithError(callback, tools.ERRORS.ERROR_DB_CLOSED);
        }

        if (!this.#objects) {
            // if states is no longer existing, we do not need to unsubscribe
            this._logger.info(
                `${this.namespaceLog} getForeignStates not processed because Objects database not connected`
            );

            return tools.maybeCallbackWithError(callback, tools.ERRORS.ERROR_DB_CLOSED);
        }

        // if pattern is array
        if (Array.isArray(pattern)) {
            if (options.user && options.user !== SYSTEM_ADMIN_USER) {
                try {
                    const { objs, ids } = await this._checkStates(pattern, options, 'getState');
                    const res = await this._processStates(ids, objs);
                    return tools.maybeCallbackWithError(callback, null, res);
                } catch (e) {
                    return tools.maybeCallbackWithError(callback, e);
                }
            } else {
                const res = await this._processStates(pattern, options?._objects);
                return tools.maybeCallbackWithError(callback, null, res);
            }
        } else {
            // read first the keys for pattern
            let params = {};
            if (pattern && pattern !== '*') {
                params = {
                    startkey: pattern.replace(/\*/g, ''),
                    endkey: pattern.replace(/\*/g, '\u9999')
                };
            }

            let originalChecked: boolean | undefined;
            if (options.checked !== undefined) {
                originalChecked = options.checked;
            }
            options.checked = true;

            // in special maintenance mode, just returns all states. Aliases are not supported in this mode
            if (options.user === SYSTEM_ADMIN_USER && options.maintenance) {
                try {
                    const keys = await this.#states.getKeys(pattern);
                    const res = await this._processStatesSecondary(keys || [], null, null);
                    return tools.maybeCallbackWithError(callback, null, res);
                } catch (e) {
                    return tools.maybeCallbackWithError(callback, e);
                }
            }

            try {
                const res = await this.#objects.getObjectView('system', 'state', params, options);
                if (originalChecked !== undefined) {
                    options.checked = originalChecked;
                } else {
                    options.checked = undefined;
                }

                if (!res) {
                    return tools.maybeCallbackWithError(callback, null, {});
                }
                const keys = [];
                const objs = [];

                // filter out
                let regEx;
                // process patterns like "*.someValue". The patterns "someValue.*" will be processed by getObjectView
                try {
                    if (pattern !== '*' && pattern[pattern.length - 1] !== '*') {
                        regEx = new RegExp(tools.pattern2RegEx(pattern));
                    }
                    for (const row of res.rows) {
                        const id = row.id;
                        if (id && (!regEx || regEx.test(id))) {
                            keys.push(id);
                            objs.push(row.value);
                        }
                    }
                } catch (e) {
                    return tools.maybeCallbackWithError(callback, e);
                }

                options._objects = objs;
                this.getForeignStates(keys, options, callback);
            } catch (e) {
                return tools.maybeCallbackWithError(callback, e);
            }
        }
    }

    private async _addAliasSubscribe(
        aliasObj: ioBroker.StateObject,
        pattern: string,
        callback?: ioBroker.ErrorCallback
    ): Promise<void> {
        if (aliasObj?.common?.alias?.id) {
            if (aliasObj.type !== 'state') {
                this._logger.warn(
                    // eslint-disable-next-line @typescript-eslint/restrict-template-expressions
                    `${this.namespaceLog} Expected alias ${aliasObj._id} to be of type "state", got "${aliasObj.type}"`
                );
                return tools.maybeCallbackWithError(
                    callback,
                    // eslint-disable-next-line @typescript-eslint/restrict-template-expressions
                    new Error(`Expected alias ${aliasObj._id} to be of type "state", got "${aliasObj.type}"`)
                );
            }

            // id can be string or can have attribute read
            const sourceId = tools.isObject(aliasObj.common.alias.id)
                ? aliasObj.common.alias.id.read
                : aliasObj.common.alias.id;

            // validate here because we use objects/states db directly
            try {
                this._utils.validateId(sourceId, true, null);
            } catch (e) {
                this._logger.warn(`${this.namespaceLog} Error validating alias id of ${aliasObj._id}: ${e.message}`);
                return tools.maybeCallbackWithError(
                    callback,
                    new Error(`Error validating alias id of ${aliasObj._id}: ${e.message}`)
                );
            }

            let aliasDetails;
            if (!this.aliases.has(sourceId)) {
                aliasDetails = { source: null, targets: [] };
                this.aliases.set(sourceId, aliasDetails);
            } else {
                aliasDetails = this.aliases.get(sourceId) || { source: null, targets: [] };
            }

            const targetEntry = {
                alias: deepClone(aliasObj.common.alias),
                id: aliasObj._id,
                pattern,
                type: aliasObj.common.type,
                max: aliasObj.common.max,
                min: aliasObj.common.min,
                unit: aliasObj.common.unit
            };

            aliasDetails.targets.push(targetEntry);

            if (!aliasDetails.source) {
                let sourceObj;
                try {
                    await this.#states!.subscribe(sourceId);
                    // we ignore permissions on the source object and thus get it as admin user
                    sourceObj = await this.#objects!.getObject(sourceId, { user: SYSTEM_ADMIN_USER });
                } catch (e) {
                    return tools.maybeCallbackWithError(callback, e);
                }

                if (sourceObj?.common) {
                    if (!this.aliases.has(sourceObj._id)) {
                        // TODO what means this, we ensured alias existed, did some async stuff now it's gone -> alias has been deleted?
                        this._logger.error(
                            `${
                                this.namespaceLog
                            } Alias subscription error. Please check your alias definitions: sourceId=${sourceId}, sourceObj=${JSON.stringify(
                                sourceObj
                            )}`
                        );
                    } else {
                        aliasDetails.source = {
                            min: sourceObj.common.min,
                            max: sourceObj.common.max,
                            type: sourceObj.common.type,
                            unit: sourceObj.common.unit
                        };
                    }
                }

                return tools.maybeCallback(callback);
            } else {
                return tools.maybeCallback(callback);
            }
        } else if (aliasObj && aliasObj.type === 'state') {
            // if state and no id given -> if no state just ignore it
            this._logger.warn(`${this.namespaceLog} Alias ${aliasObj._id} has no target 12`);
            return tools.maybeCallbackWithError(callback, new Error(`Alias ${aliasObj._id} has no target 12`));
        } else {
            return tools.maybeCallback(callback);
        }
    }

    private async _removeAliasSubscribe(
        sourceId: string,
        aliasObj: number | AliasTargetEntry,
        callback?: () => void
    ): Promise<void> {
        if (!this.aliases.has(sourceId)) {
            return tools.maybeCallback(callback);
        }

        // remove from targets array
        const pos = typeof aliasObj === 'number' ? aliasObj : this.aliases.get(sourceId)!.targets.indexOf(aliasObj);

        if (pos !== -1) {
            this.aliases.get(sourceId)!.targets.splice(pos, 1);

            // unsubscribe if no more aliases exists
            if (!this.aliases.get(sourceId)!.targets.length) {
                this.aliases.delete(sourceId);
                await this.#states!.unsubscribe(sourceId);
            }
        }
        return tools.maybeCallback(callback);
    }

    subscribeForeignStates(pattern: Pattern, callback?: ioBroker.ErrorCallback): void;
    subscribeForeignStates(pattern: Pattern, options: unknown, callback?: ioBroker.ErrorCallback): void;

    /**
     * Subscribe for changes on all states of all adapters (and system states), that pass the pattern
     *
     * Allows to Subscribe on changes all states of all instances according to pattern. E.g. to read all states of 'adapterName.X' instance use:
     * ```js
     *     adapter.subscribeForeignStates('adapterName.X.*');
     * ```
     *
     * @param pattern string in form 'adapter.0.*' or like this. It can be an array of IDs too.
     * @param options optional argument to describe the user context
     * @param callback return result ```function (err) {}```
     */
    subscribeForeignStates(pattern: unknown, options: unknown, callback?: unknown): any {
        pattern = pattern || '*';

        if (typeof options === 'function') {
            callback = options;
            options = null;
        }

        Validator.assertOptionalCallback(callback, 'callback');

        if (pattern instanceof RegExp) {
            return tools.maybeCallbackWithError(
                callback,
                `Regexp is not supported for "subscribeForeignStates", received "${pattern.toString()}"`
            );
        }

        if (options !== null && options !== undefined) {
            Validator.assertObject(options, 'options');
        }
        Validator.assertPattern(pattern, 'pattern');

        return this._subscribeForeignStates({ pattern, options, callback });
    }

    private async _subscribeForeignStates(_options: InternalSubscribeOptions): Promise<void> {
        const { pattern, options, callback } = _options;

        // Todo check rights for options
        await this._autoSubscribeOn();

        if (!this.#states) {
            // if states is no longer existing, we do not need to unsubscribe
            this._logger.info(
                `${this.namespaceLog} subscribeForeignStates not processed because States database not connected`
            );
            return tools.maybeCallbackWithError(callback, tools.ERRORS.ERROR_DB_CLOSED);
        }
        if (!this.#objects) {
            this._logger.info(
                `${this.namespaceLog} subscribeForeignStates not processed because Objects database not connected`
            );
            return tools.maybeCallbackWithError(callback, tools.ERRORS.ERROR_DB_CLOSED);
        }

        // compare if this pattern for one of auto-subscribe adapters
        for (const autoSubEntry of this.autoSubscribe) {
            if (typeof pattern === 'string' && (pattern === '*' || pattern.startsWith(`${autoSubEntry}.`))) {
                // put this pattern into adapter list
                let state;
                try {
                    state = await this.#states.getState(`system.adapter.${autoSubEntry}.subscribes`);
                } catch {
                    // ignore
                }
                state = state || { val: '{}' };
                state.val = state.val || '{}';
                let subs;
                try {
                    subs = JSON.parse(state.val as any);
                } catch {
                    this._logger.error(`${this.namespaceLog} Cannot parse subscribes for "${autoSubEntry}.subscribes"`);
                }

                // validate that correct structure read from state.val
                if (!tools.isObject(subs)) {
                    subs = {};
                }

                if (!tools.isObject(subs[pattern])) {
                    subs[pattern] = {};
                }

                if (typeof subs[pattern][this.namespace] !== 'number') {
                    subs[pattern][this.namespace] = 0;
                }

                subs[pattern][this.namespace]++;
                this.outputCount++;
                this.#states.setState(`system.adapter.${autoSubEntry}.subscribes`, JSON.stringify(subs));
            }
        }

        if (Array.isArray(pattern)) {
            // get all aliases
            const aliasesIds = pattern
                .map(id => (id.startsWith(ALIAS_STARTS_WITH) ? id : null))
                .filter(id => id) as string[];

            // get all non aliases
            const nonAliasesIds = pattern
                .map(id => (!id.startsWith(ALIAS_STARTS_WITH) ? id : null))
                .filter(id => id) as string[];

            for (const aliasPattern of pattern) {
                if (
                    (aliasPattern.startsWith(ALIAS_STARTS_WITH) || aliasPattern.includes('*')) &&
                    !this.aliasPatterns.has(aliasPattern)
                ) {
                    // it's a new alias conform pattern to store
                    this.aliasPatterns.add(aliasPattern);
                }
            }

            const promises = [];

            if (aliasesIds.length) {
                if (!this._aliasObjectsSubscribed) {
                    this._aliasObjectsSubscribed = true;
                    this.#objects.subscribe(`${ALIAS_STARTS_WITH}*`);
                }

                const aliasObjs = await this._getObjectsByArray(aliasesIds, options);

                for (const aliasObj of aliasObjs) {
                    if (aliasObj) {
                        // @ts-expect-error check if alias subscribe also takes non-state objects and then ignores
                        promises.push(new Promise(resolve => this._addAliasSubscribe(aliasObj, aliasObj._id, resolve)));
                    }
                }
            }

            if (nonAliasesIds.length) {
                for (const id of nonAliasesIds) {
                    promises.push(new Promise(resolve => this.#states!.subscribeUser(id, resolve)));
                }
            }

            try {
                await Promise.all(promises);
            } catch (e) {
                this._logger.error(`${this.namespaceLog} Error on "subscribeForeignStates": ${e.message}`);
            }
            return tools.maybeCallback(callback);
        } else if (pattern.includes('*')) {
            if (pattern === '*' || pattern.startsWith(ALIAS_STARTS_WITH)) {
                if (!this._aliasObjectsSubscribed) {
                    this._aliasObjectsSubscribed = true;
                    this.#objects.subscribe(`${ALIAS_STARTS_WITH}*`);
                }

                // read all aliases
                try {
                    // @ts-expect-error adjust types
                    const objs = await this.getForeignObjectsAsync(pattern, null, null, options);
                    const promises = [];
                    if (!this.aliasPatterns.has(pattern)) {
                        // it's a new pattern to store
                        this.aliasPatterns.add(pattern);
                    }

                    for (const id of Object.keys(objs)) {
                        // If alias
                        if (id.startsWith(ALIAS_STARTS_WITH)) {
                            const aliasObj = objs[id];
                            // @ts-expect-error
                            promises.push(new Promise(resolve => this._addAliasSubscribe(aliasObj, pattern, resolve)));
                        }
                    }

                    try {
                        await Promise.all(promises);
                    } catch (e) {
                        this._logger.error(`${this.namespaceLog} Error on "subscribeForeignStates": ${e.message}`);
                    }

                    if (!this.#states) {
                        // if states is no longer existing, we do not need to unsubscribe
                        this._logger.info(
                            `${this.namespaceLog} subscribeForeignStates not processed because States database not connected`
                        );
                        return tools.maybeCallbackWithError(callback, tools.ERRORS.ERROR_DB_CLOSED);
                    }

                    if (promises.length && pattern !== '*') {
                        return tools.maybeCallback(callback);
                    } else {
                        // no alias objects found or pattern *
                        this.#states.subscribeUser(pattern, callback);
                    }
                } catch (e) {
                    this._logger.warn(`${this.namespaceLog} Cannot subscribe to ${pattern}: ${e.message}`);
                    return tools.maybeCallbackWithError(callback, e);
                }
            } else {
                this.#states.subscribeUser(pattern, callback);
            }
        } else if (pattern.startsWith(ALIAS_STARTS_WITH)) {
            if (!this._aliasObjectsSubscribed) {
                this._aliasObjectsSubscribed = true;
                this.#objects.subscribe(`${ALIAS_STARTS_WITH}*`);
            }

            // aliases['sourceId'] = {
            //     source: {common attributes},
            //     targets: [
            //         {
            //             alias: {},
            //             id: 'aliasId',
            //             pattern: 'some pattern',
            //             type: stateType,
            //             max: number,
            //             min: number,
            //         }
            //     ]
            // };

            // just read one alias Object
            try {
                const aliasObj = await this.#objects.getObjectAsync(pattern, options);
                if (aliasObj) {
                    // cb will be called, but await for catching promisified part
                    await this._addAliasSubscribe(aliasObj as ioBroker.StateObject, pattern, callback);
                } else {
                    return tools.maybeCallback(callback);
                }
            } catch (e) {
                this._logger.warn(`${this.namespaceLog} cannot subscribe on alias "${pattern}": ${e.message}`);
            }
        } else {
            this.#states.subscribeUser(pattern, callback);
        }
    }

    unsubscribeForeignStates(pattern: string | string[], callback?: ioBroker.ErrorCallback): void;
    unsubscribeForeignStates(pattern: string | string[], options: unknown, callback?: ioBroker.ErrorCallback): void;

    /**
     * Unsubscribe for changes for given pattern
     *
     * This function allows to unsubscribe from changes. The pattern must be equal to requested one.
     * ```js
     *     adapter.subscribeForeignStates('adapterName.X.*');
     *     adapter.unsubscribeForeignStates('adapterName.X.abc*'); // This will not work
     *     adapter.unsubscribeForeignStates('adapterName.X.*'); // Valid unsubscribe
     * ```
     *
     * @param pattern string in form 'adapter.0.*'. Must be the same as subscribe.
     * @param options]optional argument to describe the user context
     * @param options
     * @param callback return result
     * ```js
     * function (err) {}
     * ```
     */
    unsubscribeForeignStates(pattern: unknown, options: unknown, callback?: unknown): any {
        pattern = pattern || '*';

        // Todo check rights for options
        if (typeof options === 'function') {
            callback = options;
            options = null;
        }

        Validator.assertOptionalCallback(callback, 'callback');

        if (pattern instanceof RegExp) {
            return tools.maybeCallbackWithError(
                callback,
                `Regexp is not supported for "unsubscribeForeignStates", received "${pattern.toString()}"`
            );
        }

        Validator.assertPattern(pattern, 'pattern');
        if (options !== null && options !== undefined) {
            Validator.assertObject(options, 'options');
        }

        return this._unsubscribeForeignStates({ pattern, options, callback });
    }

    private async _unsubscribeForeignStates(_options: InternalSubscribeOptions): Promise<void> {
        const { pattern, callback } = _options;

        if (!this.#states) {
            // if states is no longer existing, we do not need to unsubscribe
            this._logger.info(
                `${this.namespaceLog} unsubscrubeForeignStates not processed because States database not connected`
            );
            return tools.maybeCallbackWithError(callback, tools.ERRORS.ERROR_DB_CLOSED);
        }

        if (this.autoSubscribe && typeof pattern === 'string') {
            for (const autoSub of this.autoSubscribe) {
                if (pattern === '*' || pattern.substring(0, autoSub.length + 1) === `${autoSub}.`) {
                    // remove this pattern from adapter list
                    let state;
                    try {
                        state = await this.#states.getState(`system.adapter.${autoSub}.subscribes`);
                    } catch {
                        // ignore
                    }
                    if (!state || !state.val) {
                        continue;
                    }
                    let subs;
                    try {
                        subs = JSON.parse(state.val as any);
                    } catch {
                        this._logger.error(`${this.namespaceLog} Cannot parse subscribes for "${autoSub}.subscribes"`);
                        continue;
                    }

                    if (
                        !tools.isObject(subs) ||
                        !tools.isObject(subs[pattern]) ||
                        subs[pattern][this.namespace] === undefined
                    ) {
                        // check subs is a valid object, because it comes from state.val
                        continue;
                    }

                    if (typeof subs[pattern][this.namespace] === 'number') {
                        subs[pattern][this.namespace]--;
                        if (subs[pattern][this.namespace] <= 0) {
                            delete subs[pattern][this.namespace];
                        }
                    } else {
                        // corrupted info, we can only delete
                        delete subs[pattern][this.namespace];
                    }

                    // if no other subs are there
                    if (!Object.keys(subs[pattern]).length) {
                        delete subs[pattern];
                    }
                    this.outputCount++;
                    this.#states.setState(`system.adapter.${autoSub}.subscribes`, JSON.stringify(subs));
                }
            }
        }

        let aliasPattern;
        const promises = [];

        if (Array.isArray(pattern)) {
            // process every entry as single unsubscribe
            for (const _pattern of pattern) {
                promises.push(this.unsubscribeForeignStatesAsync(_pattern));
            }
        } else if (pattern.includes('*') || pattern.startsWith(ALIAS_STARTS_WITH)) {
            if (pattern === '*' || pattern.startsWith(ALIAS_STARTS_WITH)) {
                aliasPattern = pattern; // check all aliases
                if (pattern === '*') {
                    promises.push(this.#states.unsubscribeUser(pattern));
                }
            } else {
                promises.push(this.#states.unsubscribeUser(pattern));
            }
        } else {
            promises.push(this.#states.unsubscribeUser(pattern));
        }

        if (aliasPattern) {
            // if pattern known, remove it from alias patterns to not subscribe to further matching aliases
            this.aliasPatterns.delete(aliasPattern);

            for (const [sourceId, alias] of this.aliases) {
                for (let i = alias.targets.length - 1; i >= 0; i--) {
                    if (alias.targets[i].pattern === aliasPattern) {
                        promises.push(this._removeAliasSubscribe(sourceId, i));
                    }
                }
            }
        }

        await Promise.all(promises);
        // if no alias subscribed any longer, remove subscription
        if (!this.aliases.size && this._aliasObjectsSubscribed) {
            this._aliasObjectsSubscribed = false;
            this.#objects!.unsubscribe(`${ALIAS_STARTS_WITH}*`);
        }
        return tools.maybeCallback(callback);
    }

    subscribeStates(pattern: Pattern, callback?: ioBroker.ErrorCallback): void;
    subscribeStates(pattern: Pattern, options: unknown, callback?: ioBroker.ErrorCallback): void;

    /**
     * Subscribe for changes on all states of this instance, that pass the pattern
     *
     * Allows to Subscribe on changes all states of current adapter according to pattern. To read all states of current adapter use:
     * ```js
     *     adapter.subscribeStates('*'); // subscribe for all states of this adapter
     * ```
     *
     * @param pattern string in form 'adapter.0.*' or like this. Only string allowed
     * @param options optional argument to describe the user context
     * @param callback
     */
    subscribeStates(pattern: unknown, options: unknown, callback?: unknown): any {
        if (typeof options === 'function') {
            callback = options;
            options = null;
        }

        Validator.assertPattern(pattern, 'pattern');
        Validator.assertOptionalCallback(callback, 'callback');
        if (options !== null && options !== undefined) {
            Validator.assertObject(options, 'options');
        }

        return this._subscribeForeignStates({
            pattern: Array.isArray(pattern) ? pattern : this._utils.fixId(pattern, true),
            options,
            callback
        });
    }

    unsubscribeStates(pattern: Pattern, callback?: ioBroker.ErrorCallback): void;
    unsubscribeStates(pattern: Pattern, options: unknown, callback?: ioBroker.ErrorCallback): void;

    /**
     * Unsubscribe for changes for given pattern for own states.
     *
     * This function allows to unsubscribe from changes. The pattern must be equal to requested one.
     *
     * ```js
     *     adapter.unsubscribeStates('abc*'); // This will not work
     *     adapter.unsubscribeStates('*');    // Valid unsubscribe
     * ```
     *
     * @param pattern string in form 'adapter.0.*'. Must be the same as subscribe.
     * @param options optional argument to describe the user context
     * @param callback
     */
    unsubscribeStates(pattern: unknown, options: unknown, callback?: unknown): any {
        if (typeof options === 'function') {
            callback = options;
            options = null;
        }

        Validator.assertPattern(pattern, 'pattern');
        Validator.assertOptionalCallback(callback, 'callback');
        if (options !== null && options !== undefined) {
            Validator.assertObject(options, 'options');
        }

        return this._unsubscribeForeignStates({
            pattern: Array.isArray(pattern) ? pattern : this._utils.fixId(pattern, true),
            options,
            callback
        });
    }

    getPluginInstance(name: string): ioBroker.Plugin | null;

    /**
     * Return plugin instance
     *
     * @param name name of the plugin to return
     * @returns plugin instance or null if not existent or not isActive
     */
    getPluginInstance(name: unknown): ioBroker.Plugin | null {
        if (!this.pluginHandler) {
            return null;
        }

        Validator.assertString(name, 'name');

        return this.pluginHandler.getPluginInstance(name);
    }

    getPluginConfig(name: string): Record<string, any> | null;

    /**
     * Return plugin configuration
     *
     * @param name name of the plugin to return
     * @returns plugin configuration or null if not existent or not isActive
     */
    getPluginConfig(name: unknown): Record<string, any> | null {
        if (!this.pluginHandler) {
            return null;
        }

        Validator.assertString(name, 'name');
        return this.pluginHandler.getPluginConfig(name);
    }

    private async _autoSubscribeOn(): Promise<void> {
        if (!this.autoSubscribe && this.#objects) {
            try {
                // collect all
                const res = await this.#objects.getObjectViewAsync('system', 'instance', {
                    startkey: 'system.adapter.',
                    endkey: 'system.adapter.\u9999'
                });

                this.autoSubscribe = [];
                for (const row of res.rows) {
                    if (row.value?.common.subscribable) {
                        const _id = row.id.substring(15); // cut system.adapter.
                        if (!this.autoSubscribe.includes(_id)) {
                            this.autoSubscribe.push(_id);
                        }
                    }
                }

                // because of autoSubscribe
                await this.#objects.subscribeAsync('system.adapter.*');
            } catch {
                // ignore
            }
        }
    }

    getSuitableLicenses(all?: boolean, adapterName?: string): Promise<any[]>;

    /**
     * This method returns the list of license that can be used by this adapter
     *
     * @param all if return the licenses, that used by other instances (true) or only for this instance (false)
     * @param adapterName Return licenses for specific adapter
     * @returns list of suitable licenses
     */
    async getSuitableLicenses(all?: boolean, adapterName?: string): Promise<any> {
        const licenses: Record<string, any>[] = [];
        try {
            const obj = await this.getForeignObjectAsync('system.licenses');
            const uuidObj = await this.getForeignObjectAsync('system.meta.uuid');
            let uuid: string;
            if (!uuidObj?.native?.uuid) {
                this._logger.warn(`${this.namespaceLog} No UUID found!`);
                return licenses;
            } else {
                uuid = uuidObj.native.uuid;
            }

            if (obj?.native?.licenses?.length) {
                const now = Date.now();
                const cert = fs.readFileSync(path.join(thisDir, '..', '..', 'cert', 'cloudCert.crt'));
                let adapterObj: ioBroker.AdapterObject | null | undefined;
                if (adapterName) {
                    try {
                        adapterObj = await this.getForeignObjectAsync(`system.adapter.${adapterName}`);
                    } catch {
                        // ignore
                    }
                }

                const version = semver.major(adapterObj?.common?.version || this.pack!.version);

                obj.native.licenses.forEach((license: Record<string, any>) => {
                    try {
                        const decoded: any = jwt.verify(license.json, cert);
                        if (
                            decoded.name &&
                            (!decoded.valid_till ||
                                decoded.valid_till === '0000-00-00 00:00:00' ||
                                new Date(decoded.valid_till).getTime() > now)
                        ) {
                            if (
                                decoded.name.startsWith(`iobroker.${adapterName || this.name}`) &&
                                (all || !license.usedBy || license.usedBy === this.namespace)
                            ) {
                                // Licenses for version ranges 0.x and 1.x are handled identically and are valid for both version ranges.
                                //
                                // If license is for adapter with version 0 or 1
                                if (
                                    decoded.version === '&lt;2' ||
                                    decoded.version === '<2' ||
                                    decoded.version === '<1' ||
                                    decoded.version === '<=1'
                                ) {
                                    // check the current adapter major version
                                    if (version !== 0 && version !== 1) {
                                        return;
                                    }
                                } else if (decoded.version && decoded.version !== version) {
                                    // Licenses for adapter versions >=2 need to match to the adapter major version
                                    // which means that a new major version requires new licenses if it would be "included"
                                    // in last purchase

                                    // decoded.version could be only '<2' or direct version, like "2", "3" and so on
                                    return;
                                }
                                if (decoded.uuid && decoded.uuid !== uuid) {
                                    // License is not for this server
                                    return;
                                }

                                // remove free license if commercial license found
                                if (decoded.invoice !== 'free') {
                                    const pos = licenses.findIndex(item => item.invoice === 'free');
                                    if (pos !== -1) {
                                        licenses.splice(pos, 1);
                                    }
                                }
                                license.decoded = decoded;
                                licenses.push(license);
                            }
                        }
                    } catch (err) {
                        this._logger.error(
                            `${this.namespaceLog} Cannot decode license "${license.name}": ${err.message}`
                        );
                    }
                });
            }
        } catch {
            // ignore
        }

        // @ts-expect-error
        licenses.sort((a, b) => {
            const aInvoice = a.decoded.invoice !== 'free';
            const bInvoice = b.decoded.invoice !== 'free';
            if (aInvoice === bInvoice) {
                return 0;
            } else if (aInvoice) {
                return -1;
            } else if (bInvoice) {
                return 1;
            }
        });

        return licenses;
    }

    /**
     * Add given id to log redirect list
     *
     * @param isActive if id should be added or removed
     * @param id the id to add
     */
    private logRedirect(isActive: boolean, id: string): void {
        // ignore itself
        if (id === `system.adapter.${this.namespace}`) {
            return;
        }

        if (isActive) {
            if (!this.logList.has(id)) {
                this.logList.add(id);
            }
        } else {
            this.logList.delete(id);
        }
    }

    private _reportStatus(): void {
        if (!this.#states) {
            return;
        }

        /** Time after which states regularly set by the status report expire in seconds */
        const reportStatusExpirySec = Math.floor(this._config.system.statisticsInterval / 1_000) + 10;

        const id = `system.adapter.${this.namespace}`;
        this.#states.setState(`${id}.alive`, {
            val: true,
            ack: true,
            expire: reportStatusExpirySec,
            from: id
        });
        this.outputCount++;
        if (this.connected) {
            this.#states.setState(`${id}.connected`, {
                val: true,
                ack: true,
                expire: reportStatusExpirySec,
                from: id
            });
            this.outputCount++;
        }
        if (!this.startedInCompactMode) {
            // pidUsage([pid,pid,...], function (err, stats) {
            // => {
            //   cpu: 10.0,            // percentage (from 0 to 100*vcore)
            //   memory: 357306368,    // bytes
            //   ppid: 312,            // PPID
            //   pid: 727,             // PID
            //   ctime: 867000,        // ms user + system time
            //   elapsed: 6650000,     // ms since the start of the process
            //   timestamp: 864000000  // ms since epoch
            // }
            pidUsage(process.pid, (err, stats) => {
                // sometimes adapter is stopped, but this is still running
                if (!err && this && this.#states && this.#states.setState && stats) {
                    this.#states.setState(`${id}.cpu`, {
                        ack: true,
                        from: id,
                        val: Math.round(100 * stats.cpu) / 100,
                        expire: reportStatusExpirySec
                    });
                    this.#states.setState(`${id}.cputime`, {
                        ack: true,
                        from: id,
                        val: stats.ctime / 1_000,
                        expire: reportStatusExpirySec
                    });
                    this.outputCount += 2;
                }
            });
            try {
                //RSS is the resident set size, the portion of the process's memory held in RAM (as opposed to the swap space or the part held in the filesystem).
                const mem = process.memoryUsage();
                this.#states.setState(`${id}.memRss`, {
                    val: parseFloat(
                        (mem.rss / 1048576) /* 1MB */
                            .toFixed(2)
                    ),
                    ack: true,
                    from: id,
                    expire: reportStatusExpirySec
                });
                this.#states.setState(`${id}.memHeapTotal`, {
                    val: parseFloat(
                        (mem.heapTotal / 1048576) /* 1MB */
                            .toFixed(2)
                    ),
                    ack: true,
                    from: id,
                    expire: reportStatusExpirySec
                });
                this.#states.setState(`${id}.memHeapUsed`, {
                    val: parseFloat(
                        (mem.heapUsed / 1048576) /* 1MB */
                            .toFixed(2)
                    ),
                    ack: true,
                    from: id,
                    expire: reportStatusExpirySec
                });
            } catch (err) {
                this._logger.warn(`${this.namespaceLog} Could not query used process memory: ${err.message}`);
            }
            this.outputCount += 3;
            if (this.eventLoopLags.length) {
                const eventLoopLag = Math.ceil(this.eventLoopLags.reduce((a, b) => a + b) / this.eventLoopLags.length);
                this.#states.setState(`${id}.eventLoopLag`, {
                    val: eventLoopLag,
                    ack: true,
                    from: id,
                    expire: reportStatusExpirySec
                }); // average of measured values
                this.eventLoopLags = [];
                this.outputCount++;
            }
        }
        this.outputCount += 3;
        this.#states.setState(`${id}.uptime`, {
            val: parseInt(process.uptime().toFixed(), 10),
            ack: true,
            from: id,
            expire: reportStatusExpirySec
        });
        this.#states.setState(`${id}.inputCount`, {
            val: this.inputCount,
            ack: true,
            from: id,
            expire: reportStatusExpirySec
        });
        this.#states.setState(`${id}.outputCount`, {
            val: this.outputCount,
            ack: true,
            from: id,
            expire: reportStatusExpirySec
        });
        this.inputCount = 0;
        this.outputCount = 0;
    }

    // debug function to find error with stop logging
    private _checkLogging(): void {
        let logs: null | string[] = [];
        // LogList
        logs.push(`Actual Loglist - ${JSON.stringify(Array.from(this.logList))}`);

        if (!this.#states) {
            // if adapterState was destroyed, we can not continue
            return;
        }

        // Read current state of all log subscribers
        this.#states.getKeys(`${SYSTEM_ADAPTER_PREFIX}*.logging`, (err, keys) => {
            if (keys?.length) {
                if (!this.#states) {
                    // if adapterState was destroyed, we can not continue
                    return;
                }

                this.#states.getStates(keys, (err, obj) => {
                    if (obj) {
                        for (let i = 0; i < keys.length; i++) {
                            const objPart = obj[i];
                            // We can JSON.parse, but index is 16x faster
                            if (objPart) {
                                const id = keys[i].substring(0, keys[i].length - '.logging'.length);
                                if (
                                    (typeof objPart === 'string' &&
                                        // @ts-expect-error recheck code-wise this should not be possible to have a string
                                        (objPart.includes('"val":true') || objPart.includes('"val":"true"'))) ||
                                    (typeof objPart === 'object' && (objPart.val === true || objPart.val === 'true'))
                                ) {
                                    logs!.push(`Subscriber - ${id} ENABLED`);
                                } else {
                                    if (logs) {
                                        logs.push(`Subscriber - ${id} (disabled)`);
                                    } else {
                                        this._logger.error(
                                            `${this.namespaceLog} LOGINFO: Subscriber - ${id} (disabled)`
                                        );
                                    }
                                }
                            }
                        }
                    }
                    if (logs) {
                        for (let m = 0; m < logs.length; m++) {
                            this._logger.error(`${this.namespaceLog} LOGINFO: ${logs[m]}`);
                        }
                        logs = null;
                    }
                });
            }
        });
    }

    /**
     * Initialize the logging logic
     */
    private async _initLogging(): Promise<void> {
        if (!this.#states) {
            // if adapterState was destroyed, we can not continue
            return;
        }

        // temporary log buffer
        let messages: null | any[] = [];

        // If some message from logger
        // find our notifier transport
        // @ts-expect-error
        const ts = this._logger.transports.find(t => t.name === 'NT');
        // @ts-expect-error
        ts.on('logged', info => {
            info.from = this.namespace;
            // emit to itself
            if (this._options.logTransporter && this.logRequired && !this._stopInProgress) {
                this.emit('log', info);
            }

            if (!this.logList.size) {
                // if log buffer still active
                if (messages && !this._options.logTransporter) {
                    messages.push(info);

                    // do not let messages grow without limit
                    if (messages.length > this._config.states.maxQueue) {
                        messages.splice(0, messages.length - this._config.states.maxQueue);
                    }
                }
            } else if (this.#states?.pushLog) {
                // Send to all adapter, that required logs
                for (const instanceId of this.logList) {
                    this.#states.pushLog(instanceId, info);
                }
            }
        });

        const keys = await this.#states.getKeys(`${SYSTEM_ADAPTER_PREFIX}*.logging`);
        if (keys?.length) {
            if (!this.#states) {
                // if adapterState was destroyed, we can not continue
                return;
            }

            const obj = await this.#states.getStates(keys);
            if (obj) {
                for (let i = 0; i < keys.length; i++) {
                    const objPart = obj[i];
                    // We can JSON.parse, but index is 16x faster
                    if (!objPart) {
                        continue;
                    }
                    const id = keys[i].substring(0, keys[i].length - '.logging'.length);

                    if (typeof objPart === 'object' && (objPart.val === true || objPart.val === 'true')) {
                        this.logRedirect(true, id);
                    }
                }
                if (this.logList.size && messages?.length && this.#states) {
                    for (const message of messages) {
                        for (const instanceId of this.logList) {
                            this.#states.pushLog(instanceId, message);
                        }
                    }
                }
            }
            // clear log buffer
            messages = null;
        } else {
            // disable log buffer
            messages = null;
        }

        this._options.logTransporter = this._options.logTransporter || this.ioPack.common.logTransporter;

        if (this._options.logTransporter) {
            this.requireLog = async (isActive, options) => {
                if (!this.#states) {
                    return;
                }

                if (this.logRequired !== isActive) {
                    this.logRequired = isActive; // remember state
                    if (!isActive) {
                        if (this.logOffTimer) {
                            clearTimeout(this.logOffTimer);
                        }
                        // disable log receiving after 10 seconds
                        this.logOffTimer = setTimeout(async () => {
                            this.logOffTimer = null;
                            this._logger.silly(`${this.namespaceLog} Change log subscriber state: FALSE`);
                            this.outputCount++;
                            if (this.#states) {
                                try {
                                    await this.setForeignStateAsync(
                                        `system.adapter.${this.namespace}.logging`,
                                        {
                                            val: false,
                                            ack: true,
                                            from: `system.adapter.${this.namespace}`
                                        },
                                        options
                                    );
                                } catch (e) {
                                    this._logger.warn(
                                        `${this.namespaceLog} Could not change log subscriber state to "false": ${e.message}`
                                    );
                                }
                            }
                        }, 10_000);
                    } else {
                        if (this.logOffTimer) {
                            clearTimeout(this.logOffTimer);
                            this.logOffTimer = null;
                        } else {
                            this._logger.silly(`${this.namespaceLog} Change log subscriber state: true`);
                            this.outputCount++;
                            try {
                                await this.setForeignStateAsync(
                                    `system.adapter.${this.namespace}.logging`,
                                    {
                                        val: true,
                                        ack: true,
                                        from: `system.adapter.${this.namespace}`
                                    },
                                    options
                                );
                            } catch (e) {
                                this._logger.warn(
                                    `${this.namespaceLog} Could not change log subscriber state to "true": ${e.message}`
                                );
                            }
                        }
                    }
                }
            };

            this.processLog = msg => {
                if (msg && !this._stopInProgress) {
                    this.emit('log', msg);
                }
            };

            this.#states.subscribeLog(`system.adapter.${this.namespace}`);
        } else {
            this.requireLog = isActive => {
                if (isActive) {
                    this._logger.warn(
                        `${this.namespaceLog} requireLog is not supported by this adapter! Please set common.logTransporter to true`
                    );
                }
            };
        }
    }

    // initStates is called from initAdapter
    private _initStates(cb: () => void): void {
        this._logger.silly(`${this.namespaceLog} objectDB connected`);

        this._config.states.maxQueue = this._config.states.maxQueue || 1_000;

        this._initializeTimeout = setTimeout(() => {
            this._initializeTimeout = null;
            if (this._config.isInstall) {
                this._logger.warn(`${this.namespaceLog} no connection to states DB. Terminating.`);
                this.terminate(EXIT_CODES.NO_ERROR);
            } else {
                this._logger.warn(`${this.namespaceLog} slow connection to states DB. Still waiting ...`);
            }
        }, this._config.states.connectTimeout || 2_000);

        if (!this.States) {
            this._logger.warn(`${this.namespaceLog} States DB constructor has not been initialized`);
            this.terminate(EXIT_CODES.NO_ERROR);
        }

        // Internal object, but some special adapters want to access it anyway.
        this.#states = new this.States({
            namespace: this.namespaceLog,
            connection: this._config.states,
            connected: async () => {
                if (!this.#states) {
                    return;
                }

                this._logger.silly(`${this.namespaceLog} statesDB connected`);
                this.statesConnectedTime = Date.now();

                if (this._initializeTimeout) {
                    clearTimeout(this._initializeTimeout);
                    this._initializeTimeout = null;
                }

                if (!this._config.isInstall) {
                    // Subscribe for process exit signal
                    this.#states.subscribe(`system.adapter.${this.namespace}.sigKill`);

                    // Subscribe for loglevel
                    this.#states.subscribe(`system.adapter.${this.namespace}.logLevel`);
                }
                if (this._options.subscribable) {
                    // subscribe on if other instance wants to have states of this adapter
                    this.#states.subscribe(`system.adapter.${this.namespace}.subscribes`);

                    // read actual autosubscribe requests
                    let state;
                    try {
                        state = await this.#states.getStateAsync(`system.adapter.${this.namespace}.subscribes`);
                    } catch {
                        // ignore
                    }
                    if (!state?.val) {
                        this.patterns = {};
                    } else {
                        try {
                            this.patterns = JSON.parse(state.val as string);
                            Object.keys(this.patterns!).forEach(
                                p => (this.patterns![p].regex = tools.pattern2RegEx(p))
                            );
                        } catch {
                            this.patterns = {};
                        }
                    }
                    return tools.maybeCallback(cb);
                } else {
                    return tools.maybeCallback(cb);
                }
            },
            logger: this._logger,
            change: async (id, stateOrMessage) => {
                this.inputCount++;
                // for simplicity reasons we exclude Message for now TODO
                const state = stateOrMessage as ioBroker.State | null;

                if (!id || typeof id !== 'string') {
                    this._logger.warn(`${this.namespaceLog} Invalid id on system state change: ${JSON.stringify(id)}`);
                    return;
                }

                if (
                    id === `system.adapter.${this.namespace}.sigKill` &&
                    state &&
                    state.ts > this.statesConnectedTime! &&
                    state.from &&
                    state.from.startsWith('system.host.')
                ) {
                    const sigKillVal = parseInt(state.val as any);
                    if (!isNaN(sigKillVal)) {
                        if (this.startedInCompactMode || sigKillVal === -1) {
                            this._logger.info(
                                `${this.namespaceLog} Got terminate signal ${
                                    sigKillVal === -1 ? 'TERMINATE_YOURSELF' : ` TERMINATE ${sigKillVal}`
                                }`
                            );
                        } else {
                            this._logger.warn(
                                `${this.namespaceLog} Got terminate signal. Checking desired PID: ${sigKillVal} vs own PID ${process.pid}`
                            );
                        }
                        // by deletion of state, stop this instance
                        if (sigKillVal !== process.pid && !this._config.forceIfDisabled) {
                            this._stop(false, false, EXIT_CODES.ADAPTER_REQUESTED_TERMINATION, false);
                            setTimeout(() => this.terminate(EXIT_CODES.ADAPTER_REQUESTED_TERMINATION), 4000);
                        }
                    }
                }

                if (id === `system.adapter.${this.namespace}.logLevel`) {
                    if (this._config && this._config.log && state && !state.ack) {
                        let currentLevel = this._config.log.level;
                        if (
                            state.val &&
                            state.val !== currentLevel &&
                            ['silly', 'debug', 'info', 'warn', 'error'].includes(state.val as string)
                        ) {
                            this.overwriteLogLevel = true;
                            this._config.log.level = state.val;
                            for (const transport in this._logger.transports) {
                                if (!Object.prototype.hasOwnProperty.call(this._logger.transports, transport)) {
                                    continue;
                                }
                                // set the loglevel on transport only if no loglevel was pinned in log config
                                // @ts-expect-error it is our own modification
                                if (!this._logger.transports[transport]._defaultConfigLoglevel) {
                                    this._logger.transports[transport].level = state.val as string;
                                }
                            }
                            this._logger.info(
                                `${this.namespaceLog} Loglevel changed from "${currentLevel}" to "${state.val}"`
                            );
                            currentLevel = state.val;
                        } else if (state.val && state.val !== currentLevel) {
                            this._logger.info(`${this.namespaceLog} Got invalid loglevel "${state.val}", ignoring`);
                        }
                        this.outputCount++;
                        this.#states &&
                            this.#states.setState(`system.adapter.${this.namespace}.logLevel`, {
                                val: currentLevel,
                                ack: true,
                                from: `system.adapter.${this.namespace}`
                            });
                    }
                }

                // todo remove it as an error with log will be found
                if (id === `system.adapter.${this.namespace}.checkLogging`) {
                    this._checkLogging();
                }

                // someone subscribes or unsubscribes from adapter
                if (this._options.subscribable && id === `system.adapter.${this.namespace}.subscribes`) {
                    let subs: Record<string, any>;
                    try {
                        subs = JSON.parse((state && (state.val as string)) || '{}');
                        Object.keys(subs).forEach(p => (subs[p].regex = tools.pattern2RegEx(p)));
                    } catch {
                        subs = {};
                    }

                    this.patterns = subs;
                    if (!this._stopInProgress) {
                        if (typeof this._options.subscribesChange === 'function') {
                            this._options.subscribesChange(subs);
                        } else {
                            this.emit('subscribesChange', subs);
                        }
                    }
                }

                // If someone want to have log messages
                if (id.startsWith(SYSTEM_ADAPTER_PREFIX) && id.endsWith('.logging')) {
                    const instance = id.substring(0, id.length - '.logging'.length);

                    this._logger.silly(`${this.namespaceLog} ${instance}: logging ${state ? state.val : false}`);
                    this.logRedirect!(state ? !!state.val : false, instance);
                } else if (id === `log.system.adapter.${this.namespace}`) {
                    this._options.logTransporter && this.processLog && this.processLog(state);
                } else if (id === `messagebox.system.adapter.${this.namespace}` && state) {
                    // If this is messagebox
                    const obj = state as unknown as ioBroker.Message;

                    if (obj) {
                        let callbackObj: MessageCallbackObject | undefined;

                        if (obj.callback?.id) {
                            callbackObj = this.messageCallbacks.get(obj.callback.id);
                        }

                        // If callback stored for this request
                        if (obj.callback && obj.callback.ack && obj.callback.id && callbackObj) {
                            // Call callback function
                            if (typeof callbackObj.cb === 'function') {
                                callbackObj.cb(obj.message);

                                if (callbackObj.timer) {
                                    clearTimeout(callbackObj.timer);
                                }

                                this.messageCallbacks.delete(obj.callback.id);
                            }
                            // delete too old callbacks IDs, like garbage collector
                            const now = Date.now();
                            for (const [_id, callback] of this.messageCallbacks) {
                                if (now - callback.time > 3_600_000) {
                                    this.messageCallbacks.delete(_id);
                                }
                            }
                        } else if (!this._stopInProgress) {
                            if (obj.command === 'clientSubscribe') {
                                const res = await this.uiMessagingController.registerClientSubscribeByMessage(obj);
                                this.sendTo(obj.from, obj.command, res, obj.callback);
                                return;
                            }

                            if (obj.command === 'clientUnsubscribe' || obj.command === 'clientSubscribeError') {
                                return this.uiMessagingController.removeClientSubscribeByMessage(
                                    obj as UserInterfaceClientRemoveMessage
                                );
                            }

                            if (this._options.message) {
                                // Else inform about new message the adapter
                                this._options.message(obj);
                            }
                            this.emit('message', obj);
                        }
                    }
                } else if (id.startsWith(`system.adapter.${this.namespace}.plugins.`) && id.endsWith('.enabled')) {
                    if (!state || state.ack) {
                        return;
                    }
                    const pluginStatesIndex = `system.adapter.${this.namespace}.plugins.`.length;
                    let nameEndIndex: number | undefined = id.indexOf('.', pluginStatesIndex + 1);
                    if (nameEndIndex === -1) {
                        nameEndIndex = undefined;
                    }
                    const pluginName = id.substring(pluginStatesIndex, nameEndIndex);

                    if (!this.pluginHandler?.pluginExists(pluginName)) {
                        return;
                    }

                    if (this.pluginHandler.isPluginActive(pluginName) !== state.val) {
                        if (state.val) {
                            if (!this.pluginHandler.isPluginInstanciated(pluginName)) {
                                this.pluginHandler.instanciatePlugin(
                                    pluginName,
                                    this.pluginHandler.getPluginConfig(pluginName) || {},
                                    thisDir
                                );
                                this.pluginHandler.setDatabaseForPlugin(pluginName, this.#objects, this.#states);
                                this.pluginHandler.initPlugin(pluginName, this.adapterConfig || {});
                            }
                        } else {
                            if (!this.pluginHandler.destroy(pluginName)) {
                                this._logger.info(
                                    `${this.namespaceLog} Plugin ${pluginName} could not be disabled. Please restart adapter to disable it.`
                                );
                            }
                        }
                    }
                } else if (this.adapterReady && this.aliases.has(id)) {
                    // If adapter is ready and for this ID exist some alias links
                    const alias = this.aliases.get(id);
                    alias!.targets.forEach(target => {
                        const source = alias!.source!;
                        const aState = state
                            ? tools.formatAliasValue({
                                  sourceCommon: source,
                                  targetCommon: target,
                                  state: deepClone(state),
                                  logger: this._logger,
                                  logNamespace: this.namespaceLog,
                                  sourceId: id,
                                  targetId: target.id
                              })
                            : null;

                        const targetId = target.id;

                        if (!this._stopInProgress && (aState || !state)) {
                            if (typeof this._options.stateChange === 'function') {
                                this._options.stateChange(targetId, aState);
                            } else {
                                // emit 'stateChange' event instantly
                                setImmediate(() => this.emit('stateChange', targetId, aState));
                            }
                        }
                    });
                }
            },
            changeUser: (id, state) => {
                this.inputCount++;

                if (!id || typeof id !== 'string') {
                    this._logger.warn(`${this.namespaceLog} Invalid id on state change: ${JSON.stringify(id)}`);
                    return;
                }

                if (this.adapterReady) {
                    if (this.oStates) {
                        if (!state) {
                            delete this.oStates[id];
                        } else {
                            this.oStates[id] = state;
                        }
                    }

                    if (!this._stopInProgress) {
                        if (typeof this._options.stateChange === 'function') {
                            setImmediate(() => this._options.stateChange!(id, state));
                        } else {
                            // emit 'stateChange' event instantly
                            setImmediate(() => this.emit('stateChange', id, state));
                        }
                    }
                }
            },
            disconnected: () => {
                this.connected = false;
                !this.terminated &&
                    setTimeout(() => {
                        if (this.connected) {
                            return;
                        } // If reconnected in the meantime, do not terminate
                        this._logger.warn(`${this.namespaceLog} Cannot connect/reconnect to states DB. Terminating`);
                        this.terminate(EXIT_CODES.NO_ERROR);
                    }, 5000);
            }
        });
    }

    private _initObjects(cb: () => void): void {
        this._initializeTimeout = setTimeout(() => {
            this._initializeTimeout = null;
            if (this._config.isInstall) {
                this._logger.warn(`${this.namespaceLog} no connection to objects DB. Terminating`);
                this.terminate(EXIT_CODES.NO_ERROR);
            } else {
                this._logger.warn(`${this.namespaceLog} slow connection to objects DB. Still waiting ...`);
            }
        }, this._config.objects.connectTimeout * 2); // Because we do not connect only anymore, give it a bit more time

        if (!this.Objects) {
            this._logger.warn(`${this.namespaceLog} Objects DB constructor has not been initialized`);
            this.terminate(EXIT_CODES.NO_ERROR);
        }

        this.#objects = new this.Objects({
            namespace: this.namespaceLog,
            connection: this._config.objects,
            logger: this._logger,
            connected: async () => {
                this.connected = true;
                if (this._initializeTimeout) {
                    clearTimeout(this._initializeTimeout);
                    this._initializeTimeout = null;
                }

                if (!this.#objects) {
                    return;
                }

                // subscribe to user changes
                this.#objects.subscribe('system.user.*');

                // get all enums and register for enum changes
                this.enums = await tools.getAllEnums(this.#objects);
                this.#objects.subscribe('enum.*');

                // Read dateformat if using of formatDate is announced
                if (this._options.useFormatDate) {
                    this.#objects.getObject('system.config', (err, data) => {
                        if (data?.common) {
                            this.dateFormat = data.common.dateFormat;
                            this.isFloatComma = data.common.isFloatComma;
                            this.language = data.common.language;
                            this.longitude = data.common.longitude;
                            this.latitude = data.common.latitude;
                            this.defaultHistory = data.common.defaultHistory;
                        }
                        if (data?.native) {
                            this._systemSecret = data.native.secret;
                        }
                        return tools.maybeCallback(cb);
                    });
                } else {
                    return tools.maybeCallback(cb);
                }
            },
            disconnected: () => {
                this.connected = false;
                !this.terminated &&
                    setTimeout(() => {
                        if (this.connected) {
                            return;
                        } // If reconnected in the meantime, do not terminate

                        this._logger.warn(`${this.namespaceLog} Cannot connect/reconnect to objects DB. Terminating`);
                        this.terminate(EXIT_CODES.NO_ERROR);
                    }, 4000);
            },
            change: async (id, obj) => {
                // System level object changes (and alias objects)
                if (!id) {
                    this._logger.error(`${this.namespaceLog} change ID is empty: ${JSON.stringify(obj)}`);
                    return;
                }

                // If desired, that adapter must be terminated
                if (id === `system.adapter.${this.namespace}` && obj?.common?.enabled === false) {
                    this._logger.info(`${this.namespaceLog} Adapter is disabled => stop`);
                    this._stop();
                    setTimeout(() => this.terminate(EXIT_CODES.NO_ERROR), 4_000);
                    return;
                }

                // update language, dateFormat and comma
                if (
                    id === 'system.config' &&
                    obj?.common &&
                    (this._options.useFormatDate || this.defaultHistory !== undefined)
                ) {
                    this.dateFormat = obj.common.dateFormat;
                    this.isFloatComma = obj.common.isFloatComma;
                    this.language = obj.common.language;
                    this.longitude = obj.common.longitude;
                    this.latitude = obj.common.latitude;
                    this.defaultHistory = obj.common.defaultHistory;
                }

                // if alias
                if (id.startsWith(ALIAS_STARTS_WITH)) {
                    // if `this.aliases` is empty, or no target found, it's a new alias
                    let isNewAlias = true;

                    for (const [sourceId, alias] of this.aliases) {
                        const targetAlias = alias.targets.find(entry => entry.id === id);

                        // Find entry for this alias
                        if (targetAlias) {
                            isNewAlias = false;

                            // new sourceId or same
                            if (obj?.common?.alias?.id) {
                                // check if id.read or id
                                const newSourceId =
                                    typeof obj.common.alias.id.read === 'string'
                                        ? obj.common.alias.id.read
                                        : obj.common.alias.id;

                                // if linked ID changed
                                if (newSourceId !== sourceId) {
                                    this._removeAliasSubscribe(sourceId, targetAlias, async () => {
                                        try {
                                            await this._addAliasSubscribe(
                                                obj as ioBroker.StateObject,
                                                targetAlias.pattern
                                            );
                                        } catch (e) {
                                            this._logger.error(
                                                `${this.namespaceLog} Could not add alias subscription: ${e.message}`
                                            );
                                        }
                                    });
                                } else {
                                    // update attributes
                                    targetAlias.min = obj.common.min;
                                    targetAlias.max = obj.common.max;
                                    targetAlias.type = obj.common.type;
                                    targetAlias.alias = deepClone(obj.common.alias);
                                }
                            } else {
                                // link was deleted
                                // remove from targets array
                                this._removeAliasSubscribe(sourceId, targetAlias);
                            }
                        }
                    }

                    // it's a new alias, we add it to our subscription
                    if (isNewAlias) {
                        for (const aliasPattern of this.aliasPatterns) {
                            // check if it's in our subs range, if so add it
                            const testPattern =
                                aliasPattern.slice(-1) === '*'
                                    ? new RegExp(tools.pattern2RegEx(aliasPattern))
                                    : aliasPattern;

                            if (
                                (typeof testPattern === 'string' && aliasPattern === id) ||
                                (testPattern instanceof RegExp && testPattern.test(id))
                            ) {
                                try {
                                    await this._addAliasSubscribe(obj as ioBroker.StateObject, id);
                                } catch (e) {
                                    this._logger.warn(
                                        `${this.namespaceLog} Could not add alias subscription: ${e.message}`
                                    );
                                }
                                break;
                            }
                        }
                    }
                }

                // process auto-subscribe adapters
                if (id.startsWith('system.adapter.')) {
                    if (obj?.common?.subscribable) {
                        const _id = id.substring(15); // 'system.adapter.'.length
                        if (obj.common.enabled) {
                            if (!this.autoSubscribe.includes(_id)) {
                                this.autoSubscribe.push(_id);
                            }
                        } else {
                            const pos = this.autoSubscribe.indexOf(_id);
                            if (pos !== -1) {
                                this.autoSubscribe.splice(pos, 1);
                            }
                        }
                    }
                }

                // Clear cache if got the message about change (Will work for admin and javascript - TODO: maybe always subscribe?)
                if (id.startsWith('system.user.') || id.startsWith('system.group.')) {
                    this.users = {};
                    this.groups = {};
                    this.usernames = {};
                }

                if (id.startsWith('enum.')) {
                    if (!obj) {
                        delete this.enums[id];
                    } else if (obj.type === 'enum') {
                        this.enums[id] = obj;
                    }
                }
            },
            changeUser: (id, obj) => {
                // User level object changes
                if (!id) {
                    this._logger.error(`${this.namespaceLog} change ID is empty: ${JSON.stringify(obj)}`);
                    return;
                }

                // remove protectedNative if not admin or own adapter
                if (
                    obj &&
                    'protectedNative' in obj &&
                    Array.isArray(obj.protectedNative) &&
                    obj._id &&
                    obj._id.startsWith('system.adapter.') &&
                    obj.native &&
                    !NO_PROTECT_ADAPTERS.includes(this.name) &&
                    this.name !== obj._id.split('.')[2]
                ) {
                    for (const attr of obj.protectedNative) {
                        delete obj.native[attr];
                    }
                }

                if (this.adapterReady) {
                    // update oObjects structure if desired
                    if (this.oObjects) {
                        if (obj) {
                            this.oObjects[id] = obj;
                        } else {
                            delete this.oObjects[id];
                        }
                    }

                    if (!this._stopInProgress) {
                        typeof this._options.objectChange === 'function' &&
                            // @ts-expect-error
                            setImmediate(() => this._options.objectChange(id, obj));
                        // emit 'objectChange' event instantly
                        setImmediate(() => this.emit('objectChange', id, obj));
                    }
                }
            },
            changeFileUser: (id, fileName, size) => {
                if (!id) {
                    this._logger.error(`${this.namespaceLog} change file name is empty`);
                    return;
                }
                if (this.adapterReady && !this._stopInProgress) {
                    typeof this._options.fileChange === 'function' &&
                        setImmediate(() => this._options.fileChange!(id, fileName, size));
                    // emit 'fileChange' event instantly
                    setImmediate(() => this.emit('fileChange', id, fileName, size));
                }
            }
        });
    }

    /**
     * Called if states and objects successfully initialized
     */
    private async _prepareInitAdapter(): Promise<void> {
        if (this.terminated || !this.#objects || !this.#states) {
            return;
        }

        if (this._options.instance !== undefined) {
            return this._initAdapter(this._options);
        } else {
            const resAlive = await this.#states.getState(`system.adapter.${this.namespace}.alive`);
            const killRes = await this.#states.getState(`system.adapter.${this.namespace}.sigKill`);

            if (killRes?.val !== undefined) {
                killRes.val = parseInt(killRes.val as any, 10);
            }
            if (!this._config.isInstall && this.startedInCompactMode && killRes && !killRes.ack && killRes.val === -1) {
                this._logger.error(
                    `${this.namespaceLog} ${this.namespace} needs to be stopped because not correctly started in compact mode`
                );
                this.terminate(EXIT_CODES.ADAPTER_REQUESTED_TERMINATION);
            } else if (
                !this._config.forceIfDisabled &&
                !this._config.isInstall &&
                !this.startedInCompactMode &&
                killRes &&
                killRes.from?.startsWith('system.host.') &&
                killRes.ack &&
                !isNaN(killRes.val as any) &&
                killRes.val !== process.pid
            ) {
                this._logger.error(
                    `${this.namespaceLog} ${this.namespace} invalid process id scenario ${killRes.val} vs. own ID ${process.pid}. Stopping`
                );
                this.terminate(EXIT_CODES.ADAPTER_REQUESTED_TERMINATION);
            } else if (
                !this._config.isInstall &&
                resAlive &&
                resAlive.val === true &&
                resAlive.ack &&
                !this._config.forceIfDisabled
            ) {
                this._logger.error(`${this.namespaceLog} ${this.namespace} already running`);
                this.terminate(EXIT_CODES.ADAPTER_ALREADY_RUNNING);
            } else {
                let res: ioBroker.InstanceObject | null | undefined;
                try {
                    res = await this.#objects.getObject(`system.adapter.${this.namespace}`);
                } catch (e) {
                    this._logger.error(
                        `${this.namespaceLog} ${this.namespace} Could not get instance object: ${e.message}`
                    );
                }

                if (!res && !this._config.isInstall) {
                    this._logger.error(`${this.namespaceLog} ${this.namespace} invalid config`);
                    this.terminate(EXIT_CODES.INVALID_ADAPTER_CONFIG);
                } else {
                    return this._initAdapter(res);
                }
            }
        }
    }

    /**
     * Initialize the adapter
     *
     * @param adapterConfig the AdapterOptions or the InstanceObject, is null/undefined if it is install process
     */
    private async _initAdapter(adapterConfig?: AdapterOptions | ioBroker.InstanceObject | null): Promise<void> {
        await this._initLogging();

        if (!this.pluginHandler) {
            return;
        }
        this.pluginHandler.setDatabaseForPlugins(this.#objects, this.#states);
        this.pluginHandler.initPlugins(adapterConfig || {}, async () => {
            if (!this.#states || !this.#objects || this.terminated) {
                // if adapterState was destroyed,we should not continue
                return;
            }

            this.#states.subscribe(`system.adapter.${this.namespace}.plugins.*`);
            if (this._options.instance === undefined) {
                if (!adapterConfig || !('common' in adapterConfig) || !adapterConfig.common.enabled) {
                    if (adapterConfig && 'common' in adapterConfig && adapterConfig.common.enabled !== undefined) {
                        !this._config.isInstall && this._logger.error(`${this.namespaceLog} adapter disabled`);
                    } else {
                        !this._config.isInstall &&
                            this._logger.error(`${this.namespaceLog} no config found for adapter`);
                    }

                    if (!this._config.isInstall && (!process.argv || !this._config.forceIfDisabled)) {
                        const id = `system.adapter.${this.namespace}`;
                        this.outputCount += 2;
                        this.#states.setState(`${id}.alive`, { val: true, ack: true, expire: 30, from: id });
                        let done = false;
                        this.#states.setState(
                            `${id}.connected`,
                            {
                                val: true,
                                ack: true,
                                expire: 30,
                                from: id
                            },
                            () => {
                                if (!done) {
                                    done = true;
                                    this.terminate(EXIT_CODES.NO_ADAPTER_CONFIG_FOUND);
                                }
                            }
                        );
                        setTimeout(() => {
                            if (!done) {
                                done = true;
                                this.terminate(EXIT_CODES.NO_ADAPTER_CONFIG_FOUND);
                            }
                        }, 1_000);
                        return;
                    }
                }

                if (!this._config.isInstall && (!adapterConfig || !('_id' in adapterConfig))) {
                    this._logger.error(`${this.namespaceLog} invalid config: no _id found`);
                    this.terminate(EXIT_CODES.INVALID_ADAPTER_ID);
                    return;
                }

                let name;
                let instance;

                if (!this._config.isInstall) {
                    // @ts-expect-error
                    const tmp = adapterConfig._id.match(/^system\.adapter\.([a-zA-Z0-9-_]+)\.([0-9]+)$/);
                    if (!tmp) {
                        this._logger.error(`${this.namespaceLog} invalid config`);
                        this.terminate(EXIT_CODES.INVALID_ADAPTER_ID);
                        return;
                    }
                    name = tmp[1];
                    instance = parseInt(tmp[2]) || 0;
                } else {
                    name = this.name;
                    instance = 0;
                    adapterConfig = adapterConfig || {
                        // @ts-expect-error protectedNative exists on instance objects
                        common: { mode: 'once', name: name, protectedNative: [] },
                        native: {}
                    };
                }

                // @ts-expect-error
                if (adapterConfig.common.loglevel && !this.overwriteLogLevel) {
                    // set configured in DB log level
                    for (const trans of Object.values(this._logger.transports)) {
                        // set the loglevel on transport only if no loglevel was pinned in log config
                        // @ts-expect-error it is our own modification
                        if (!trans._defaultConfigLoglevel) {
                            // @ts-expect-error
                            trans.level = adapterConfig.common.loglevel;
                        }
                    }
                    // @ts-expect-error
                    this._config.log.level = adapterConfig.common.loglevel;
                }

                // @ts-expect-error
                this.name = adapterConfig.common.name;
                this.instance = instance;
                this.namespace = `${name}.${instance}`;
                this.namespaceLog = this.namespace + (this.startedInCompactMode ? ' (COMPACT)' : ` (${process.pid})`);
                if (!this.startedInCompactMode) {
                    process.title = `io.${this.namespace}`;
                }

                // @ts-expect-error
                this.config = adapterConfig.native;
                // @ts-expect-error
                this.host = adapterConfig.common.host;
                // @ts-expect-error
                this.common = adapterConfig.common;

                if (
                    // @ts-expect-error
                    adapterConfig.common.mode === 'schedule' ||
                    // @ts-expect-error
                    adapterConfig.common.mode === 'once'
                ) {
                    this.stop = () => this._stop(true);
                } else if (this.startedInCompactMode) {
                    this.stop = () => this._stop(false);
                    this.kill = this.stop;
                } else {
                    this.stop = () => this._stop(false);
                }

                // Monitor logging state
                this.#states.subscribe(`${SYSTEM_ADAPTER_PREFIX}*.logging`);

                if (
                    typeof this._options.message === 'function' &&
                    // @ts-expect-error, we should infer correctly that this is an InstanceObject in this case
                    !isMessageboxSupported(adapterConfig.common)
                ) {
                    this._logger.error(
                        `${this.namespaceLog} : message handler implemented, but messagebox not enabled. Define common.messagebox in io-package.json for adapter or delete message handler.`
                    );
                    // @ts-expect-error we should infer adapterConfig correctly
                } else if (isMessageboxSupported(adapterConfig.common)) {
                    this.mboxSubscribed = true;
                    this.#states.subscribeMessage(`system.adapter.${this.namespace}`);
                }
            } else {
                // @ts-expect-error
                this.name = adapterConfig.name || this.name;
                // @ts-expect-error
                this.instance = adapterConfig.instance || 0;
                this.namespace = `${this.name}.${this.instance!}`;
                this.namespaceLog = this.namespace + (this.startedInCompactMode ? ' (COMPACT)' : ` (${process.pid})`);
                // @ts-expect-error
                this.config = adapterConfig.native || {};
                // @ts-expect-error
                this.common = adapterConfig.common || {};
                this.host = this.common?.host || tools.getHostName() || os.hostname();
            }

            this.adapterConfig = adapterConfig;

            this._utils = new Validator(
                this.#objects,
                this.#states,
                this.namespaceLog,
                this._logger,
                this.namespace,
                this._namespaceRegExp
            );

            this.log = new Log(this.namespaceLog, this._config.log.level, this._logger);

            await this._createInstancesObjects(adapterConfig as ioBroker.InstanceObject);

            // auto oObjects
            if (this._options.objects) {
                this.oObjects = await this.getAdapterObjectsAsync();
                await this.subscribeObjectsAsync('*');
            }

            // initialize the system secret
            await this.getSystemSecret();

            // Decrypt all attributes of encryptedNative
            const promises = [];
            // @ts-expect-error
            if (Array.isArray(adapterConfig.encryptedNative)) {
                // @ts-expect-error
                for (const attr of adapterConfig.encryptedNative) {
                    // we can only decrypt strings
                    // @ts-expect-error
                    if (typeof this.config[attr] === 'string') {
                        promises.push(
                            this.getEncryptedConfig(attr)
                                // @ts-expect-error
                                .then(decryptedValue => (this.config[attr] = decryptedValue))
                                .catch(e =>
                                    this._logger.error(
                                        `${this.namespaceLog} Can not decrypt attribute ${attr}: ${e.message}`
                                    )
                                )
                        );
                    }
                }
            } else {
                // remove encrypted native from supported features, otherwise this can cause issues, if no adapter upload done with js-c v3+ yet
                const idx = this.SUPPORTED_FEATURES.indexOf('ADAPTER_AUTO_DECRYPT_NATIVE');
                if (idx !== -1) {
                    this.SUPPORTED_FEATURES.splice(idx, 1);
                }
            }

            // Wait till all attributes decrypted
            await Promise.all(promises);

            if (!this.#states) {
                // if this.adapterStates was destroyed, we should not continue
                return;
            }

            this.outputCount++;
            // set current loglevel
            this.#states.setState(`system.adapter.${this.namespace}.logLevel`, {
                val: this._config.log.level,
                ack: true,
                from: `system.adapter.${this.namespace}`
            });

            if (this._options.instance === undefined) {
                this.version = this.pack?.version
                    ? this.pack.version
                    : this.ioPack?.common
                    ? this.ioPack.common.version
                    : 'unknown';
                // display if it's a non-official version - only if installedFrom is explicitly given and differs it's not npm
                const isNpmVersion =
                    !this.ioPack ||
                    !this.ioPack.common ||
                    typeof this.ioPack.common.installedFrom !== 'string' ||
                    this.ioPack.common.installedFrom.startsWith(`${tools.appName.toLowerCase()}.${this.name}`);

                this._logger.info(
                    `${this.namespaceLog} starting. Version ${this.version} ${
                        !isNpmVersion ? `(non-npm: ${this.ioPack.common.installedFrom}) ` : ''
                    }in ${this.adapterDir}, node: ${process.version}, js-controller: ${controllerVersion}`
                );
                this._config.system = this._config.system || {};
                this._config.system.statisticsInterval = parseInt(this._config.system.statisticsInterval, 10) || 15_000;
                if (!this._config.isInstall) {
                    this._reportInterval = setInterval(
                        () => this._reportStatus(),
                        this._config.system.statisticsInterval
                    );
                    this._reportStatus();
                    const id = `system.adapter.${this.namespace}`;
                    this.#states.setState(`${id}.compactMode`, {
                        ack: true,
                        from: id,
                        val: !!this.startedInCompactMode
                    });

                    this.outputCount++;

                    if (this.startedInCompactMode) {
                        this.#states.setState(`${id}.cpu`, { ack: true, from: id, val: 0 });
                        this.#states.setState(`${id}.cputime`, { ack: true, from: id, val: 0 });
                        this.#states.setState(`${id}.memRss`, { val: 0, ack: true, from: id });
                        this.#states.setState(`${id}.memHeapTotal`, { val: 0, ack: true, from: id });
                        this.#states.setState(`${id}.memHeapUsed`, { val: 0, ack: true, from: id });
                        this.#states.setState(`${id}.eventLoopLag`, { val: 0, ack: true, from: id });
                        this.outputCount += 6;
                    } else {
                        tools.measureEventLoopLag(1_000, lag => {
                            if (lag) {
                                this.eventLoopLags.push(lag);
                            }
                        });
                    }
                }
            }

            if (adapterConfig && 'common' in adapterConfig && adapterConfig.common.restartSchedule) {
                try {
                    this._schedule = await import('node-schedule');
                } catch {
                    this._logger.error(`${this.namespaceLog} Cannot load node-schedule. Scheduled restart is disabled`);
                }
                if (this._schedule) {
                    this._logger.debug(
                        `${this.namespaceLog} Schedule restart: ${adapterConfig.common.restartSchedule}`
                    );
                    this._restartScheduleJob = this._schedule.scheduleJob(adapterConfig.common.restartSchedule, () => {
                        this._logger.info(`${this.namespaceLog} Scheduled restart.`);
                        this._stop(false, true);
                    });
                }
            }

            // auto oStates
            if (this._options.states) {
                this.getStates('*', null, (err, _states) => {
                    if (this._stopInProgress) {
                        return;
                    }

                    this.oStates = _states;
                    this.subscribeStates('*');

                    if (this._firstConnection) {
                        this._firstConnection = false;
                        this._callReadyHandler();
                    }

                    this.adapterReady = true;
                });
            } else if (!this._stopInProgress) {
                this._callReadyHandler();
                this.adapterReady = true;
            }
        });
    }

    /**
     * Calls the ready handler, if it is an install run it calls the install handler instead
     */
    private _callReadyHandler(): void {
        if (
            this._config.isInstall &&
            (typeof this._options.install === 'function' || this.listeners('install').length)
        ) {
            if (typeof this._options.install === 'function') {
                this._options.install();
            }
            this.emit('install');
        } else {
            if (typeof this._options.ready === 'function') {
                this._options.ready();
            }
            this.emit('ready');
        }
    }

    private async _exceptionHandler(err: NodeJS.ErrnoException, isUnhandledRejection?: boolean): Promise<void> {
        // If the adapter has a callback to listen for unhandled errors
        // give it a chance to handle the error itself instead of restarting it
        if (typeof this._options.error === 'function') {
            try {
                // if the error handler in the adapter returned exactly true,
                // we expect the error to be handled and do nothing more
                const wasHandled = this._options.error(err);
                if (wasHandled === true) {
                    return;
                }
            } catch (e) {
                console.error(`Error in adapter error handler: ${e.message}`);
            }
        }

        // catch it on Windows
        if (this.getPortRunning && err?.message === 'listen EADDRINUSE') {
            const { host, port, callback } = this.getPortRunning;
            this._logger.warn(
                `${this.namespaceLog} Port ${port}${host ? ` for host ${host}` : ''} is in use. Get next`
            );

            setImmediate(() => this.getPort(port + 1, host, callback));
            return;
        }

        if (isUnhandledRejection) {
            this._logger.error(
                `${this.namespaceLog} Unhandled promise rejection. This error originated either by throwing inside of an async function without a catch block, or by rejecting a promise which was not handled with .catch().`
            );
        }
        this._logger.error(
            `${this.namespaceLog} ${isUnhandledRejection ? 'unhandled promise rejection' : 'uncaught exception'}: ${
                err ? err.message : err
            }`
        );
        if (err && err.stack) {
            this._logger.error(`${this.namespaceLog} ${err.stack}`);
        }

        if (err) {
            const message = err.code ? `Exception-Code: ${err.code}: ${err.message}` : err.message;
            this._logger.error(`${this.namespaceLog} ${message}`);
            try {
                await this.registerNotification('system', null, message);
            } catch {
                // ignore
            }
        }

        try {
            this._stop(false, false, EXIT_CODES.UNCAUGHT_EXCEPTION, false);
            setTimeout(() => this.terminate(EXIT_CODES.UNCAUGHT_EXCEPTION), 1_000);
        } catch (err) {
            this._logger.error(`${this.namespaceLog} exception by stop: ${err ? err.message : err}`);
        }
    }

    private async _createInstancesObjects(instanceObj: ioBroker.InstanceObject): Promise<void> {
        let objs: (IoPackageInstanceObject & { state?: unknown })[];

        if (instanceObj?.common && !('onlyWWW' in instanceObj.common) && instanceObj.common.mode !== 'once') {
            objs = tools.getInstanceIndicatorObjects(this.namespace);
        } else {
            objs = [];
        }

        if (instanceObj && 'instanceObjects' in instanceObj) {
            for (const instObj of instanceObj.instanceObjects) {
                const obj: IoPackageInstanceObject & { state?: unknown } = instObj;

                // the object comes from non-checked io-package, so treat the id as unknown
                if (!obj || typeof (obj._id as unknown) !== 'string' || (!obj._id && obj.type !== 'meta')) {
                    this._logger.error(
                        `${this.namespaceLog} ${this.namespace} invalid instance object: ${JSON.stringify(obj)}`
                    );
                    continue;
                }

                if (!obj._id.startsWith(this.namespace)) {
                    // instanceObjects are normally defined without namespace prefix
                    obj._id = obj._id === '' ? this.namespace : `${this.namespace}.${obj._id}`;
                }

                if (obj.common?.name) {
                    const commonName = obj.common.name;
                    // if name has many languages
                    if (tools.isObject(commonName)) {
                        for (const [lang, value] of Object.entries(commonName)) {
                            commonName[lang as ioBroker.Languages] = value.replace(
                                '%INSTANCE%',
                                this.instance!.toString()
                            );
                        }
                    } else {
                        obj.common.name = commonName.replace('%INSTANCE%', this.instance!.toString());
                    }

                    if ('desc' in obj.common) {
                        const commonDesc = obj.common.desc;

                        // if description has many languages
                        if (tools.isObject(commonDesc)) {
                            for (const [lang, value] of Object.entries(commonDesc)) {
                                commonDesc[lang as ioBroker.Languages] = value.replace(
                                    '%INSTANCE%',
                                    this.instance!.toString()
                                );
                            }
                        } else if (commonDesc) {
                            obj.common.desc = commonDesc.replace('%INSTANCE%', this.instance!.toString());
                        }
                    }

                    if (obj.type === 'state' && obj.common.def !== undefined) {
                        // default value given - if obj non-existing we have to set it
                        try {
                            const checkObj = await this.#objects!.objectExists(obj._id);
                            if (!checkObj) {
                                obj.state = obj.common.def;
                            }
                        } catch (e) {
                            this._logger.warn(
                                `${this.namespaceLog} Did not add default (${obj.common.def}) value on creation of ${obj._id}: ${e.message}`
                            );
                        }
                    }
                }

                objs.push(obj);
            }
        }

        // create logging object for log-transporter instances
        if (instanceObj?.common?.logTransporter) {
            // create system.adapter.ADAPTERNAME.instance.logger
            objs.push({
                _id: `system.adapter.${this.namespace}.logging`,
                common: {
                    type: 'boolean',
                    name: 'Logging for instance activated',
                    role: 'indicator.state',
                    write: false,
                    read: true,
                    def: false
                },
                type: 'state',
                native: {}
            });
        }

        return new Promise(resolve => {
            this._extendObjects(objs, resolve);
        });
    }

    private async _extendObjects(tasks: Record<string, any>, callback: () => void): Promise<void> {
        if (!tasks || !tasks.length) {
            return tools.maybeCallback(callback);
        }
        const task = tasks.shift();
        const state = task.state;
        if (state !== undefined) {
            delete task.state;
        }

        try {
            tools.validateGeneralObjectProperties(task, true);
        } catch (e) {
            // todo: in the future we will not create this object
            this._logger.warn(`${this.namespaceLog} Object ${task._id} is invalid: ${e.message}`);
            this._logger.warn(
                `${this.namespaceLog} This object will not be created in future versions. Please report this to the developer.`
            );
        }

        if (!this.#objects) {
            this._logger.info(
                `${this.namespaceLog} extendObjects not processed because Objects database not connected.`
            );
            return tools.maybeCallbackWithError(callback, tools.ERRORS.ERROR_DB_CLOSED);
        }

        // preserve attributes on instance creation
        const options = { preserve: { common: ['name'], native: true } };

        try {
            await this.extendForeignObjectAsync(task._id, task, options);
        } catch {
            // ignore
        }

        if (state !== undefined) {
            if (!this.#states) {
                this._logger.info(
                    `${this.namespaceLog} extendObjects not processed because States database not connected.`
                );
                return tools.maybeCallbackWithError(callback, tools.ERRORS.ERROR_DB_CLOSED);
            }
            this.outputCount++;
            this.#states.setState(
                task._id,
                {
                    val: state,
                    from: `system.adapter.${this.namespace}`,
                    ack: true
                },
                () => setImmediate(() => this._extendObjects(tasks, callback))
            );
        } else {
            setImmediate(() => this._extendObjects(tasks, callback));
        }
    }

    /**
     * Replaces forbidden chars in an id if present
     * Additionally logs a warning
     *
     * @param id the id which will be replaced
     */
    private fixForbiddenCharsInId(id: string): string {
        const mId = id.replace(FORBIDDEN_CHARS, '_');
        if (mId !== id) {
            this._logger.warn(`${this.namespaceLog} Used invalid characters: ${id} changed to ${mId}`);
        }

        return mId;
    }

    private async _init(): Promise<void> {
        /**
         * Initiates the databases
         */
        const _initDBs = (): void => {
            this._initObjects(() => {
                if (this.inited) {
                    this._logger.warn(`${this.namespaceLog} Reconnection to DB.`);
                    return;
                }

                this.inited = true;
                this._initStates(() => this._prepareInitAdapter());
            });
        };

        if (fs.existsSync(`${this.adapterDir}/package.json`)) {
            this.pack = fs.readJSONSync(`${this.adapterDir}/package.json`);
        } else {
            this._logger.info(`${this.namespaceLog} Non npm module. No package.json`);
        }

        // If required system configuration. Store it in systemConfig attribute
        if (this._options.systemConfig) {
            this.systemConfig = this._config;
            // Workaround for an admin 5 issue which could lead to deleting the dataDir folder
            // TODO: remove it as soon as all adapters are fixed which use systemConfig.dataDir
            if (!Object.prototype.hasOwnProperty.call(this.systemConfig, 'dataDir')) {
                this.systemConfig.dataDir = tools.getDefaultDataDir();
            }
        }

        if (this._config.states && this._config.states.type) {
            try {
                this.States = (await import(`@iobroker/db-states-${this._config.states.type}`)).Client;
            } catch (err) {
                throw new Error(`Unknown states type: ${this._config.states.type}: ${err.message}`);
            }
        } else {
            this.States = await getStatesConstructor();
        }

        if (this._config.objects && this._config.objects.type) {
            try {
                this.Objects = (await import(`@iobroker/db-objects-${this._config.objects.type}`)).Client;
            } catch (err) {
                throw new Error(`Unknown objects type: ${this._config.objects.type}: ${err.message}`);
            }
        } else {
            this.Objects = await getObjectsConstructor();
        }

        const ifaces = os.networkInterfaces();
        const ipArr = [];
        for (const iface of Object.values(ifaces)) {
            if (iface) {
                iface.forEach(details => !details.internal && ipArr.push(details.address));
            }
        }

        this.namespaceLog = this.namespace + (this.startedInCompactMode ? ' (COMPACT)' : ` (${process.pid})`);

        // Can be later deleted if no more appears TODO: check
        this.inited = false;

        process.once('SIGINT', () => this._stop());
        process.once('SIGTERM', () => this._stop());
        // And the exit event shuts down the child.
        process.once('exit', () => this._stop());

        process.on('uncaughtException', err => this._exceptionHandler(err));
        process.on('unhandledRejection', err => this._exceptionHandler(err as any, true));

        const pluginSettings: PluginHandlerSettings = {
            scope: 'adapter',
            namespace: `system.adapter.${this.namespace}`,
            logNamespace: this.namespaceLog,
            // @ts-expect-error
            log: this._logger,
            iobrokerConfig: this._config,
            // @ts-expect-error
            parentPackage: this.pack,
            controllerVersion
        };

        this.pluginHandler = new PluginHandler(pluginSettings);
        try {
            this.pluginHandler.addPlugins(this.ioPack.common.plugins, [this.adapterDir, thisDir]); // first resolve from adapter directory, else from js-controller
        } catch (e) {
            this._logger.error(`Could not add plugins: ${e.message}`);
        }
        // finally init
        _initDBs();
    }
}

/**
 * Polyfill to allow calling without `new`
 */
export const Adapter = new Proxy(AdapterClass, {
    apply(target, thisArg, argArray) {
        // @ts-expect-error fix later on if necessary
        return new target(...argArray);
    }
}) as typeof AdapterClass;<|MERGE_RESOLUTION|>--- conflicted
+++ resolved
@@ -10,21 +10,15 @@
 import semver from 'semver';
 import path from 'node:path';
 import { getObjectsConstructor, getStatesConstructor } from '@iobroker/js-controller-common-db';
-<<<<<<< HEAD
 import {
     decryptArray,
     encryptArray,
-    getAdapterScopedPackageIdentifier,
     getSupportedFeatures,
-    isMessageboxSupported
-} from '@/lib/adapter/utils';
-// eslint-disable-next-line @typescript-eslint/no-var-requires
-const extend = require('node.extend');
-=======
-import { decryptArray, encryptArray, getSupportedFeatures, isMessageboxSupported } from '@/lib/adapter/utils.js';
+    isMessageboxSupported,
+    getAdapterScopedPackageIdentifier
+} from '@/lib/adapter/utils.js';
 // @ts-expect-error no ts file
 import extend from 'node.extend';
->>>>>>> 57ee358d
 import type { Client as StatesInRedisClient } from '@iobroker/db-states-redis';
 import type { Client as ObjectsInRedisClient } from '@iobroker/db-objects-redis';
 import type Winston from 'winston';
@@ -123,17 +117,11 @@
     SendToUserInterfaceClientOptions,
     AllPropsUnknown,
     IoPackageInstanceObject,
-<<<<<<< HEAD
     AliasTargetEntry,
     InstallNodeModuleOptions,
     InternalInstallNodeModuleOptions
-} from '@/lib/_Types';
-import { UserInterfaceMessagingController } from '@/lib/adapter/userInterfaceMessagingController';
-=======
-    AliasTargetEntry
 } from '@/lib/_Types.js';
 import { UserInterfaceMessagingController } from '@/lib/adapter/userInterfaceMessagingController.js';
->>>>>>> 57ee358d
 import { SYSTEM_ADAPTER_PREFIX } from '@iobroker/js-controller-common/constants';
 import type { CommandResult } from '@alcalzone/pak';
 
