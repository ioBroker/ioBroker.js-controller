import net from 'net';
import fs from 'fs-extra';
import os from 'os';
import jwt from 'jsonwebtoken';
import { EventEmitter } from 'events';
import { tools, EXIT_CODES, password, logger } from '@iobroker/js-controller-common';
import pidUsage from 'pidusage';
import deepClone from 'deep-clone';
import { PluginHandler } from '@iobroker/plugin-base';
import semver from 'semver';
import path from 'path';
import { getObjectsConstructor, getStatesConstructor } from '@iobroker/js-controller-common-db';
import { decryptArray, encryptArray, getSupportedFeatures, isMessageboxSupported } from './utils';
// eslint-disable-next-line @typescript-eslint/no-var-requires
const extend = require('node.extend');
import type { Client as StatesInRedisClient } from '@iobroker/db-states-redis';
import type { Client as ObjectsInRedisClient } from '@iobroker/db-objects-redis';
import type Winston from 'winston';
import type NodeSchedule from 'node-schedule';

// local version is always same as controller version, since lerna exact: true is used
import { version as controllerVersion } from '@iobroker/js-controller-adapter/package.json';

import { Log } from './log';
import { Validator } from './validator';

const { FORBIDDEN_CHARS } = tools;
import {
    DEFAULT_SECRET,
    ALIAS_STARTS_WITH,
    SYSTEM_ADMIN_USER,
    SYSTEM_ADMIN_GROUP,
    ERROR_PERMISSION,
    ACCESS_EVERY_READ,
    ACCESS_EVERY_WRITE,
    ACCESS_GROUP_WRITE,
    ACCESS_GROUP_READ,
    ACCESS_USER_WRITE,
    ACCESS_USER_READ,
    NO_PROTECT_ADAPTERS,
    STATE_QUALITY,
    SupportedFeature
} from './constants';
import type { PluginHandlerSettings } from '@iobroker/plugin-base/types';
import type {
    AdapterOptions,
    AliasDetails,
    CalculatePermissionsCallback,
    CheckGroupCallback,
    CheckPasswordCallback,
    CheckStateCommand,
    CommandsPermissions,
    GetCertificatesCallback,
    GetEncryptedConfigCallback,
    GetUserGroupsOptions,
    InternalAddChannelToEnumOptions,
    InternalAddStateToEnumOptions,
    InternalCalculatePermissionsOptions,
    InternalCheckGroupOptions,
    InternalCheckPasswordOptions,
    InternalCreateDeviceOptions,
    InternalCreateStateOptions,
    InternalDelBinaryStateOptions,
    InternalDeleteChannelFromEnumOptions,
    InternalDeleteChannelOptions,
    InternalDeleteDeviceOptions,
    InternalDeleteStateFromEnumOptions,
    InternalDeleteStateOptions,
    InternalDelObjectOptions,
    InternalDelStateOptions,
    InternalDestroySessionOptions,
    InternalFormatDateOptions,
    InternalGetAdapterObjectsOptions,
    InternalGetBinaryStateOption,
    InternalGetCertificatesOptions,
    InternalGetChannelsOfOptions,
    InternalGetDevicesOptions,
    InternalGetEncryptedConfigOptions,
    InternalGetEnumOptions,
    InternalGetEnumsOptions,
    InternalGetHistoryOptions,
    InternalGetObjectOptions,
    InternalGetObjectsOptions,
    InternalGetObjectViewOptions,
    InternalGetPortOptions,
    InternalGetSessionOptions,
    InternalGetStateOptions,
    InternalGetStatesOfOptions,
    InternalGetStatesOptions,
    InternalGetUserIDOptions,
    InternalSendToHostOptions,
    InternalSendToOptions,
    InternalSetBinaryStateOptions,
    InternalSetObjectOptions,
    InternalSetPasswordOptions,
    InternalSetSessionOptions,
    InternalSetStateChangedOptions,
    InternalSetStateOptions,
    InternalSubscribeOptions,
    InternalUpdateConfigOptions,
    TimeoutCallback,
    MaybePromise,
    SetStateChangedResult,
    CheckStatesResult,
    Pattern,
    MessageCallbackObject,
    SendToOptions,
    GetCertificatesPromiseReturnType,
    InternalAdapterConfig,
    UserInterfaceClientRemoveMessage,
    SendToUserInterfaceClientOptions,
    AllPropsUnknown
} from '../_Types';
import { UserInterfaceMessagingController } from './userInterfaceMessagingController';

tools.ensureDNSOrder();

// keep them outside until we have migrated to TS, else devs can access them
let adapterStates: StatesInRedisClient | null;
let adapterObjects: ObjectsInRedisClient | null;
let States: typeof StatesInRedisClient;
let Objects: typeof ObjectsInRedisClient;

/**
 * Here we define dynamically created methods
 */
export interface AdapterClass {
    on(event: 'stateChange', listener: ioBroker.StateChangeHandler): this;
    on(event: 'objectChange', listener: ioBroker.ObjectChangeHandler): this;
    on(event: 'fileChange', listener: ioBroker.FileChangeHandler): this;
    on(event: 'ready', listener: ioBroker.ReadyHandler): this;
    on(event: 'install', listener: ioBroker.ReadyHandler): this;
    on(event: 'unload', listener: ioBroker.UnloadHandler): this;
    on(event: 'message', listener: ioBroker.MessageHandler): this;
    /** Only emitted for compact instances */
    on(event: 'exit', listener: (exitCode: number, reason: string) => Promise<void> | void): this;
    on(event: 'log', listener: (info: any) => Promise<void> | void): this;
    /** Extend an object and create it if it might not exist */
    extendObjectAsync(
        id: string,
        objPart: ioBroker.PartialObject,
        options?: ioBroker.ExtendObjectOptions
    ): ioBroker.SetObjectPromise;
    /** Set capabilities of the given executable. Only works on Linux systems. */
    setExecutableCapabilities(
        execPath: string,
        capabilities: string[],
        modeEffective?: boolean,
        modePermitted?: boolean,
        modeInherited?: boolean
    ): Promise<void>;
    /** Extend an object (which might not belong to this adapter) and create it if it might not exist */
    extendForeignObjectAsync<T extends string>(
        id: T,
        objPart: ioBroker.PartialObject<ioBroker.ObjectIdToObjectType<T, 'write'>>,
        options?: ioBroker.ExtendObjectOptions
    ): ioBroker.SetObjectPromise;
    /** Reads an object from the object db */
    getObjectAsync(id: string, options?: unknown): ioBroker.GetObjectPromise;
    /**
     * Query a predefined object view (similar to SQL stored procedures) and return the results
     * For a detailed description refer to https://github.com/ioBroker/ioBroker/wiki/Adapter-Development-Documentation#object-fields
     * or http://guide.couchdb.org/editions/1/en/views.html
     */
    getObjectViewAsync<Design extends string = string, Search extends string = string>(
        design: Design,
        search: Search,
        params: ioBroker.GetObjectViewParams | null | undefined,
        options?: unknown
    ): ioBroker.GetObjectViewPromise<ioBroker.InferGetObjectViewItemType<Design, Search>>;
    /** Returns a list of objects with id between params.startkey and params.endkey */
    getObjectListAsync(
        params: ioBroker.GetObjectListParams | null,
        options?: { sorted?: boolean } | Record<string, any>
    ): ioBroker.GetObjectListPromise;
    /** Returns the enum tree, filtered by the optional enum name */
    getEnumAsync(name: string, options?: unknown): Promise<{ result: Record<string, any>; requestEnum: string }>;
    /** Returns the enum tree, filtered by the optional enum name */
    getEnumsAsync(enumList: ioBroker.EnumList, options?: unknown): ioBroker.GetEnumsPromise;
    /** Deletes an object from the object db */
    delObjectAsync(id: string, options?: ioBroker.DelObjectOptions): Promise<void>;
    /** Deletes an object (which might not belong to this adapter) from the object db */
    delForeignObjectAsync(id: string, options?: ioBroker.DelObjectOptions): Promise<void>;
    /** Subscribe to changes of objects in this instance */
    subscribeObjectsAsync(pattern: string, options?: unknown): Promise<void>;
    /** Unsubscribe from changes of objects in this instance */
    unsubscribeObjectsAsync(pattern: string, options?: unknown): Promise<void>;
    /** Read a value from the states DB. */
    getStateAsync(id: string, options?: unknown): ioBroker.GetStatePromise;
    /** Subscribe to changes of objects (which might not belong to this adapter) */
    subscribeForeignObjectsAsync(pattern: string | string[], options?: unknown): Promise<void>;
    /** Unsubscribe from changes of objects (which might not belong to this adapter) */
    unsubscribeForeignObjectsAsync(pattern: string | string[], options?: unknown): Promise<void>;
    /** Creates an object in the object db. Existing objects are not overwritten. */
    setObjectNotExistsAsync(id: string, obj: ioBroker.SettableObject, options?: unknown): ioBroker.SetObjectPromise;
    /** Creates an object (which might not belong to this adapter) in the object db. Existing objects are not overwritten. */
    setForeignObjectNotExistsAsync<T extends string>(
        id: T,
        obj: ioBroker.SettableObject<ioBroker.ObjectIdToObjectType<T, 'write'>>,
        options?: unknown
    ): ioBroker.SetObjectPromise;

    /** deletes a device, its channels and states */
    deleteDeviceAsync(deviceName: string, options?: unknown): Promise<void>;
    addChannelToEnumAsync(
        enumName: string,
        addTo: string,
        parentDevice: string,
        channelName: string,
        options?: unknown
    ): Promise<void>;
    deleteChannelFromEnumAsync(
        enumName: string,
        parentDevice: string,
        channelName: string,
        options?: unknown
    ): Promise<void>;

    /** Returns a list of all devices in this adapter instance */
    getDevicesAsync(options?: unknown): Promise<ioBroker.DeviceObject[]>;

    addStateToEnumAsync(
        enumName: string,
        addTo: string,
        parentDevice: string,
        parentChannel: string,
        stateName: string,
        options?: unknown
    ): Promise<void>;
    deleteStateFromEnumAsync(
        enumName: string,
        parentDevice: string,
        parentChannel: string,
        stateName: string,
        options?: unknown
    ): Promise<void>;
    /** Changes access rights of all files in the adapter directory */
    chmodFileAsync(
        adapter: string | null,
        path: string,
        options: { mode: number | string } | Record<string, any>
    ): Promise<{ entries: ioBroker.ChownFileResult[]; id: string }>;
    // TODO: correct types
    chownFileAsync(...args: any[]): Promise<any>;
    /** reads the content of directory from DB for given adapter and path */
    readDirAsync(adapterName: string | null, path: string, options?: unknown): ioBroker.ReadDirPromise;
    /** Deletes a given file */
    unlinkAsync(adapterName: string | null, path: string, options?: unknown): Promise<void>;
    /** Deletes a given file */
    delFileAsync(adapterName: string | null, path: string, options?: unknown): Promise<void>;
    renameAsync(adapterName: string | null, oldName: string, newName: string, options?: unknown): Promise<void>;
    mkdirAsync(adapterName: string | null, path: string, options?: unknown): Promise<void>;
    /** reads the content of directory from DB for given adapter and path */
    readFileAsync(adapterName: string | null, path: string, options?: unknown): ioBroker.ReadFilePromise;
    writeFileAsync(adapterName: string | null, path: string, data: Buffer | string, options?: unknown): Promise<void>;
    /** Checks if a file exists in the DB */
    fileExistsAsync(adapterName: string | null, path: string, options?: unknown): Promise<boolean>;

    // TODO correct types needed
    getHistoryAsync(...args: any[]): Promise<any>;
    /** Deletes a state from the states DB, but not the associated object. Consider using deleteState instead */
    delStateAsync(id: string, options?: unknown): Promise<void>;
    /** Deletes a state from the states DB, but not the associated object */
    delForeignStateAsync(id: string, options?: unknown): Promise<void>;
    /** Read all states of this adapter which match the given pattern */
    getStatesAsync(pattern: string, options?: unknown): ioBroker.GetStatesPromise;
    /** Read all states (which might not belong to this adapter) which match the given pattern */
    getForeignStatesAsync(pattern: string, options?: unknown): ioBroker.GetStatesPromise;
    /** Subscribe to changes of states (which might not belong to this adapter) */
    subscribeForeignStatesAsync(pattern: string | string[], options?: unknown): Promise<void>;
    /** Subscribe from changes of states (which might not belong to this adapter) */
    unsubscribeForeignStatesAsync(pattern: string | string[], options?: unknown): Promise<void>;
    /** Subscribe to changes of states in this instance */
    subscribeStatesAsync(pattern: Pattern, options?: unknown): Promise<void>;
    /** Subscribe from changes of states in this instance */
    unsubscribeStatesAsync(pattern: Pattern, options?: unknown): Promise<void>;
    /**
     * Writes a binary state into Redis. The ID will not be prefixed with the adapter namespace.
     *
     * @deprecated Please use `writeFile` instead of binary states
     */
    setForeignBinaryStateAsync(id: string, binary: Buffer, options?: unknown): ioBroker.SetStatePromise;

    /**
     * Despite the naming convention, this method doesn't prepend the adapter namespace. Use setForeignBinaryStateAsync instead.
     * Writes a binary state into Redis
     *
     * @deprecated Please use `writeFile` instead of binary states
     */
    setBinaryStateAsync(id: string, binary: Buffer, options?: unknown): ioBroker.SetStatePromise;

    /**
     * @deprecated Please use `readFile` instead of binary states
     */
    getForeignBinaryStateAsync(id: string, options?: unknown): ioBroker.GetBinaryStatePromise;
    /**
     * Despite the naming convention, this method doesn't prepend the adapter namespace. Use getForeignBinaryStateAsync instead.
     * Reads a binary state from Redis
     *
     * @deprecated Please use `readFile` instead of binary states
     */
    getBinaryStateAsync(id: string, options?: unknown): ioBroker.GetBinaryStatePromise;
    /** Deletes a binary state from the states DB. The ID will not be prefixed with the adapter namespace.
     *
     * @deprecated Please use `delFile` instead of binary states
     */
    delForeignBinaryStateAsync(id: string, options?: unknown): Promise<void>;

    /**
     * Despite the naming convention, this method doesn't prepend the adapter namespace. Use delForeignBinaryStateAsync instead.
     * Deletes a binary state from the states DB
     *
     * @deprecated Please use `delFile` instead of binary states
     */
    delBinaryStateAsync(id: string, options?: unknown): Promise<void>;
    /**
     * Helper function that looks for first free TCP port starting with the given one.
     */
    getPortAsync(port: number): Promise<number>;
    /** Read a value (which might not belong to this adapter) from the states DB. */
    getForeignStateAsync(id: string, options?: unknown): ioBroker.GetStatePromise;
    /** Validates username and password */
    checkPasswordAsync(user: string, password: string, options?: unknown): Promise<boolean>;
    /** Sets a new password for the given user */
    setPasswordAsync(user: string, password: string, options?: unknown): Promise<void>;
    /** <INTERNAL> Checks if a user exists and is in the given group. */
    checkGroupAsync(user: string, group: string, options?: unknown): Promise<boolean>;
    /** <INTERNAL> Determines the users permissions */
    calculatePermissionsAsync(
        user: string,
        commandsPermissions: CommandsPermissions,
        options?: unknown
    ): Promise<ioBroker.PermissionSet>;
    /** Creates or overwrites an object in the object db */
    setObjectAsync(id: string, obj: ioBroker.SettableObject, options?: unknown): ioBroker.SetObjectPromise;
    /** Creates or overwrites an object (which might not belong to this adapter) in the object db */
    setForeignObjectAsync<T extends string>(
        id: T,
        obj: ioBroker.SettableObject<ioBroker.ObjectIdToObjectType<T, 'write'>>,
        options?: unknown
    ): ioBroker.SetObjectPromise;
    // TODO: correct types
    getCertificatesAsync(
        publicName?: string,
        privateName?: string,
        chainedName?: string
    ): Promise<GetCertificatesPromiseReturnType>;
    /** Get all states, channels, devices and folders of this adapter */
    getAdapterObjectsAsync(): Promise<Record<string, ioBroker.AdapterScopedObject>>;

    /** Reads an object (which might not belong to this adapter) from the object db*/
    getForeignObjectAsync<T extends string>(id: T, options?: unknown): ioBroker.GetObjectPromise<T>;

    /**
     * Writes a value (which might not belong to this adapter) into the states DB only if it has changed.
     */
    setForeignStateChangedAsync(
        id: string,
        state: ioBroker.State | ioBroker.StateValue | ioBroker.SettableState,
        ack?: boolean
    ): ioBroker.SetStateChangedPromise;
    setForeignStateChangedAsync(
        id: string,
        state: ioBroker.State | ioBroker.StateValue | ioBroker.SettableState,
        options?: unknown
    ): ioBroker.SetStateChangedPromise;
    setForeignStateChangedAsync(
        id: string,
        state: ioBroker.State | ioBroker.StateValue | ioBroker.SettableState,
        ack: boolean,
        options: unknown
    ): ioBroker.SetStateChangedPromise;

    /**
     * Writes a value into the states DB only if it has changed.
     */
    setStateChangedAsync(
        id: string,
        state: ioBroker.State | ioBroker.StateValue | ioBroker.SettableState,
        ack?: boolean
    ): ioBroker.SetStateChangedPromise;
    setStateChangedAsync(
        id: string,
        state: ioBroker.State | ioBroker.StateValue | ioBroker.SettableState,
        options?: unknown
    ): ioBroker.SetStateChangedPromise;
    setStateChangedAsync(
        id: string,
        state: ioBroker.State | ioBroker.StateValue | ioBroker.SettableState,
        ack: boolean,
        options: unknown
    ): ioBroker.SetStateChangedPromise;

    /**
     * Sends a message to a specific host or all hosts.
     */
    sendToHostAsync(hostName: string, message: ioBroker.MessagePayload): Promise<ioBroker.Message | undefined>;
    sendToHostAsync(
        hostName: string,
        command: string,
        message: ioBroker.MessagePayload
    ): Promise<ioBroker.Message | undefined>;

    /**
     * Sends a message to a specific instance or all instances of some specific adapter.
     */
    sendToAsync(instanceName: string, message: ioBroker.MessagePayload): Promise<ioBroker.Message | undefined>;
    sendToAsync(
        instanceName: string,
        command: string,
        message: ioBroker.MessagePayload,
        options?: SendToOptions
    ): Promise<ioBroker.Message | undefined>;

    /**
     * Deletes a given file
     */
    delFile(adapterName: string | null, path: string, callback: ioBroker.ErrnoCallback): void;
    delFile(adapterName: string | null, path: string, options: unknown, callback: ioBroker.ErrnoCallback): void;

    /**
     * Writes a value into the states DB.
     */
    setStateAsync(
        id: string,
        state: ioBroker.State | ioBroker.StateValue | ioBroker.SettableState,
        ack?: boolean
    ): ioBroker.SetStatePromise;
    setStateAsync(
        id: string,
        state: ioBroker.State | ioBroker.StateValue | ioBroker.SettableState,
        options?: unknown
    ): ioBroker.SetStatePromise;
    setStateAsync(
        id: string,
        state: ioBroker.State | ioBroker.StateValue | ioBroker.SettableState,
        ack: boolean,
        options: unknown
    ): ioBroker.SetStatePromise;

    /**
     * Writes a value (which might not belong to this adapter) into the states DB.
     */
    setForeignStateAsync(
        id: string,
        state: ioBroker.State | ioBroker.StateValue | ioBroker.SettableState,
        ack?: boolean
    ): ioBroker.SetStatePromise;
    setForeignStateAsync(
        id: string,
        state: ioBroker.State | ioBroker.StateValue | ioBroker.SettableState,
        options?: unknown
    ): ioBroker.SetStatePromise;
    setForeignStateAsync(
        id: string,
        state: ioBroker.State | ioBroker.StateValue | ioBroker.SettableState,
        ack: boolean,
        options: unknown
    ): ioBroker.SetStatePromise;

    /**
     * Get foreign objects by pattern, by specific type and resolve their enums.
     */
    getForeignObjectsAsync<T extends ioBroker.ObjectType>(
        pattern: Pattern,
        type: T,
        enums?: ioBroker.EnumList | null,
        options?: unknown
    ): ioBroker.GetObjectsPromiseTyped<T>;
    getForeignObjectsAsync<T extends ioBroker.ObjectType>(
        pattern: Pattern,
        type: T,
        options?: unknown
    ): ioBroker.GetObjectsPromiseTyped<T>;
    getForeignObjectsAsync(pattern: Pattern, options?: unknown): ioBroker.GetObjectsPromise;

    /**
     * creates an object with type device
     */
    createDeviceAsync(deviceName: string, common?: Partial<ioBroker.DeviceCommon>): ioBroker.SetObjectPromise;
    createDeviceAsync(
        deviceName: string,
        common: Partial<ioBroker.DeviceCommon>,
        native?: Record<string, any>
    ): ioBroker.SetObjectPromise;
    createDeviceAsync(
        deviceName: string,
        common: Partial<ioBroker.DeviceCommon>,
        native: Record<string, any>,
        options?: unknown
    ): ioBroker.SetObjectPromise;

    /**
     * Finds an object by its ID or name
     */
    findForeignObjectAsync(idOrName: string, type: string): Promise<{ id: string; name: string }>;

    /**
     * Creates an object with type channel. It must be located under a device
     */
    createChannelAsync(
        parentDevice: string,
        channelName: string,
        roleOrCommon?: string | Partial<ioBroker.ChannelCommon>
    ): ioBroker.SetObjectPromise;
    createChannelAsync(
        parentDevice: string,
        channelName: string,
        roleOrCommon: string | Partial<ioBroker.ChannelCommon>,
        native?: Record<string, any>
    ): ioBroker.SetObjectPromise;
    createChannelAsync(
        parentDevice: string,
        channelName: string,
        roleOrCommon: string | Partial<ioBroker.ChannelCommon>,
        native: Record<string, any>,
        options?: unknown
    ): ioBroker.SetObjectPromise;

    /**
     * Creates a state and the corresponding object. It must be located in a channel under a device
     */
    createStateAsync(
        parentDevice: string,
        parentChannel: string,
        stateName: string,
        roleOrCommon?: string | Partial<ioBroker.StateCommon>
    ): ioBroker.SetObjectPromise;
    createStateAsync(
        parentDevice: string,
        parentChannel: string,
        stateName: string,
        roleOrCommon: string | Partial<ioBroker.StateCommon>,
        native?: Record<string, any>
    ): ioBroker.SetObjectPromise;
    createStateAsync(
        parentDevice: string,
        parentChannel: string,
        stateName: string,
        roleOrCommon: string | Partial<ioBroker.StateCommon>,
        native: Record<string, any>,
        options?: unknown
    ): ioBroker.SetObjectPromise;

    /**
     * Deletes a channel and its states. It must have been created with createChannel
     */
    deleteChannelAsync(channelName: string, options?: unknown): Promise<void>;
    deleteChannelAsync(parentDevice: string, channelName: string, options?: unknown): Promise<void>;

    /**
     * Deletes a state. It must have been created with createState
     */
    deleteStateAsync(stateName: string, options?: unknown): Promise<void>;
    deleteStateAsync(parentChannel: string, stateName: string, options?: unknown): Promise<void>;
    deleteStateAsync(parentDevice: string, parentChannel: string, stateName: string, options?: unknown): Promise<void>;

    /**
     * Returns a list of all channels in this adapter instance @param parentDevice (optional) Name
     * of the parent device to filter the channels by @param options (optional) Some internal options.
     */
    getChannelsOfAsync(): Promise<ioBroker.ChannelObject[]>;
    getChannelsOfAsync(parentDevice: string, options?: unknown): Promise<ioBroker.ChannelObject[]>;

    /**
     * Returns a list of all channels in this adapter instance
     */
    getChannels(callback: ioBroker.GetObjectsCallback3<ioBroker.ChannelObject>): void;
    getChannels(parentDevice: string, callback: ioBroker.GetObjectsCallback3<ioBroker.ChannelObject>): void;
    getChannels(
        parentDevice: string,
        options: unknown,
        callback: ioBroker.GetObjectsCallback3<ioBroker.ChannelObject>
    ): void;

    /**
     * Returns a list of all channels in this adapter instance @param parentDevice (optional)
     * Name of the parent device to filter the channels by @param options (optional) Some internal options.
     */
    getChannelsAsync(): Promise<ioBroker.ChannelObject[]>;
    getChannelsAsync(parentDevice: string, options?: unknown): Promise<ioBroker.ChannelObject[]>;

    /**
     * Returns a list of all states in this adapter instance @param parentDevice (optional)
     * Name of the parent device to filter the channels by @param parentChannel (optional)
     * Name of the parent channel to filter the channels by @param options (optional) Some internal options.
     */
    getStatesOfAsync(): Promise<ioBroker.StateObject[]>;
    getStatesOfAsync(parentDevice: string, parentChannel?: string): Promise<ioBroker.StateObject[]>;
    getStatesOfAsync(parentDevice: string, parentChannel: string, options?: unknown): Promise<ioBroker.StateObject[]>;
}

/**
 * Adapter class
 *
 * How the initialization happens:
 *  _initObjects => _initStates => _prepareInitAdapter => _initAdapter => _initLogging => _createInstancesObjects => ready
 *
 */
export class AdapterClass extends EventEmitter {
    /** Contents of iobroker.json */
    private readonly _config: Record<string, any>;
    private readonly _options: AdapterOptions;
    private readonly startedInCompactMode: boolean;
    /** List of instances which want our logs */
    private readonly logList = new Set<string>();
    private readonly aliases = new Map<string, AliasDetails>();
    private readonly aliasPatterns = new Set<string>();
    private enums: Record<string, any> = {};
    private eventLoopLags: number[] = [];
    private overwriteLogLevel: boolean = false;
    adapterReady: boolean = false;
    /** Callbacks from sendTo */
    private readonly messageCallbacks = new Map<number, MessageCallbackObject>();
    /**
     * Contains a live cache of the adapter's states.
     * NOTE: This is only defined if the adapter was initialized with the option states: true.
     */
    oStates?: Record<string, ioBroker.State | undefined>;
    /**
     * Contains a live cache of the adapter's objects.
     * NOTE: This is only defined if the adapter was initialized with the option objects: true.
     */
    oObjects?: Record<string, ioBroker.Object | undefined>;
    private _stopInProgress: boolean = false;
    private _callbackId: number = 1;
    private _firstConnection: boolean = true;
    private readonly _timers = new Set<NodeJS.Timeout>();
    private readonly _intervals = new Set<NodeJS.Timeout>();
    private readonly _delays = new Set<NodeJS.Timeout>();
    /** For ease of use the log property is always defined, however it is only available after `ready` has been called. */
    log!: Log;
    performStrictObjectChecks: boolean;
    private readonly _logger: Winston.Logger;
    private _restartScheduleJob: any;
    private _schedule?: typeof NodeSchedule;
    private namespaceLog: string;
    namespace: `${string}.${number}`;
    name: string;
    private _systemSecret?: string;
    /** Whether the adapter has already terminated */
    private terminated: boolean = false;
    /** The cache of usernames */
    private usernames: Record<string, { id: string }> = {};
    /** A RegExp to test for forbidden chars in object IDs */
    readonly FORBIDDEN_CHARS: RegExp = FORBIDDEN_CHARS;
    private inputCount: number = 0;
    private outputCount: number = 0;
    /** The cache of users */
    private users: Record<ioBroker.ObjectIDs.User, { groups: any; acl: any }> = {}; // todo
    /** The cache of user groups */
    private groups: Record<string, Partial<ioBroker.GroupObject>> = {};
    /** An array of instances, that support auto subscribe */
    private autoSubscribe: string[] = [];
    private defaultHistory: null | string = null;
    private pluginHandler?: InstanceType<typeof PluginHandler>;
    private _reportInterval?: null | NodeJS.Timer;
    private getPortRunning: null | InternalGetPortOptions = null;
    private readonly _namespaceRegExp: RegExp;
    instance?: number;
    // @ts-expect-error decide how to handle it
    private _utils: Validator;
    /** contents of io-package.json */
    adapterConfig?: AdapterOptions | ioBroker.InstanceObject | null;
    connected?: boolean;
    adapterDir: string;
    /** contents of package.json */
    pack?: Record<string, any>;
    /** contents of io-package.json */
    ioPack: Record<string, any>; // contents of io-package.json TODO difference to adapterConfig?
    private _initializeTimeout?: NodeJS.Timeout | null;
    private inited?: boolean;
    /** contents of iobroker.json if required via AdapterOptions */
    systemConfig?: Record<string, any>;
    /** the configured date format of system.config, only available if requested via AdapterOptions `useFormatDate` */
    dateFormat?: any;
    /** if float comma instead of dot is used, only available if requested via AdapterOptions `useFormatDate` */
    isFloatComma?: boolean;
    /** configured language of system.config, only available if requested via AdapterOptions `useFormatDate` */
    language?: ioBroker.Languages;
    /** longitude configured in system.config, only available if requested via AdapterOptions `useFormatDate`*/
    longitude?: number;
    /** latitude configured in system.config, only available if requested via AdapterOptions `useFormatDate`*/
    latitude?: number;
    private _defaultObjs?: Record<string, Partial<ioBroker.StateCommon>>;
    private _aliasObjectsSubscribed?: boolean;
    config: ioBroker.AdapterConfig = {};
    host?: string;
    common?: ioBroker.InstanceCommon;
    private mboxSubscribed?: boolean;
    /** Stop the adapter */
    stop?: () => Promise<void>;
    version?: string;
    /** Stop the adapter only defined in compact, not for external usage */
    protected kill?: () => Promise<void>;
    processLog?: (msg: any) => void;
    /**
     * Start or stop subscribing to log messages
     * The method is only available if logTransporter is active via io-pack or adapter options
     * Note, that stopping will stop after 10 seconds, not immediately
     *
     * @param isActive - if log subscription should be activated or deactivated
     * @param options - options passed to setState e.g. user permissions
     */
    requireLog?: (isActive: boolean, options?: Partial<GetUserGroupsOptions>) => Promise<void> | void;
    private logOffTimer?: NodeJS.Timeout | null;
    private logRedirect?: (isActive: boolean, id: string) => void;
    private logRequired?: boolean;
    private patterns?: Record<string, { regex: string }>;
    private statesConnectedTime?: number;
    /** Constants for frequent use in adapters */
    readonly constants = {
        STATE_QUALITY
    } as const;

    /** Features supported by the running instance */
    private readonly SUPPORTED_FEATURES = getSupportedFeatures();
    /** Controller for messaging related functionality */
    private readonly uiMessagingController: UserInterfaceMessagingController;

    constructor(options: AdapterOptions | string) {
        super();

        // enable "const adapter = require(__dirname + '/../../lib/adapter.js')('adapterName');" call
        if (typeof options === 'string') {
            this._options = { name: options };
        } else {
            this._options = options;
        }

        const configFileName = tools.getConfigFileName();

        if (fs.pathExistsSync(configFileName)) {
            this._config = fs.readJsonSync(configFileName);
            this._config.states = this._config.states || { type: 'jsonl' };
            this._config.objects = this._config.objects || { type: 'jsonl' };
            // Make sure the DB has enough time (5s). JsonL can take a bit longer if the process just crashed before
            // because the lockfile might not have been freed.
            this._config.states.connectTimeout = Math.max(this._config.states.connectTimeout || 0, 5_000);
            this._config.objects.connectTimeout = Math.max(this._config.objects.connectTimeout || 0, 5_000);
        } else {
            throw new Error(`Cannot find ${configFileName}`);
        }

        if (!this._options) {
            throw new Error('Configuration not set!');
        }

        if (this._options.config && !this._options.config.log) {
            this._options.config.log = this._config.log;
        }

        this._config = this._options.config || this._config;
        this.startedInCompactMode = !!this._options.compact;

        // possible arguments
        // 0,1,.. - instance
        // info, debug, warn, error - log level
        // --force
        // --logs
        // --silent
        // --install
        // --debug = --force + --logs
        if (process.argv) {
            for (const argument of process.argv) {
                if (
                    argument === 'info' ||
                    argument === 'debug' ||
                    argument === 'error' ||
                    argument === 'warn' ||
                    argument === 'silly'
                ) {
                    this._config.log.level = argument;
                    this.overwriteLogLevel = true;
                } else if (argument === '--silent') {
                    this._config.isInstall = true;
                } else if (argument === '--install') {
                    this._config.isInstall = true;
                } else if (argument === '--logs') {
                    this._config.consoleOutput = true;
                } else if (argument === '--force') {
                    this._config.forceIfDisabled = true;
                } else if (argument === '--debug') {
                    this._config.forceIfDisabled = true;
                    this._config.consoleOutput = true;
                    if (this._config.log.level !== 'silly') {
                        this._config.log.level = 'debug';
                        this.overwriteLogLevel = true;
                    }
                } else if (argument === '--console') {
                    this._config.consoleOutput = true;
                } else if (parseInt(argument, 10).toString() === argument) {
                    this._config.instance = parseInt(argument, 10);
                }
            }
        }

        this._config.log.level = this._config.log.level || 'info';

        this._config.log.noStdout = !this._config.consoleOutput;

        this.performStrictObjectChecks = this._options.strictObjectChecks !== false;

        this.name = this._options.name;

        if (!this.name) {
            throw new Error('No name of adapter!');
        }

        const instance = parseInt(
            this._options.compactInstance !== undefined
                ? this._options.compactInstance
                : this._options.instance !== undefined
                ? this._options.instance
                : this._config.instance || 0,
            10
        );

        this.namespace = `${this.name}.${instance}`;
        this.namespaceLog = this.namespace + (this.startedInCompactMode ? ' (COMPACT)' : ` (${process.pid})`);
        this._namespaceRegExp = new RegExp(`^${`${this.namespace}.`.replace(/\./g, '\\.')}`); // cache the regex object 'adapter.0.'

        this._logger = logger(this._config.log);

        // compatibility
        if (!this._logger.silly) {
            this._logger.silly = this._logger.debug;
        }

        // If installed as npm module
        if (this._options.dirname) {
            this.adapterDir = this._options.dirname.replace(/\\/g, '/');
        } else {
            const adapterDir = tools.getAdapterDir(this.name);

            if (!adapterDir) {
                this._logger.error(`${this.namespaceLog} Cannot find directory of adapter ${this.name}`);
                this.terminate(EXIT_CODES.CANNOT_FIND_ADAPTER_DIR);
            }

            this.adapterDir = adapterDir;
        }

        if (fs.existsSync(`${this.adapterDir}/io-package.json`)) {
            this.ioPack = fs.readJSONSync(`${this.adapterDir}/io-package.json`);
        } else {
            this._logger.error(`${this.namespaceLog} Cannot find: ${this.adapterDir}/io-package.json`);
            this.terminate(EXIT_CODES.CANNOT_FIND_ADAPTER_DIR);
        }

        this.uiMessagingController = new UserInterfaceMessagingController({
            adapter: this,
            subscribeCallback: this._options.uiClientSubscribe,
            unsubscribeCallback: this._options.uiClientUnsubscribe
        });

        // Create dynamic methods
        /**
         * Promise-version of `Adapter.getPort`
         */
        this.getPortAsync = tools.promisifyNoError(this.getPort, this);

        /**
         * Promise-version of `Adapter.checkPassword`
         */
        this.checkPasswordAsync = tools.promisifyNoError(this.checkPassword, this);

        /**
         * Promise-version of `Adapter.setPassword`
         */
        this.setPasswordAsync = tools.promisify(this.setPassword, this);

        /**
         * Promise-version of `Adapter.checkGroup`
         */
        this.checkGroupAsync = tools.promisifyNoError(this.checkGroup, this);

        /**
         * Promise-version of `Adapter.calculatePermissions`
         */
        this.calculatePermissionsAsync = tools.promisifyNoError(this.calculatePermissions, this);

        /**
         * Promise-version of `Adapter.getCertificates`
         */
        this.getCertificatesAsync = tools.promisify(this.getCertificates, this);

        /**
         * Promise-version of `Adapter.setObject`
         */
        this.setObjectAsync = tools.promisify(this.setObject, this);

        /**
         * Promise-version of `Adapter.getAdapterObjects`
         */
        this.getAdapterObjectsAsync = tools.promisifyNoError(this.getAdapterObjects, this);

        /**
         * Promise-version of `Adapter.extendObject`
         */
        this.extendObjectAsync = tools.promisify(this.extendObject, this);

        /**
         * Promise-version of `Adapter.setForeignObject`
         */
        this.setForeignObjectAsync = tools.promisify(this.setForeignObject, this);

        /**
         * Promise-version of `Adapter.extendForeignObject`
         */
        this.extendForeignObjectAsync = tools.promisify(this.extendForeignObject, this);

        /**
         * Promise-version of `Adapter.getObject`
         */
        this.getObjectAsync = tools.promisify(this.getObject, this);

        /**
         * Promise-version of `Adapter.getObjectView`
         */
        this.getObjectViewAsync = tools.promisify(this.getObjectView, this);

        /**
         * Promise-version of `Adapter.getObjectList`
         */
        this.getObjectListAsync = tools.promisify(this.getObjectList, this);

        /**
         * Promise-version of `Adapter.getEnum`
         */
        this.getEnumAsync = tools.promisify(this.getEnum, this, ['result', 'requestEnum']);

        /**
         * Promise-version of `Adapter.getEnums`
         */
        this.getEnumsAsync = tools.promisify(this.getEnums, this);

        /**
         * Promise-version of `Adapter.getForeignObjects`
         */
        this.getForeignObjectsAsync = tools.promisify(this.getForeignObjects, this);

        /**
         * Promise-version of `Adapter.findForeignObject`
         */
        this.findForeignObjectAsync = tools.promisify(this.findForeignObject, this, ['id', 'name']);

        /**
         * Promise-version of `Adapter.getForeignObject`
         */
        this.getForeignObjectAsync = tools.promisify(this.getForeignObject, this);

        /**
         * Promise-version of `Adapter.delObject`
         */
        this.delObjectAsync = tools.promisify(this.delObject, this);

        /**
         * Promise-version of `Adapter.delForeignObject`
         */
        this.delForeignObjectAsync = tools.promisify(this.delForeignObject, this);

        /**
         * Promise-version of `Adapter.subscribeObjects`
         */
        this.subscribeObjectsAsync = tools.promisify(this.subscribeObjects, this);

        /**
         * Promise-version of `Adapter.unsubscribeObjects`
         */
        this.unsubscribeObjectsAsync = tools.promisify(this.unsubscribeObjects, this);

        /**
         * Promise-version of `Adapter.subscribeForeignObjects`
         */
        this.subscribeForeignObjectsAsync = tools.promisify(this.subscribeForeignObjects, this);

        /**
         * Promise-version of `Adapter.unsubscribeForeignObjects`
         */
        this.unsubscribeForeignObjectsAsync = tools.promisify(this.unsubscribeForeignObjects, this);

        /**
         * Promise-version of `Adapter.setObjectNotExists`
         */
        this.setObjectNotExistsAsync = tools.promisify(this.setObjectNotExists, this);

        /**
         * Promise-version of `Adapter.setForeignObjectNotExists`
         */
        this.setForeignObjectNotExistsAsync = tools.promisify(this.setForeignObjectNotExists, this);

        /**
         * Promise-version of `Adapter.createDevice`
         */
        this.createDeviceAsync = tools.promisify(this.createDevice, this);

        /**
         * Promise-version of `Adapter.createChannel`
         */
        this.createChannelAsync = tools.promisify(this.createChannel, this);

        /**
         * Promise-version of `Adapter.createState`
         */
        this.createStateAsync = tools.promisify(this.createState, this);

        /**
         * Promise-version of `Adapter.deleteDevice`
         */
        this.deleteDeviceAsync = tools.promisify(this.deleteDevice, this);

        /**
         * Promise-version of `Adapter.addChannelToEnum`
         */
        this.addChannelToEnumAsync = tools.promisify(this.addChannelToEnum, this);

        /**
         * Promise-version of `Adapter.deleteChannelFromEnum`
         */
        this.deleteChannelFromEnumAsync = tools.promisify(this.deleteChannelFromEnum, this);

        /**
         * Promise-version of `Adapter.deleteChannel`
         */
        this.deleteChannelAsync = tools.promisify(this.deleteChannel, this);

        /**
         * Promise-version of `Adapter.deleteState`
         */
        this.deleteStateAsync = tools.promisify(this.deleteState, this);

        /**
         * Promise-version of `Adapter.getDevices`
         */
        this.getDevicesAsync = tools.promisify(this.getDevices, this);

        /**
         * Promise-version of `Adapter.getChannelsOf`
         */
        this.getChannelsOfAsync = tools.promisify(this.getChannelsOf, this);

        this.getChannels = this.getChannelsOf;
        this.getChannelsAsync = this.getChannelsOfAsync;

        /**
         * Promise-version of `Adapter.getStatesOf`
         */
        this.getStatesOfAsync = tools.promisify(this.getStatesOf, this);

        /**
         * Promise-version of `Adapter.addStateToEnum`
         */
        this.addStateToEnumAsync = tools.promisify(this.addStateToEnum, this);

        /**
         * Promise-version of `Adapter.deleteStateFromEnum`
         */
        this.deleteStateFromEnumAsync = tools.promisify(this.deleteStateFromEnum, this);

        /**
         * Promise-version of `Adapter.chmodFile`
         */
        this.chmodFileAsync = tools.promisify(this.chmodFile, this);

        /**
         * Promise-version of `Adapter.chownFile`
         */
        this.chownFileAsync = tools.promisify(this.chownFile, this);

        /**
         * Promise-version of `Adapter.readDir`
         */
        this.readDirAsync = tools.promisify(this.readDir, this);

        /**
         * Promise-version of `Adapter.unlink`
         */
        this.unlinkAsync = tools.promisify(this.unlink, this);

        this.delFile = this.unlink;
        this.delFileAsync = this.unlinkAsync;

        /**
         * Promise-version of `Adapter.rename`
         */
        this.renameAsync = tools.promisify(this.rename, this);

        /**
         * Promise-version of `Adapter.mkdir`
         */
        this.mkdirAsync = tools.promisify(this.mkdir, this);

        /**
         * Promise-version of `Adapter.readFile`
         */
        this.readFileAsync = tools.promisify(this.readFile, this, ['file', 'mimeType']);

        /**
         * Promise-version of `Adapter.writeFile`
         */
        this.writeFileAsync = tools.promisify(this.writeFile, this);

        /**
         * Promise-version of `Adapter.fileExists`
         */
        this.fileExistsAsync = tools.promisify(this.fileExists, this);

        /**
         * Promise-version of `Adapter.sendToHost`
         */
        this.sendToHostAsync = tools.promisifyNoError(this.sendToHost, this);

        /**
         * Promise-version of `Adapter.setState`
         */
        this.setStateAsync = tools.promisify(this.setState, this);

        /**
         * Promise-version of `Adapter.setStateChanged`
         */
        this.setStateChangedAsync = tools.promisify(this.setStateChanged, this, ['id', 'notChanged']);

        /**
         * Promise-version of `Adapter.setForeignState`
         */
        this.setForeignStateAsync = tools.promisify(this.setForeignState, this);

        /**
         * Promise-version of `Adapter.setForeignStateChanged`
         */
        this.setForeignStateChangedAsync = tools.promisify(this.setForeignStateChanged, this);

        /**
         * Promise-version of `Adapter.getState`
         */
        this.getStateAsync = tools.promisify(this.getState, this);

        /**
         * Promise-version of `Adapter.getForeignState`
         */
        this.getForeignStateAsync = tools.promisify(this.getForeignState, this);

        /**
         * Promise-version of `Adapter.getHistory`
         */
        this.getHistoryAsync = tools.promisify(this.getHistory, this, ['result', 'step', 'sessionId']);

        /**
         * Promise-version of `Adapter.delState`
         */
        this.delStateAsync = tools.promisify(this.delState, this);

        /**
         * Promise-version of `Adapter.delForeignState`
         */
        this.delForeignStateAsync = tools.promisify(this.delForeignState, this);

        /**
         * Promise-version of `Adapter.getStates`
         */
        this.getStatesAsync = tools.promisify(this.getStates, this);

        /**
         * Promise-version of `Adapter.getForeignStates`
         */
        this.getForeignStatesAsync = tools.promisify(this.getForeignStates, this);

        /**
         * Promise-version of `Adapter.subscribeForeignStates`
         */
        this.subscribeForeignStatesAsync = tools.promisify(this.subscribeForeignStates, this);

        /**
         * Promise-version of `Adapter.unsubscribeForeignStates`
         */
        this.unsubscribeForeignStatesAsync = tools.promisify(this.unsubscribeForeignStates, this);

        /**
         * Promise-version of `Adapter.subscribeStates`
         */
        this.subscribeStatesAsync = tools.promisify(this.subscribeStates, this);

        /**
         * Promise-version of `Adapter.unsubscribeStates`
         */
        this.unsubscribeStatesAsync = tools.promisify(this.unsubscribeStates, this);

        /**
         * Promise-version of `Adapter.setBinaryState`
         *
         * @param id of state
         * @param binary data
         * @param options optional
         */
        this.setForeignBinaryStateAsync = tools.promisify(this.setForeignBinaryState, this);

        /**
         * Async version of setBinaryState
         *
         *
         * @param id of state
         * @param binary data
         * @param options optional
         */
        this.setBinaryStateAsync = tools.promisify(this.setBinaryState, this);

        /**
         * Promise-version of `Adapter.getBinaryState`
         *
         *
         */
        this.getForeignBinaryStateAsync = tools.promisify(this.getForeignBinaryState, this);

        /**
         * Promisified version of getBinaryState
         *
         * @param id The state ID
         * @param options optional
         */
        this.getBinaryStateAsync = tools.promisify(this.getBinaryState, this);

        /**
         * Promise-version of `Adapter.delForeignBinaryState`
         *
         * @param id
         * @param options
         *
         */
        this.delForeignBinaryStateAsync = tools.promisify(this.delForeignBinaryState, this);

        /**
         * Promise-version of `Adapter.delBinaryState`
         *
         * @param id
         * @param options
         */
        this.delBinaryStateAsync = tools.promisify(this.delBinaryState, this);

        this.setExecutableCapabilities = tools.setExecutableCapabilities;
        this._init();
    }

    // overload with real types
    decrypt(secretVal: string, value?: string): string;
    decrypt(value: string): string;
    /**
     * Decrypt the password/value with given key
     * @param secretVal to use for decrypt (or value if only one parameter is given)
     * @param  [value] value to decrypt (if secret is provided)
     */
    decrypt(secretVal: unknown, value?: unknown): string {
        if (value === undefined) {
            value = secretVal;
            secretVal = this._systemSecret;
        }

        Validator.assertString(secretVal, 'secretVal');
        Validator.assertString(value, 'value');

        return tools.decrypt(secretVal, value);
    }

    // overload with real types
    encrypt(secretVal: string, value?: string): string;
    encrypt(value: string): string;

    /**
     * Encrypt the password/value with given key
     * @param secretVal to use for encrypt (or value if only one parameter is given)
     * @param [value] value to encrypt (if secret is provided)
     */
    encrypt(secretVal: unknown, value?: unknown): string {
        if (value === undefined) {
            value = secretVal;
            secretVal = this._systemSecret;
        }

        Validator.assertString(secretVal, 'secretVal');
        Validator.assertString(value, 'value');

        return tools.encrypt(secretVal, value);
    }

    // real types overload
    getSession(id: string, callback: ioBroker.GetSessionCallback): MaybePromise;
    // unknown guard implementation
    getSession(id: unknown, callback: unknown): MaybePromise {
        Validator.assertString(id, 'id');
        Validator.assertCallback(callback, 'callback');

        return this._getSession({ id, callback });
    }

    // actual implementation
    private _getSession(options: InternalGetSessionOptions): MaybePromise {
        if (!adapterStates) {
            // if states is no longer existing, we do not need to unsubscribe
            this._logger.info(`${this.namespaceLog} getSession not processed because States database not connected`);
            return tools.maybeCallbackWithError(options.callback, tools.ERRORS.ERROR_DB_CLOSED);
        }

        adapterStates.getSession(options.id, options.callback);
    }

    // overload for docs
    setSession(id: string, ttl: number, data: Record<string, any>, callback?: ioBroker.ErrorCallback): MaybePromise;

    // unknown implementation guards
    setSession(id: unknown, ttl: unknown, data: unknown, callback: unknown): MaybePromise {
        Validator.assertString(id, 'id');
        Validator.assertOptionalCallback(callback, 'callback');
        Validator.assertNumber(ttl, 'ttl');
        Validator.assertObject(data, 'data');

        return this._setSession({ id, ttl, data, callback });
    }

    // actual implementation
    private _setSession(options: InternalSetSessionOptions): MaybePromise {
        if (!adapterStates) {
            // if states is no longer existing, we do not need to unsubscribe
            this._logger.info(`${this.namespaceLog} setSession not processed because States database not connected`);
            return tools.maybeCallbackWithError(options.callback, tools.ERRORS.ERROR_DB_CLOSED);
        }
        adapterStates.setSession(options.id, options.ttl, options.data, options.callback);
    }

    // real types overload
    destroySession(id: string, callback?: ioBroker.ErrorCallback): MaybePromise;
    destroySession(id: unknown, callback: unknown): MaybePromise {
        Validator.assertString(id, 'id');
        Validator.assertOptionalCallback(callback, 'callback');

        return this._destroySession({ id, callback });
    }

    private _destroySession(options: InternalDestroySessionOptions): void | Promise<void> {
        if (!adapterStates) {
            // if states is no longer existing, we do not need to unsubscribe
            this._logger.info(
                `${this.namespaceLog} destroySession not processed because States database not connected`
            );
            return tools.maybeCallbackWithError(options.callback, tools.ERRORS.ERROR_DB_CLOSED);
        }

        adapterStates.destroySession(options.id, options.callback);
    }

    private async _getObjectsByArray(
        keys: string[],
        objects: ioBroker.AnyObject[] | null,
        options?: Record<string, any> | null
    ): Promise<(ioBroker.AnyObject | null)[]> {
        if (objects) {
            return objects;
        }

        try {
            const res = await adapterObjects!.getObjects(keys, options);
            return res;
        } catch (e) {
            this._logger.error(`Could not get objects by array: ${e.message}`);
            return [];
        }
    }

    // external signature
    terminate(exitCode?: number): never;
    terminate(reason?: string, exitCode?: number): never;

    /**
     * stops the execution of adapter, but not disables it.
     *
     * Sometimes, the adapter must be stopped if some libraries are missing.
     *
     * @param reason optional termination description
     * @param exitCode optional exit code
     */
    terminate(reason: unknown, exitCode?: unknown): void {
        // This function must be defined very first, because in the next lines will be yet used.
        if (this.terminated) {
            return;
        }
        this.terminated = true;

        this.pluginHandler && this.pluginHandler.destroyAll();

        if (this._reportInterval) {
            clearInterval(this._reportInterval);
            this._reportInterval = null;
        }
        if (this._restartScheduleJob) {
            this._restartScheduleJob.cancel();
            this._restartScheduleJob = null;
        }

        let _reason = 'Without reason';
        let _exitCode: number;

        if (typeof reason === 'number') {
            // Only the exit code was passed
            exitCode = reason;
            _reason = 'Without reason';
        } else if (reason && typeof reason === 'string') {
            _reason = reason;
        }

        if (typeof exitCode !== 'number') {
            _exitCode = !this._config.isInstall ? EXIT_CODES.ADAPTER_REQUESTED_TERMINATION : EXIT_CODES.NO_ERROR;
        } else {
            _exitCode = exitCode;
        }

        const isNotCritical =
            _exitCode === EXIT_CODES.ADAPTER_REQUESTED_TERMINATION ||
            _exitCode === EXIT_CODES.START_IMMEDIATELY_AFTER_STOP ||
            _exitCode === EXIT_CODES.NO_ERROR;
        const text = `${this.namespaceLog} Terminated (${Validator.getErrorText(_exitCode)}): ${_reason}`;
        if (isNotCritical) {
            this._logger.info(text);
        } else {
            this._logger.warn(text);
        }
        setTimeout(async () => {
            // give last states some time to get handled
            if (adapterStates) {
                try {
                    await adapterStates.destroy();
                } catch {
                    // ignore
                }
            }
            if (adapterObjects) {
                try {
                    await adapterObjects.destroy();
                } catch {
                    //ignore
                }
            }
            if (this.startedInCompactMode) {
                this.emit('exit', _exitCode, reason);
                adapterStates = null;
                adapterObjects = null;
            } else {
                process.exit(_exitCode);
            }
        }, 500);
    }

    // external signature
    getPort(port: number, host?: string, callback?: (port: number) => void): void;
    getPort(port: number, callback?: (port: number) => void): void;

    /**
     * Helper function to find next free port
     *
     * Looks for first free TCP port starting with given one:
     * ```js
     *     adapter.getPort(8081, function (port) {
     *         adapter.log.debug('Following port is free: ' + port);
     *     });
     * ```
     *
     * @param port port number to start the search for free port
     * @param [host] optional hostname for the port search
     * @param callback return result
     *        ```js
     *        function (port) {}
     *        ```
     */
    getPort(port: unknown, host: unknown, callback?: unknown): void {
        if (!port) {
            throw new Error('adapterGetPort: no port');
        }

        if (typeof host === 'function') {
            callback = host;
            host = null;
        }

        if (typeof port === 'string') {
            port = parseInt(port, 10);
        }

        let _host: string | undefined;
        if (!host) {
            _host = undefined;
        } else {
            Validator.assertString(host, 'host');
            _host = host;
        }

        Validator.assertNumber(port, 'port');
        Validator.assertOptionalCallback(callback, 'callback');

        return this._getPort({ port, host: _host, callback });
    }

    private _getPort(options: InternalGetPortOptions): void {
        this.getPortRunning = options;
        const server = net.createServer();
        try {
            server.listen({ port: options.port, host: options.host }, () => {
                server.once('close', () => {
                    return tools.maybeCallback(options.callback, options.port);
                });
                server.close();
            });
            server.on('error', () => {
                setTimeout(() => this.getPort(options.port + 1, options.host, options.callback), 100);
            });
        } catch {
            setImmediate(() => this.getPort(options.port + 1, options.host, options.callback));
        }
    }

    supportsFeature(featureName: SupportedFeature): boolean;

    /**
     * Method to check for available Features for adapter development
     *
     * Use it like ...
     * ```js
     *     if (adapter.supportsFeature && adapter.supportsFeature('ALIAS')) {
     *         ...
     *     }
     * ```

     * @param featureName the name of the feature to check
     * @returns true/false if the feature is in the list of supported features
     */
    supportsFeature(featureName: unknown): boolean {
        if (typeof featureName === 'string') {
            return this.SUPPORTED_FEATURES.includes(featureName as SupportedFeature);
        } else {
            return false;
        }
    }

    // external signature
    checkPassword(
        user: string,
        pw: string,
        options: Record<string, any>,
        callback: CheckPasswordCallback
    ): Promise<void>;
    checkPassword(user: string, pw: string, callback: CheckPasswordCallback): Promise<void>;

    /**
     * validates user and password
     *
     *
     * @param user user name as text
     * @param pw password as text
     * @param [options] optional user context
     * @param callback return result
     *        ```js
     *            function (result) {
     *              if (result) adapter.log.debug('User is valid');
     *            }
     *        ```
     */
    checkPassword(user: unknown, pw: unknown, options: unknown, callback?: unknown): Promise<void> {
        if (typeof options === 'function') {
            callback = options;
            options = {};
        }

        if (!callback) {
            throw new Error('checkPassword: no callback');
        }

        Validator.assertCallback(callback, 'callback');
        Validator.assertString(user, 'user');
        Validator.assertString(pw, 'pw');

        if (options !== undefined && options !== null) {
            Validator.assertObject(options, 'options');
        }

        return this._checkPassword({ user, pw, options, callback });
    }

    private async _checkPassword(options: InternalCheckPasswordOptions): Promise<void> {
        let { user } = options;
        const { callback, pw } = options;

        if (user && !user.startsWith('system.user.')) {
            // it's not yet a `system.user.xy` id, thus we assume it's a username
            if (!this.usernames[user]) {
                // we did not find the id of the username in our cache -> update cache
                try {
                    await this._updateUsernameCache();
                } catch (e) {
                    this._logger.error(`${this.namespaceLog} ${e.message}`);
                }
                if (!this.usernames[user]) {
                    // user still not there, it's no valid user -> fallback to legacy check
                    user = `system.user.${user
                        .toString()
                        .replace(this.FORBIDDEN_CHARS, '_')
                        .replace(/\s/g, '_')
                        .replace(/\./g, '_')
                        .toLowerCase()}`;
                } else {
                    user = this.usernames[user].id;
                }
            } else {
                user = this.usernames[user].id;
            }
        }

        this.getForeignObject(user, options, (err, obj) => {
            if (err || !obj || !obj.common || (!obj.common.enabled && user !== SYSTEM_ADMIN_USER)) {
                return tools.maybeCallback(callback, false, user);
            } else {
                password(pw).check(obj.common.password, (err, res) => {
                    return tools.maybeCallback(callback, !!res, user);
                });
            }
        });
    }

    /**
     * This method update the cached values in `this.usernames`
     */
    private async _updateUsernameCache(): Promise<void> {
        try {
            // get all users
            const obj = await this.getObjectListAsync({ startkey: 'system.user.', endkey: 'system.user.\u9999' });
            // make sure cache is cleared
            this.usernames = {};
            for (const row of obj.rows) {
                if (row.value.common && typeof row.value.common.name === 'string') {
                    this.usernames[row.value.common.name] = { id: row.id.replace(FORBIDDEN_CHARS, '_') };
                } else {
                    this._logger.warn(`${this.namespaceLog} Invalid username for id "${row.id}"`);
                }
            }
        } catch (e) {
            throw new Error(`Could not update user cache: ${e.message}`);
        }
    }

    // external signature
    getUserID(username: string): Promise<string | undefined>;
    /**
     * Return ID of given username
     *
     * @param username - name of the user
     */
    getUserID(username: unknown): Promise<string | undefined> {
        Validator.assertString(username, 'username');

        return this._getUserID({ username });
    }

    private async _getUserID(options: InternalGetUserIDOptions): Promise<string | undefined> {
        if (!this.usernames[options.username]) {
            try {
                // did not find username, we should have a look in the cache
                await this._updateUsernameCache();

                if (!this.usernames[options.username]) {
                    return;
                }
            } catch (e) {
                this._logger.error(`${this.namespaceLog} ${e.message}`);
                return;
            }
        }

        return this.usernames[options.username].id;
    }

    // external signature
    setPassword(
        user: string,
        pw: string,
        options: Record<string, any>,
        callback?: ioBroker.ErrorCallback
    ): Promise<void>;

    setPassword(user: string, pw: string, callback?: ioBroker.ErrorCallback): Promise<void>;

    /**
     * sets the user's password
     *
     * @param user user name as text
     * @param pw password as text
     * @param [options] optional user context
     * @param [callback] return result
     *        ```js
     *            function (err) {
     *              if (err) adapter.log.error('Cannot set password: ' + err);
     *            }
     *        ```
     */
    setPassword(user: unknown, pw: unknown, options: unknown, callback?: unknown): Promise<void> {
        if (typeof options === 'function') {
            callback = options;
            options = null;
        }

        Validator.assertString(user, 'user');
        Validator.assertString(pw, 'pw');
        Validator.assertOptionalCallback(callback, 'callback');
        if (options !== undefined && options !== null) {
            Validator.assertObject(options, 'options');
        }

        return this._setPassword({ user, pw, options, callback });
    }

    private async _setPassword(options: InternalSetPasswordOptions): Promise<void> {
        if (options.user && !options.user.startsWith('system.user.')) {
            // it's not yet a `system.user.xy` id, thus we assume it's a username
            if (!this.usernames[options.user]) {
                // we did not find the id of the username in our cache -> update cache
                try {
                    await this._updateUsernameCache();
                } catch (e) {
                    this._logger.error(`${this.namespaceLog} ${e}`);
                }
                if (!this.usernames[options.user]) {
                    // user still not there, fallback to legacy check
                    options.user = `system.user.${options.user
                        .toString()
                        .replace(this.FORBIDDEN_CHARS, '_')
                        .replace(/\s/g, '_')
                        .replace(/\./g, '_')
                        .toLowerCase()}`;
                } else {
                    options.user = this.usernames[options.user].id;
                }
            } else {
                options.user = this.usernames[options.user].id;
            }
        }

        this.getForeignObject(options.user, options, (err, obj) => {
            if (err || !obj) {
                return tools.maybeCallbackWithError(options.callback, 'User does not exist');
            }

            // BF: (2020.05.22) are the empty passwords allowed??
            if (!options.pw) {
                this.extendForeignObject(
                    options.user,
                    {
                        common: {
                            password: ''
                        }
                    },
                    options.options || {},
                    () => {
                        return tools.maybeCallback(options.callback);
                    }
                );
            } else {
                password(options.pw).hash(null, null, (err, res) => {
                    if (err) {
                        return tools.maybeCallbackWithError(options.callback, err);
                    }
                    this.extendForeignObject(
                        options.user,
                        {
                            common: {
                                password: res
                            }
                        },
                        options.options || {},
                        () => {
                            return tools.maybeCallbackWithError(options.callback, null);
                        }
                    );
                });
            }
        });
    }

    // external signature
    checkGroup(user: string, group: string, options: Record<string, any>, callback?: CheckGroupCallback): Promise<void>;
    checkGroup(user: string, group: string, callback?: CheckGroupCallback): Promise<void>;

    /**
     * returns if user exists and is in the group
     *
     * This function used mostly internally and the adapter developer do not require it.
     *
     * @param user user name as text
     * @param group group name
     * @param [options] optional user context
     * @param callback return result
     *        ```js
     *            function (result) {
     *              if (result) adapter.log.debug('User exists and in the group');
     *            }
     *        ```
     */
    checkGroup(user: unknown, group: unknown, options: unknown, callback?: unknown): Promise<void> {
        user = user || '';

        if (typeof options === 'function') {
            callback = options;
            options = null;
        }

        Validator.assertString(user, 'user');
        Validator.assertString(group, 'group');
        if (options !== undefined && options !== null) {
            Validator.assertObject(options, 'options');
        }
        Validator.assertOptionalCallback(callback, 'callback');

        return this._checkGroup({ user, group, options, callback });
    }

    private async _checkGroup(options: InternalCheckGroupOptions): Promise<void> {
        if (options.user && !options.user.startsWith('system.user.')) {
            // it's not yet a `system.user.xy` id, thus we assume it's a username
            if (!this.usernames[options.user]) {
                // we did not find the id of the username in our cache -> update cache
                try {
                    await this._updateUsernameCache();
                } catch (e) {
                    this._logger.error(`${this.namespaceLog} ${e}`);
                }

                if (!this.usernames[options.user]) {
                    // user still not there, it's no valid user -> fallback
                    options.user = `system.user.${options.user
                        .toString()
                        .replace(this.FORBIDDEN_CHARS, '_')
                        .replace(/\s/g, '_')
                        .replace(/\./g, '_')
                        .toLowerCase()}`;
                } else {
                    options.user = this.usernames[options.user].id;
                }
            } else {
                options.user = this.usernames[options.user].id;
            }
        }

        if (options.group && !options.group.startsWith('system.group.')) {
            options.group = `system.group.${options.group}`;
        }
        this.getForeignObject(options.user, options, (err, obj) => {
            if (err || !obj) {
                return tools.maybeCallback(options.callback, false);
            }
            this.getForeignObject(options.group, options, (err, obj) => {
                if (err || !obj) {
                    return tools.maybeCallback(options.callback, false);
                }
                if (obj.common.members.includes(options.user)) {
                    return tools.maybeCallback(options.callback, true);
                } else {
                    return tools.maybeCallback(options.callback, false);
                }
            });
        });
    }

    // external signature
    calculatePermissions(
        user: string,
        commandsPermissions: CommandsPermissions,
        options?: Record<string, any>,
        callback?: CalculatePermissionsCallback
    ): Promise<void | ioBroker.PermissionSet>;
    calculatePermissions(
        user: string,
        commandsPermissions: CommandsPermissions,
        callback?: CalculatePermissionsCallback
    ): Promise<void | ioBroker.PermissionSet>;

    /**
     * get the user permissions
     *
     * This function used mostly internally and the adapter developer do not require it.
     * The function reads permissions of user's groups (it can be more than one) and merge permissions together
     *
     * @param  user user name as text
     * @param  commandsPermissions object that describes the access rights like
     *     ```js
     *         // static information
     *         var commandsPermissions = {
     *            getObject:          {type: 'object',    operation: 'read'},
     *            getObjects:         {type: 'object',    operation: 'list'},
     *            getObjectView:      {type: 'object',    operation: 'list'},
     *            setObject:          {type: 'object',    operation: 'write'},
     *            subscribeObjects:   {type: 'object',    operation: 'read'},
     *            unsubscribeObjects: {type: 'object',    operation: 'read'},
     *            subscribeFiles:     {type: 'object',    operation: 'read'},
     *            unsubscribeFiles:   {type: 'object',    operation: 'read'},
     *
     *            getStates:          {type: 'state',     operation: 'list'},
     *            getState:           {type: 'state',     operation: 'read'},
     *            setState:           {type: 'state',     operation: 'write'},
     *            getStateHistory:    {type: 'state',     operation: 'read'},
     *            subscribe:          {type: 'state',     operation: 'read'},
     *            unsubscribe:        {type: 'state',     operation: 'read'},
     *            getVersion:         {type: '',          operation: ''},
     *
     *            httpGet:            {type: 'other',     operation: 'http'},
     *            sendTo:             {type: 'other',     operation: 'sendto'},
     *            sendToHost:         {type: 'other',     operation: 'sendto'},
     *
     *            readFile:           {type: 'file',      operation: 'read'},
     *            readFile64:         {type: 'file',      operation: 'read'},
     *            writeFile:          {type: 'file',      operation: 'write'},
     *            writeFile64:        {type: 'file',      operation: 'write'},
     *            unlink:             {type: 'file',      operation: 'delete'},
     *            rename:             {type: 'file',      operation: 'write'},
     *            mkdir:              {type: 'file',      operation: 'write'},
     *            readDir:            {type: 'file',      operation: 'list'},
     *            chmodFile:          {type: 'file',      operation: 'write'},
     *            chownFile:          {type: 'file',      operation: 'write'},
     *
     *            authEnabled:        {type: '',          operation: ''},
     *            disconnect:         {type: '',          operation: ''},
     *            listPermissions:    {type: '',          operation: ''},
     *            getUserPermissions: {type: 'object',    operation: 'read'}
     *         };
     *        ```
     * @param [options] optional user context
     * @param [callback] return result
     *        ```js
     *            function (acl) {
     *              // Access control object for admin looks like:
     *              // {
     *              //    file: {
     *              //         read:       true,
     *              //         write:      true,
     *              //         'delete':   true,
     *              //         create:     true,
     *              //         list:       true
     *              //     },
     *              //     object: {
     *              //         read:       true,
     *              //         write:      true,
     *              //         'delete':   true,
     *              //         list:       true
     *              //     },
     *              //     state: {
     *              //         read:       true,
     *              //         write:      true,
     *              //         'delete':   true,
     *              //         create:     true,
     *              //         list:       true
     *              //     },
     *              //     user: 'admin',
     *              //     users:  {
     *              //         read:       true,
     *              //         write:      true,
     *              //         create:     true,
     *              //         'delete':   true,
     *              //         list:       true
     *              //     },
     *              //     other: {
     *              //         execute:    true,
     *              //         http:       true,
     *              //         sendto:     true
     *              //     },
     *              //     groups: ['administrator'] // can be more than one
     *              // }
     *            }
     *        ```
     */
    calculatePermissions(
        user: unknown,
        commandsPermissions: unknown,
        options: unknown,
        callback?: unknown
    ): Promise<void | ioBroker.PermissionSet> {
        user = user || '';

        if (typeof options === 'function') {
            callback = options;
            options = null;
        }

        Validator.assertString(user, 'user');
        if (!Array.isArray(commandsPermissions)) {
            Validator.assertObject(commandsPermissions, 'commandsPermissions');
        }
        if (options !== undefined && options !== null) {
            Validator.assertObject(options, 'options');
        }
        Validator.assertOptionalCallback(callback, 'callback');

        return this._calculatePermissions({ user, commandsPermissions, options, callback });
    }

    private async _calculatePermissions(
        options: InternalCalculatePermissionsOptions
    ): Promise<void | ioBroker.PermissionSet> {
        const { user } = options;
        let userId: ioBroker.ObjectIDs.User;

        if (user && !user.startsWith('system.user.')) {
            // it's not yet a `system.user.xy` id, thus we assume it's a username
            if (!this.usernames[options.user]) {
                // we did not find the id of the username in our cache -> update cache
                try {
                    await this._updateUsernameCache();
                } catch (e) {
                    this._logger.error(`${this.namespaceLog} ${e.message}`);
                }
                // user still not there, fallback
                if (!this.usernames[user]) {
                    userId = `system.user.${user
                        .toString()
                        .replace(this.FORBIDDEN_CHARS, '_')
                        .replace(/\s/g, '_')
                        .replace(/\./g, '_')
                        .toLowerCase()}`;
                } else {
                    userId = this.usernames[user].id as ioBroker.ObjectIDs.User;
                }
            } else {
                userId = this.usernames[user].id as ioBroker.ObjectIDs.User;
            }
        } else {
            userId = user as ioBroker.ObjectIDs.User;
        }

        // read all groups
        let acl: Partial<ioBroker.PermissionSet> = { user: userId };
        if (userId === SYSTEM_ADMIN_USER) {
            acl.groups = [SYSTEM_ADMIN_GROUP];
            for (const commandPermission of Object.values(options.commandsPermissions)) {
                if (!commandPermission.type) {
                    continue;
                }
                // @ts-expect-error we fix this later
                acl[commandPermission.type] = acl[commandPermission.type] || {};
                // @ts-expect-error we fix this later
                acl[commandPermission.type][commandPermission.operation] = true;
            }

            return tools.maybeCallback(options.callback, acl as ioBroker.PermissionSet);
        }
        this.getForeignObjects('*', 'group', null, options, (err, groups) => {
            acl.groups = [];
            // aggregate all groups permissions, where this user is
            if (groups) {
                for (const g of Object.keys(groups)) {
                    if (groups[g]?.common?.members && groups[g].common.members.includes(userId)) {
                        acl.groups.push(groups[g]._id);
                        if (groups[g]._id === SYSTEM_ADMIN_GROUP) {
                            acl = {
                                file: {
                                    read: true,
                                    write: true,
                                    delete: true,
                                    create: true,
                                    list: true
                                },
                                // @ts-expect-error create is missing
                                object: {
                                    read: true,
                                    write: true,
                                    delete: true,
                                    list: true
                                },
                                state: {
                                    read: true,
                                    write: true,
                                    delete: true,
                                    create: true,
                                    list: true
                                },
                                user: userId,
                                users: {
                                    read: true,
                                    write: true,
                                    create: true,
                                    delete: true,
                                    list: true
                                },
                                other: {
                                    execute: true,
                                    http: true,
                                    sendto: true
                                },
                                groups: acl.groups
                            };
                            break;
                        }

                        const gAcl = groups[g].common.acl;
                        try {
                            for (const type of Object.keys(gAcl)) {
                                // fix bug. Some version have user instead of users.
                                if (type === 'user') {
                                    // @ts-expect-error fix it
                                    acl.users = acl.users || {};
                                } else {
                                    // @ts-expect-error fix it
                                    acl[type] = acl[type] || {};
                                }
                                // @ts-expect-error fix it
                                for (const op of Object.keys(gAcl[type])) {
                                    // fix error
                                    if (type === 'user') {
                                        // @ts-expect-error fix it
                                        acl.users[op] = acl.users[op] || gAcl.user[op];
                                    } else {
                                        // @ts-expect-error fix it
                                        acl[type][op] = acl[type][op] || gAcl[type][op];
                                    }
                                }
                            }
                        } catch (e) {
                            this._logger.error(`${this.namespaceLog} Cannot set acl: ${e.message}`);
                            this._logger.error(`${this.namespaceLog} Cannot set acl: ${JSON.stringify(gAcl)}`);
                            this._logger.error(`${this.namespaceLog} Cannot set acl: ${JSON.stringify(acl)}`);
                        }
                    }
                }
            }

            return tools.maybeCallback(options.callback, acl as ioBroker.PermissionSet);
        });
    }

    private async _stop(
        isPause?: boolean,
        isScheduled?: boolean,
        exitCode?: number,
        updateAliveState?: boolean
    ): Promise<void> {
        exitCode = exitCode || (isScheduled ? EXIT_CODES.START_IMMEDIATELY_AFTER_STOP : 0);
        if (updateAliveState === undefined) {
            updateAliveState = true;
        }

        if (!this._stopInProgress || this._config.isInstall) {
            // when interval is deleted we already had a stop call before
            this._stopInProgress = true;
            this._reportInterval && clearInterval(this._reportInterval);
            this._reportInterval = null;
            const id = `system.adapter.${this.namespace}`;

            const finishUnload = (): void => {
                if (this._timers.size) {
                    this._timers.forEach(timer => clearTimeout(timer));
                    this._timers.clear();
                }

                if (this._intervals.size) {
                    this._intervals.forEach(interval => clearInterval(interval));
                    this._intervals.clear();
                }

                if (this._delays.size) {
                    this._delays.forEach(timer => clearTimeout(timer));
                    this._delays.clear();
                }

                if (this.messageCallbacks.size) {
                    this.messageCallbacks.forEach(callbackObj => clearTimeout(callbackObj.timer));
                    this.messageCallbacks.clear();
                }

                if (adapterStates && updateAliveState) {
                    this.outputCount++;
                    adapterStates.setState(`${id}.alive`, { val: false, ack: true, from: id }, () => {
                        if (!isPause) {
                            this._logger.info(`${this.namespaceLog} terminating`);
                        }

                        // To this moment, the class could be destroyed
                        this.terminate(exitCode);
                    });
                } else {
                    if (!isPause) {
                        this._logger.info(`${this.namespaceLog} terminating`);
                    }
                    this.terminate(exitCode);
                }
            };

            // if we were never ready, we don't trigger unload
            if (this.adapterReady) {
                if (typeof this._options.unload === 'function') {
                    if (this._options.unload.length >= 1) {
                        // The method takes (at least) a callback
                        this._options.unload(finishUnload);
                    } else {
                        // The method takes no arguments, so it must return a Promise
                        // @ts-expect-error already fixed in the latest types
                        const unloadPromise = this._options.unload();
                        if (unloadPromise instanceof Promise) {
                            // Call finishUnload in the case of success and failure
                            try {
                                await unloadPromise;
                            } finally {
                                finishUnload();
                            }
                        } else {
                            // No callback accepted and no Promise returned - force unload
                            this._logger.error(
                                `${this.namespaceLog} Error in ${id}: The unload method must return a Promise if it does not accept a callback!`
                            );
                        }
                    }
                } else {
                    this.emit('unload', finishUnload);
                }
            }

            // Even if the developer forgets to call the unload callback, we need to stop the process
            // Therefore wait a short while and then force the unload
            setTimeout(
                () => {
                    if (adapterStates) {
                        finishUnload();

                        // Give 1 seconds to write the value
                        setTimeout(() => {
                            if (!isPause) {
                                this._logger.info(`${this.namespaceLog} terminating with timeout`);
                            }
                            this.terminate(exitCode);
                        }, 1_000);
                    } else {
                        if (!isPause) {
                            this._logger.info(`${this.namespaceLog} terminating`);
                        }
                        this.terminate(exitCode);
                    }
                },
                this.common?.stopTimeout || 500
            );
        }
    }

    /**
     * Reads the file certificate from given path and adds a file watcher to restart adapter on cert changes
     * if a cert is passed it is returned as it is
     * @param cert
     */
    private _readFileCertificate(cert: string): string {
        if (typeof cert === 'string') {
            try {
                // if length < 1024 it's no valid cert, so we assume a path to a valid certificate
                if (cert.length < 1024 && fs.existsSync(cert)) {
                    const certFile = cert;
                    cert = fs.readFileSync(certFile, 'utf8');
                    // start watcher of this file
                    fs.watch(certFile, (eventType, filename) => {
                        this._logger.warn(
                            `${this.namespaceLog} New certificate "${filename}" detected. Restart adapter`
                        );
                        setTimeout(() => this._stop(false, true), 2000);
                    });
                }
            } catch (e) {
                this._logger.error(`${this.namespaceLog} Could not read certificate from file ${cert}: ${e.message}`);
            }
        }
        return cert;
    }

    // public signature
    getCertificates(
        publicName?: string,
        privateName?: string,
        chainedName?: string,
        callback?: GetCertificatesCallback
    ): void;

    /**
     * returns SSL certificates by name
     *
     * This function returns SSL certificates (private key, public cert and chained certificate).
     * Names are defined in the system's configuration in admin, e.g. "defaultPrivate", "defaultPublic".
     * The result can be directly used for creation of https server.
     *
     * @param [publicName] public certificate name
     * @param [privateName] private certificate name
     * @param [chainedName] optional chained certificate name
     * @param callback return result
     *        ```js
     *            function (err, certs, letsEncrypt) {
     *              adapter.log.debug('private key: ' + certs.key);
     *              adapter.log.debug('public cert: ' + certs.cert);
     *              adapter.log.debug('chained cert: ' + certs.ca);
     *            }
     *        ```
     */
    getCertificates(
        publicName: unknown,
        privateName: unknown,
        chainedName: unknown,
        callback: unknown
    ): Promise<GetCertificatesPromiseReturnType | void> {
        if (typeof publicName === 'function') {
            callback = publicName;
            publicName = undefined;
        }
        if (typeof privateName === 'function') {
            callback = privateName;
            privateName = undefined;
        }
        if (typeof chainedName === 'function') {
            callback = chainedName;
            chainedName = undefined;
        }

        const config = this.config as InternalAdapterConfig;

        publicName = publicName || config.certPublic;
        privateName = privateName || config.certPrivate;
        chainedName = chainedName || config.certChained;

        if (publicName !== undefined) {
            Validator.assertString(publicName, 'publicName');
        }

        if (privateName !== undefined) {
            Validator.assertString(privateName, 'privateName');
        }

        if (chainedName !== undefined) {
            Validator.assertString(chainedName, 'chainedName');
        }

        Validator.assertOptionalCallback(callback, 'callback');

        return this._getCertificates({ publicName, privateName, chainedName, callback });
    }

    private async _getCertificates(
        options: InternalGetCertificatesOptions
    ): Promise<[cert: ioBroker.Certificates, useLetsEncryptCert?: boolean] | void> {
        const { publicName, chainedName, privateName, callback } = options;
        let obj: ioBroker.OtherObject | undefined | null;

        if (!adapterObjects) {
            this._logger.info(
                `${this.namespaceLog} getCertificates not processed because Objects database not connected`
            );
            return tools.maybeCallbackWithError(callback, tools.ERRORS.ERROR_DB_CLOSED);
        }

        try {
            // Load certificates
            obj = await adapterObjects.getObject('system.certificates');
        } catch {
            // ignore
        }

        if (
            !obj ||
            !obj.native.certificates ||
            !publicName ||
            !privateName ||
            !obj.native.certificates[publicName] ||
            !obj.native.certificates[privateName] ||
            (chainedName && !obj.native.certificates[chainedName])
        ) {
            this._logger.error(
                `${this.namespaceLog} Cannot configure secure web server, because no certificates found: ${publicName}, ${privateName}, ${chainedName}`
            );
            if (publicName === 'defaultPublic' || privateName === 'defaultPrivate') {
                this._logger.info(
                    `${this.namespaceLog} Default certificates seem to be configured but missing. You can execute "iobroker cert create" in your shell to create these.`
                );
            }

            return tools.maybeCallbackWithError(callback, tools.ERRORS.ERROR_NOT_FOUND);
        } else {
            let ca: string | undefined;
            if (chainedName) {
                const chained = this._readFileCertificate(obj.native.certificates[chainedName]).split(
                    '-----END CERTIFICATE-----\r\n'
                );
                // it is still file name and the file maybe does not exist, but we can omit this error
                if (chained.join('').length >= 512) {
                    const caArr = [];
                    for (const cert of chained) {
                        if (cert.replace(/(\r\n|\r|\n)/g, '').trim()) {
                            caArr.push(`${cert}-----END CERTIFICATE-----\r\n`);
                        }
                    }
                    ca = caArr.join('');
                }
            }

            return tools.maybeCallbackWithError(
                callback,
                null,
                {
                    key: this._readFileCertificate(obj.native.certificates[privateName]),
                    cert: this._readFileCertificate(obj.native.certificates[publicName]),
                    ca
                },
                obj.native.letsEncrypt
            );
        }
    }

    /**
     * Restarts an instance of the adapter.
     *
     */
    restart(): void {
        if (this.stop) {
            this._logger.warn(`${this.namespaceLog} Restart initiated`);
            this.stop();
        } else {
            this._logger.warn(`${this.namespaceLog} Cannot initiate restart, because this.stop is not defined`);
        }
    }

    updateConfig(newConfig: Record<string, any>): ioBroker.SetObjectPromise;
    /**
     * Updates the adapter config with new values. Only a subset of the configuration has to be provided,
     * since merging with the existing config is done automatically, e.g. like this:
     *
     * `adapter.updateConfig({prop1: "newValue1"})`
     *
     * After updating the configuration, the adapter is automatically restarted.
     *
     * @param newConfig The new config values to be stored
     */
    updateConfig(newConfig: unknown): ioBroker.SetObjectPromise {
        Validator.assertObject(newConfig, 'newConfig');

        return this._updateConfig({ newConfig });
    }

    private async _updateConfig(options: InternalUpdateConfigOptions): ioBroker.SetObjectPromise {
        const { newConfig } = options;

        // update the adapter config object
        const configObjId = `system.adapter.${this.namespace}`;
        let obj;
        try {
            obj = await this.getForeignObjectAsync(configObjId);
        } catch (e) {
            this._logger.error(`${this.namespaceLog} Updating the adapter config failed: ${e.message}`);
        }

        if (!obj) {
            throw new Error(tools.ERRORS.ERROR_DB_CLOSED);
        }

        const oldConfig = obj.native;
        let mergedConfig: Record<string, unknown>;

        // merge the old and new configuration
        if ('encryptedNative' in obj && Array.isArray(obj.encryptedNative)) {
            const secret = await this.getSystemSecret();
            decryptArray({ obj: oldConfig, secret, keys: obj.encryptedNative });
            mergedConfig = { ...oldConfig, ...newConfig };
            encryptArray({ obj: mergedConfig, secret, keys: obj.encryptedNative });
        } else {
            mergedConfig = { ...oldConfig, ...newConfig };
        }

        obj.native = mergedConfig;

        return this.setForeignObjectAsync(configObjId, obj);
    }

    /**
     * Disables and stops the adapter instance.
     *
     */
    async disable(): ioBroker.SetObjectPromise {
        // update the adapter config object
        const configObjId = `system.adapter.${this.namespace}`;
        let obj;
        try {
            obj = await this.getForeignObjectAsync(configObjId);
        } catch (e) {
            this._logger.error(`${this.namespaceLog} Disabling the adapter instance failed: ${e.message}`);
        }

        if (!obj) {
            throw new Error(tools.ERRORS.ERROR_DB_CLOSED);
        }
        obj.common.enabled = false;
        return this.setForeignObjectAsync(configObjId, obj);
    }

    async getEncryptedConfig(attribute: string, callback?: GetEncryptedConfigCallback): Promise<string | void>;

    /**
     * Reads the encrypted parameter from config.
     *
     * It returns promise if no callback is provided.
     * @param attribute - attribute name in native configuration part
     * @param [callback] - optional callback
     *
     */
    getEncryptedConfig(attribute: unknown, callback: unknown): Promise<string | void> {
        Validator.assertString(attribute, 'attribute');
        Validator.assertOptionalCallback(callback, 'callback');

        return this._getEncryptedConfig({ attribute, callback });
    }

    private async _getEncryptedConfig(options: InternalGetEncryptedConfigOptions): Promise<string | void> {
        const { attribute, callback } = options;

        const value = (this.config as InternalAdapterConfig)[attribute];

        if (typeof value === 'string') {
            const secret = await this.getSystemSecret();
            return tools.maybeCallbackWithError(callback, null, tools.decrypt(secret, value));
        } else {
            return tools.maybeCallbackWithError(callback, `Attribute "${attribute}" not found`);
        }
    }

    /**
     * Get the system secret, after retrived once it will be read from cache
     */
    private async getSystemSecret(): Promise<string> {
        if (this._systemSecret !== undefined) {
            return this._systemSecret;
        }

        try {
            const data = await this.getForeignObjectAsync('system.config');
            if (data?.native) {
                this._systemSecret = data.native.secret;
            }
        } catch {
            // do nothing - we initialize default secret below
        }

        this._systemSecret = this._systemSecret || DEFAULT_SECRET;
        return this._systemSecret;
    }

    // external signature
    setTimeout(cb: TimeoutCallback, timeout: number, ...args: any[]): ioBroker.Timeout | undefined;
    /**
     * Same as setTimeout
     * but it clears the running timers on unload
     * does not work after unload has been called
     *
     * @param cb - timer callback
     * @param timeout - timeout in milliseconds
     * @param args - as many arguments as needed, which will be passed to setTimeout
     * @returns timer id
     */
    setTimeout(cb: unknown, timeout: unknown, ...args: unknown[]): ioBroker.Timeout | undefined {
        if (typeof cb !== 'function') {
            this._logger.warn(
                `${this.namespaceLog} setTimeout expected callback to be of type "function", but got "${typeof cb}"`
            );
            return;
        }

        if (this._stopInProgress) {
            this._logger.warn(`${this.namespaceLog} setTimeout called, but adapter is shutting down`);
            return;
        }

        Validator.assertNumber(timeout, 'timeout');
        Validator.assertTimeout(timeout);

        const timer = setTimeout.call(
            null,
            () => {
                this._timers.delete(timer);
                cb(...args);
            },
            timeout
        );
        this._timers.add(timer);

        return timer as unknown as ioBroker.Timeout;
    }

    clearTimeout(timer: ioBroker.Timeout | undefined): void;

    /**
     * Same as clearTimeout
     * but it checks the running timers on unload
     *
     * @param timer - the timer object
     */
    clearTimeout(timer: unknown): void {
        if (timer === undefined) {
            return;
        }

        // should we further validate this?
        clearTimeout(timer as NodeJS.Timeout);
        this._timers.delete(timer as NodeJS.Timeout);
    }

    // external signature
    delay(timeout: number): Promise<void>;

    /**
     * delays the fulfillment of the promise the amount of time.
     * it will not fulfill during and after adapter shutdown
     *
     * @param timeout - timeout in milliseconds
     * @returns promise when timeout is over
     */
    delay(timeout: unknown): Promise<void> {
        if (this._stopInProgress) {
            this._logger.warn(`${this.namespaceLog} delay called, but adapter is shutting down`);
        }

        Validator.assertNumber(timeout, 'timeout');

        return new Promise(resolve => {
            const timer = setTimeout(() => {
                this._delays.delete(timer);
                if (!this._stopInProgress) {
                    resolve();
                }
            }, timeout);
            this._delays.add(timer);
        });
    }

    // external signature
    setInterval(cb: TimeoutCallback, timeout: number, ...args: any[]): ioBroker.Interval | undefined;

    /**
     * Same as setInterval
     * but it clears the running intervals on unload
     * does not work after unload has been called
     *
     * @param cb - interval callback
     * @param timeout - interval in milliseconds
     * @param args - as many arguments as needed, which will be passed to setTimeout
     * @returns interval interval object
     */
    setInterval(cb: unknown, timeout: unknown, ...args: unknown[]): ioBroker.Interval | undefined {
        if (typeof cb !== 'function') {
            this._logger.error(
                `${this.namespaceLog} setInterval expected callback to be of type "function", but got "${typeof cb}"`
            );
            return;
        }

        if (this._stopInProgress) {
            this._logger.warn(`${this.namespaceLog} setInterval called, but adapter is shutting down`);
            return;
        }

        Validator.assertNumber(timeout, 'timeout');
        Validator.assertTimeout(timeout);

        const id = setInterval(() => cb(...args), timeout);
        this._intervals.add(id);

        return id as unknown as ioBroker.Interval;
    }

    // external signature
    clearInterval(interval: ioBroker.Interval | undefined): void;

    /**
     * Same as clearInterval
     * but it checks the running intervals on unload
     *
     * @param interval - interval object
     */
    clearInterval(interval: unknown): void {
        if (interval === undefined) {
            return;
        }

        // should we further validate it is a valid interval?
        clearInterval(interval as NodeJS.Timeout);
        this._intervals.delete(interval as NodeJS.Timeout);
    }

    setObject(id: string, obj: ioBroker.SettableObject, callback?: ioBroker.SetObjectCallback): Promise<void>;
    setObject(
        id: string,
        obj: ioBroker.SettableObject,
        options: unknown,
        callback?: ioBroker.SetObjectCallback
    ): Promise<void>;
    setObject(id: string, obj: ioBroker.SettableObject, callback?: ioBroker.SetObjectCallback): Promise<void>;
    /**
     * Creates or overwrites object in objectDB.
     *
     * This function can create or overwrite objects in objectDB for this adapter.
     * Only Ids that belong to this adapter can be modified. So the function automatically adds "adapter.X." to ID.
     * <b>common</b>, <b>native</b> and <b>type</b> attributes are mandatory, and it will be checked.
     * Additionally, type "state" requires <b>role</b>, <b>type</b> and <b>name</b>, e.g.:
     * ```js
     * {
     *     common: {
     *          name: 'object name',
     *          type: 'number', // string, boolean, object, mixed, array
     *          role: 'value'   // see https://github.com/ioBroker/ioBroker/blob/master/doc/SCHEMA.md#state-commonrole
     *     },
     *     native: {},
     *     type: 'state' // channel, device
     * }
     * ```
     *
     * @param id object ID, that must be overwritten or created.
     * @param obj new object
     * @param [options] optional user context
     * @param [callback] return result
     *        ```js
     *            function (err, obj) {
     *              // obj is {id: id}
     *              if (err) adapter.log.error('Cannot write object: ' + err);
     *            }
     *        ```
     */
    setObject(id: unknown, obj: unknown, options: unknown, callback?: unknown): Promise<void> | void {
        if (typeof options === 'function') {
            callback = options;
            options = null;
        }

        Validator.assertString(id, 'id');
        Validator.assertObject(obj, 'obj');
        if (options !== null && options !== undefined) {
            Validator.assertObject(options, 'options');
        }
        Validator.assertOptionalCallback(callback, 'callback');

        return this._setObject({ id, obj: obj as ioBroker.SettableObject, options, callback });
    }

    private async _setObject(options: InternalSetObjectOptions): Promise<void> {
        if (!this._defaultObjs) {
            this._defaultObjs = (await import('./defaultObjs.js')).createDefaults();
        }

        if (!options.obj) {
            this._logger.error(`${this.namespaceLog} setObject: try to set null object for ${options.id}`);
            return tools.maybeCallbackWithError(options.callback, tools.ERRORS.ERROR_EMPTY_OBJECT);
        }

        // TODO: refactor the following checks in a separate validation method
        if (!tools.isObject(options.obj)) {
            this._logger.error(
                `${
                    this.namespaceLog
                } setForeignObject: type of object parameter expected to be an object, but "${typeof options.obj}" provided`
            );
            return tools.maybeCallbackWithError(options.callback, tools.ERRORS.ERROR_NO_OBJECT);
        }

        if (options.obj.type !== 'meta') {
            try {
                this._utils.validateId(options.id, false, null);
            } catch (err) {
                this._logger.error(tools.appendStackTrace(`${this.namespaceLog} ${err.message}`));
                return;
            }
        }

        if (options.obj.type) {
            if (!options.obj.native) {
                this._logger.warn(
                    `${this.namespaceLog} setObject ${options.id} (type=${options.obj.type}) property native missing!`
                );
                options.obj.native = {};
            }
            // Check property 'common'
            if (!options.obj.common) {
                this._logger.warn(
                    `${this.namespaceLog} setObject ${options.id} (type=${options.obj.type}) property common missing!`
                );
                // @ts-expect-error fix later on
                options.obj.common = {};
            } else if (options.obj.type === 'state') {
                // Try to extend the model for type='state'
                // Check property 'role' by 'state'
                if (options.obj.common.role && this._defaultObjs[options.obj.common.role]) {
                    options.obj.common = extend(
                        true,
                        {},
                        this._defaultObjs[options.obj.common.role],
                        options.obj.common
                    );
                } else if (!options.obj.common.role) {
                    this._logger.warn(
                        `${this.namespaceLog} setObject ${options.id} (type=${options.obj.type}) property common.role missing!`
                    );
                }
                if (!options.obj.common.type) {
                    this._logger.warn(
                        `${this.namespaceLog} setObject ${options.id} (type=${options.obj.type}) property common.type missing!`
                    );
                }
                if (
                    'custom' in options.obj.common &&
                    options.obj.common.custom !== null &&
                    !tools.isObject(options.obj.common.custom)
                ) {
                    this._logger.error(
                        `${this.namespaceLog} setObject ${options.id} (type=${
                            options.obj.type
                        }) property common.custom is of type ${typeof options.obj.common.custom}, expected object.`
                    );
                    return tools.maybeCallbackWithError(options.callback, 'common.custom needs to be an object');
                }
            } else if (options.obj.common) {
                if ('custom' in options.obj.common && options.obj.common.custom !== null) {
                    this._logger.warn(
                        `${this.namespaceLog} setObject ${options.id} (type=${options.obj.type}) property common.custom must not exist.`
                    );
                    delete options.obj.common.custom;
                }
            }

            if (options.obj.common && !Object.prototype.hasOwnProperty.call(options.obj.common, 'name')) {
                options.obj.common.name = options.id;
                // it is a more unimportant warning as debug
                this._logger.debug(
                    `${this.namespaceLog} setObject ${options.id} (type=${options.obj.type}) property common.name missing, using id as name`
                );
            }

            options.id = this._utils.fixId(options.id, false);

            if ('children' in options.obj || 'parent' in options.obj) {
                this._logger.warn(`${this.namespaceLog} Do not use parent or children for ${options.id}`);
            }

            options.obj.from = options.obj.from || `system.adapter.${this.namespace}`;
            options.obj.user = options.obj.user || (options.options ? options.options.user : '') || SYSTEM_ADMIN_USER;
            options.obj.ts = options.obj.ts || Date.now();

            this._setObjectWithDefaultValue(options.id, options.obj, options.options, options.callback);
        } else {
            this._logger.error(`${this.namespaceLog} setObject ${options.id} mandatory property type missing!`);
            return tools.maybeCallbackWithError(options.callback, 'mandatory property type missing!');
        }
    }

    /**
     * Helper method for `set[Foreign]Object[NotExists]` that also sets the default value if one is configured
     * @param id of the object
     * @param obj The object to set
     * @param [options]
     * @param [callback]
     */
    private async _setObjectWithDefaultValue(
        id: string,
        obj: ioBroker.SettableObject,
        options?: Record<string, any> | null,
        callback?: ioBroker.SetObjectCallback
    ): Promise<ioBroker.CallbackReturnTypeOf<ioBroker.SetObjectCallback> | void> {
        if (!adapterObjects) {
            this._logger.info(`${this.namespaceLog} setObject not processed because Objects database not connected`);
            return tools.maybeCallbackWithError(callback, tools.ERRORS.ERROR_DB_CLOSED);
        }

        try {
            tools.validateGeneralObjectProperties(obj, false);
        } catch (e) {
            // todo: in the future we will not create this object
            this._logger.warn(`${this.namespaceLog} Object ${id} is invalid: ${e.message}`);
            this._logger.warn(
                `${this.namespaceLog} This object will not be created in future versions. Please report this to the developer.`
            );
        }

        try {
            this._utils.validateId(id, true, options);
        } catch (err) {
            return tools.maybeCallbackWithError(callback, err);
        }

        try {
            const result = await adapterObjects.setObjectAsync(id, obj, options);
            if (obj.type === 'state' && obj.common && obj.common.def !== undefined && obj.common.def !== null) {
                const state = await this.getForeignStateAsync(id);
                // only set the def state, if state is non-existent
                if (!state || state.val === undefined) {
                    await this.setForeignStateAsync(id, {
                        val: obj.common.def,
                        q: this.constants.STATE_QUALITY.SUBSTITUTE_INITIAL_VALUE,
                        ack: true
                    });
                }
            }
            return tools.maybeCallbackWithError(callback, null, result);
        } catch (e) {
            return tools.maybeCallbackWithError(callback, e);
        }
    }

    // external signature
    getAdapterObjects(
        callback: (objects: Record<string, ioBroker.AdapterScopedObject>) => void
    ): Promise<Record<string, ioBroker.AdapterScopedObject> | void>;

    /**
     * Get all states, channels and devices of this adapter.
     *
     * @param callback return result
     *        ```js
     *            function (objects) {
     *                for (var id in objects) {
     *                    adapter.log.debug(id);
     *                }
     *            }
     *        ```
     */
    getAdapterObjects(callback: unknown): Promise<Record<string, ioBroker.AdapterScopedObject> | void> {
        Validator.assertOptionalCallback(callback, 'callback');

        return this._getAdapterObjects({ callback });
    }

    private async _getAdapterObjects(
        options: InternalGetAdapterObjectsOptions
    ): Promise<Record<string, ioBroker.AdapterScopedObject> | void> {
        const ret: Record<string, ioBroker.AdapterScopedObject> = {};
        // Adds result rows to the return object
        const addRows = (rows: any[] | undefined): void => {
            if (rows) {
                for (const { id, value } of rows) {
                    ret[id] = value;
                }
            }
        };

        if (!adapterObjects) {
            return tools.maybeCallback(options.callback, ret);
        }

        const params = {
            startkey: `${this.namespace}.`,
            endkey: `${this.namespace}.\u9999`,
            include_docs: true
        };

        try {
            const folders = await adapterObjects.getObjectViewAsync('system', 'folder', params);
            if (folders) {
                addRows(folders.rows);
            }
        } catch {
            /* ignore, we'll return what we get till now */
        }
        try {
            const devices = await adapterObjects.getObjectViewAsync('system', 'device', params);
            if (devices) {
                addRows(devices.rows);
            }
        } catch {
            /* ignore, we'll return what we get till now */
        }
        try {
            const channels = await adapterObjects.getObjectViewAsync('system', 'channel', params);
            if (channels) {
                addRows(channels.rows);
            }
        } catch {
            /* ignore, we'll return what we get till now */
        }
        try {
            const states = await adapterObjects.getObjectViewAsync('system', 'state', params);
            if (states) {
                addRows(states.rows);
            }
        } catch {
            /* ignore, we'll return what we get till now */
        }

        return tools.maybeCallback(options.callback, ret);
    }

    // public signatures
    extendObject(id: string, objPart: ioBroker.PartialObject, callback?: ioBroker.SetObjectCallback): void;
    extendObject(
        id: string,
        objPart: ioBroker.PartialObject,
        options: ioBroker.ExtendObjectOptions,
        callback?: ioBroker.SetObjectCallback
    ): void;

    /**
     * Extend some object and create it if it does not exist
     *
     * You can change or extend some object. E.g. existing object is:
     * ```js
     *     {
     *          common: {
     *              name: 'Adapter name',
     *              desc: 'Description'
     *          },
     *          type: 'state',
     *          native: {
     *              unused: 'text'
     *          }
     *     }
     * ```
     *
     * If following object will be passed as argument
     *
     * ```js
     *     {
     *          common: {
     *              desc: 'New description',
     *              min: 0,
     *              max: 100
     *          },
     *          native: {
     *              unused: null
     *          }
     *     }
     * ```
     *
     * We will get as output:
     * ```js
     *     {
     *          common: {
     *              desc: 'New description',
     *              min: 0,
     *              max: 100
     *          },
     *          type: 'state',
     *          native: {
     *          }
     *     }
     * ```
     *
     *
     * @param id object ID, that must be extended
     * @param obj part that must be extended
     * @param options optional user context
     * @param callback return result
     *        ```js
     *            function (err, obj) {
     *                if (err) adapter.log.error(err);
     *                // obj is {"id": id}
     *            }
     *        ```
     */
    extendObject(id: unknown, obj: unknown, options: unknown, callback?: unknown): any {
        if (typeof options === 'function') {
            callback = options;
            options = null;
        }

        Validator.assertOptionalCallback(callback, 'callback');
        Validator.assertString(id, 'id');

        if (!obj) {
            this._logger.error(`${this.namespaceLog} extendObject: try to extend null object for ${id}`);
            return tools.maybeCallbackWithError(callback, tools.ERRORS.ERROR_EMPTY_OBJECT);
        }

        if (!tools.isObject(obj)) {
            this._logger.error(
                `${
                    this.namespaceLog
                } extendObject: type of object parameter expected to be an object, but ${typeof obj} provided`
            );
            return tools.maybeCallbackWithError(callback, tools.ERRORS.ERROR_NO_OBJECT);
        }

        if (options !== null && options !== undefined) {
            Validator.assertObject(options, 'options');
        }

        return this._extendObject({ id, obj: obj as ioBroker.SettableObject, options, callback });
    }

    // TODO: the public return type needs to be defined correctly, probably needs to be discussed
    private async _extendObject(options: InternalSetObjectOptions): Promise<any> {
        if (!adapterObjects) {
            this._logger.info(`${this.namespaceLog} extendObject not processed because Objects database not connected`);
            return tools.maybeCallbackWithError(options.callback, tools.ERRORS.ERROR_DB_CLOSED);
        }

        try {
            tools.validateGeneralObjectProperties(options.obj, true);
        } catch (e) {
            // todo: in the future we will not create this object
            this._logger.warn(`${this.namespaceLog} Object ${options.id} is invalid: ${e.message}`);
            this._logger.warn(
                `${this.namespaceLog} This object will not be created in future versions. Please report this to the developer.`
            );
        }

        try {
            this._utils.validateId(options.id, false, null);
        } catch (err) {
            return tools.maybeCallbackWithError(options.callback, err);
        }

        options.id = this._utils.fixId(options.id, false);

        const mId = options.id.replace(FORBIDDEN_CHARS, '_');
        if (mId !== options.id) {
            this._logger.warn(`${this.namespaceLog} Used invalid characters: ${options.id} changed to ${mId}`);
            options.id = mId;
        }

        if ('children' in options.obj || 'parent' in options.obj) {
            this._logger.warn(`${this.namespaceLog} Do not use parent or children for ${options.id}`);
        }

        // Read whole object
        let oldObj;
        try {
            oldObj = await adapterObjects.getObjectAsync(options.id, options.options);
        } catch (e) {
            return tools.maybeCallbackWithError(options.callback, e);
        }

        if (!adapterObjects) {
            this._logger.info(`${this.namespaceLog} extendObject not processed because Objects database not connected`);
            return tools.maybeCallbackWithError(options.callback, tools.ERRORS.ERROR_DB_CLOSED);
        }

        // remove the preserve attributes
        if (oldObj && options.options && tools.isObject(options.options.preserve)) {
            tools.removePreservedProperties(options.options.preserve, oldObj, options.obj);
        }

        // delete arrays if they should be changed
        if (
            options.obj &&
            ((options.obj.common && 'members' in options.obj.common) ||
                (options.obj.native && 'repositories' in options.obj.native) ||
                (options.obj.native && 'certificates' in options.obj.native) ||
                (options.obj.native && 'devices' in options.obj.native))
        ) {
            if (!oldObj) {
                this._logger.error(`${this.namespaceLog} Object ${options.id} not exist!`);
                oldObj = {};
            }
            if (
                options.obj.native &&
                'repositories' in options.obj.native &&
                oldObj.native &&
                oldObj.native.repositories
            ) {
                oldObj.native.repositories = [];
            }
            if (options.obj.common && 'members' in options.obj.common && oldObj.common && oldObj.common.members) {
                oldObj.common.members = [];
            }
            if (
                options.obj.native &&
                'certificates' in options.obj.native &&
                oldObj.native &&
                oldObj.native.certificates
            ) {
                oldObj.native.certificates = [];
            }
            if (options.obj.native && 'devices' in options.obj.native && oldObj.native && oldObj.native.devices) {
                oldObj.native.devices = [];
            }

            options.obj.from = options.obj.from || `system.adapter.${this.namespace}`;
            options.obj.user = options.obj.user || (options.options ? options.options.user : '') || SYSTEM_ADMIN_USER;
            options.obj.ts = options.obj.ts || Date.now();

            options.obj = extend(true, oldObj, options.obj);

            // @ts-expect-error TODO we are returning type Object for ease of use to devs, but formally these are AnyObjects, e.g. not guaranteed to have common
            return adapterObjects.setObject(options.id, options.obj, options.options, options.callback);
        } else {
            options.obj.from = options.obj.from || `system.adapter.${this.namespace}`;
            options.obj.user = options.obj.user || (options.options ? options.options.user : '') || SYSTEM_ADMIN_USER;
            options.obj.ts = options.obj.ts || Date.now();

            if (
                (options.obj.type && options.obj.type === 'state') ||
                (!options.obj.type && oldObj && oldObj.type === 'state')
            ) {
                if (
                    options.obj.common &&
                    'custom' in options.obj.common &&
                    options.obj.common.custom !== null &&
                    !tools.isObject(options.obj.common.custom)
                ) {
                    this._logger.error(
                        `${this.namespaceLog} extendObject ${options.id} (type=${
                            options.obj.type
                        }) property common.custom is of type ${typeof options.obj.common.custom}, expected object.`
                    );
                    return tools.maybeCallbackWithError(options.callback, 'common.custom needs to be an object');
                }
            } else {
                if (options.obj.common && 'custom' in options.obj.common && options.obj.common.custom !== null) {
                    this._logger.warn(
                        `${this.namespaceLog} setObject ${options.id} (type=${options.obj.type}) property common.custom must not exist.`
                    );
                    delete options.obj.common.custom;
                }
            }

            if (!oldObj) {
                // if old object is not existing we behave like setObject
                return this.setForeignObject(options.id, options.obj, options.options, options.callback);
            }

            try {
                const cbObj = await adapterObjects.extendObjectAsync(options.id, options.obj, options.options || {});
                let defState;
                if (options.obj.type === 'state' || oldObj.type === 'state') {
                    if (options.obj.common && 'def' in options.obj.common && options.obj.common.def !== undefined) {
                        defState = options.obj.common.def;
                    } else if (oldObj.common && oldObj.common.def !== undefined) {
                        defState = oldObj.common.def;
                    }
                }

                if (defState !== undefined) {
                    let currentStateObj;
                    try {
                        currentStateObj = await this.getForeignStateAsync(options.id);
                    } catch {
                        // do nothing
                    }
                    if (!currentStateObj) {
                        try {
                            await this.setForeignStateAsync(options.id, {
                                val: defState,
                                q: this.constants.STATE_QUALITY.SUBSTITUTE_INITIAL_VALUE,
                                ack: true
                            });
                        } catch (e) {
                            this._logger.info(
                                `${this.namespaceLog} Default value for state "${options.id}" could not be set: ${e.message}`
                            );
                        }
                    }
                }
                return tools.maybeCallbackWithError(options.callback, null, cbObj);
            } catch (e) {
                return tools.maybeCallbackWithError(options.callback, e);
            }
        }
    }

    // external signatures
    setForeignObject<T extends string>(
        id: T,
        obj: ioBroker.SettableObject<ioBroker.ObjectIdToObjectType<T, 'write'>>,
        callback?: ioBroker.SetObjectCallback
    ): void;
    setForeignObject<T extends string>(
        id: T,
        obj: ioBroker.SettableObject<ioBroker.ObjectIdToObjectType<T, 'write'>>,
        options: unknown,
        callback?: ioBroker.SetObjectCallback
    ): void;

    /**
     * Same as {@link AdapterClass.setObject}, but for any object.
     *
     * ID must be specified as a full name with adapter namespace. E.g "hm-rpc.0.ABC98989.1.STATE"
     *
     * @param id object ID, that must be overwritten or created.
     * @param obj new object
     * @param options optional user context
     * @param callback return result
     *        ```js
     *            function (err, obj) {
     *              // obj is {id: id}
     *              if (err) adapter.log.error('Cannot write object: ' + err);
     *            }
     *        ```
     */
    setForeignObject(id: unknown, obj: unknown, options: unknown, callback?: unknown): MaybePromise {
        if (typeof options === 'function') {
            callback = options;
            options = null;
        }

        Validator.assertOptionalCallback(callback, 'callback');
        Validator.assertString(id, 'id');
        if (options !== null && options !== undefined) {
            Validator.assertObject(options, 'options');
        }

        if (!obj) {
            this._logger.error(`${this.namespaceLog} setForeignObject: try to set null object for ${id}`);
            return tools.maybeCallbackWithError(callback, tools.ERRORS.ERROR_EMPTY_OBJECT);
        }

        if (!tools.isObject(obj)) {
            this._logger.error(
                `${
                    this.namespaceLog
                } setForeignObject: type of object parameter expected to be an object, but ${typeof obj} provided`
            );
            return tools.maybeCallbackWithError(callback, tools.ERRORS.ERROR_NO_OBJECT);
        }

        return this._setForeignObject({ id, obj: obj as ioBroker.SettableObject, options, callback });
    }

    private _setForeignObject(_options: InternalSetObjectOptions): MaybePromise {
        const { options, callback, obj } = _options;
        let { id } = _options;

        obj.from = obj.from || `system.adapter.${this.namespace}`;
        obj.user = obj.user || options?.user || SYSTEM_ADMIN_USER;
        obj.ts = obj.ts || Date.now();

        if (id) {
            const mId = id.replace(FORBIDDEN_CHARS, '_');
            if (mId !== id) {
                this._logger.warn(`${this.namespaceLog} Used invalid characters: ${id} changed to ${mId}`);
                id = mId;
            }
        }

        // check that alias is valid if given
        if (obj.common && 'alias' in obj.common && obj.common.alias.id) {
            // if alias is object validate read and write
            if (typeof obj.common.alias.id === 'object') {
                try {
                    this._utils.validateId(obj.common.alias.id.write, true, null);
                    this._utils.validateId(obj.common.alias.id.read, true, null);
                } catch (e) {
                    return tools.maybeCallbackWithError(callback, `Alias id is invalid: ${e.message}`);
                }

                if (
                    obj.common.alias.id.write.startsWith(ALIAS_STARTS_WITH) ||
                    obj.common.alias.id.read.startsWith(ALIAS_STARTS_WITH)
                ) {
                    return tools.maybeCallbackWithError(callback, 'Aliases cannot be used as target for aliases');
                }
            } else {
                try {
                    this._utils.validateId(obj.common.alias.id, true, null);
                } catch (e) {
                    return tools.maybeCallbackWithError(callback, `Alias id is invalid: ${e.message}`);
                }

                if (obj.common.alias.id.startsWith(ALIAS_STARTS_WITH)) {
                    return tools.maybeCallbackWithError(callback, 'Aliases cannot be used as target for aliases');
                }
            }
        }

        this._setObjectWithDefaultValue(id, obj, options, callback);
    }

    // external signatures
    extendForeignObject<T extends string>(
        id: T,
        objPart: ioBroker.PartialObject<ioBroker.ObjectIdToObjectType<T, 'write'>>,
        callback?: ioBroker.SetObjectCallback
    ): void;
    extendForeignObject<T extends string>(
        id: T,
        objPart: ioBroker.PartialObject<ioBroker.ObjectIdToObjectType<T, 'write'>>,
        options: ioBroker.ExtendObjectOptions,
        callback?: ioBroker.SetObjectCallback
    ): void;

    /**
     * Same as {@link AdapterClass.extendObject}, but for any object.
     *
     * ID must be specified as a full name with adapter namespace. E.g "hm-rpc.0.ABC98989.1.STATE"
     *
     * @param id object ID, that must be extended
     * @param obj part that must be extended
     * @param options optional user context, or use attribute preserve e.g. `{preserve: {common: ['name']}}` to preserve common.name
     * @param callback return result
     *        ```js
     *            function (err, obj) {
     *                // obj is {"id": id}
     *                if (err) adapter.log.error(err);
     *            }
     *        ```
     */
    extendForeignObject(
        id: unknown,
        obj: unknown,
        options: unknown,
        callback?: unknown
    ): Promise<ioBroker.CallbackReturnTypeOf<ioBroker.SetObjectCallback> | void> | void {
        if (typeof options === 'function') {
            callback = options;
            options = null;
        }

        Validator.assertOptionalCallback(callback, 'callback');

        try {
            this._utils.validateId(id, true, null);
        } catch (err) {
            return tools.maybeCallbackWithError(callback, err);
        }

        const mId = id.replace(FORBIDDEN_CHARS, '_');
        if (mId !== id) {
            this._logger.warn(`${this.namespaceLog} Used invalid characters: ${id} changed to ${mId}`);
            id = mId;
        }

        Validator.assertString(id, 'id');

        if (!obj) {
            this._logger.error(`${this.namespaceLog} extendForeignObject: try to set null object for ${id}`);
            return tools.maybeCallbackWithError(callback, tools.ERRORS.ERROR_EMPTY_OBJECT);
        }

        Validator.assertObject(obj, 'obj');
        if (options !== null && options !== undefined) {
            Validator.assertObject(options, 'options');
        }
        Validator.assertOptionalCallback(callback, 'callback');

        return this._extendForeignObjectAsync({ id, obj: obj as ioBroker.SettableObject, callback, options });
    }

    private async _extendForeignObjectAsync(
        _options: InternalSetObjectOptions
    ): Promise<ioBroker.CallbackReturnTypeOf<ioBroker.SetObjectCallback> | void> {
        const { id, callback, options } = _options;
        let { obj } = _options;

        if (!adapterObjects) {
            this._logger.info(
                `${this.namespaceLog} extendForeignObject not processed because Objects database not connected`
            );
            return tools.maybeCallbackWithError(callback, tools.ERRORS.ERROR_DB_CLOSED);
        }

        // Read whole object
        let oldObj;
        try {
            oldObj = await adapterObjects.getObjectAsync(id, options);
        } catch (e) {
            return tools.maybeCallbackWithError(callback, e);
        }

        // remove the preserve attributes
        if (oldObj && options && tools.isObject(options.preserve)) {
            tools.removePreservedProperties(options.preserve, oldObj, obj);
        }

        // delete arrays if they should be changed
        if (
            obj &&
            ((obj.common && 'members' in obj.common) ||
                (obj.native && 'repositories' in obj.native) ||
                (obj.native && 'certificates' in obj.native) ||
                (obj.native && 'devices' in obj.native))
        ) {
            if (!oldObj) {
                this._logger.error(`${this.namespaceLog} Object ${id} not exist!`);
                oldObj = {};
            }
            if (obj.native && 'repositories' in obj.native && oldObj.native && oldObj.native.repositories) {
                oldObj.native.repositories = [];
            }
            if (obj.common && 'members' in obj.common && oldObj.common && oldObj.common.members) {
                oldObj.common.members = [];
            }
            if (obj.native && 'certificates' in obj.native && oldObj.native && oldObj.native.certificates) {
                oldObj.native.certificates = [];
            }
            if (obj.native && 'devices' in obj.native && oldObj.native && oldObj.native.devices) {
                oldObj.native.devices = [];
            }

            obj.from = obj.from || `system.adapter.${this.namespace}`;
            obj.user = obj.user || options?.user || SYSTEM_ADMIN_USER;
            obj.ts = obj.ts || Date.now();

            obj = extend(true, oldObj, obj);

            // @ts-expect-error TODO we are returning type Object for ease of use to devs, but formally these are AnyObjects, e.g. not guaranteed to have common
            return adapterObjects.setObject(id, obj, options, callback);
        } else {
            obj.from = obj.from || `system.adapter.${this.namespace}`;
            obj.user = obj.user || options?.user || SYSTEM_ADMIN_USER;
            obj.ts = obj.ts || Date.now();

            if ((obj.type && obj.type === 'state') || (!obj.type && oldObj && oldObj.type === 'state')) {
                if (
                    obj.common &&
                    'custom' in obj.common &&
                    obj.common.custom !== null &&
                    !tools.isObject(obj.common.custom)
                ) {
                    this._logger.error(
                        `${this.namespaceLog} extendObject ${id} (type=${
                            obj.type
                        }) property common.custom is of type ${typeof obj.common.custom}, expected object.`
                    );
                    return tools.maybeCallbackWithError(callback, 'common.custom needs to be an object');
                }
            } else {
                if (obj.common && 'custom' in obj.common && obj.common.custom !== null) {
                    this._logger.warn(
                        `${this.namespaceLog} setObject ${id} (type=${obj.type}) property common.custom must not exist.`
                    );
                    delete obj.common.custom;
                }
            }

            if (!oldObj) {
                // if old object is not existing we behave like setObject
                return this.setForeignObject(id, obj, options, callback);
            }

            try {
                const cbObj = await adapterObjects!.extendObjectAsync(id, obj, options || {});
                if (cbObj?.value.type === 'state') {
                    let defState;
                    if (obj.common && 'def' in obj.common && obj.common.def !== undefined) {
                        defState = obj.common.def;
                    } else if (oldObj.common && oldObj.common.def !== undefined) {
                        defState = oldObj.common.def;
                    }
                    if (defState !== undefined) {
                        let currentStateObj;
                        try {
                            currentStateObj = await this.getForeignStateAsync(id);
                        } catch {
                            // do nothing
                        }
                        if (!currentStateObj) {
                            try {
                                await this.setForeignStateAsync(id, {
                                    val: defState,
                                    q: this.constants.STATE_QUALITY.SUBSTITUTE_INITIAL_VALUE,
                                    ack: true
                                });
                            } catch (e) {
                                this._logger.info(
                                    `${this.namespaceLog} Default value for state "${id}" could not be set: ${e.message}`
                                );
                            }
                        }
                    }
                }

                return tools.maybeCallbackWithError(callback, null, cbObj);
            } catch (e) {
                return tools.maybeCallbackWithError(callback, e);
            }
        }
    }

    // external signature
    objectExists(id: string, options?: Record<string, any> | null): Promise<boolean | void>;

    /**
     * Checks if an object exists to the given id, id will be fixed first
     *
     * @param id id of the object
     * @param options optional user context
     */
    objectExists(id: unknown, options: unknown | null): Promise<boolean | void> {
        if (!adapterObjects) {
            this._logger.info(`${this.namespaceLog} objectExists not processed because Objects database not connected`);
            return Promise.resolve();
        }

        Validator.assertString(id, 'id');
        if (options !== undefined && options !== null) {
            Validator.assertObject(options, 'options');
        }

        id = this._utils.fixId(id);

        this._utils.validateId(id, false, null);

        return adapterObjects.objectExists(id, options);
    }

    // external signature
    foreignObjectExists(id: string, options?: Record<string, any> | null): Promise<boolean | void>;

    /**
     * Checks if an object exists to the given id
     *
     * @param id id of the object
     * @param options optional user context
     */
    foreignObjectExists(id: unknown, options: unknown): Promise<boolean | void> {
        if (!adapterObjects) {
            this._logger.info(
                `${this.namespaceLog} foreignObjectExists not processed because Objects database not connected`
            );
            return Promise.resolve();
        }

        Validator.assertString(id, 'id');
        if (options !== undefined && options !== null) {
            Validator.assertObject(options, 'options');
        }

        this._utils.validateId(id, true, null);

        return adapterObjects.objectExists(id, options);
    }

    // external signature
    getObject(id: string, callback: ioBroker.GetObjectCallback): void;
    getObject(id: string, options: unknown, callback: ioBroker.GetObjectCallback): void;

    /**
     * Get object of this instance.
     *
     * It is not required, that ID consists namespace. E.g. to get object of "adapterName.X.myObject", only "myObject" is required as ID.
     *
     * @param id exactly object ID (without namespace)
     * @param options optional user context
     * @param callback return result
     *        ```js
     *            function (err, obj) {
     *              if (err) adapter.log.error('Cannot get object: ' + err);
     *            }
     *        ```
     */
    getObject(id: unknown, options: unknown, callback?: unknown): any {
        if (typeof options === 'function') {
            callback = options;
            options = null;
        }

        Validator.assertCallback(callback, 'callback');
        Validator.assertString(id, 'id');
        if (options !== null && options !== undefined) {
            Validator.assertObject(options, 'options');
        }

        if (!adapterObjects) {
            this._logger.info(`${this.namespaceLog} getObject not processed because Objects database not connected`);
            return tools.maybeCallbackWithError(callback, tools.ERRORS.ERROR_DB_CLOSED);
        }

        try {
            this._utils.validateId(id, false, null);
        } catch (err) {
            return tools.maybeCallbackWithError(callback, err);
        }

        adapterObjects.getObject(this._utils.fixId(id), options, callback);
    }

    getObjectView<Design extends string = string, Search extends string = string>(
        design: Design,
        search: Search,
        params: ioBroker.GetObjectViewParams | null | undefined,
        callback: ioBroker.GetObjectViewCallback<ioBroker.InferGetObjectViewItemType<Design, Search>>
    ): void;
    getObjectView<Design extends string = string, Search extends string = string>(
        design: Design,
        search: Search,
        params: ioBroker.GetObjectViewParams | null | undefined,
        options: unknown,
        callback: ioBroker.GetObjectViewCallback<ioBroker.InferGetObjectViewItemType<Design, Search>>
    ): void;

    /**
     * Read object view from DB.
     *
     * It is required, that ID consists namespace in startkey and endkey. E.g. `{startkey: 'hm-rpc.' + adapter.instance + '.', endkey: 'hm-rpc.' + adapter.instance + '.\u9999'}`
     * to get all objects of the instance.
     *
     * @param design name of the design
     * @param search name of the view
     * @param params object containing startkey: first id to include in result; endkey: last id to include in result
     * @param options
     * @param callback return result
     *      ```js
     *          function (err, doc) {
     *              if (doc && doc.rows) {
     *                   for (var i = 0; i < doc.rows.length; i++) {
     *                       var id  = doc.rows[i].id;
     *                        var obj = doc.rows[i].value;
     *                        adapter.log.info('Found ' + id + ': ' + JSON.stringify(obj));
     *                   }
     *                           if (!doc.rows.length) adapter.log.info('No objects found.');
     *               } else {
     *                   adapter.log.info('No objects found: ' + err);
     *               }
     *           }
     *           ```
     */
    getObjectView(
        design: unknown,
        search: unknown,
        params: unknown,
        options: unknown,
        callback?: unknown
    ): void | ioBroker.GetObjectViewPromise<any> {
        if (typeof options === 'function') {
            callback = options;
            options = undefined;
        }

        Validator.assertString(design, 'design');
        Validator.assertString(search, 'search');
        Validator.assertOptionalCallback(callback, 'callback');
        params = params || {};
        Validator.assertObject(params, 'params');
        if (options !== null && options !== undefined) {
            Validator.assertObject(options, 'options');
        }

        return this._getObjectView({ design, search, params, options, callback });
    }

    private _getObjectView(_options: InternalGetObjectViewOptions): void | ioBroker.GetObjectViewPromise<any> {
        const { design, search, params, options, callback } = _options;

        if (!adapterObjects) {
            this._logger.info(
                `${this.namespaceLog} getObjectView not processed because Objects database not connected`
            );
            return tools.maybeCallbackWithError(callback, tools.ERRORS.ERROR_DB_CLOSED);
        }

        // Limit search ranges for system views to the relevant namespaces
        // to prevent too wide searches where the objects never will be
        if (design === 'system' && !params.startkey && (!params.endkey || params.endkey === '\u9999')) {
            switch (search) {
                case 'host':
                    params.startkey = 'system.host.';
                    params.endkey = 'system.host.\u9999';
                    break;
                case 'adapter':
                case 'instance':
                case 'instanceStats':
                    params.startkey = 'system.adapter.';
                    params.endkey = 'system.adapter.\u9999';
                    break;
                case 'enum':
                    params.startkey = 'enum.';
                    params.endkey = 'enum.\u9999';
                    break;
                case 'script':
                    params.startkey = 'script.';
                    params.endkey = 'script.\u9999';
                    break;
                case 'group':
                    params.startkey = 'system.group.';
                    params.endkey = 'system.group.\u9999';
                    break;
                case 'user':
                    params.startkey = 'system.user.';
                    params.endkey = 'system.user.\u9999';
                    break;
                case 'config':
                    params.startkey = 'system.';
                    params.endkey = 'system.\u9999';
                    break;
            }
        }

        // @ts-expect-error fix it
        return adapterObjects.getObjectView(design, search, params, options, callback);
    }

    // external signatures
    getObjectList(
        params: ioBroker.GetObjectListParams | null,
        callback: ioBroker.GetObjectListCallback<ioBroker.Object>
    ): void;
    getObjectList(
        params: ioBroker.GetObjectListParams | null,
        options: { sorted?: boolean } | Record<string, any>,
        callback: ioBroker.GetObjectListCallback<ioBroker.Object>
    ): void;

    /**
     * Read object list from DB.
     *
     * It is required, that ID consists namespace in startkey and endkey. E.g. `{startkey: 'hm-rpc.' + adapter.instance + '.', endkey: 'hm-rpc.' + adapter.instance + '.\u9999'}`
     * to get all objects of the instance.
     *
     *
     * @param params
     * @param options
     * @param callback
     *      ```js
     *          function (err, res) {
     *              if (res && res.rows) {
     *                   for (var i = 0; i < res.rows.length; i++) {
     *                       var id  = res.rows[i].id;
     *                       var obj = res.rows[i].value;
     *                       adapter.log.info('Found ' + id + ': ' + JSON.stringify(obj));
     *                   }
     *                   if (!res.rows.length) adapter.log.info('No objects found.');
     *              } else {
     *                  adapter.log.info('No objects found: ' + err);
     *              }
     *          }
     *       ```
     */
    getObjectList(params: unknown, options: unknown, callback?: unknown): any {
        if (typeof options === 'function') {
            callback = options;
            options = null;
        }

        if (options !== null && options !== undefined) {
            Validator.assertObject(options, 'options');
        }

        Validator.assertObject(params, 'params');
        Validator.assertOptionalCallback(callback, 'callback');

        if (!adapterObjects) {
            this._logger.info(
                `${this.namespaceLog} getObjectList not processed because Objects database not connected`
            );
            return tools.maybeCallbackWithError(callback, tools.ERRORS.ERROR_DB_CLOSED);
        }

        adapterObjects.getObjectList(params, options, callback);
    }

    // external signatures
    getEnum(callback: ioBroker.GetEnumCallback): void;
    getEnum(name: string, callback: ioBroker.GetEnumCallback): void;
    getEnum(name: string, options: unknown, callback: ioBroker.GetEnumCallback): void;

    /**
     * Get the enum tree.
     *
     * Get enums of specified tree or all enums if nothing specified as object with values.
     * If getEnum called with no enum specified, all enums will be returned:
     * ```js
     *      adapter.getEnums(function (err, enums, requestEnum) {
     *        // All enums
     *        if (err) adapter.log.error('Cannot get object: ' + err);
     *        for (var e in enums) {
     *           adapter.log.debug('Enum "' + e + '" has following members: ' + enums[e].common.members.join(', '));
     *        }
     *      });
     * ```
     *
     * @param _enum enum name, e.g. 'rooms', 'function' or '' (all enums)
     * @param options optional user context
     * @param callback return result
     *        ```js
     *            function (err, enums, requestEnum) {
     *              // requestEnum is _enum
     *              if (err) adapter.log.error('Cannot get object: ' + err);
     *              for (var e in enums) {
     *                 adapter.log.debug('Enum "' + e + '" has following members: ' + enums[e].common.members.join(', '));
     *              }
     *            }
     *        ```
     */
    getEnum(_enum: unknown, options?: unknown, callback?: unknown): any {
        if (typeof _enum === 'function') {
            callback = _enum;
            options = null;
            _enum = '';
        }
        if (typeof options === 'function') {
            callback = options;
            options = null;
        }

        Validator.assertString(_enum, '_enum');
        Validator.assertOptionalCallback(callback, 'callback');
        if (options !== null && options !== undefined) {
            Validator.assertObject(options, 'options');
        }

        return this._getEnum({ _enum, options, callback });
    }

    private _getEnum(_options: InternalGetEnumOptions): Promise<void> | void {
        const { options, callback } = _options;
        let { _enum } = _options;

        if (!adapterObjects) {
            this._logger.info(`${this.namespaceLog} getEnum not processed because Objects database not connected`);
            return tools.maybeCallbackWithError(callback, tools.ERRORS.ERROR_DB_CLOSED);
        }

        if (!_enum.startsWith('enum.')) {
            _enum = `enum.${_enum}`;
        }
        const result: Record<string, ioBroker.Enum> = {};

        adapterObjects.getObjectView(
            'system',
            'enum',
            {
                startkey: `${_enum}.`,
                endkey: `${_enum}.\u9999`
            },
            options,
            (err, res) => {
                if (err) {
                    return tools.maybeCallbackWithError(callback, err);
                }
                if (res?.rows) {
                    for (const row of res.rows) {
                        result[row.id] = row.value;
                    }
                }
                return tools.maybeCallbackWithError(callback, err, result, _enum);
            }
        );
    }

    // public signatures
    getEnums(callback: ioBroker.GetEnumsCallback): void;
    getEnums(enumList: ioBroker.EnumList, callback: ioBroker.GetEnumsCallback): void;
    getEnums(enumList: ioBroker.EnumList, options: unknown, callback: ioBroker.GetEnumsCallback): void;

    /**
     * Read the members of given enums.
     *
     * Get enums of specified tree or all enums if nothing specified as object with values.
     *
     * @param _enumList enum name or names, e.g. ['rooms', 'function']
     * @param options optional user context
     * @param callback return result
     *        ```js
     *            function (err, enums) {
     *              // requestEnum is _enum
     *              if (err) adapter.log.error('Cannot get object: ' + err);
     *              // Result is like
     *              // {
     *              //    "enum.rooms": {
     *              //       "enum.rooms.livingroom": {
     *              //           common: {
     *              //              members: ['ID1', 'ID2']
     *              //           }
     *              //       },
     *              //       "enum.rooms.sleepingroom": {
     *              //           common: {
     *              //              members: ['ID3', 'ID4']
     *              //           }
     *              //       }
     *              //    },
     *              //    "enum.functions": {
     *              //       "enum.rooms.light": {
     *              //           common: {
     *              //              members: ['ID1', 'ID6']
     *              //           }
     *              //       },
     *              //       "enum.rooms.weather": {
     *              //           common: {
     *              //              members: ['ID4', 'ID7']
     *              //           }
     *              //       }
     *              //    }
     *              // }
     *            }
     *        ```
     */
    getEnums(
        _enumList: unknown,
        options?: unknown,
        callback?: unknown
    ): Promise<{ [groupName: string]: Record<string, ioBroker.Enum> } | void> {
        if (typeof _enumList === 'function') {
            callback = _enumList;
            _enumList = null;
        }
        if (typeof options === 'function') {
            callback = options;
            options = null;
        }

        Validator.assertOptionalCallback(callback, 'callback');
        if (options !== null && options !== undefined) {
            Validator.assertObject(options, 'options');
        }

        return this._getEnums({ _enumList: _enumList as ioBroker.EnumList, options, callback });
    }

    private async _getEnums(
        _options: InternalGetEnumsOptions
    ): Promise<{ [groupName: string]: Record<string, ioBroker.Enum> } | void> {
        const { options, callback } = _options;
        let { _enumList } = _options;

        if (!adapterObjects) {
            this._logger.info(`${this.namespaceLog} getEnums not processed because Objects database not connected`);
            return tools.maybeCallbackWithError(callback, tools.ERRORS.ERROR_DB_CLOSED);
        }

        const _enums: {
            [groupName: string]: Record<string, ioBroker.Enum>;
        } = {};
        if (_enumList) {
            if (typeof _enumList === 'string') {
                _enumList = [_enumList];
            }
            const promises = [];

            for (const currEnum of _enumList) {
                promises.push(
                    new Promise<void>((resolve, reject) =>
                        this.getEnum(currEnum, options, (err, list, _enum) => {
                            if (err) {
                                return reject(err);
                            } else if (list && _enum) {
                                _enums[_enum] = list;
                            }
                            resolve();
                        })
                    )
                );
            }

            try {
                await Promise.all(promises);
                return tools.maybeCallbackWithError(callback, null, _enums);
            } catch (e) {
                return tools.maybeCallbackWithError(callback, e);
            }
        } else {
            // Read all enums
            adapterObjects.getObjectView(
                'system',
                'enum',
                {
                    startkey: 'enum.',
                    endkey: 'enum.\u9999'
                },
                options,
                (err, res) => {
                    // be aware, that res.rows[x].id is the name of enum!
                    if (err) {
                        return tools.maybeCallbackWithError(callback, err);
                    }
                    const result: {
                        [groupName: string]: Record<string, ioBroker.Enum>;
                    } = {};
                    if (res?.rows) {
                        for (const row of res.rows) {
                            const parts: string[] = row.id.split('.', 3);
                            if (!parts[2]) {
                                continue;
                            }
                            if (!result[`${parts[0]}.${parts[1]}`]) {
                                result[`${parts[0]}.${parts[1]}`] = {};
                            }
                            result[`${parts[0]}.${parts[1]}`][row.id] = row.value;
                        }
                    }

                    return tools.maybeCallbackWithError(callback, err, result);
                }
            );
        }
    }

    // external signatures
    getForeignObjects(patter: Pattern): Promise<ioBroker.NonNullCallbackReturnTypeOf<ioBroker.GetObjectsCallback>>;
    getForeignObjects(pattern: Pattern, callback: ioBroker.GetObjectsCallback): void;
    getForeignObjects(pattern: Pattern, options: unknown, callback: ioBroker.GetObjectsCallback): void;
    getForeignObjects<T extends ioBroker.ObjectType>(
        pattern: Pattern,
        type: T,
        callback: ioBroker.GetObjectsCallbackTyped<T>
    ): void;
    getForeignObjects<T extends ioBroker.ObjectType>(
        pattern: Pattern,
        type: T,
        enums: ioBroker.EnumList,
        callback: ioBroker.GetObjectsCallbackTyped<T>
    ): void;
    getForeignObjects<T extends ioBroker.ObjectType>(
        pattern: Pattern,
        type: T,
        options: unknown,
        callback: ioBroker.GetObjectsCallbackTyped<T>
    ): void;
    getForeignObjects<T extends ioBroker.ObjectType>(
        pattern: Pattern,
        type: T,
        enums: ioBroker.EnumList | null,
        options: unknown,
        callback: ioBroker.GetObjectsCallbackTyped<T>
    ): void;
    /**
     * Get objects by pattern, by specific type and resolve their enums.
     *
     * Get all objects in the system of specified type. E.g.:
     *
     *        ```js
     *            adapter.getForeignObjects('hm-rega.0.*', 'state', ['rooms', 'functions'], function (err, objs) {
     *              if (err) adapter.log.error('Cannot get object: ' + err);
     *              // objs look like:
     *              // {
     *              //    "hm-rega.0.ABC0000.1.STATE": {
     *              //        common: {...},
     *              //        native: {},
     *              //        type: 'state',
     *              //        enums: {
     *              //           'enums.rooms.livingroom': 'Living room',
     *              //           'enums.functions.light': 'Light'
     *              //       }
     *              //    },
     *              //    "hm-rega.0.ABC0000.2.STATE": {
     *              //        common: {...},
     *              //        native: {},
     *              //        type: 'state',
     *              //        enums: {
     *              //           'enums.rooms.sleepingroom': 'Sleeping room',
     *              //           'enums.functions.window': 'Windows'
     *              //       }
     *              //    }
     *            }
     *        ```
     *

     * @param pattern object ID/wildcards
     * @param type type of object: 'state', 'channel' or 'device'. Default - 'state'
     * @param enums object ID, that must be overwritten or created.
     * @param options optional user context
     * @param callback return result
     *        ```js
     *            function (err, obj) {
     *              if (err) adapter.log.error('Cannot get object: ' + err);
     *            }
     *        ```
     */
    getForeignObjects(
        pattern: unknown,
        type?: unknown,
        enums?: unknown,
        options?: unknown,
        callback?: unknown
    ): Promise<ioBroker.NonNullCallbackReturnTypeOf<ioBroker.GetObjectsCallback> | void> {
        if (typeof options === 'function') {
            callback = options;
            options = null;
        }

        if (typeof enums === 'function') {
            callback = enums;
            enums = null;
        }
        if (typeof type === 'function') {
            callback = type;
            type = undefined;
        }
        if (typeof type === 'object') {
            options = type;
            type = undefined;
        }
        if (typeof enums === 'object' && !Array.isArray(enums)) {
            options = enums;
            enums = null;
        }

        Validator.assertOptionalCallback(callback, 'callback');

        Validator.assertPattern(pattern, 'pattern');

        if (type !== undefined) {
            Validator.assertString(type, 'type');
        }

        if (options !== null && options !== undefined) {
            Validator.assertObject(options, 'options');
        }

        return this._getForeignObjects({
            pattern,
            type,
            enums: enums as ioBroker.EnumList | undefined | null,
            options,
            callback
        });
    }

    private async _getForeignObjects(
        _options: InternalGetObjectsOptions
    ): Promise<ioBroker.NonNullCallbackReturnTypeOf<ioBroker.GetObjectsCallback> | void> {
        const { options, callback, type, pattern, enums } = _options;

        if (!adapterObjects) {
            this._logger.info(
                `${this.namespaceLog} getForeignObjects not processed because Objects database not connected`
            );
            return tools.maybeCallbackWithError(callback, tools.ERRORS.ERROR_DB_CLOSED);
        }

        let objs: (ioBroker.AnyObject | null)[];

        if (Array.isArray(pattern)) {
            try {
                objs = await adapterObjects.getObjects(pattern, options);
            } catch (e) {
                return tools.maybeCallbackWithError(callback, e);
            }
        } else {
            let params: ioBroker.GetObjectViewParams = {};

            if (pattern && pattern !== '*') {
                params = {
                    startkey: pattern.replace(/\*/g, ''),
                    endkey: pattern.replace(/\*/g, '\u9999')
                };
            }

            try {
                const res = await adapterObjects.getObjectView('system', type || 'state', params, options);
                objs = res.rows.map(row => row.value);
            } catch (e) {
                return tools.maybeCallbackWithError(callback, e);
            }
        }

        // don't forget, that enums returns names in row[x].id and not IDs, you can find id in rows[x].value._id
        let _enums;
        if (enums) {
            try {
                _enums = await this.getEnumsAsync(enums, null);
            } catch (e) {
                this._logger.warn(`Cannot get enums on getForeignObjects: ${e.message}`);
            }
        }

        const list: Record<string, any> = {};

        for (let i = 0; i < objs.length; i++) {
            const obj = objs[i];
            if (!obj) {
                // It is not so important warning, so print it as debug
                this._logger.debug(
                    `${this.namespaceLog} getEnums(${JSON.stringify(
                        enums
                    )}) returned an enum without a value at index ${i}, obj - ${JSON.stringify(obj)}`
                );
                continue;
            }

            const id: string = obj._id;
            list[id] = obj;
            if (_enums && id) {
                // get device or channel of this state and check it too
                const parts = id.split('.');
                parts.splice(parts.length - 1, 1);
                const channel = parts.join('.');
                parts.splice(parts.length - 1, 1);
                const device = parts.join('.');

                list[id].enums = {};
                for (const _enum of Object.values(_enums)) {
                    for (const e of Object.keys(_enum)) {
                        if (!_enum[e]?.common?.members) {
                            continue;
                        }

                        if (
                            _enum[e].common.members.includes(id) ||
                            _enum[e].common.members.includes(channel) ||
                            _enum[e].common.members.includes(device)
                        ) {
                            list[id].enums[e] = _enum[e].common.name;
                        }
                    }
                }
            }
            // remove protectedNative if not admin, not cloud or not own adapter
            if (
                obj &&
                'protectedNative' in obj &&
                Array.isArray(obj.protectedNative) &&
                obj.native &&
                id &&
                id.startsWith('system.adapter.') &&
                !NO_PROTECT_ADAPTERS.includes(this.name) &&
                this.name !== id.split('.')[2]
            ) {
                for (const attr of obj.protectedNative) {
                    delete obj.native[attr];
                }
            }
        }
        return tools.maybeCallbackWithError(callback, null, list);
    }

    // external signature
    findForeignObject(idOrName: string, type: string | null, callback: ioBroker.FindObjectCallback): void;
    findForeignObject(
        idOrName: string,
        type: string | null,
        options: unknown,
        callback: ioBroker.FindObjectCallback
    ): void;

    /**
     * Find any object by name or ID.
     *
     * Find object by the exact name or ID.
     *
     * @param id exactly object ID (without namespace)
     * @param type optional common.type of state: 'number', 'string', 'boolean', 'file', ...
     * @param options optional user context
     * @param callback return result
     *        ```js
     *            adapter.findForeignObject('Some name', function (err, id, name) {
     *              if (err) adapter.log.error('Cannot get object: ' + err);
     *              adapter.log.debug('ID of object with name "' + name + '" is "' + id + '"');
     *            }
     *        ```
     */
    findForeignObject(id: unknown, type: unknown, options: unknown, callback?: unknown): any {
        if (typeof options === 'function') {
            callback = options;
            options = null;
        }
        if (typeof type === 'function') {
            callback = type;
            type = null;
        }

        Validator.assertCallback(callback, 'callback');
        if (type !== null) {
            Validator.assertString(type, 'type');
        }
        if (options !== null && options !== undefined) {
            Validator.assertObject(options, 'options');
        }

        if (!adapterObjects) {
            this._logger.info(
                `${this.namespaceLog} findForeignObject not processed because Objects database not connected`
            );
            return tools.maybeCallbackWithError(callback, tools.ERRORS.ERROR_DB_CLOSED);
        }

        try {
            this._utils.validateId(id, true, null);
        } catch (err) {
            return tools.maybeCallbackWithError(callback, err);
        }

        adapterObjects.findObject(id, type, options || {}, callback);
    }

    // external signatures
    getForeignObject<T extends string>(
        id: T,
        callback: ioBroker.GetObjectCallback<T>
    ): void | Promise<void | ioBroker.ObjectIdToObjectType<T> | null>;
    getForeignObject<T extends string>(
        id: T,
        options: unknown,
        callback: ioBroker.GetObjectCallback<T>
    ): void | Promise<void | ioBroker.ObjectIdToObjectType<T> | null>;

    /**
     * Get any object.
     *
     * ID must be specified with namespace.
     *
     * @param id exactly object ID (with namespace)
     * @param options optional user context
     * @param callback return result
     *        ```js
     *            function (err, obj) {
     *              if (err) adapter.log.error('Cannot get object: ' + err);
     *            }
     *        ```
     */
    getForeignObject(
        id: unknown,
        options: unknown,
        callback?: unknown
    ): void | Promise<void | ioBroker.AnyObject | null> {
        if (typeof options === 'function') {
            callback = options;
            options = null;
        }

        Validator.assertOptionalCallback(callback, 'callback');
        if (options !== undefined && options !== null) {
            Validator.assertObject(options, 'options');
        }

        try {
            this._utils.validateId(id, true, options);
        } catch (err) {
            return tools.maybeCallbackWithError(callback, err);
        }

        return this._getForeignObject({ id, options, callback });
    }

    private async _getForeignObject(options: InternalGetObjectOptions): Promise<void | ioBroker.AnyObject | null> {
        if (!adapterObjects) {
            this._logger.info(
                `${this.namespaceLog} getForeignObject not processed because Objects database not connected`
            );
            return tools.maybeCallbackWithError(options.callback, tools.ERRORS.ERROR_DB_CLOSED);
        }

        try {
            const obj = await adapterObjects.getObjectAsync(options.id, options);
            // remove protectedNative if not admin, not cloud or not own adapter
            if (
                obj &&
                'protectedNative' in obj &&
                Array.isArray(obj.protectedNative) &&
                obj._id &&
                obj._id.startsWith('system.adapter.') &&
                obj.native &&
                !NO_PROTECT_ADAPTERS.includes(this.name) &&
                this.name !== obj._id.split('.')[2]
            ) {
                for (const attr of obj.protectedNative) {
                    delete obj.native[attr];
                }
            }

            return tools.maybeCallbackWithError(options.callback, null, obj);
        } catch (e) {
            return tools.maybeCallbackWithError(options.callback, e);
        }
    }

    delObject(id: string, callback?: ioBroker.ErrorCallback): void;
    delObject(id: string, options?: ioBroker.DelObjectOptions | null, callback?: ioBroker.ErrorCallback): void;

    /**
     * Delete an object of this instance.
     *
     * It is not required to provide the adapter namespace, because it will automatically be added.
     * E.g. to delete "adapterName.X.myObject", only "myObject" is required as ID.
     *
     * The corresponding state will be deleted too if the object has type "state".
     *
     * @param id exactly object ID (without namespace)
     * @param options optional user context. E.g. recursive option could be true
     * @param callback return result
     *        ```js
     *            function (err) {
     *              if (err) adapter.log.error('Cannot delete object: ' + err);
     *            }
     *        ```
     */
    delObject(id: unknown, options: unknown, callback?: unknown): any {
        Validator.assertString(id, 'id');

        // delObject does the same as delForeignObject, but fixes the ID first
        id = this._utils.fixId(id);

        // @ts-expect-error we have ensured that it is string for the rest the method will validate again
        this.delForeignObject(id, options, callback);
    }

    private _deleteObjects(
        tasks: { id: string; [other: string]: any }[],
        options: Record<string, any>,
        cb?: () => void
    ): void | Promise<void> {
        if (!tasks || !tasks.length) {
            return tools.maybeCallback(cb);
        } else {
            const task = tasks.shift();
            adapterObjects!.delObject(task!.id, options, async err => {
                if (err) {
                    return tools.maybeCallbackWithError(cb, err);
                }
                if (task!.state) {
                    try {
                        await this.delForeignStateAsync(task!.id, options);
                    } catch (e) {
                        this._logger.warn(`${this.namespaceLog} Could not remove state of ${task!.id}: ${e.message}`);
                    }
                }
                try {
                    await tools.removeIdFromAllEnums(adapterObjects, task!.id, this.enums);
                } catch (e) {
                    this._logger.warn(`${this.namespaceLog} Could not remove ${task!.id} from enums: ${e.message}`);
                }
                setImmediate(() => this._deleteObjects(tasks, options, cb));
            });
        }
    }

    delForeignObject(id: string, callback?: ioBroker.ErrorCallback): void;
    delForeignObject(id: string, options: ioBroker.DelObjectOptions, callback?: ioBroker.ErrorCallback): void;

    /**
     * Delete any object.
     *
     * The full ID with namespace must be specified. The corresponding state will be deleted too if the object has type "state".
     *
     * @param id exactly object ID (with namespace)
     * @param options optional user context or `{ recursive: true }` to delete all underlying objects
     * @param callback return result
     *        ```js
     *            function (err) {
     *              if (err) adapter.log.error('Cannot delete object: ' + err);
     *            }
     *        ```
     */
    delForeignObject(id: unknown, options: unknown, callback?: unknown): any {
        if (typeof options === 'function') {
            callback = options;
            options = null;
        }

        Validator.assertString(id, 'id');
        Validator.assertOptionalCallback(callback, 'callback');
        if (options !== undefined && options !== null) {
            Validator.assertObject(options, 'options');
        }

        if (!adapterObjects) {
            this._logger.info(
                `${this.namespaceLog} delForeignObject not processed because Objects database not connected`
            );
            return tools.maybeCallbackWithError(callback, tools.ERRORS.ERROR_DB_CLOSED);
        }

        try {
            this._utils.validateId(id, true, options);
        } catch (err) {
            return tools.maybeCallbackWithError(callback, err);
        }

        if (options !== null && options !== undefined) {
            Validator.assertObject(options, 'options');
        }

        Validator.assertOptionalCallback(callback, 'callback');

        return this._delForeignObject({ id, options, callback });
    }

    private _delForeignObject(_options: InternalDelObjectOptions): void {
        const { id, options, callback } = _options;

        // If recursive deletion of all underlying objects, including id
        if (options && options.recursive) {
            // read object itself
            adapterObjects!.getObject(id, options, (err, obj) => {
                const tasks =
                    obj && (!obj.common || !obj.common.dontDelete) ? [{ id, state: obj.type === 'state' }] : [];

                const selector = { startkey: `${id}.`, endkey: `${id}.\u9999` };
                // read all underlying states
                adapterObjects!.getObjectList(selector, options, (err, res) => {
                    res &&
                        res.rows.forEach(
                            (item: ioBroker.GetObjectListItem<ioBroker.Object>) =>
                                !tasks.find(task => task.id === item.id) &&
                                (!item.value || !item.value.common || !item.value.common.dontDelete) && // exclude objects with dontDelete flag
                                tasks.push({ id: item.id, state: item.value && item.value.type === 'state' })
                        );
                    this._deleteObjects(tasks, options, callback);
                });
            });
        } else {
            adapterObjects!.getObject(id, options, async (err, obj) => {
                if (err) {
                    return tools.maybeCallbackWithError(callback, err);
                } else if (obj) {
                    // do not allow deletion of objects with dontDelete flag
                    if (obj.common?.dontDelete) {
                        return tools.maybeCallbackWithError(callback, new Error('not deletable'));
                    }

                    try {
                        await adapterObjects!.delObject(obj._id, options);
                    } catch (err) {
                        return tools.maybeCallbackWithError(callback, err);
                    }
                    if (obj.type === 'state') {
                        try {
                            if ('binary' in obj) {
                                await this.delBinaryStateAsync(id, options);
                            } else {
                                await this.delForeignStateAsync(id, options);
                            }
                        } catch {
                            // Ignore
                        }
                    }
                    try {
                        await tools.removeIdFromAllEnums(adapterObjects, id, this.enums);
                    } catch (e) {
                        return tools.maybeCallbackWithError(callback, e);
                    }
                }
                return tools.maybeCallback(callback);
            });
        }
    }

    // external signatures
    subscribeObjects(pattern: Pattern, callback?: ioBroker.ErrorCallback): void;
    subscribeObjects(pattern: Pattern, options: unknown, callback?: ioBroker.ErrorCallback): void;

    /**
     * Subscribe for the changes of objects in this instance.
     *
     * @param pattern pattern like 'channel.*' or '*' (all objects of this adapter) - without namespaces
     * @param options optional user context
     * @param callback optional returns result
     *        ```js
     *            function (err) {
     *              if (err) adapter.log.error('Cannot subscribe object: ' + err);
     *            }
     *        ```
     */
    subscribeObjects(pattern: unknown, options: unknown, callback?: unknown): any {
        if (typeof options === 'function') {
            callback = options;
            options = undefined;
        }

        Validator.assertOptionalCallback(callback, 'callback');
        Validator.assertPattern(pattern, 'pattern');
        if (options !== null && options !== undefined) {
            Validator.assertObject(options, 'options');
        }

        if (!adapterObjects) {
            this._logger.info(
                `${this.namespaceLog} subscribeObjects not processed because Objects database not connected`
            );
            return tools.maybeCallbackWithError(callback, tools.ERRORS.ERROR_DB_CLOSED);
        }

        if (pattern === '*') {
            adapterObjects.subscribeUser(`${this.namespace}.*`, options, callback);
        } else {
            const fixedPattern = Array.isArray(pattern) ? pattern : this._utils.fixId(pattern, true);
            adapterObjects.subscribeUser(fixedPattern, options, callback);
        }
    }

    unsubscribeObjects(pattern: Pattern, callback?: ioBroker.ErrorCallback): void;
    unsubscribeObjects(pattern: Pattern, options: unknown, callback?: ioBroker.ErrorCallback): void;

    /**
     * Unsubscribe on the changes of objects in this instance.
     *
     * @param pattern pattern like 'channel.*' or '*' (all objects) - without namespaces
     * @param options optional user context
     * @param callback optional returns result
     *        ```js
     *            function (err) {
     *              if (err) adapter.log.error('Cannot unsubscribe object: ' + err);
     *            }
     *        ```
     */
    unsubscribeObjects(pattern: unknown, options: unknown, callback?: unknown): any {
        if (typeof options === 'function') {
            callback = options;
            options = undefined;
        }

        Validator.assertOptionalCallback(callback, 'callback');
        Validator.assertPattern(pattern, 'pattern');
        if (options !== null && options !== undefined) {
            Validator.assertObject(options, 'options');
        }

        if (!adapterObjects) {
            this._logger.info(
                `${this.namespaceLog} unsubscribeObjects not processed because Objects database not connected`
            );
            return tools.maybeCallbackWithError(callback, tools.ERRORS.ERROR_DB_CLOSED);
        }

        if (pattern === '*') {
            adapterObjects.unsubscribeUser(`${this.namespace}.*`, options, callback);
        } else {
            const fixedPattern = Array.isArray(pattern) ? pattern : this._utils.fixId(pattern, true);
            adapterObjects.unsubscribeUser(fixedPattern, options, callback);
        }
    }

    // external signatures
    subscribeForeignObjects(pattern: string | string[], callback?: ioBroker.ErrorCallback): void;
    subscribeForeignObjects(pattern: string | string[], options: unknown, callback?: ioBroker.ErrorCallback): void;

    /**
     * Subscribe for the changes of objects in any instance.
     *
     * @param pattern pattern like 'channel.*' or '*' (all objects) - without namespaces. You can use array of patterns
     * @param options optional user context
     * @param callback optional returns result
     *        ```js
     *            function (err) {
     *              if (err) adapter.log.error('Cannot subscribe object: ' + err);
     *            }
     *        ```
     */
    subscribeForeignObjects(pattern: unknown, options: unknown, callback?: unknown): any {
        if (typeof options === 'function') {
            callback = options;
            options = undefined;
        }

        Validator.assertOptionalCallback(callback, 'callback');
        Validator.assertPattern(pattern, 'pattern');
        if (options !== null && options !== undefined) {
            Validator.assertObject(options, 'options');
        }

        if (!adapterObjects) {
            this._logger.info(
                `${this.namespaceLog} subscribeForeignObjects not processed because Objects database not connected`
            );
            return tools.maybeCallbackWithError(callback, tools.ERRORS.ERROR_DB_CLOSED);
        }

        adapterObjects.subscribeUser(pattern, options, callback);
    }

    // external signatures
    unsubscribeForeignObjects(pattern: string | string[], callback?: ioBroker.ErrorCallback): void;
    unsubscribeForeignObjects(pattern: string | string[], options: unknown, callback?: ioBroker.ErrorCallback): void;

    /**
     * Unsubscribe for the patterns on all objects.
     *
     * @param pattern pattern like 'channel.*' or '*' (all objects) - without namespaces
     * @param options optional user context
     * @param callback optional returns result
     *        ```js
     *            function (err) {
     *              if (err) adapter.log.error('Cannot unsubscribe object: ' + err);
     *            }
     *        ```
     */
    unsubscribeForeignObjects(pattern: unknown, options: unknown, callback?: unknown): any {
        if (typeof options === 'function') {
            callback = options;
            options = undefined;
        }
        if (!pattern) {
            pattern = '*';
        }

        Validator.assertOptionalCallback(callback, 'callback');
        Validator.assertPattern(pattern, 'pattern');
        if (options !== null && options !== undefined) {
            Validator.assertObject(options, 'options');
        }

        if (!adapterObjects) {
            this._logger.info(
                `${this.namespaceLog} unsubscribeForeignObjects not processed because Objects database not connected`
            );
            return tools.maybeCallbackWithError(callback, tools.ERRORS.ERROR_DB_CLOSED);
        }

        adapterObjects.unsubscribeUser(pattern, options, callback);
    }

    // external signatures
    subscribeForeignFiles(id: string, pattern: string | string[], options?: unknown): void;

    /**
     * Subscribe for the changes of files in specific instance.
     * This is async function!
     * @param id adapter ID like 'vis.0' or 'vis.admin'
     * @param pattern pattern like 'channel.*' or '*' (all files) - without namespaces. You can use array of patterns
     * @param options optional user context
     */
    subscribeForeignFiles(id: unknown, pattern: unknown, options?: unknown): any {
        if (!adapterObjects) {
            this._logger.info(
                `${this.namespaceLog} subscribeForeignFiles not processed because Objects database not connected`
            );
            return Promise.reject(tools.ERRORS.ERROR_DB_CLOSED);
        }

        Validator.assertString(id, 'id');
        Validator.assertPattern(pattern, 'pattern');
        if (options !== null && options !== undefined) {
            Validator.assertObject(options, 'options');
        }

        return adapterObjects.subscribeUserFile(id, pattern, options);
    }

    // external signatures
    unsubscribeForeignFiles(id: string, pattern: string | string[], options?: unknown): void;

    /**
     * Unsubscribe for the changes of files on specific instance.
     * This is async function!
     * @param id adapter ID like 'vis.0' or 'vis.admin'
     * @param pattern pattern like 'channel.*' or '*' (all objects) - without namespaces
     * @param options optional user context
     */
    unsubscribeForeignFiles(id: unknown, pattern: unknown, options?: unknown): any {
        if (!pattern) {
            pattern = '*';
        }
        if (!adapterObjects) {
            this._logger.info(
                `${this.namespaceLog} unsubscribeForeignFiles not processed because Objects database not connected`
            );
            return Promise.reject(tools.ERRORS.ERROR_DB_CLOSED);
        }

        Validator.assertString(id, 'id');
        Validator.assertPattern(pattern, 'pattern');
        if (options !== null && options !== undefined) {
            Validator.assertObject(options, 'options');
        }

        return adapterObjects.unsubscribeUserFile(id, pattern, options);
    }

    // external signatures
    setObjectNotExists(
        id: string,
        obj: ioBroker.SettableObject,
        callback?: ioBroker.SetObjectCallback
    ): Promise<void | ioBroker.CallbackReturnTypeOf<ioBroker.SetObjectCallback>> | void;
    setObjectNotExists(
        id: string,
        obj: ioBroker.SettableObject,
        options: unknown,
        callback?: ioBroker.SetObjectCallback
    ): Promise<void | ioBroker.CallbackReturnTypeOf<ioBroker.SetObjectCallback>> | void;
    /**
     * Same as {@link AdapterClass.setObject}, but with check if the object exists.
     *
     * Only Ids that belong to this adapter can be modified. So the function automatically adds "adapter.X." to ID.
     * New object will be created only if no object exists with such ID.
     *
     * @param id object ID, that must be overwritten or created.
     * @param obj new object
     * @param options optional user context
     * @param callback return result
     *        ```js
     *            function (err, obj) {
     *              // obj is {id: id}
     *              if (err) adapter.log.error('Cannot write object: ' + err);
     *            }
     *        ```
     */
    setObjectNotExists(
        id: unknown,
        obj: unknown,
        options?: unknown,
        callback?: unknown
    ): Promise<void | ioBroker.CallbackReturnTypeOf<ioBroker.SetObjectCallback>> | void {
        if (typeof options === 'function') {
            callback = options;
            options = null;
        }

        Validator.assertOptionalCallback(callback, 'callback');
        if (options !== undefined && options !== null) {
            Validator.assertObject(options, 'options');
        }

        Validator.assertObject(obj, 'obj');

        try {
            this._utils.validateId(id, false, null);
        } catch (err) {
            return tools.maybeCallbackWithError(callback, err);
        }

        id = this._utils.fixId(id);

        return this._setObjectNotExists({ id: id as string, obj: obj as any, options, callback });
    }

    private async _setObjectNotExists(
        options: InternalSetObjectOptions
    ): Promise<void | ioBroker.CallbackReturnTypeOf<ioBroker.SetObjectCallback>> {
        if (!adapterObjects) {
            this._logger.info(
                `${this.namespaceLog} setObjectNotExists not processed because Objects database not connected`
            );
            return tools.maybeCallbackWithError(options.callback, tools.ERRORS.ERROR_DB_CLOSED);
        }

        if ('children' in options.obj || 'parent' in options.obj) {
            this._logger.warn(`${this.namespaceLog} Do not use parent or children for ${options.id}`);
        }

        // check if object already exists
        let objExists;
        try {
            objExists = await adapterObjects.objectExists(options.id, options.options);
        } catch (e) {
            return tools.maybeCallbackWithError(
                options.callback,
                `Could not check object existence of ${options.id}: ${e.message}`
            );
        }

        if (objExists === false) {
            if (!options.obj.from) {
                options.obj.from = `system.adapter.${this.namespace}`;
            }
            if (!options.obj.user) {
                options.obj.user = (options.options ? options.options.user : '') || SYSTEM_ADMIN_USER;
            }
            if (!options.obj.ts) {
                options.obj.ts = Date.now();
            }

            return this._setObjectWithDefaultValue(options.id, options.obj, null, options.callback);
        } else {
            return tools.maybeCallbackWithError(options.callback, null);
        }
    }

    // external signatures
    setForeignObjectNotExists<T extends string>(
        id: T,
        obj: ioBroker.SettableObject<ioBroker.ObjectIdToObjectType<T, 'write'>>,
        callback?: ioBroker.SetObjectCallback
    ): void;
    setForeignObjectNotExists<T extends string>(
        id: T,
        obj: ioBroker.SettableObject<ioBroker.ObjectIdToObjectType<T, 'write'>>,
        options: unknown,
        callback?: ioBroker.SetObjectCallback
    ): void;

    /**
     * Same as {@link AdapterClass.setForeignObject}, but with check if the object exists.
     *
     * ID must be specified as a full name with adapter namespace. E.g "hm-rpc.0.ABC98989.1.STATE".
     * New object will be created only if no object exists with such ID.
     *
     * @param id object ID, that must be overwritten or created.
     * @param obj new object
     * @param options user context
     * @param callback return result
     *        ```js
     *            function (err, obj) {
     *              // obj is {id: id}
     *              if (err) adapter.log.error('Cannot write object: ' + err);
     *            }
     *        ```
     */
    setForeignObjectNotExists(
        id: unknown,
        obj: unknown,
        options: unknown,
        callback?: unknown
    ): Promise<ioBroker.CallbackReturnTypeOf<ioBroker.SetObjectCallback> | void> {
        if (typeof options === 'function') {
            callback = options;
            options = null;
        }

        Validator.assertString(id, 'id');
        Validator.assertObject(obj, 'obj');
        if (options !== null && options !== undefined) {
            Validator.assertObject(options, 'options');
        }

        Validator.assertOptionalCallback(callback, 'callback');

        return this._setForeignObjectNotExists({ id, obj: obj as ioBroker.SettableObject, options, callback });
    }

    private async _setForeignObjectNotExists(
        _options: InternalSetObjectOptions
    ): Promise<ioBroker.CallbackReturnTypeOf<ioBroker.SetObjectCallback> | void> {
        const { id, obj, options, callback } = _options;

        if (!adapterObjects) {
            this._logger.info(
                `${this.namespaceLog} setForeignObjectNotExists not processed because Objects database not connected`
            );
            return tools.maybeCallbackWithError(callback, tools.ERRORS.ERROR_DB_CLOSED);
        }

        try {
            this._utils.validateId(id, true, null);
        } catch (err) {
            return tools.maybeCallbackWithError(callback, err);
        }

        // check if object exists
        let objExists;
        try {
            objExists = await adapterObjects.objectExists(id, options || {});
        } catch (e) {
            return tools.maybeCallbackWithError(callback, `Could not check object existence of ${id}: ${e.message}`);
        }

        if (objExists === false) {
            if (!obj.from) {
                obj.from = `system.adapter.${this.namespace}`;
            }
            if (!obj.user) {
                obj.user = options?.user || SYSTEM_ADMIN_USER;
            }
            if (!obj.ts) {
                obj.ts = Date.now();
            }

            return this._setObjectWithDefaultValue(id, obj, null, callback);
        } else {
            return tools.maybeCallbackWithError(callback, null);
        }
    }

    private _DCS2ID(device: string, channel: string, stateOrPoint?: boolean | string): string {
        let id = '';
        if (device) {
            id += device;
        }
        if (channel) {
            id += (id ? '.' : '') + channel;
        }

        if (typeof stateOrPoint === 'string') {
            if (stateOrPoint) {
                id += (id ? '.' : '') + stateOrPoint;
            }
        } else if (stateOrPoint === true && id) {
            id += '.';
        }
        return id;
    }

    // external signatures
    createDevice(deviceName: string, callback?: ioBroker.SetObjectCallback): void;
    createDevice(
        deviceName: string,
        common: Partial<ioBroker.DeviceCommon>,
        callback?: ioBroker.SetObjectCallback
    ): void;
    createDevice(
        deviceName: string,
        common: Partial<ioBroker.DeviceCommon>,
        native: Record<string, any>,
        callback?: ioBroker.SetObjectCallback
    ): void;
    createDevice(
        deviceName: string,
        common: Partial<ioBroker.DeviceCommon>,
        native: Record<string, any>,
        options: unknown,
        callback?: ioBroker.SetObjectCallback
    ): void;

    createDevice(deviceName: unknown, common: unknown, _native?: unknown, options?: unknown, callback?: unknown): any {
        if (typeof options === 'function') {
            callback = options;
            options = null;
        }
        if (!deviceName) {
            this._logger.error(`${this.namespaceLog} Try to create device with empty name!`);
            return;
        }
        if (typeof _native === 'function') {
            callback = _native;
            _native = {};
        }
        if (typeof common === 'function') {
            callback = common;
            common = {};
        }

        Validator.assertOptionalCallback(callback, 'callback');
        Validator.assertString(deviceName, 'deviceName');
        if (_native !== undefined && _native !== null) {
            Validator.assertObject(_native, '_native');
        }

        return this._createDevice({
            common: common as Partial<ioBroker.DeviceCommon>,
            deviceName,
            _native,
            callback,
            options
        });
    }

    private _createDevice(_options: InternalCreateDeviceOptions): void {
        let { common, deviceName, _native } = _options;
        const { callback, options } = _options;
        common = common || {};
        common.name = common.name || deviceName;

        deviceName = deviceName.replace(FORBIDDEN_CHARS, '_').replace(/\./g, '_');
        _native = _native || {};

        this.setObjectNotExists(
            deviceName,
            {
                type: 'device',
                common: common,
                native: _native
            } as ioBroker.SettableDeviceObject,
            options,
            callback
        );
    }

    createChannel(parentDevice: string, channelName: string, callback?: ioBroker.SetObjectCallback): void;
    createChannel(
        parentDevice: string,
        channelName: string,
        roleOrCommon: string | Partial<ioBroker.ChannelCommon>,
        callback?: ioBroker.SetObjectCallback
    ): void;
    createChannel(
        parentDevice: string,
        channelName: string,
        roleOrCommon: string | Partial<ioBroker.ChannelCommon>,
        native: Record<string, any>,
        callback?: ioBroker.SetObjectCallback
    ): void;
    createChannel(
        parentDevice: string,
        channelName: string,
        roleOrCommon: string | Partial<ioBroker.ChannelCommon>,
        native: Record<string, any>,
        options: unknown,
        callback?: ioBroker.SetObjectCallback
    ): void;

    // name of channel must be in format "channel"
    createChannel(
        parentDevice: unknown,
        channelName: unknown,
        roleOrCommon?: unknown,
        _native?: unknown,
        options?: unknown,
        callback?: unknown
    ): any {
        if (typeof options === 'function') {
            callback = options;
            options = null;
        }
        if (!channelName) {
            throw new Error('Cannot create a channel without a name!');
        }

        if (typeof _native === 'function') {
            callback = _native;
            _native = {};
        }

        if (typeof roleOrCommon === 'function') {
            callback = roleOrCommon;
            roleOrCommon = undefined;
        }

        let common = {};
        if (typeof roleOrCommon === 'string') {
            common = {
                name: '',
                role: roleOrCommon
            };
        } else if (tools.isObject(roleOrCommon)) {
            common = roleOrCommon;
        }

        Validator.assertObject(common, 'common');
        Validator.assertString(channelName, 'channelName');
        Validator.assertString(parentDevice, 'parentDevice');
        Validator.assertOptionalCallback(callback, 'callback');

        common.name = common.name || channelName;

        if (parentDevice) {
            parentDevice = parentDevice.replace(FORBIDDEN_CHARS, '_').replace(/\./g, '_');
        }
        channelName = channelName.replace(FORBIDDEN_CHARS, '_').replace(/\./g, '_');
        // @ts-expect-error ts somehow loses types here
        channelName = this._DCS2ID(parentDevice, channelName);

        _native = _native || {};

        const obj = {
            type: 'channel',
            common: common,
            native: _native
        } as const;

        this.setObjectNotExists(channelName as string, obj as any, options, callback);
    }

    createState(
        parentDevice: string,
        parentChannel: string,
        stateName: string,
        callback?: ioBroker.SetObjectCallback
    ): void;
    createState(
        parentDevice: string,
        parentChannel: string,
        stateName: string,
        roleOrCommon: string | Partial<ioBroker.StateCommon>,
        callback?: ioBroker.SetObjectCallback
    ): void;
    createState(
        parentDevice: string,
        parentChannel: string,
        stateName: string,
        roleOrCommon: string | Partial<ioBroker.StateCommon>,
        native: Record<string, any>,
        callback?: ioBroker.SetObjectCallback
    ): void;
    createState(
        parentDevice: string,
        parentChannel: string,
        stateName: string,
        roleOrCommon: string | Partial<ioBroker.StateCommon>,
        native: Record<string, any>,
        options: unknown,
        callback?: ioBroker.SetObjectCallback
    ): void;
    createState(
        parentDevice: unknown,
        parentChannel: unknown,
        stateName: unknown,
        roleOrCommon: unknown,
        _native?: unknown,
        options?: unknown,
        callback?: unknown
    ): any {
        if (typeof options === 'function') {
            callback = options;
            options = null;
        }
        if (!stateName) {
            throw new Error('Cannot create a state without a name!');
        }

        if (typeof _native === 'function') {
            callback = _native;
            _native = {};
        }

        if (typeof roleOrCommon === 'function') {
            callback = roleOrCommon;
            roleOrCommon = undefined;
        }

        let common: any = {};
        if (typeof roleOrCommon === 'string') {
            common = {
                read: true,
                write: false,
                name: '',
                role: roleOrCommon
            };
        } else if (tools.isObject(roleOrCommon)) {
            common = roleOrCommon;
        }

        _native = _native || {};

        Validator.assertObject(common, 'common');
        Validator.assertString(stateName, 'stateName');
        Validator.assertString(parentDevice, 'parentDevice');
        Validator.assertString(parentChannel, 'parentChannel');
        Validator.assertOptionalCallback(callback, 'callback');
        Validator.assertObject(_native, '_native');
        if (options !== null && options !== undefined) {
            Validator.assertObject(options, 'options');
        }

        return this._createState({ parentDevice, parentChannel, callback, stateName, common, _native, options });
    }

    private _createState(_options: InternalCreateStateOptions): Promise<void> | void {
        const { _native, common, callback, options } = _options;
        let { parentChannel, parentDevice, stateName } = _options;

        common.name = common.name || stateName;

        common.read = common.read === undefined ? true : common.read;
        common.write = common.write === undefined ? false : common.write;

        if (!common.role) {
            this._logger.error(
                `${this.namespaceLog} Try to create state ${
                    parentDevice ? `${parentDevice}.` : ''
                }${parentChannel}.${stateName} without role`
            );
            return;
        }

        if (parentDevice) {
            parentDevice = parentDevice.replace(FORBIDDEN_CHARS, '_').replace(/\./g, '_');
        }
        if (parentChannel) {
            parentChannel = parentChannel.replace(FORBIDDEN_CHARS, '_').replace(/\./g, '_');
        }
        stateName = stateName.replace(FORBIDDEN_CHARS, '_').replace(/\./g, '_');
        const id = this._utils.fixId({
            device: parentDevice as string,
            channel: parentChannel as string,
            state: stateName as string
        });

        // Check min, max and def values for number
        if (common.type !== undefined && common.type === 'number') {
            let min = 0;
            let max = 0;
            let def = 0;
            let err;
            if (common.min !== undefined) {
                min = common.min;
                if (typeof min !== 'number') {
                    min = parseFloat(min);
                    if (isNaN(min)) {
                        err = `Wrong type of ${id}.common.min`;
                        this._logger.error(`${this.namespaceLog} ${err}`);
                        return tools.maybeCallbackWithError(callback, err);
                    } else {
                        common.min = min;
                    }
                }
            }
            if (common.max !== undefined) {
                max = common.max;
                if (typeof max !== 'number') {
                    max = parseFloat(max);
                    if (isNaN(max)) {
                        err = `Wrong type of ${id}.common.max`;
                        this._logger.error(`${this.namespaceLog} ${err}`);
                        return tools.maybeCallbackWithError(callback, err);
                    } else {
                        common.max = max;
                    }
                }
            }
            if (common.def !== undefined) {
                def = common.def;
                if (typeof def !== 'number') {
                    def = parseFloat(def);
                    if (isNaN(def)) {
                        err = new Error(`Wrong type of ${id}.common.def`);
                        this._logger.error(`${this.namespaceLog} ${err.message}`);
                        return tools.maybeCallbackWithError(callback, err);
                    } else {
                        common.def = def;
                    }
                }
            }
            if (common.min !== undefined && common.max !== undefined && min > max) {
                common.max = min;
                common.min = max;
            }
            if (common.def !== undefined && common.min !== undefined && def < min) {
                common.def = min;
            }
            if (common.def !== undefined && common.max !== undefined && def > max) {
                common.def = max;
            }
        }

        this.setObjectNotExists(
            id,
            {
                type: 'state',
                common: common as any,
                native: _native as any
            },
            options,
            err => {
                if (err) {
                    return tools.maybeCallbackWithError(callback, err);
                } else if (common.def !== undefined) {
                    this.getState(id, null, (err, state) => {
                        if (!state) {
                            if (common.defAck !== undefined) {
                                this.setState(id, common.def, common.defAck, options, callback as any);
                            } else {
                                this.setState(id, common.def, options, callback as any);
                            }
                        } else {
                            return tools.maybeCallback(callback);
                        }
                    });
                } else {
                    this.getState(id, null, (err, state) => {
                        if (!state) {
                            this.setState(id, null, true, options, callback as any);
                        } else {
                            return tools.maybeCallback(callback);
                        }
                    });
                }
            }
        );
    }

    deleteDevice(deviceName: string, callback?: ioBroker.ErrorCallback): void;
    deleteDevice(deviceName: string, options: unknown, callback?: ioBroker.ErrorCallback): void;

    /**
     * Delete device with all its channels and states.
     *
     * @param deviceName is the part of ID like: adapter.instance.<deviceName>
     * @param options optional user context
     * @param callback return result
     *        ```js
     *            function (err) {
     *              if (err) adapter.log.error('Cannot delete device: ' + err);
     *            }
     *        ```
     */
    deleteDevice(deviceName: unknown, options: unknown, callback?: unknown): any {
        if (typeof options === 'function') {
            callback = options;
            options = null;
        }

        Validator.assertString(deviceName, 'deviceName');
        Validator.assertOptionalCallback(callback, 'callback');

        return this._deleteDevice({ deviceName, callback });
    }

    private async _deleteDevice(_options: InternalDeleteDeviceOptions): Promise<void> {
        const { callback } = _options;
        let { deviceName } = _options;

        if (!adapterObjects) {
            this._logger.info(`${this.namespaceLog} deleteDevice not processed because Objects database not connected`);
            return tools.maybeCallbackWithError(callback, tools.ERRORS.ERROR_DB_CLOSED);
        }

        deviceName = deviceName.replace(FORBIDDEN_CHARS, '_').replace(/\./g, '_');
        if (!this._namespaceRegExp.test(deviceName)) {
            // make it an id
            deviceName = `${this.namespace}.${deviceName}`;
        }

        // get object to check if it is a device
        let obj;
        try {
            obj = await this.getForeignObjectAsync(deviceName);
        } catch (e) {
            return tools.maybeCallbackWithError(callback, e);
        }

        if (!obj || obj.type !== 'device') {
            // it's not a device, so return but no error
            return tools.maybeCallback(callback);
        }

        // it's a device now delete it + underlying structure
        try {
            await this.delForeignObjectAsync(deviceName, { recursive: true });
        } catch (e) {
            return tools.maybeCallbackWithError(callback, e);
        }

        return tools.maybeCallback(callback);
    }

    // external signature
    addChannelToEnum(
        enumName: string,
        addTo: string,
        parentDevice: string,
        channelName: string,
        callback?: ioBroker.ErrorCallback
    ): void;
    addChannelToEnum(
        enumName: string,
        addTo: string,
        parentDevice: string,
        channelName: string,
        options: unknown,
        callback?: ioBroker.ErrorCallback
    ): void;

    addChannelToEnum(
        enumName: unknown,
        addTo: unknown,
        parentDevice: unknown,
        channelName: unknown,
        options: unknown,
        callback?: unknown
    ): MaybePromise {
        if (typeof options === 'function') {
            callback = options;
            options = null;
        }

        Validator.assertString(enumName, 'enumName');
        Validator.assertString(addTo, 'addTo');
        Validator.assertString(parentDevice, 'parentDevice');
        Validator.assertString(channelName, 'channelName');
        if (options !== null && options !== undefined) {
            Validator.assertObject(options, 'options');
        }
        Validator.assertOptionalCallback(callback, 'callback');

        return this._addChannelToEnum({ enumName, addTo, parentDevice, channelName, options, callback });
    }

    private _addChannelToEnum(_options: InternalAddChannelToEnumOptions): Promise<void> | void {
        const { addTo, options, callback } = _options;
        let { enumName, parentDevice, channelName } = _options;

        if (!adapterObjects) {
            this._logger.info(
                `${this.namespaceLog} addChannelToEnum not processed because Objects database not connected`
            );
            return tools.maybeCallbackWithError(callback, tools.ERRORS.ERROR_DB_CLOSED);
        }

        if (parentDevice) {
            if (this._namespaceRegExp.test(parentDevice)) {
                parentDevice = parentDevice.substring(this.namespace.length + 1);
            }
            parentDevice = parentDevice.replace(FORBIDDEN_CHARS, '_').replace(/\./g, '_');
        }

        if (this._namespaceRegExp.test(channelName)) {
            channelName = channelName.substring(this.namespace.length + 1);
        }
        if (parentDevice && channelName.substring(0, parentDevice.length) === parentDevice) {
            channelName = channelName.substring(parentDevice.length + 1);
        }
        channelName = channelName.replace(FORBIDDEN_CHARS, '_').replace(/\./g, '_');

        const objId = `${this.namespace}.${this._DCS2ID(parentDevice, channelName)}`;

        if (addTo.startsWith('enum.')) {
            adapterObjects.getObject(addTo, options, (err, obj) => {
                if (err) {
                    return tools.maybeCallbackWithError(callback, err);
                } else if (obj) {
                    if (!obj.common.members.includes(objId)) {
                        obj.common.members.push(objId);
                        obj.from = `system.adapter.${this.namespace}`;
                        obj.user = options?.user || SYSTEM_ADMIN_USER;
                        obj.ts = Date.now();

                        adapterObjects!.setObject(obj._id, obj, options, callback);
                    } else {
                        return tools.maybeCallback(callback);
                    }
                }
            });
        } else {
            if (enumName.startsWith('enum.')) {
                enumName = enumName.substring(5);
            }

            adapterObjects.getObject(`enum.${enumName}.${addTo}`, options, (err, obj) => {
                if (err) {
                    return tools.maybeCallbackWithError(callback, err);
                }

                if (obj) {
                    // @ts-expect-error
                    if (!obj.common.members.includes(objId)) {
                        // @ts-expect-error
                        obj.common.members.push(objId);

                        obj.from = `system.adapter.${this.namespace}`;
                        obj.user = options?.user || SYSTEM_ADMIN_USER;
                        obj.ts = Date.now();

                        adapterObjects!.setObject(obj._id, obj, options, callback);
                    } else {
                        return tools.maybeCallback(callback);
                    }
                } else {
                    // Create enum
                    adapterObjects!.setObject(
                        `enum.${enumName}.${addTo}`,
                        {
                            common: {
                                name: addTo,
                                members: [objId]
                            },
                            from: `system.adapter.${this.namespace}`,
                            ts: Date.now(),
                            type: 'enum',
                            native: {}
                        },
                        options,
                        callback
                    );
                }
            });
        }
    }

    // external signature
    deleteChannelFromEnum(
        enumName: string,
        parentDevice: string,
        channelName: string,
        callback?: ioBroker.ErrorCallback
    ): void;
    deleteChannelFromEnum(
        enumName: string,
        parentDevice: string,
        channelName: string,
        options: unknown,
        callback?: ioBroker.ErrorCallback
    ): void;

    deleteChannelFromEnum(
        enumName: unknown,
        parentDevice: unknown,
        channelName: unknown,
        options: unknown,
        callback?: unknown
    ): any {
        if (typeof options === 'function') {
            callback = options;
            options = null;
        }

        Validator.assertString(enumName, 'enumName');
        Validator.assertString(parentDevice, 'parentDevice');
        Validator.assertString(channelName, 'channelName');
        if (options !== null && options !== undefined) {
            Validator.assertObject(options, 'options');
        }
        Validator.assertOptionalCallback(callback, 'callback');

        return this._deleteChannelFromEnum({ enumName, parentDevice, channelName, options, callback });
    }

    private _deleteChannelFromEnum(_options: InternalDeleteChannelFromEnumOptions): Promise<void> | void {
        const { options, callback } = _options;
        let { enumName, channelName, parentDevice } = _options;

        if (!adapterObjects) {
            this._logger.info(
                `${this.namespaceLog} deleteChannelFromEnum not processed because Objects database not connected`
            );
            return tools.maybeCallbackWithError(callback, tools.ERRORS.ERROR_DB_CLOSED);
        }

        if (parentDevice) {
            if (parentDevice.substring(0, this.namespace.length) === this.namespace) {
                parentDevice = parentDevice.substring(this.namespace.length + 1);
            }
            parentDevice = parentDevice.replace(FORBIDDEN_CHARS, '_').replace(/\./g, '_');
        }

        if (channelName && channelName.substring(0, this.namespace.length) === this.namespace) {
            channelName = channelName.substring(this.namespace.length + 1);
        }
        if (parentDevice && channelName && channelName.substring(0, parentDevice.length) === parentDevice) {
            channelName = channelName.substring(parentDevice.length + 1);
        }
        channelName = channelName || '';
        channelName = channelName.replace(FORBIDDEN_CHARS, '_').replace(/\./g, '_');

        const objId = `${this.namespace}.${this._DCS2ID(parentDevice, channelName)}`;

        if (enumName) {
            enumName = `enum.${enumName}.`;
        } else {
            enumName = 'enum.';
        }

        adapterObjects.getObjectView(
            'system',
            'enum',
            {
                startkey: enumName,
                endkey: `${enumName}\u9999`
            },
            options,
            async (err, res) => {
                if (err) {
                    return tools.maybeCallbackWithError(callback, err);
                }

                if (res) {
                    for (const row of res.rows) {
                        try {
                            const obj = (await adapterObjects!.getObject(row.id, options)) as
                                | ioBroker.EnumObject
                                | null
                                | undefined;

                            if (obj?.common?.members) {
                                const pos = obj.common.members.indexOf(objId);
                                if (pos !== -1) {
                                    obj.common.members.splice(pos, 1);
                                    obj.from = `system.adapter.${this.namespace}`;
                                    obj.user = options?.user || SYSTEM_ADMIN_USER;
                                    obj.ts = Date.now();

                                    await adapterObjects!.setObjectAsync(obj._id, obj, options);
                                }
                            }
                        } catch (e) {
                            return tools.maybeCallbackWithError(callback, e);
                        }
                    }
                }
                return tools.maybeCallback(callback);
            }
        );
    }

    // external signature
    deleteChannel(channelName: string, callback?: ioBroker.ErrorCallback): void;
    deleteChannel(channelName: string, options?: unknown, callback?: ioBroker.ErrorCallback): void;
    deleteChannel(
        parentDevice: string,
        channelName: string,
        options?: unknown,
        callback?: ioBroker.ErrorCallback
    ): void;

    /**
     * Deletes channel and udnerlying structure
     * @alais deleteChannel
     *
     * @param parentDevice is the part of ID like: adapter.instance.<deviceName>
     * @param channelName is the part of ID like: adapter.instance.<deviceName>.<channelName>
     * @param options optional user context
     * @param callback return result
     *        ```js
     *            function (err) {
     *              if (err) adapter.log.error('Cannot delete device: ' + err);
     *            }
     *        ```
     */
    deleteChannel(parentDevice: unknown, channelName: unknown, options?: unknown, callback?: unknown): any {
        if (typeof options === 'function') {
            callback = options;
            options = null;
        }
        if (typeof channelName === 'function') {
            callback = channelName;
            channelName = parentDevice;
            parentDevice = '';
        }
        if (parentDevice && !channelName) {
            channelName = parentDevice;
            parentDevice = '';
        } else if (parentDevice && typeof channelName === 'function') {
            callback = channelName;
            channelName = parentDevice;
            parentDevice = '';
        }

        Validator.assertString(parentDevice, 'parentDevice');
        Validator.assertString(channelName, 'channelName');
        Validator.assertOptionalCallback(callback, 'callback');

        return this._deleteChannel({ parentDevice, channelName, callback });
    }

    private async _deleteChannel(_options: InternalDeleteChannelOptions): Promise<void> {
        const { callback } = _options;
        let { channelName, parentDevice } = _options;

        if (!adapterObjects) {
            this._logger.info(
                `${this.namespaceLog} deleteChannel not processed because Objects database not connected`
            );
            return tools.maybeCallbackWithError(callback, tools.ERRORS.ERROR_DB_CLOSED);
        }

        if (!parentDevice) {
            parentDevice = '';
        }

        if (parentDevice) {
            if (this._namespaceRegExp.test(parentDevice)) {
                parentDevice = parentDevice.substring(this.namespace.length + 1);
            }
            parentDevice = parentDevice.replace(FORBIDDEN_CHARS, '_').replace(/\./g, '_');
        }

        if (channelName && this._namespaceRegExp.test(channelName)) {
            channelName = channelName.substring(this.namespace.length + 1);
        }
        if (parentDevice && channelName && channelName.substring(0, parentDevice.length) === parentDevice) {
            channelName = channelName.substring(parentDevice.length + 1);
        }
        channelName = channelName || '';
        channelName = channelName.replace(FORBIDDEN_CHARS, '_').replace(/\./g, '_');

        channelName = `${this.namespace}.${this._DCS2ID(parentDevice, channelName)}`;

        // get object to check if it is a channel
        let obj;
        try {
            obj = await this.getForeignObjectAsync(channelName);
        } catch (e) {
            return tools.maybeCallbackWithError(callback, e);
        }

        if (!obj || obj.type !== 'channel') {
            // it's not a channel, so return but no error
            return tools.maybeCallback(callback);
        }

        this._logger.info(`${this.namespaceLog} Delete channel ${channelName}`);

        // it's a channel now delete it + underlying structure
        try {
            await this.delForeignObjectAsync(channelName, { recursive: true });
        } catch (e) {
            return tools.maybeCallbackWithError(callback, e);
        }

        return tools.maybeCallback(callback);
    }

    // external signature
    deleteState(parentChannel: string, stateName: string, options?: unknown, callback?: ioBroker.ErrorCallback): void;
    deleteState(stateName: string, options?: unknown, callback?: ioBroker.ErrorCallback): void;
    deleteState(
        parentDevice: string,
        parentChannel: string,
        stateName: string,
        options?: unknown,
        callback?: ioBroker.ErrorCallback
    ): void;

    deleteState(
        parentDevice: unknown,
        parentChannel: unknown,
        stateName?: unknown,
        options?: unknown,
        callback?: unknown
    ): any {
        if (typeof parentChannel === 'function' && stateName === undefined) {
            stateName = parentDevice;
            callback = parentChannel;
            parentChannel = '';
            parentDevice = '';
        } else if (parentChannel === undefined && stateName === undefined) {
            stateName = parentDevice;
            parentDevice = '';
            parentChannel = '';
        } else {
            if (typeof options === 'function') {
                callback = options;
                options = null;
            }
            if (typeof stateName === 'function') {
                callback = stateName;
                stateName = parentChannel;
                parentChannel = parentDevice;
                parentDevice = '';
            }
            if (typeof parentChannel === 'function') {
                callback = parentChannel;
                stateName = parentDevice;
                parentChannel = '';
                parentDevice = '';
            }
            if (typeof parentChannel === 'function') {
                callback = parentChannel;
                stateName = parentDevice;
                parentChannel = '';
                parentDevice = '';
            }
        }

        parentChannel = parentChannel ?? '';
        stateName = stateName ?? '';

        Validator.assertString(parentDevice, 'parentDevice');
        Validator.assertString(parentChannel, 'parentChannel');
        Validator.assertString(stateName, 'stateName');
        Validator.assertOptionalCallback(callback, 'callback');
        if (options !== null && options !== undefined) {
            Validator.assertObject(options, 'options');
        }

        return this._deleteState({ parentDevice, parentChannel, stateName, options, callback });
    }

    private _deleteState(_options: InternalDeleteStateOptions): void {
        const { callback, options } = _options;
        let { stateName, parentDevice, parentChannel } = _options;

        if (parentDevice) {
            if (this._namespaceRegExp.test(parentDevice)) {
                parentDevice = parentDevice.substring(this.namespace.length + 1);
            }

            parentDevice = parentDevice.replace(FORBIDDEN_CHARS, '_').replace(/\./g, '_');
        }

        if (parentChannel) {
            if (this._namespaceRegExp.test(parentChannel)) {
                parentChannel = parentChannel.substring(this.namespace.length + 1);
            }
            if (parentDevice && parentChannel.substring(0, parentDevice.length) === parentDevice) {
                parentChannel = parentChannel.substring(parentDevice.length + 1);
            }

            parentChannel = parentChannel.replace(FORBIDDEN_CHARS, '_').replace(/\./g, '_');
        }

        if (this._namespaceRegExp.test(stateName)) {
            stateName = stateName.substring(this.namespace.length + 1);
        }
        if (parentDevice && stateName.substring(0, parentDevice.length) === parentDevice) {
            stateName = stateName.substring(parentDevice.length + 1);
        }
        if (parentChannel && stateName.substring(0, parentChannel.length) === parentChannel) {
            stateName = stateName.substring(parentChannel.length + 1);
        }
        stateName = stateName || '';
        stateName = stateName.replace(FORBIDDEN_CHARS, '_').replace(/\./g, '_');

        const _name = this._DCS2ID(parentDevice, parentChannel, stateName);
        this.delObject(_name, options, callback);
    }

    // external signature
    getDevices(callback: ioBroker.GetObjectsCallback3<ioBroker.DeviceObject>): void;
    getDevices(options: unknown, callback: ioBroker.GetObjectsCallback3<ioBroker.DeviceObject>): void;

    getDevices(options: unknown, callback?: unknown): any {
        if (typeof options === 'function' && typeof callback === 'object') {
            const tmp = callback;
            callback = options;
            options = tmp;
        }
        if (typeof options === 'function') {
            callback = options;
            options = null;
        }

        Validator.assertCallback(callback, 'callback');
        if (options !== null && options !== undefined) {
            Validator.assertObject(options, 'options');
        }

        return this._getDevices({ options, callback });
    }

    private _getDevices(_options: InternalGetDevicesOptions): Promise<void> | void {
        const { options, callback } = _options;

        if (!adapterObjects) {
            this._logger.info(`${this.namespaceLog} getDevices not processed because Objects database not connected`);
            return tools.maybeCallbackWithError(callback, tools.ERRORS.ERROR_DB_CLOSED);
        }

        adapterObjects.getObjectView(
            'system',
            'device',
            {
                startkey: `${this.namespace}.`,
                endkey: `${this.namespace}.\u9999`
            },
            options,
            (err, obj) => {
                if (err || !obj || !obj.rows || !obj.rows.length) {
                    return tools.maybeCallbackWithError(callback, err, err ? undefined : []);
                }
                const res = [];
                for (const row of obj.rows) {
                    if (row.value) {
                        res.push(row.value);
                    }
                }
                return tools.maybeCallbackWithError(callback, null, res);
            }
        );
    }

    // public signature
    getChannelsOf(callback: ioBroker.GetObjectsCallback3<ioBroker.ChannelObject>): void;
    getChannelsOf(parentDevice: string, callback: ioBroker.GetObjectsCallback3<ioBroker.ChannelObject>): void;
    getChannelsOf(
        parentDevice: string,
        options: unknown,
        callback: ioBroker.GetObjectsCallback3<ioBroker.ChannelObject>
    ): void;
    getChannelsOf(parentDevice: unknown, options?: unknown, callback?: unknown): any {
        if (typeof options === 'function') {
            callback = options;
            options = null;
        }
        if (typeof parentDevice === 'function') {
            callback = parentDevice;
            parentDevice = undefined;
        }

        if (options !== null && options !== undefined) {
            Validator.assertObject(options, 'options');
        }

        Validator.assertOptionalCallback(callback, 'callback');
        if (parentDevice !== undefined) {
            Validator.assertString(parentDevice, 'parentDevice');
        }

        return this._getChannelsOf({ parentDevice, options, callback });
    }

    private _getChannelsOf(options: InternalGetChannelsOfOptions): Promise<void> | void {
        if (!adapterObjects) {
            this._logger.info(
                `${this.namespaceLog} getChannelsOf not processed because Objects database not connected`
            );
            return tools.maybeCallbackWithError(options.callback, tools.ERRORS.ERROR_DB_CLOSED);
        }

        if (!options.parentDevice) {
            options.parentDevice = '';
        }

        if (options.parentDevice && this._namespaceRegExp.test(options.parentDevice)) {
            options.parentDevice = options.parentDevice.substring(this.namespace.length + 1);
        }

        options.parentDevice = options.parentDevice.replace(FORBIDDEN_CHARS, '_').replace(/\./g, '_');
        options.parentDevice = this.namespace + (options.parentDevice ? `.${options.parentDevice}` : '');
        adapterObjects.getObjectView(
            'system',
            'channel',
            {
                startkey: `${options.parentDevice}.`,
                endkey: `${options.parentDevice}.\u9999`
            },
            options.options || {},
            (err, obj) => {
                if (err || !obj || !obj.rows || !obj.rows.length) {
                    return tools.maybeCallbackWithError(options.callback, err, err ? undefined : []);
                }
                const res = [];
                for (const row of obj.rows) {
                    if (row.value) {
                        res.push(row.value);
                    }
                }
                return tools.maybeCallbackWithError(options.callback, null, res);
            }
        );
    }

    // external signature
    getStatesOf(callback: ioBroker.GetObjectsCallback3<ioBroker.StateObject>): void;
    getStatesOf(parentDevice: string, callback: ioBroker.GetObjectsCallback3<ioBroker.StateObject>): void;
    getStatesOf(
        parentDevice: string | null | undefined,
        parentChannel: string | null | undefined,
        callback: ioBroker.GetObjectsCallback3<ioBroker.StateObject>
    ): void;
    getStatesOf(
        parentDevice: string | null | undefined,
        parentChannel: string | null | undefined,
        options: unknown,
        callback: ioBroker.GetObjectsCallback3<ioBroker.StateObject>
    ): void;
    getStatesOf(parentDevice: unknown, parentChannel?: unknown, options?: unknown, callback?: unknown): any {
        if (typeof options === 'function') {
            callback = options;
            options = null;
        }
        if (typeof parentDevice === 'function') {
            callback = parentDevice;
            parentDevice = null;
            parentChannel = null;
        }
        if (typeof parentChannel === 'function') {
            callback = parentChannel;
            parentChannel = null;
        }
        if (!callback) {
            return;
        }

        Validator.assertCallback(callback, 'callback');

        if (parentDevice !== null && parentDevice !== undefined) {
            Validator.assertString(parentDevice, 'parentDevice');
        }

        if (parentChannel !== null && parentChannel !== undefined) {
            Validator.assertString(parentChannel, 'parentChannel');
        }

        if (options !== null && options !== undefined) {
            Validator.assertObject(options, 'options');
        }

        return this._getStatesOf({ parentDevice, parentChannel, options, callback });
    }

    private _getStatesOf(_options: InternalGetStatesOfOptions): Promise<void> | void {
        const { options, callback } = _options;
        let { parentDevice, parentChannel } = _options;

        if (!adapterObjects) {
            this._logger.info(`${this.namespaceLog} getStatesOf not processed because Objects database not connected`);
            return tools.maybeCallbackWithError(callback, tools.ERRORS.ERROR_DB_CLOSED);
        }

        if (!parentDevice) {
            parentDevice = '';
        } else {
            if (this._namespaceRegExp.test(parentDevice)) {
                parentDevice = parentDevice.substring(this.namespace.length + 1);
            }

            parentDevice = parentDevice.replace(FORBIDDEN_CHARS, '_').replace(/\./g, '_');
        }

        if (!parentChannel) {
            parentChannel = '';
        } else if (this._namespaceRegExp.test(parentChannel)) {
            parentChannel = parentChannel.substring(this.namespace.length + 1);
        }

        if (parentDevice && parentChannel && parentChannel.substring(0, parentDevice.length) === parentDevice) {
            parentChannel = parentChannel.substring(parentDevice.length + 1);
        }

        parentChannel = parentChannel.replace(FORBIDDEN_CHARS, '_').replace(/\./g, '_');

        const id = `${this.namespace}.${this._DCS2ID(parentDevice, parentChannel, true)}`;

        adapterObjects.getObjectView(
            'system',
            'state',
            {
                startkey: id,
                endkey: `${id}\u9999`
            },
            options,
            (err, obj) => {
                if (err || !obj || !obj.rows || !obj.rows.length) {
                    return tools.maybeCallbackWithError(callback, err, err ? undefined : []);
                }
                const res: ioBroker.StateObject[] = [];
                let read = 0;
                for (const row of obj.rows) {
                    read++;
                    adapterObjects!.getObject(row.id, (err, subObj) => {
                        if (subObj) {
                            res.push(subObj as ioBroker.StateObject);
                        }

                        if (!--read) {
                            return tools.maybeCallbackWithError(callback, null, res);
                        }
                    });
                }
            }
        );
    }

    // external signature
    addStateToEnum(
        enumName: string,
        addTo: string,
        parentDevice: string,
        parentChannel: string,
        stateName: string,
        callback?: ioBroker.ErrorCallback
    ): void;
    addStateToEnum(
        enumName: string,
        addTo: string,
        parentDevice: string,
        parentChannel: string,
        stateName: string,
        options: unknown,
        callback?: ioBroker.ErrorCallback
    ): void;
    addStateToEnum(
        enumName: unknown,
        addTo: unknown,
        parentDevice: unknown,
        parentChannel: unknown,
        stateName: unknown,
        options: unknown,
        callback?: unknown
    ): any {
        if (typeof options === 'function') {
            callback = options;
            options = null;
        }

        Validator.assertString(enumName, 'enumName');
        Validator.assertString(addTo, 'addTo');
        Validator.assertString(parentDevice, 'parentDevice');
        Validator.assertString(parentChannel, 'parentChannel');
        Validator.assertString(stateName, 'stateName');
        if (options !== null && options !== undefined) {
            Validator.assertObject(options, 'options');
        }
        Validator.assertOptionalCallback(callback, 'callback');

        return this._addStateToEnum({ enumName, addTo, parentDevice, parentChannel, stateName, options, callback });
    }

    private _addStateToEnum(_options: InternalAddStateToEnumOptions): Promise<void> | void {
        const { addTo, options, callback } = _options;
        let { enumName, parentDevice, parentChannel, stateName } = _options;

        if (!adapterObjects) {
            this._logger.info(
                `${this.namespaceLog} addStateToEnum not processed because Objects database not connected`
            );
            return tools.maybeCallbackWithError(callback, tools.ERRORS.ERROR_DB_CLOSED);
        }

        if (parentDevice) {
            if (this._namespaceRegExp.test(parentDevice)) {
                parentDevice = parentDevice.substring(this.namespace.length + 1);
            }

            parentDevice = parentDevice.replace(FORBIDDEN_CHARS, '_').replace(/\./g, '_');
        }

        if (parentChannel) {
            if (this._namespaceRegExp.test(parentChannel)) {
                parentChannel = parentChannel.substring(this.namespace.length + 1);
            }
            if (parentDevice && parentChannel.substring(0, parentDevice.length) === parentDevice) {
                parentChannel = parentChannel.substring(parentDevice.length + 1);
            }

            parentChannel = parentChannel.replace(FORBIDDEN_CHARS, '_').replace(/\./g, '_');
        }

        if (this._namespaceRegExp.test(stateName)) {
            stateName = stateName.substring(this.namespace.length + 1);
        }
        if (parentDevice && stateName.substring(0, parentDevice.length) === parentDevice) {
            stateName = stateName.substring(parentDevice.length + 1);
        }
        if (parentChannel && stateName.substring(0, parentChannel.length) === parentChannel) {
            stateName = stateName.substring(parentChannel.length + 1);
        }
        stateName = stateName.replace(FORBIDDEN_CHARS, '_').replace(/\./g, '_');

        const objId = this._utils.fixId({ device: parentDevice, channel: parentChannel, state: stateName });

        if (addTo.startsWith('enum.')) {
            adapterObjects.getObject(addTo, options, (err, obj) => {
                if (err || !obj) {
                    return tools.maybeCallbackWithError(callback, err || tools.ERRORS.ERROR_NOT_FOUND);
                }

                if (!obj.common.members.includes(objId)) {
                    obj.common.members.push(objId);
                    obj.from = `system.adapter.${this.namespace}`;
                    obj.user = options?.user || SYSTEM_ADMIN_USER;
                    obj.ts = Date.now();
                    adapterObjects!.setObject(obj._id, obj, options, callback);
                } else {
                    return tools.maybeCallback(callback);
                }
            });
        } else {
            if (enumName.startsWith('enum.')) {
                enumName = enumName.substring(5);
            }

            adapterObjects!.getObject(`enum.${enumName}.${addTo}`, options, (err, obj) => {
                if (!err && obj) {
                    // @ts-expect-error cast to enum object
                    if (!obj.common.members.includes(objId)) {
                        obj.common.members!.push(objId);
                        obj.from = `system.adapter.${this.namespace}`;
                        obj.user = options?.user || SYSTEM_ADMIN_USER;
                        obj.ts = Date.now();
                        adapterObjects!.setObject(obj._id, obj, callback);
                    } else {
                        return tools.maybeCallback(callback);
                    }
                } else {
                    if (err) {
                        return tools.maybeCallbackWithError(callback, err);
                    }

                    // Create enum
                    adapterObjects!.setObject(
                        `enum.${enumName}.${addTo}`,
                        {
                            common: {
                                name: addTo,
                                members: [objId]
                            },
                            from: `system.adapter.${this.namespace}`,
                            ts: Date.now(),
                            type: 'enum',
                            native: {}
                        },
                        options,
                        callback
                    );
                }
            });
        }
    }

    // external signature
    deleteStateFromEnum(
        enumName: string,
        parentDevice: string,
        parentChannel: string,
        stateName: string,
        callback?: ioBroker.ErrorCallback
    ): void;
    deleteStateFromEnum(
        enumName: string,
        parentDevice: string,
        parentChannel: string,
        stateName: string,
        options: unknown,
        callback?: ioBroker.ErrorCallback
    ): void;
    deleteStateFromEnum(
        enumName: unknown,
        parentDevice: unknown,
        parentChannel: unknown,
        stateName: unknown,
        options: unknown,
        callback?: unknown
    ): any {
        if (typeof options === 'function') {
            callback = options;
            options = null;
        }

        Validator.assertString(enumName, 'enumName');
        Validator.assertString(parentDevice, 'parentDevice');
        Validator.assertString(parentChannel, 'parentChannel');
        Validator.assertString(stateName, 'stateName');
        if (options !== null && options !== undefined) {
            Validator.assertObject(options, 'options');
        }
        Validator.assertOptionalCallback(callback, 'callback');

        return this._deleteStateFromEnum({ enumName, parentDevice, parentChannel, stateName, options, callback });
    }

    private _deleteStateFromEnum(_options: InternalDeleteStateFromEnumOptions): Promise<void> | void {
        const { options, callback } = _options;
        let { enumName, parentDevice, parentChannel, stateName } = _options;

        if (!adapterObjects) {
            this._logger.info(
                `${this.namespaceLog} deleteStateFromEnum not processed because Objects database not connected`
            );
            return tools.maybeCallbackWithError(callback, tools.ERRORS.ERROR_DB_CLOSED);
        }

        if (parentDevice) {
            if (this._namespaceRegExp.test(parentDevice)) {
                parentDevice = parentDevice.substring(this.namespace.length + 1);
            }

            parentDevice = parentDevice.replace(FORBIDDEN_CHARS, '_').replace(/\./g, '_');
        }

        if (parentChannel) {
            if (this._namespaceRegExp.test(parentChannel)) {
                parentChannel = parentChannel.substring(this.namespace.length + 1);
            }
            if (parentDevice && parentChannel.substring(0, parentDevice.length) === parentDevice) {
                parentChannel = parentChannel.substring(parentDevice.length + 1);
            }

            parentChannel = parentChannel.replace(FORBIDDEN_CHARS, '_').replace(/\./g, '_');
        }

        if (this._namespaceRegExp.test(stateName)) {
            stateName = stateName.substring(this.namespace.length + 1);
        }
        if (parentDevice && stateName.substring(0, parentDevice.length) === parentDevice) {
            stateName = stateName.substring(parentDevice.length + 1);
        }
        if (parentChannel && stateName.substring(0, parentChannel.length) === parentChannel) {
            stateName = stateName.substring(parentChannel.length + 1);
        }
        stateName = stateName.replace(FORBIDDEN_CHARS, '_').replace(/\./g, '_');

        const objId = this._utils.fixId(
            {
                device: parentDevice,
                channel: parentChannel,
                state: stateName
            },
            false /*, 'state'*/
        );

        if (enumName) {
            enumName = `enum.${enumName}.`;
        } else {
            enumName = 'enum.';
        }

        adapterObjects.getObjectView(
            'system',
            'enum',
            {
                startkey: enumName,
                endkey: `${enumName}\u9999`
            },
            options,
            async (err, res) => {
                if (err || !res) {
                    return tools.maybeCallbackWithError(callback, err);
                }

                for (const row of res.rows) {
                    try {
                        const obj = await adapterObjects!.getObjectAsync(row.id);
                        if (obj && obj.common && obj.common.members) {
                            const pos = obj.common.members.indexOf(objId);
                            if (pos !== -1) {
                                obj.common.members.splice(pos, 1);
                                obj.from = `system.adapter.${this.namespace}`;
                                obj.user = options?.user || SYSTEM_ADMIN_USER;
                                obj.ts = Date.now();
                                await adapterObjects!.setObjectAsync(obj._id, obj);
                            }
                        }
                    } catch (e) {
                        return tools.maybeCallbackWithError(callback, e);
                    }
                }
                return tools.maybeCallback(callback);
            }
        );
    }
    // external signature
    chmodFile(
        adapter: string | null,
        path: string,
        options: { mode: number | string } | Record<string, any>,
        callback: ioBroker.ChownFileCallback
    ): void;

    chmodFile(adapter: string | null, path: string, callback: ioBroker.ChownFileCallback): void;

    /**
     * Change file access rights
     *
     * This function updates the file access rights
     * ```js
     *      adapter.chmodFile('vis.0', '/main/vis-views.json', {mode: 0x644}, function (err, processed) {
     *        if (err) adapter.log.error('Cannot read file: ' + err);
     *        adapter.log.info('New files: ' + JSON.stringify(processed));
     *      });
     * ```
     *
     * @param _adapter adapter name. If adapter name is null, so the name (not instance) of current adapter will be taken.
     * @param path path to file without adapter name. E.g. If you want to update "/vis.0/main/*", here must be "/main/*" and _adapter must be equal to "vis.0".
     * @param options data with mode
     * @param callback return result
     *        ```js
     *            function (err, processedFiles) {
     *                list of processed files with new groups
     *            }
     *        ```
     */
    chmodFile(_adapter: unknown, path: unknown, options: unknown, callback?: unknown): any {
        if (_adapter === null) {
            _adapter = this.name;
        }

        if (typeof options === 'function') {
            callback = options;
            options = null;
        }
        if (!adapterObjects) {
            this._logger.info(`${this.namespaceLog} chmodFile not processed because Objects database not connected`);
            return tools.maybeCallbackWithError(callback as any, tools.ERRORS.ERROR_DB_CLOSED);
        }

        adapterObjects.chmodFile(_adapter as any, path as any, options as any, callback as any);
    }

    chownFile(
        _adapter: string,
        path: string,
        options: unknown,
        callback: (err?: Error | null, processedFiles?: any) => void
    ): void;

    chownFile(_adapter: string, path: string, callback: (err?: Error | null, processedFiles?: any) => void): void;

    /**
     * Change file owner
     *
     * This function updates the file owner and ownerGroup
     * ```js
     *      adapter.chownFile('vis.0', '/main/vis-views.json', {owner: 'newOwner', ownerGroup: 'newgroup'}, function (err, processed) {
     *        if (err) adapter.log.error('Cannot read file: ' + err);
     *        adapter.log.info('New files: ' + JSON.stringify(processed));
     *      });
     * ```
     *
     * @param _adapter adapter name. If adapter name is null, so the name (not instance) of current adapter will be taken.
     * @param path path to file without adapter name. E.g. If you want to update "/vis.0/main/*", here must be "/main/*" and _adapter must be equal to "vis.0".
     * @param options data with owner and ownerGroup
     * @param callback return result
     *        ```js
     *            function (err, processedFiles) {
     *                list of processed files with new groups
     *            }
     *        ```
     */
    chownFile(_adapter: unknown, path: unknown, options: unknown, callback?: unknown): any {
        if (_adapter === null) {
            _adapter = this.name;
        }

        if (typeof options === 'function') {
            callback = options;
            options = null;
        }
        if (!adapterObjects) {
            this._logger.info(`${this.namespaceLog} chownFile not processed because Objects database not connected`);
            return tools.maybeCallbackWithError(callback as any, tools.ERRORS.ERROR_DB_CLOSED);
        }

        adapterObjects!.chownFile(_adapter as string, path as string, options as any, callback as any);
    }

    // external signatures
    readDir(adapterName: string | null, path: string, callback: ioBroker.ReadDirCallback): void;
    readDir(adapterName: string | null, path: string, options: unknown, callback: ioBroker.ReadDirCallback): void;

    /**
     * Read directory from DB.
     *
     * This function reads the content of directory from DB for given adapter and path.
     * If getEnum called with no enum specified, all enums will be returned:
     * ```js
     *      adapter.readDir('vis.0', '/main/', function (err, filesOrDirs) {
     *        // All enums
     *        if (err) adapter.log.error('Cannot read directory: ' + err);
     *        if (filesOrDirs) {
     *           for (var f = 0; f < filesOrDirs.length; f++) {
     *              adapter.log.debug('Directory main has the following files and dirs: ' + filesOrDirs[f].file + '[dir - ' + filesOrDirs[f].isDir + ']');
     *           }
     *       }
     *      });
     * ```
     *
     * @param _adapter adapter name. If adapter name is null, so the name (not instance) of current adapter will be taken.
     * @param path path to direcory without adapter name. E.g. If you want to read "/vis.0/main/views.json", here must be "/main/views.json" and _adapter must be equal to "vis.0".
     * @param options optional user context
     * @param callback return result
     *        ```js
     *            function (err, filesOrDirs) {
     *                // filesOrDirs is array with elements like
     *                // {
     *                //      file:       'views.json,
     *                //      stats:      node.js stats object like https://nodejs.org/api/fs.html#fs_class_fs_stats ,
     *                //      isDir:      true/false,
     *                //      acl:        access control list object,
     *                //      modifiedAt: time when modified,
     *                //      createdAt:  time when created
     *                // }
     *            }
     *        ```
     */
    readDir(_adapter: unknown, path: unknown, options: unknown, callback?: unknown): any {
        if (_adapter === null) {
            _adapter = this.name;
        }

        if (typeof options === 'function') {
            callback = options;
            options = null;
        }

        Validator.assertCallback(callback, 'callback');
        Validator.assertString(_adapter, '_adapter');
        Validator.assertString(path, 'path');
        if (options !== null && options !== undefined) {
            Validator.assertObject(options, 'options');
        }

        if (!adapterObjects) {
            this._logger.info(`${this.namespaceLog} readDir not processed because Objects database not connected`);
            return tools.maybeCallbackWithError(callback, tools.ERRORS.ERROR_DB_CLOSED);
        }

        adapterObjects.readDir(_adapter, path, options, callback);
    }

    // public signature
    unlink(adapterName: string | null, path: string, callback: ioBroker.ErrnoCallback): void;
    unlink(adapterName: string | null, path: string, options: unknown, callback: ioBroker.ErrnoCallback): void;
    unlink(_adapter: unknown, name: unknown, options: unknown, callback?: unknown): any {
        if (_adapter === null) {
            _adapter = this.name;
        }

        if (typeof options === 'function') {
            callback = options;
            options = null;
        }

        Validator.assertOptionalCallback(callback, 'callback');
        Validator.assertString(_adapter, '_adapter');
        Validator.assertString(name, 'name');
        if (options !== undefined && options !== null) {
            Validator.assertObject(options, 'options');
        }

        if (!adapterObjects) {
            this._logger.info(`${this.namespaceLog} unlink not processed because Objects database not connected`);
            return tools.maybeCallbackWithError(callback, tools.ERRORS.ERROR_DB_CLOSED);
        }

        adapterObjects!.unlink(_adapter, name, options, callback);
    }

    // external signatures
    rename(adapterName: string | null, oldName: string, newName: string, callback: ioBroker.ErrnoCallback): void;
    rename(
        adapterName: string | null,
        oldName: string,
        newName: string,
        options: unknown,
        callback: ioBroker.ErrnoCallback
    ): void;

    rename(_adapter: unknown, oldName: unknown, newName: unknown, options: unknown, callback?: unknown): any {
        if (_adapter === null) {
            _adapter = this.name;
        }
        if (typeof options === 'function') {
            callback = options;
            options = null;
        }

        Validator.assertOptionalCallback(callback, 'callback');
        Validator.assertString(oldName, 'oldName');
        Validator.assertString(newName, 'newName');
        Validator.assertString(_adapter, '_adapter');
        if (options !== null && options !== undefined) {
            Validator.assertObject(options, 'options');
        }

        if (!adapterObjects) {
            this._logger.info(`${this.namespaceLog} rename not processed because Objects database not connected`);
            return tools.maybeCallbackWithError(callback, tools.ERRORS.ERROR_DB_CLOSED);
        }

        adapterObjects.rename(_adapter, oldName, newName, options, callback);
    }

    mkdir(adapterName: string | null, path: string, callback: ioBroker.ErrnoCallback): void;
    mkdir(adapterName: string | null, path: string, options: unknown, callback: ioBroker.ErrnoCallback): void;
    mkdir(_adapter: unknown, dirname: unknown, options: unknown, callback?: unknown): any {
        if (_adapter === null) {
            _adapter = this.name;
        }
        if (typeof options === 'function') {
            callback = options;
            options = null;
        }

        Validator.assertOptionalCallback(callback, 'callback');
        Validator.assertString(_adapter, '_adapter');
        Validator.assertString(dirname, 'dirname');
        if (options !== undefined && options !== null) {
            Validator.assertObject(options, 'options');
        }

        if (!adapterObjects) {
            this._logger.info(`${this.namespaceLog} mkdir not processed because Objects database not connected`);
            return tools.maybeCallbackWithError(callback, tools.ERRORS.ERROR_DB_CLOSED);
        }

        adapterObjects.mkdir(_adapter, dirname, options, callback);
    }

    readFile(adapterName: string | null, path: string, callback: ioBroker.ReadFileCallback): void;
    readFile(adapterName: string | null, path: string, options: unknown, callback: ioBroker.ReadFileCallback): void;

    /**
     * Read file from DB.
     *
     * This function reads the content of one file from DB for given adapter and file name.
     * ```js
     *      adapter.readFile('vis.0', '/main/vis-views.json', function (err, data) {
     *        // All enums
     *        if (err) adapter.log.error('Cannot read file: ' + err);
     *        adapter.log.info('Content of file is: ' + data);
     *      });
     * ```
     *
     * @param _adapter adapter name. If adapter name is null, so the name (not instance) of current adapter will be taken.
     * @param filename path to file without adapter name. E.g. If you want to read "/vis.0/main/views.json", here must be "/main/views.json" and _adapter must be equal to "vis.0".
     * @param options optional user context
     * @param callback return result
     *        ```js
     *            function (err, data) {
     *                // data is utf8 or binary Buffer depends on the file extension.
     *            }
     *        ```
     */
    readFile(_adapter: unknown, filename: unknown, options: unknown, callback?: unknown): any {
        if (_adapter === null) {
            _adapter = this.name;
        }

        if (typeof options === 'function') {
            callback = options;
            options = null;
        }

        Validator.assertString(_adapter, '_adapter');
        Validator.assertString(filename, 'filename');
        if (options !== null && options !== undefined) {
            Validator.assertObject(options, 'options');
        }
        Validator.assertCallback(callback, 'callback');

        if (!adapterObjects) {
            this._logger.info(`${this.namespaceLog} readFile not processed because Objects database not connected`);
            return tools.maybeCallbackWithError(callback, tools.ERRORS.ERROR_DB_CLOSED);
        }

        adapterObjects.readFile(_adapter, filename, options, callback);
    }

    // external signatures
    writeFile(adapterName: string | null, path: string, data: Buffer | string, callback: ioBroker.ErrnoCallback): void;
    writeFile(
        adapterName: string | null,
        path: string,
        data: Buffer | string,
        options: unknown,
        callback: ioBroker.ErrnoCallback
    ): void;

    /**
     * Write file to DB.
     *
     * This function writes the content of one file into DB for given adapter and file name.
     * ```js
     *      adapter.writeFile('vis.0', '/main/vis-views.json', data, function (err) {
     *        err && adapter.log.error('Cannot write file: ' + err);
     *      });
     * ```
     *
     * @param _adapter adapter name. If adapter name is null, so the name (not instance) of current adapter will be taken.
     * @param filename path to file without adapter name. E.g. If you want to read "/vis.0/main/views.json", here must be "/main/views.json" and _adapter must be equal to "vis.0".
     * @param data data as UTF8 string or buffer depends on the file extension.
     * @param options optional user context
     * @param callback return result
     *        ```js
     *            function (err) {
     *
     *            }
     *        ```
     */
    writeFile(_adapter: unknown, filename: unknown, data: unknown, options: unknown, callback?: unknown): MaybePromise {
        if (_adapter === null) {
            _adapter = this.name;
        }

        if (typeof options === 'function') {
            callback = options;
            options = null;
        }

        Validator.assertString(_adapter, '_adapter');
        Validator.assertString(filename, 'filename');
        if (options !== null && options !== undefined) {
            Validator.assertObject(options, 'options');
        }
        Validator.assertOptionalCallback(callback, 'callback');
        if (typeof data !== 'string') {
            Validator.assertBuffer(data, 'data');
        }

        if (!adapterObjects) {
            this._logger.info(`${this.namespaceLog} writeFile not processed because Objects database not connected`);
            return tools.maybeCallbackWithError(callback, tools.ERRORS.ERROR_DB_CLOSED);
        }

        return adapterObjects.writeFile(_adapter, filename, data, options, callback);
    }

    fileExists(adapterName: string | null, path: string): Promise<boolean>;
    fileExists(adapterName: string | null, path: string, callback?: ioBroker.GenericCallback<boolean>): void;
    fileExists(
        adapterName: string | null,
        path: string,
        options: unknown,
        callback: ioBroker.GenericCallback<boolean>
    ): void;

    /**
     * Checks if file exists in DB.
     *
     * @param _adapter adapter name
     * @param filename path to file without adapter name. E.g. If you want to check "/vis.0/main/views.json", here must be "/main/views.json" and _adapter must be equal to "vis.0".
     * @param options optional user context
     * @param callback cb function if none provided, a promise is returned
     */
    async fileExists(
        _adapter: unknown,
        filename: unknown,
        options?: unknown,
        callback?: unknown
    ): Promise<boolean | void> {
        if (typeof options === 'function') {
            callback = options;
            options = null;
        }

        Validator.assertOptionalCallback(callback, 'callback');
        Validator.assertString(_adapter, '_adapter');
        Validator.assertString(filename, 'filename');
        if (options !== null && options !== undefined) {
            Validator.assertObject(options, 'options');
        }

        if (!adapterObjects) {
            this._logger.info(`${this.namespaceLog} fileExists not processed because Objects database not connected`);
            return tools.maybeCallbackWithError(callback, tools.ERRORS.ERROR_DB_CLOSED);
        }

        try {
            const exists = await adapterObjects.fileExists(_adapter, filename, options);
            return tools.maybeCallbackWithError(callback, null, exists);
        } catch (e) {
            return tools.maybeCallbackWithError(callback, e);
        }
    }

    // external signatures
    formatValue(value: number | string, format?: string): string;
    formatValue(value: number | string, decimals: number, format?: string): string;
    formatValue(value: unknown, decimals: unknown, _format?: unknown): any {
        if (typeof decimals !== 'number') {
            _format = decimals;
            decimals = 2;
        }

        const format =
            // @ts-expect-error fix later
            !_format || _format.length !== 2
                ? this.isFloatComma === undefined
                    ? '.,'
                    : this.isFloatComma
                    ? '.,'
                    : ',.'
                : _format;

        if (typeof value !== 'number') {
            // @ts-expect-error fix later
            value = parseFloat(value);
        }
        // @ts-expect-error fix later
        return isNaN(value)
            ? ''
            : // @ts-expect-error fix later
              value
                  .toFixed(decimals)
                  // @ts-expect-error fix later
                  .replace(format[0], format[1])
                  // @ts-expect-error fix later
                  .replace(/\B(?=(\d{3})+(?!\d))/g, format[0]);
    }

    // external signature
    formatDate(dateObj: string | Date | number, format?: string): string;
    formatDate(dateObj: string | Date | number, isDuration: boolean | string, format?: string): string;

    formatDate(dateObj: unknown, isDuration: unknown, _format?: unknown): any {
        if ((typeof isDuration === 'string' && isDuration.toLowerCase() === 'duration') || isDuration === true) {
            isDuration = true;
        }
        if (typeof isDuration !== 'boolean') {
            _format = isDuration;
            isDuration = false;
        }

        if (!dateObj) {
            return '';
        }

        Validator.assertBoolean(isDuration, 'isDuration');
        if (_format !== undefined) {
            Validator.assertString(_format, 'format');
        }

        return this._formatDate({ dateObj: dateObj as any, isDuration, _format });
    }

    private _formatDate(_options: InternalFormatDateOptions): string {
        const { _format, dateObj: _dateObj } = _options;
        let { isDuration } = _options;

        let dateObj: Date;

        if (typeof _dateObj === 'string') {
            dateObj = new Date(_dateObj);
        }

        if (typeof _dateObj !== 'object') {
            const j = typeof _dateObj === 'number' ? _dateObj : parseInt(_dateObj, 10);
            if (j === _dateObj) {
                // may this is interval
                if (j < 946681200) {
                    isDuration = true;
                    dateObj = new Date(_dateObj);
                } else {
                    // if less 2000.01.01 00:00:00
                    dateObj = j < 946681200000 ? new Date(j * 1000) : new Date(j);
                }
            } else {
                dateObj = new Date(_dateObj);
            }
        } else {
            dateObj = _dateObj;
        }
        const format = _format || this.dateFormat || 'DD.MM.YYYY';

        if (isDuration) {
            dateObj.setMilliseconds(dateObj.getMilliseconds() + dateObj.getTimezoneOffset() * 60 * 1000);
        }

        const validFormatChars = 'YJГMМDTДhSчmмsс';
        let s = '';
        let result = '';

        const put = (s: string): string => {
            let v: number | string = '';
            switch (s) {
                case 'YYYY':
                case 'JJJJ':
                case 'ГГГГ':
                case 'YY':
                case 'JJ':
                case 'ГГ':
                    v = dateObj.getFullYear();
                    if (s.length === 2) {
                        v %= 100;
                    }
                    if (v <= 9) {
                        v = `0${v}`;
                    }
                    break;
                case 'MM':
                case 'M':
                case 'ММ':
                case 'М':
                    v = dateObj.getMonth() + 1;
                    if (v < 10 && s.length === 2) {
                        v = `0${v}`;
                    }
                    break;
                case 'DD':
                case 'TT':
                case 'D':
                case 'T':
                case 'ДД':
                case 'Д':
                    v = dateObj.getDate();
                    if (v < 10 && s.length === 2) {
                        v = `0${v}`;
                    }
                    break;
                case 'hh':
                case 'SS':
                case 'h':
                case 'S':
                case 'чч':
                case 'ч':
                    v = dateObj.getHours();
                    if (v < 10 && s.length === 2) {
                        v = `0${v}`;
                    }
                    break;
                case 'mm':
                case 'm':
                case 'мм':
                case 'м':
                    v = dateObj.getMinutes();
                    if (v < 10 && s.length === 2) {
                        v = `0${v}`;
                    }
                    break;
                case 'ss':
                case 's':
                case 'cc':
                case 'c':
                    v = dateObj.getSeconds();
                    if (v < 10 && s.length === 2) {
                        v = `0${v}`;
                    }
                    v = v.toString();
                    break;
                case 'sss':
                case 'ссс':
                    v = dateObj.getMilliseconds();
                    if (v < 10) {
                        v = `00${v}`;
                    } else if (v < 100) {
                        v = `0${v}`;
                    }
                    v = v.toString();
            }
            return (result += v);
        };

        for (let i = 0; i < format.length; i++) {
            if (validFormatChars.includes(format[i])) {
                s += format[i];
            } else {
                put(s);
                s = '';
                result += format[i];
            }
        }
        put(s);
        return result;
    }

    sendTo(
        instanceName: string,
        message: any,
        callback?: ioBroker.MessageCallback | ioBroker.MessageCallbackInfo
    ): void;
    sendTo(
        instanceName: string,
        command: string,
        message: any,
        callback?: ioBroker.MessageCallback | ioBroker.MessageCallbackInfo,
        options?: SendToOptions
    ): void;

    /**
     * Send message to other adapter instance or all instances of adapter.
     *
     * This function sends a message to specific instance or all instances of some specific adapter.
     * If no instance given (e.g. "pushover"), the callback argument will be ignored. Because normally many responses will come.
     *
     * @param instanceName name of the instance where the message must be sent to. E.g. "pushover.0" or "system.adapter.pushover.0".
     * @param command command name, like "send", "browse", "list". Command is depend on target adapter implementation.
     * @param message object that will be given as argument for request
     * @param options optional options to define a timeout. This allows to get an error callback if no answer received in time (only if target is specific instance)
     * @param callback optional return result
     *        ```js
     *            function (result) {
     *              // result is target adapter specific and can vary from adapter to adapter
     *              if (!result) adapter.log.error('No response received');
     *            }
     *        ```
     */
    sendTo(instanceName: unknown, command: unknown, message: unknown, callback?: unknown, options?: unknown): any {
        if (typeof message === 'function' && typeof callback === 'undefined') {
            callback = message;
            message = undefined;
        }
        if (typeof message === 'undefined') {
            message = command;
            command = 'send';
        }

        Validator.assertString(instanceName, 'instanceName');
        Validator.assertString(command, 'command');

        if (!tools.isObject(callback)) {
            Validator.assertOptionalCallback(callback, 'callback');
        }

        if (options !== undefined) {
            Validator.assertObject(options, 'options');
        }

        return this._sendTo({
            instanceName,
            command,
            message,
            options,
            callback: callback as ioBroker.MessageCallbackInfo | ioBroker.MessageCallback
        });
    }

    /**
     * Async version of sendTo
     * As we have a special case (first arg can be error or result, we need to promisify manually)
     */
    sendToAsync(instanceName: unknown, command: unknown, message?: unknown, options?: unknown): any {
        return new Promise((resolve, reject) => {
            const callback: ioBroker.MessageCallback = resOrError => {
                if (resOrError instanceof Error) {
                    reject(resOrError);
                }

                resolve(resOrError);
            };

            // validation takes place inside sendTo so skip here
            this.sendTo(
                instanceName as string,
                command as string,
                message as string,
                callback,
                options as SendToOptions
            );
        });
    }

    private async _sendTo(_options: InternalSendToOptions): Promise<void> {
        const { command, message, callback, options } = _options;
        let { instanceName } = _options;

        const obj: ioBroker.SendableMessage = {
            command: command,
            message: message,
            from: `system.adapter.${this.namespace}`
        };

        if (!instanceName) {
            // @ts-expect-error TODO it could also be the cb object
            return tools.maybeCallbackWithError(callback, 'No instanceName provided or not a string');
        }

        if (!instanceName.startsWith('system.adapter.')) {
            instanceName = `system.adapter.${instanceName}`;
        }

        if (!adapterStates) {
            // if states is no longer existing, we do not need to unsubscribe
            this._logger.info(`${this.namespaceLog} sendTo not processed because States database not connected`);
            // @ts-expect-error TODO it could also be the cb object
            return tools.maybeCallbackWithError(callback, tools.ERRORS.ERROR_DB_CLOSED);
        }

        if (typeof message !== 'object') {
            this._logger.silly(
                `${this.namespaceLog} sendTo "${command}" to ${instanceName} from system.adapter.${this.namespace}: ${message}`
            );
        } else {
            this._logger.silly(
                `${this.namespaceLog} sendTo "${command}" to ${instanceName} from system.adapter.${this.namespace}`
            );
        }

        // If not specific instance
        if (!instanceName.match(/\.[0-9]+$/)) {
            if (!adapterObjects) {
                this._logger.info(`${this.namespaceLog} sendTo not processed because Objects database not connected`);
                // @ts-expect-error TODO it could also be the cb object
                return tools.maybeCallbackWithError(callback, tools.ERRORS.ERROR_DB_CLOSED);
            }

            try {
                // Send to all instances of adapter
                const res = await adapterObjects.getObjectView('system', 'instance', {
                    startkey: `${instanceName}.`,
                    endkey: `${instanceName}.\u9999`
                });

                if (res) {
                    for (const row of res.rows) {
                        try {
                            await adapterStates!.pushMessage(row.id, obj);
                        } catch (e) {
                            // @ts-expect-error TODO it could also be the cb object
                            return tools.maybeCallbackWithError(callback, e);
                        }
                    }
                }
            } catch {
                //ignore
            }
        } else {
            if (callback) {
                if (typeof callback === 'function') {
                    // force subscribe even no messagebox enabled
                    if (!isMessageboxSupported(this.common!) && !this.mboxSubscribed) {
                        this.mboxSubscribed = true;
                        adapterStates.subscribeMessage(`system.adapter.${this.namespace}`);
                    }

                    obj.callback = {
                        message: message,
                        id: this._callbackId++,
                        ack: false,
                        time: Date.now()
                    };
                    if (this._callbackId >= 0xffffffff) {
                        this._callbackId = 1;
                    }

                    const callbackId = obj.callback.id;

                    let timer: undefined | NodeJS.Timeout;

                    if (options?.timeout) {
                        timer = setTimeout(() => {
                            const callbackObj = this.messageCallbacks.get(callbackId);

                            if (callbackObj) {
                                callbackObj.cb(new Error('Timeout exceeded'));
                                this.messageCallbacks.delete(callbackId);
                            }
                        }, options.timeout);
                    }

                    this.messageCallbacks.set(callbackId, { cb: callback, time: Date.now(), timer });

                    // delete too old callbacks IDs
                    const now = Date.now();
                    for (const [_id, cb] of this.messageCallbacks) {
                        if (now - cb.time > 3_600_000) {
                            this.messageCallbacks.delete(_id);
                        }
                    }
                } else {
                    obj.callback = callback;
                    obj.callback!.ack = true;
                }
            }

            try {
                await adapterStates.pushMessage(instanceName, obj);
            } catch (e) {
                // @ts-expect-error TODO it could also be the cb object
                return tools.maybeCallbackWithError(callback, e);
            }
        }
    }

    sendToHost(
        hostName: string | null,
        message: any,
        callback?: ioBroker.MessageCallback | ioBroker.MessageCallbackInfo
    ): void;
    sendToHost(
        hostName: string | null,
        command: string,
        message: any,
        callback?: ioBroker.MessageCallback | ioBroker.MessageCallbackInfo
    ): void;

    /**
     * Send message to specific host or to all hosts.
     *
     * This function sends a message to specific host or all hosts.
     * If no host name given (e.g. null), the callback argument will be ignored. Because normally many responses will come.
     *
     * @param hostName name of the host where the message must be sent to. E.g. "myPC" or "system.host.myPC". If argument is null, the message will be sent to all hosts.
     * @param command command name. One of: "cmdExec", "getRepository", "getInstalled", "getVersion", "getDiagData", "getLocationOnDisk", "getDevList", "getLogs", "delLogs", "readDirAsZip", "writeDirAsZip", "readObjectsAsZip", "writeObjectsAsZip", "checkLogging". Commands can be checked in controller.js (function processMessage)
     * @param message object that will be given as argument for request
     * @param callback optional return result
     *        ```js
     *            function (result) {
     *              // result is target adapter specific and can vary from command to command
     *              if (!result) adapter.log.error('No response received');
     *            }
     *        ```
     */
    sendToHost(hostName: unknown, command: unknown, message: unknown, callback?: unknown): any {
        if (typeof message === 'undefined') {
            message = command;
            command = 'send';
        }

        if (hostName !== null) {
            Validator.assertString(hostName, 'hostName');
        }

        Validator.assertString(command, 'command');

        if (!tools.isObject(callback)) {
            Validator.assertOptionalCallback(callback, 'callback');
        }

        return this._sendToHost({
            hostName,
            command,
            message,
            callback: callback as ioBroker.MessageCallback | ioBroker.MessageCallbackInfo
        });
    }

    private async _sendToHost(_options: InternalSendToHostOptions): Promise<void> {
        const { command, message, callback } = _options;
        let { hostName } = _options;
        const obj: Partial<ioBroker.Message> = { command, message, from: `system.adapter.${this.namespace}` };

        if (!adapterStates) {
            // if states is no longer existing, we do not need to unsubscribe
            this._logger.info(`${this.namespaceLog} sendToHost not processed because States database not connected`);
            // @ts-expect-error TODO it could also be the cb object
            return tools.maybeCallbackWithError(callback, tools.ERRORS.ERROR_DB_CLOSED);
        }

        if (hostName && !hostName.startsWith('system.host.')) {
            hostName = `system.host.${hostName}`;
        }

        if (!hostName) {
            if (!adapterObjects) {
                this._logger.info(
                    `${this.namespaceLog} sendToHost not processed because Objects database not connected`
                );
                // @ts-expect-error TODO it could also be the cb object
                return tools.maybeCallbackWithError(callback, tools.ERRORS.ERROR_DB_CLOSED);
            }

            // Send to all hosts
            adapterObjects.getObjectList(
                {
                    startkey: 'system.host.',
                    endkey: `system.host.\u9999`
                },
                null,
                async (err, res) => {
                    if (!adapterStates) {
                        // if states is no longer existing, we do not need to unsubscribe
                        return;
                    }
                    if (!err && res?.rows.length) {
                        for (const row of res.rows) {
                            const parts: string[] = row.id.split('.');
                            // ignore system.host.name.alive and so on
                            if (parts.length === 3) {
                                try {
                                    await adapterStates!.pushMessage(row.id, obj as any);
                                } catch (e) {
                                    // @ts-expect-error TODO it could also be the cb object
                                    return tools.maybeCallbackWithError(callback, e);
                                }
                            }
                        }
                    }
                }
            );
        } else {
            if (callback) {
                if (typeof callback === 'function') {
                    // force subscribe even no messagebox enabled
                    if (!isMessageboxSupported(this.common!) && !this.mboxSubscribed) {
                        this.mboxSubscribed = true;
                        adapterStates.subscribeMessage(`system.adapter.${this.namespace}`);
                    }

                    obj.callback = {
                        message,
                        id: this._callbackId++,
                        ack: false,
                        time: Date.now()
                    };
                    if (this._callbackId >= 0xffffffff) {
                        this._callbackId = 1;
                    }

                    this.messageCallbacks.set(obj.callback.id, { cb: callback, time: Date.now() });
                } else {
                    obj.callback = callback;
                    obj.callback.ack = true;
                }
            }

            try {
                await adapterStates.pushMessage(hostName, obj as any);
            } catch (e) {
                // @ts-expect-error TODO it could also be the cb object
                return tools.maybeCallbackWithError(callback, e);
            }
        }
    }

    sendToUI(options: SendToUserInterfaceClientOptions): Promise<void>;

    /**
     * Send a message to an active UI Client
     *
     * @param options clientId and data options
     */
    sendToUI(options: AllPropsUnknown<SendToUserInterfaceClientOptions>): Promise<void> {
        if (!adapterStates) {
            throw new Error(tools.ERRORS.ERROR_DB_CLOSED);
        }

        const { clientId, data } = options;

        if (clientId === undefined) {
            return this.uiMessagingController.sendToAllClients({
                data,
                states: adapterStates
            });
        }

        Validator.assertString(clientId, 'clientId');

        return this.uiMessagingController.sendToClient({
            clientId,
            data,
            states: adapterStates
        });
    }

    registerNotification<Scope extends keyof ioBroker.NotificationScopes>(
        scope: Scope,
        category: ioBroker.NotificationScopes[Scope] | null,
        message: string
    ): Promise<void>;

    /**
     * Send notification with given scope and category to host of this adapter
     *
     * @param scope - scope to be addressed
     * @param category - to be addressed, if null message will be checked by regex of given scope
     * @param message - message to be stored/checked
     */
    async registerNotification(scope: unknown, category: unknown, message: unknown): Promise<void> {
        if (!adapterStates) {
            // if states is no longer existing, we do not need to set
            this._logger.info(
                `${this.namespaceLog} registerNotification not processed because States database not connected`
            );
            throw new Error(tools.ERRORS.ERROR_DB_CLOSED);
        }

        Validator.assertString(scope, 'scope');
        if (category !== null) {
            Validator.assertString(category, 'category');
        }
        Validator.assertString(message, 'message');

        const obj = {
            command: 'addNotification',
            message: { scope, category, message, instance: this.namespace },
            from: `system.adapter.${this.namespace}`
        };

        await adapterStates.pushMessage(`system.host.${this.host}`, obj as any);
    }

    // external signatures
    setState<T extends ioBroker.SetStateCallback | undefined>(
        id: string | ioBroker.IdObject,
        state: ioBroker.State | ioBroker.StateValue | ioBroker.SettableState,
        callback?: T
    ): T extends ioBroker.SetStateCallback ? void : ioBroker.SetStatePromise;
    setState<T extends ioBroker.SetStateCallback>(
        id: string | ioBroker.IdObject,
        state: ioBroker.State | ioBroker.StateValue | ioBroker.SettableState,
        ack: boolean,
        callback?: T
    ): T extends ioBroker.SetStateCallback ? void : ioBroker.SetStatePromise;
    setState<T extends ioBroker.SetStateCallback>(
        id: string | ioBroker.IdObject,
        state: ioBroker.State | ioBroker.StateValue | ioBroker.SettableState,
        options?: Partial<GetUserGroupsOptions> | null,
        callback?: T
    ): T extends ioBroker.SetStateCallback ? void : ioBroker.SetStatePromise;
    setState<T extends ioBroker.SetStateCallback>(
        id: string | ioBroker.IdObject,
        state: ioBroker.State | ioBroker.StateValue | ioBroker.SettableState,
        ack: boolean,
        options?: Partial<GetUserGroupsOptions> | null,
        callback?: T
    ): T extends ioBroker.SetStateCallback ? void : ioBroker.SetStatePromise;

    /**
     * Writes value into states DB.
     *
     * This function can write values into states DB for this adapter.
     * Only Ids that belong to this adapter can be modified. So the function automatically adds "adapter.X." to ID.
     * ack, options and callback are optional
     *
     * @param id object ID of the state.
     * @param state simple value or object with attribues.
     *  If state is object and ack exists too as function argument, function argument has priority.
     *  ```js
     *      {
     *          val:    value,
     *          ack:    true|false,       // default - false; is command(false) or status(true)
     *          ts:     timestampMS,      // default - now
     *          q:      qualityAsNumber,  // default - 0 (ok)
     *          from:   origin,           // default - this adapter
     *          c:      comment,          // default - empty
     *          expire: expireInSeconds   // default - 0
     *          lc:     timestampMS       // default - automatic calculation
     *      }
     *  ```
     * @param ack optional is command(false) or status(true)
     * @param options optional user context
     * @param callback optional return error and id
     *        ```js
     *            function (err, id) {
     *              if (err) adapter.log.error('Cannot set value for "' + id + '": ' + err);
     *            }
     *        ```
     */
    setState(
        id: unknown,
        state: unknown,
        ack: unknown,
        options?: unknown,
        callback?: unknown
    ): Promise<void | string> | void {
        if (typeof state === 'object' && typeof ack !== 'boolean') {
            callback = options;
            options = ack;
            ack = undefined;
        }
        if (typeof options === 'function') {
            callback = options;
            options = {};
        }

        if (typeof ack === 'function') {
            callback = ack;
            ack = undefined;
        }

        if (!tools.isObject(id)) {
            // it can be id object or string
            Validator.assertString(id, 'id');
        }

        if (ack !== undefined) {
            Validator.assertBoolean(ack, 'ack');
        }

        Validator.assertOptionalCallback(callback, 'callback');

        if (options !== undefined && options !== null) {
            Validator.assertObject(options, 'options');
        }

        return this._setState({ id, state: state as ioBroker.SettableState, ack, options, callback });
    }

    private async _setState(_options: InternalSetStateOptions): Promise<void | string> {
        const { state, ack, options, callback } = _options;
        const { id } = _options;

        if (!adapterStates) {
            // if states is no longer existing, we do not need to set
            this._logger.info(`${this.namespaceLog} setState not processed because States database not connected`);
            return tools.maybeCallbackWithError(callback, tools.ERRORS.ERROR_DB_CLOSED);
        }
        if (!adapterObjects) {
            this._logger.info(`${this.namespaceLog} setState not processed because Objects database not connected`);
            return tools.maybeCallbackWithError(callback, tools.ERRORS.ERROR_DB_CLOSED);
        }

        try {
            this._utils.validateId(id, false, null);
        } catch (err) {
            return tools.maybeCallbackWithError(callback, err);
        }

        const fixedId = this._utils.fixId(id, false);
        let stateObj: ioBroker.SettableState;

        if (tools.isObject(state)) {
            // Verify that the passed state object is valid
            try {
                this._utils.validateSetStateObjectArgument(state);
                stateObj = state;
            } catch (e) {
                return tools.maybeCallbackWithError(callback, e);
            }
        } else {
            // wrap non-object values in a state object
            // @ts-expect-error fix later
            stateObj = state !== undefined ? { val: state } : {};
        }

        if (stateObj.val === undefined && !Object.keys(stateObj).length) {
            // undefined is not allowed as state.val -> return
            return tools.maybeCallbackWithError(callback, 'undefined is not a valid state value');
        }

        if (ack !== undefined) {
            stateObj.ack = ack;
        }

        // if state.from provided, we use it else, we set default property
        stateObj.from =
            typeof stateObj.from === 'string' && stateObj.from !== ''
                ? stateObj.from
                : `system.adapter.${this.namespace}`;
        stateObj.user = options?.user || SYSTEM_ADMIN_USER;

        let permCheckRequired = false;
        if (options && options.user && options.user !== SYSTEM_ADMIN_USER) {
            permCheckRequired = true;
        }

        let obj: ioBroker.StateObject | null | undefined;
        try {
            if (permCheckRequired) {
                obj = (await this._checkStates(fixedId, options || {}, 'setState')).objs[0];
            } else {
                obj = (await adapterObjects.getObject(fixedId, options)) as ioBroker.StateObject | null | undefined;
            }
        } catch (e) {
            return tools.maybeCallbackWithError(callback, e);
        }

        if (!adapterObjects) {
            // if objects is no longer existing, we do not need to unsubscribe
            this._logger.info(
                `${this.namespaceLog} setForeignState not processed because Objects database not connected`
            );
            return tools.maybeCallbackWithError(callback, tools.ERRORS.ERROR_DB_CLOSED);
        }

        if (this.performStrictObjectChecks) {
            // validate that object exists, read-only logic ok, type ok, etc. won't throw now
            await this._utils.performStrictObjectCheck(fixedId, stateObj);
        }

        if (fixedId.startsWith(ALIAS_STARTS_WITH)) {
            // write alias
            if (obj && obj.common && obj.common.alias && obj.common.alias.id) {
                // id can be string or can have attribute write
                const aliasId =
                    // @ts-expect-error fix later on
                    typeof obj.common.alias.id.write === 'string'
                        ? // @ts-expect-error fix later on
                          obj.common.alias.id.write
                        : obj.common.alias.id;

                // validate here because we use objects/states db directly
                try {
                    this._utils.validateId(aliasId, true, null);
                } catch (e) {
                    this._logger.warn(`${this.namespaceLog} Error validating alias id of ${fixedId}: ${e.message}`);
                    return tools.maybeCallbackWithError(
                        callback,
                        `Error validating alias id of ${fixedId}: ${e.message}`
                    );
                }

                // check the rights
                let targetObj;
                try {
                    if (permCheckRequired) {
                        targetObj = (await this._checkStates(aliasId, options || {}, 'setState')).objs[0];
                    } else {
                        targetObj = (await adapterObjects.getObject(aliasId, options)) as
                            | ioBroker.StateObject
                            | null
                            | undefined;
                    }
                } catch (e) {
                    return tools.maybeCallbackWithError(callback, e);
                }

                if (!adapterStates) {
                    // if states is no longer existing, we do not need to unsubscribe
                    this._logger.info(
                        `${this.namespaceLog} setForeignState not processed because States database not connected`
                    );
                    return tools.maybeCallbackWithError(callback, tools.ERRORS.ERROR_DB_CLOSED);
                }

                // write target state
                this.outputCount++;
                return adapterStates.setState(
                    aliasId,
                    tools.formatAliasValue({
                        sourceCommon: obj?.common,
                        targetCommon: targetObj?.common as any,
                        state: stateObj as ioBroker.State,
                        logger: this._logger,
                        logNamespace: this.namespaceLog,
                        sourceId: obj?._id,
                        targetId: targetObj?._id
                    }),
                    callback
                );
            } else {
                this._logger.warn(`${this.namespaceLog} ${`Alias ${fixedId} has no target 2`}`);
                return tools.maybeCallbackWithError(callback, `Alias ${fixedId} has no target`);
            }
        } else {
            if (!adapterStates) {
                // if states is no longer existing, we do not need to unsubscribe
                this._logger.info(
                    `${this.namespaceLog} setForeignState not processed because States database not connected`
                );
                return tools.maybeCallbackWithError(callback, tools.ERRORS.ERROR_DB_CLOSED);
            }

            this.outputCount++;
            return adapterStates.setState(fixedId, stateObj, callback);
        }
    }

    // Cache will be cleared if user or group changes. Important! only if subscribed.
    private async _getUserGroups(options: GetUserGroupsOptions): Promise<GetUserGroupsOptions> {
        if (this.users[options.user]) {
            options.groups = this.users[options.user].groups;
            options.acl = this.users[options.user].acl;
            return options;
        }
        options.groups = [];
        let userAcl: ioBroker.UserObject | null | undefined;
        try {
            userAcl = await this.getForeignObjectAsync(options.user, null);
        } catch {
            // ignore
        }

        if (!userAcl) {
            // User does not exists
            this._logger.error(`${this.namespaceLog} unknown user "${options.user}"`);
            return options;
        } else {
            let groups;
            try {
                groups = await this.getForeignObjectsAsync('*', 'group', null, null);
            } catch {
                // ignore
            }

            // aggregate all groups permissions, where this user is
            if (groups) {
                for (const group of Object.values(groups)) {
                    if (group.common.members.includes(options.user)) {
                        options.groups.push(group._id);
                    }
                }
            }

            // read all groups for this user
            this.users[options.user] = {
                groups: options.groups,
                // @ts-expect-error TODO: UserCommon has no acl
                acl: userAcl.common?.acl || {}
            };
            await this._getGroups(options.groups);
            // combine all rights
            const user = this.users[options.user];
            for (const gName of options.groups) {
                if (!this.groups[gName].common?.acl) {
                    continue;
                }
                const group = this.groups[gName];

                if (group.common?.acl?.file) {
                    if (!user.acl || !user.acl.file) {
                        user.acl = user.acl || {};
                        user.acl.file = user.acl.file || {};

                        user.acl.file.create = group.common.acl.file.create;
                        user.acl.file.read = group.common.acl.file.read;
                        user.acl.file.write = group.common.acl.file.write;
                        user.acl.file.delete = group.common.acl.file.delete;
                        user.acl.file.list = group.common.acl.file.list;
                    } else {
                        user.acl.file.create = user.acl.file.create || group.common.acl.file.create;
                        user.acl.file.read = user.acl.file.read || group.common.acl.file.read;
                        user.acl.file.write = user.acl.file.write || group.common.acl.file.write;
                        user.acl.file.delete = user.acl.file.delete || group.common.acl.file.delete;
                        user.acl.file.list = user.acl.file.list || group.common.acl.file.list;
                    }
                }

                if (group.common?.acl?.object) {
                    if (!user.acl || !user.acl.object) {
                        user.acl = user.acl || {};
                        user.acl.object = user.acl.object || {};

                        user.acl.object.create = group.common.acl.object.create;
                        user.acl.object.read = group.common.acl.object.read;
                        user.acl.object.write = group.common.acl.object.write;
                        user.acl.object.delete = group.common.acl.object.delete;
                        user.acl.object.list = group.common.acl.object.list;
                    } else {
                        user.acl.object.create = user.acl.object.create || group.common.acl.object.create;
                        user.acl.object.read = user.acl.object.read || group.common.acl.object.read;
                        user.acl.object.write = user.acl.object.write || group.common.acl.object.write;
                        user.acl.object.delete = user.acl.object.delete || group.common.acl.object.delete;
                        user.acl.object.list = user.acl.object.list || group.common.acl.object.list;
                    }
                }

                if (group.common?.acl?.users) {
                    if (!user.acl || !user.acl.users) {
                        user.acl = user.acl || {};
                        user.acl.users = user.acl.users || {};

                        user.acl.users.create = group.common.acl.users.create;
                        user.acl.users.read = group.common.acl.users.read;
                        user.acl.users.write = group.common.acl.users.write;
                        user.acl.users.delete = group.common.acl.users.delete;
                        user.acl.users.list = group.common.acl.users.list;
                    } else {
                        user.acl.users.create = user.acl.users.create || group.common.acl.users.create;
                        user.acl.users.read = user.acl.users.read || group.common.acl.users.read;
                        user.acl.users.write = user.acl.users.write || group.common.acl.users.write;
                        user.acl.users.delete = user.acl.users.delete || group.common.acl.users.delete;
                        user.acl.users.list = user.acl.users.list || group.common.acl.users.list;
                    }
                }
                if (group.common?.acl?.state) {
                    if (!user.acl || !user.acl.state) {
                        user.acl = user.acl || {};
                        user.acl.state = user.acl.state || {};

                        user.acl.state.create = group.common.acl.state.create;
                        user.acl.state.read = group.common.acl.state.read;
                        user.acl.state.write = group.common.acl.state.write;
                        user.acl.state.delete = group.common.acl.state.delete;
                        user.acl.state.list = group.common.acl.state.list;
                    } else {
                        user.acl.state.create = user.acl.state.create || group.common.acl.state.create;
                        user.acl.state.read = user.acl.state.read || group.common.acl.state.read;
                        user.acl.state.write = user.acl.state.write || group.common.acl.state.write;
                        user.acl.state.delete = user.acl.state.delete || group.common.acl.state.delete;
                        user.acl.state.list = user.acl.state.list || group.common.acl.state.list;
                    }
                }
            }
            options.acl = user.acl;
            return options;
        }
    }

    private _checkState(obj: ioBroker.StateObject, options: Record<string, any>, command: CheckStateCommand): boolean {
        const limitToOwnerRights = options.limitToOwnerRights === true;
        if (obj?.acl) {
            obj.acl.state = obj.acl.state || obj.acl.object;

            if (obj.acl.state) {
                // If user is owner
                if (options.user === obj.acl.owner) {
                    if (command === 'setState' || command === 'delState') {
                        if (command === 'delState' && !options.acl.state.delete) {
                            this._logger.warn(
                                `${this.namespaceLog} Permission error for user "${options.user} on "${obj._id}": ${command}`
                            );
                            return false;
                        } else if (command === 'setState' && !options.acl.state.write) {
                            this._logger.warn(
                                `${this.namespaceLog} Permission error for user "${options.user} on "${obj._id}": ${command}`
                            );
                            return false;
                        } else if (!(obj.acl.state & ACCESS_USER_WRITE)) {
                            this._logger.warn(
                                `${this.namespaceLog} Permission error for user "${options.user} on "${obj._id}": ${command}`
                            );
                            return false;
                        }
                    } else if (command === 'getState') {
                        if (!(obj.acl.state & ACCESS_USER_READ) || !options.acl.state.read) {
                            this._logger.warn(
                                `${this.namespaceLog} Permission error for user "${options.user} on "${obj._id}": ${command}`
                            );
                            return false;
                        }
                    } else {
                        this._logger.warn(
                            `${this.namespaceLog} Called unknown command on "${obj._id}": ${command as any}`
                        );
                    }
                } else if (options.groups.includes(obj.acl.ownerGroup) && !limitToOwnerRights) {
                    if (command === 'setState' || command === 'delState') {
                        if (command === 'delState' && !options.acl.state.delete) {
                            this._logger.warn(
                                `${this.namespaceLog} Permission error for user "${options.user} on "${obj._id}": ${command}`
                            );
                            return false;
                        } else if (command === 'setState' && !options.acl.state.write) {
                            this._logger.warn(
                                `${this.namespaceLog} Permission error for user "${options.user} on "${obj._id}": ${command}`
                            );
                            return false;
                        } else if (!(obj.acl.state & ACCESS_GROUP_WRITE)) {
                            this._logger.warn(
                                `${this.namespaceLog} Permission error for user "${options.user} on "${obj._id}": ${command}`
                            );
                            return false;
                        }
                    } else if (command === 'getState') {
                        if (!(obj.acl.state & ACCESS_GROUP_READ) || !options.acl.state.read) {
                            this._logger.warn(
                                `${this.namespaceLog} Permission error for user "${options.user} on "${obj._id}": ${command}`
                            );
                            return false;
                        }
                    } else {
                        this._logger.warn(
                            `${this.namespaceLog} Called unknown command on "${obj._id}": ${command as any}`
                        );
                    }
                } else if (!limitToOwnerRights) {
                    if (command === 'setState' || command === 'delState') {
                        if (command === 'delState' && !options.acl.state.delete) {
                            this._logger.warn(
                                `${this.namespaceLog} Permission error for user "${options.user} on "${obj._id}": ${command}`
                            );
                            return false;
                        } else if (command === 'setState' && !options.acl.state.write) {
                            this._logger.warn(
                                `${this.namespaceLog} Permission error for user "${options.user} on "${obj._id}": ${command}`
                            );
                            return false;
                        } else if (!(obj.acl.state & ACCESS_EVERY_WRITE)) {
                            this._logger.warn(
                                `${this.namespaceLog} Permission error for user "${options.user}" on "${obj._id}": ${command}`
                            );
                            return false;
                        }
                    } else if (command === 'getState') {
                        if (!(obj.acl.state & ACCESS_EVERY_READ) || !options.acl.state.read) {
                            this._logger.warn(
                                `${this.namespaceLog} Permission error for user "${options.user}"on "${obj._id}" : ${command}`
                            );
                            return false;
                        }
                    } else {
                        this._logger.warn(
                            `${this.namespaceLog} Called unknown command on "${obj._id}": ${command as any}`
                        );
                        return false;
                    }
                } else {
                    this._logger.warn(`${this.namespaceLog} Permissions limited to Owner rights on "${obj._id}"`);
                    return false;
                }
            } else if (limitToOwnerRights) {
                this._logger.warn(`${this.namespaceLog} Permissions limited to Owner rights on "${obj._id}"`);
                return false;
            }
        } else if (limitToOwnerRights) {
            this._logger.warn(`${this.namespaceLog} Permissions limited to Owner rights on "${obj._id}"`);
            return false;
        }

        return true;
    }

    private async _checkStates(
        ids: string | string[],
        options: Partial<GetUserGroupsOptions>,
        command: CheckStateCommand
    ): Promise<CheckStatesResult> {
        if (!options.groups) {
            options = await this._getUserGroups(options as GetUserGroupsOptions);
        }

        if (!Array.isArray(ids)) {
            ids = [ids];
        }

        if (options._objects) {
            if (!ids.length) {
                return { ids, objs: [] };
            }

            const objs: ioBroker.StateObject[] = [];

            for (const obj of options._objects) {
                if (obj && this._checkState(obj, options, command)) {
                    objs.push(obj);
                }
            }

            return { ids, objs };
        } else {
            const objs: ioBroker.StateObject[] = [];

            for (const id of ids) {
                let originalChecked: boolean | undefined;

                if (options.checked !== undefined) {
                    originalChecked = options.checked;
                }

                options.checked = true;

                if (!adapterObjects) {
                    this._logger.info(
                        `${this.namespaceLog} checkStates not processed because Objects database not connected`
                    );

                    throw new Error(tools.ERRORS.ERROR_DB_CLOSED);
                }

                const obj = (await adapterObjects.getObject(id, options)) as ioBroker.StateObject;

                objs.push(obj);

                if (originalChecked !== undefined) {
                    options.checked = originalChecked;
                } else {
                    options.checked = undefined;
                }

                if (!this._checkState(obj, options, command)) {
                    throw new Error(ERROR_PERMISSION);
                }
            }

            return { ids, objs };
        }
    }

    private async _getGroups(ids: string[]): Promise<void> {
        for (const id of ids) {
            let obj;
            try {
                obj = (await this.getForeignObjectAsync(id)) as ioBroker.GroupObject;
            } catch {
                // ignore
            }
            if (this.groups[id] === undefined) {
                this.groups[id] = obj || {};
            }
        }
    }

    private async _setStateChangedHelper(id: string, state: ioBroker.SettableState): Promise<SetStateChangedResult> {
        if (!adapterObjects) {
            this._logger.info(
                `${this.namespaceLog} setStateChanged not processed because Objects database not connected`
            );

            throw new Error(tools.ERRORS.ERROR_DB_CLOSED);
        }

        if (id.startsWith(ALIAS_STARTS_WITH)) {
            let obj;
            let err;
            try {
                obj = await adapterObjects.getObject(id);
            } catch (e) {
                err = e;
            }
            if (obj && obj.common && obj.common.alias && obj.common.alias.id) {
                // id can be string or can have attribute write
                const aliasId =
                    typeof obj.common.alias.id.write === 'string' ? obj.common.alias.id.write : obj.common.alias.id;
                return this._setStateChangedHelper(aliasId, state);
            } else {
                this._logger.warn(`${this.namespaceLog} ${err ? err.message : `Alias ${id} has no target 1`}`);
                throw new Error(err ? err.message : `Alias ${id} has no target`);
            }
        } else {
            const oldState = await this.getForeignStateAsync(id, null);

            let differ = false;
            if (!oldState) {
                differ = true;
            } else if (state.val !== oldState.val) {
                differ = true;
            } else if (state.ack !== undefined && state.ack !== oldState.ack) {
                differ = true;
            } else if (state.q !== undefined && state.q !== oldState.q) {
                differ = true;
            } else if (state.ts !== undefined && state.ts !== oldState.ts) {
                differ = true;
            } else if (state.c !== undefined && state.c !== oldState.c) {
                // if comment changed
                differ = true;
            } else if (state.expire !== undefined && state.expire !== oldState.expire) {
                differ = true;
            } else if (state.from !== undefined && state.from !== oldState.from) {
                differ = true;
            } else if (state.user !== undefined && state.user !== oldState.user) {
                differ = true;
            }

            if (differ) {
                if (this.performStrictObjectChecks) {
                    // validate that object exists, read-only logic ok, type ok, etc. won't throw now
                    await this._utils.performStrictObjectCheck(id, state);
                }
                this.outputCount++;
                await adapterStates!.setState(id, state);
                return { id, notChanged: false };
            } else {
                return { id, notChanged: true };
            }
        }
    }

    setStateChanged(
        id: string,
        state: ioBroker.State | ioBroker.StateValue | ioBroker.SettableState,
        callback?: ioBroker.SetStateChangedCallback
    ): void;
    setStateChanged(
        id: string,
        state: ioBroker.State | ioBroker.StateValue | ioBroker.SettableState,
        ack: boolean,
        callback?: ioBroker.SetStateChangedCallback
    ): void;
    setStateChanged(
        id: string,
        state: ioBroker.State | ioBroker.StateValue | ioBroker.SettableState,
        options: unknown,
        callback?: ioBroker.SetStateChangedCallback
    ): void;
    setStateChanged(
        id: string,
        state: ioBroker.State | ioBroker.StateValue | ioBroker.SettableState,
        ack: boolean,
        options: unknown,
        callback?: ioBroker.SetStateChangedCallback
    ): void;

    /**
     * Writes value into states DB only if the value really changed.
     *
     * This function can write values into states DB for this adapter.
     * Only Ids that belong to this adapter can be modified. So the function automatically adds "adapter.X." to ID.
     * ack, options and callback are optional
     *
     * @param id object ID of the state.
     * @param state simple value or object with attribues.
     * @param ack optional is command(false) or status(true)
     * @param options optional user context
     * @param callback optional return error, id and notChanged
     *        ```js
     *            function (err, id, notChanged) {
     *              if (err) adapter.log.error('Cannot set value for "' + id + '": ' + err);
     *              if (!notChanged) adapter.log.debug('Value was changed');
     *            }
     *        ```
     */
    setStateChanged(id: unknown, state: unknown, ack: unknown, options?: unknown, callback?: unknown): any {
        if (typeof state === 'object' && typeof ack !== 'boolean') {
            callback = options;
            options = ack;
            ack = undefined;
        }
        if (typeof options === 'function') {
            callback = options;
            options = {};
        }

        if (typeof ack === 'function') {
            callback = ack;
            ack = undefined;
        }

        if (!tools.isObject(id)) {
            // it can be id object or string
            Validator.assertString(id, 'id');
        }

        if (ack !== undefined) {
            Validator.assertBoolean(ack, 'ack');
        }

        Validator.assertOptionalCallback(callback, 'callback');

        if (options !== undefined && options !== null) {
            Validator.assertObject(options, 'options');
        }

        return this._setStateChanged({ id, state: state as ioBroker.SettableState, ack, options, callback });
    }

    private async _setStateChanged(_options: InternalSetStateChangedOptions): Promise<void> {
        const { id, ack, options, callback, state } = _options;
        if (!adapterStates) {
            // if states is no longer existing, we do not need to unsubscribe
            this._logger.info(
                `${this.namespaceLog} setStateChanged not processed because States database not connected`
            );
            return tools.maybeCallbackWithError(callback, tools.ERRORS.ERROR_DB_CLOSED);
        }

        try {
            this._utils.validateId(id, false, null);
        } catch (err) {
            return tools.maybeCallbackWithError(callback, err);
        }

        const fixedId = this._utils.fixId(id, false);

        let stateObj: ioBroker.SettableState;

        if (tools.isObject(state)) {
            // Verify that the passed state object is valid
            try {
                this._utils.validateSetStateObjectArgument(state);
            } catch (e) {
                return tools.maybeCallbackWithError(callback, e);
            }
            stateObj = state;
        } else {
            // wrap non-object values in a state object
            // @ts-expect-error fix later
            stateObj = state !== undefined ? { val: state } : {};
        }

        if (stateObj.val === undefined && !Object.keys(stateObj).length) {
            // undefined is not allowed as state.val -> return
            return tools.maybeCallbackWithError(callback, 'undefined is not a valid state value');
        }

        if (ack !== undefined) {
            stateObj.ack = ack;
        }

        // if state.from provided, we use it else, we set default property
        stateObj.from =
            typeof stateObj.from === 'string' && stateObj.from !== ''
                ? stateObj.from
                : `system.adapter.${this.namespace}`;
        if (options && options.user && options.user !== SYSTEM_ADMIN_USER) {
            try {
                await this._checkStates(fixedId, options, 'setState');
            } catch (e) {
                return tools.maybeCallbackWithError(callback, e);
            }

            const res = await this._setStateChangedHelper(fixedId, stateObj);
            // @ts-expect-error todo fix it
            return tools.maybeCallbackWithError(callback, null, res.id, res.notChanged);
        } else {
            const res = await this._setStateChangedHelper(fixedId, stateObj);
            // @ts-expect-error todo fix it
            return tools.maybeCallbackWithError(callback, null, res.id, res.notChanged);
        }
    }

    setForeignState(
        id: string,
        state: ioBroker.State | ioBroker.StateValue | ioBroker.SettableState,
        callback?: ioBroker.SetStateCallback
    ): void;
    setForeignState(
        id: string,
        state: ioBroker.State | ioBroker.StateValue | ioBroker.SettableState,
        ack: boolean,
        callback?: ioBroker.SetStateCallback
    ): void;
    setForeignState(
        id: string,
        state: ioBroker.State | ioBroker.StateValue | ioBroker.SettableState,
        options: unknown,
        callback?: ioBroker.SetStateCallback
    ): void;
    setForeignState(
        id: string,
        state: ioBroker.State | ioBroker.StateValue | ioBroker.SettableState,
        ack: boolean,
        options: unknown,
        callback?: ioBroker.SetStateCallback
    ): void;

    /**
     * Writes value into states DB for any instance.
     *
     * This function can write values into states DB for all instances and system states too.
     * ack, options and callback are optional
     *
     * @param id object ID of the state.
     * @param state simple value or object with attribues.
     *  If state is object, so the ack will be ignored and must be included into object.
     *  ```js
     *      {
     *          val:    value,
     *          ack:    true|false,       // default - false; is command(false) or status(true)
     *          ts:     timestampMS,      // default - now
     *          q:      qualityAsNumber,  // default - 0 (ok)
     *          from:   origin,           // default - this adapter
     *          c:      comment,          // default - empty
     *          expire: expireInSeconds   // default - 0
     *          lc:     timestampMS       // default - automatic calculation
     *      }
     *  ```
     * @param ack optional is command(false) or status(true)
     * @param options optional user context
     * @param callback optional return error and id
     *        ```js
     *            function (err, id) {
     *              if (err) adapter.log.error('Cannot set value for "' + id + '": ' + err);
     *            }
     *        ```
     */
    async setForeignState(id: any, state: any, ack: any, options?: any, callback?: any): Promise<any> {
        if (typeof state === 'object' && typeof ack !== 'boolean') {
            callback = options;
            options = ack;
            ack = undefined;
        }

        if (typeof options === 'function') {
            callback = options;
            options = {};
        }

        if (typeof ack === 'function') {
            callback = ack;
            ack = undefined;
        }

        if (!adapterStates) {
            // if states is no longer existing, we do not need to unsubscribe
            this._logger.info(
                `${this.namespaceLog} setForeignState not processed because States database not connected`
            );
            return tools.maybeCallbackWithError(callback, tools.ERRORS.ERROR_DB_CLOSED);
        }

        try {
            this._utils.validateId(id, true, null);
        } catch (err) {
            return tools.maybeCallbackWithError(callback, err);
        }

        if (tools.isObject(state)) {
            // Verify that the passed state object is valid
            try {
                this._utils.validateSetStateObjectArgument(state);
            } catch (e) {
                return tools.maybeCallbackWithError(callback, e);
            }
        } else {
            // wrap non-object values in a state object
            state = state !== undefined ? { val: state } : {};
        }

        if (state.val === undefined && !Object.keys(state).length) {
            // undefined is not allowed as state.val -> return
            this._logger.info(`${this.namespaceLog} undefined is not a valid state value for id "${id}"`);
            // TODO: reactivate line below + test in in next controller version (02.05.2021)
            // return tools.maybeCallbackWithError(callback, 'undefined is not a valid state value');
        }

        if (ack !== undefined) {
            state.ack = ack;
        }

        // if state.from provided, we use it else, we set default property
        state.from =
            typeof state.from === 'string' && state.from !== '' ? state.from : `system.adapter.${this.namespace}`;
        state.user = options?.user || SYSTEM_ADMIN_USER;

        if (!id || typeof id !== 'string') {
            const warn = id ? `ID can be only string and not "${typeof id}"` : `Empty ID: ${JSON.stringify(state)}`;
            this._logger.warn(`${this.namespaceLog} ${warn}`);
            return tools.maybeCallbackWithError(callback, warn);
        }

        const mId = id.replace(FORBIDDEN_CHARS, '_');
        if (mId !== id) {
            this._logger.warn(`${this.namespaceLog} Used invalid characters: ${id} changed to ${mId}`);
            id = mId;
        }

        if (options?.user && options.user !== SYSTEM_ADMIN_USER) {
            let obj: ioBroker.StateObject;
            try {
                obj = (await this._checkStates(id, options, 'setState')).objs[0];
            } catch (e) {
                return tools.maybeCallbackWithError(callback, e);
            }
            if (!adapterStates) {
                // if states is no longer existing, we do not need to unsubscribe
                this._logger.info(
                    `${this.namespaceLog} setForeignState not processed because States database not connected`
                );
                return tools.maybeCallbackWithError(callback, tools.ERRORS.ERROR_DB_CLOSED);
            }

            if (this.performStrictObjectChecks) {
                // validate that object exists, read-only logic ok, type ok, etc. won't throw now
                await this._utils.performStrictObjectCheck(id, state);
            }

            if (id.startsWith(ALIAS_STARTS_WITH)) {
                // write alias
                if (obj && obj.common && obj.common.alias && obj.common.alias.id) {
                    // id can be string or can have attribute write
                    const aliasId =
                        // @ts-expect-error
                        typeof obj.common.alias.id.write === 'string'
                            ? // @ts-expect-error
                              obj.common.alias.id.write
                            : obj.common.alias.id;

                    // validate here because we use objects/states db directly
                    try {
                        this._utils.validateId(aliasId, true, null);
                    } catch (e) {
                        this._logger.warn(`${this.namespaceLog} Error validating alias id of ${id}: ${e.message}`);
                        return tools.maybeCallbackWithError(
                            callback,
                            `Error validating alias id of ${id}: ${e.message}`
                        );
                    }

                    let targetObj;
                    // check the rights
                    try {
                        targetObj = (await this._checkStates(aliasId, options, 'setState')).objs[0];
                    } catch (e) {
                        return tools.maybeCallbackWithError(callback, e);
                    }
                    if (!adapterStates) {
                        // if states is no longer existing, we do not need to unsubscribe
                        this._logger.info(
                            `${this.namespaceLog} setForeignState not processed because States database not connected`
                        );
                        return tools.maybeCallbackWithError(callback, tools.ERRORS.ERROR_DB_CLOSED);
                    }

                    this.outputCount++;
                    adapterStates.setState(
                        aliasId,
                        tools.formatAliasValue({
                            sourceCommon: obj?.common,
                            targetCommon: targetObj && (targetObj.common as any),
                            state,
                            logger: this._logger,
                            logNamespace: this.namespaceLog,
                            sourceId: obj?._id,
                            targetId: targetObj?._id
                        }),
                        callback
                    );
                } else {
                    this._logger.warn(`${this.namespaceLog} Alias ${id} has no target 4`);
                    return tools.maybeCallbackWithError(callback, `Alias ${id} has no target`);
                }
            } else {
                if (!adapterStates) {
                    // if states is no longer existing, we do not need to unsubscribe
                    this._logger.info(
                        `${this.namespaceLog} setForeignState not processed because States database not connected`
                    );
                    return tools.maybeCallbackWithError(callback, tools.ERRORS.ERROR_DB_CLOSED);
                }

                this.outputCount++;
                adapterStates.setState(id, state, callback);
            }
        } else {
            // write alias
            if (id.startsWith(ALIAS_STARTS_WITH)) {
                if (!adapterObjects) {
                    this._logger.info(
                        `${this.namespaceLog} setForeignState not processed because Objects database not connected`
                    );
                    return tools.maybeCallbackWithError(callback, tools.ERRORS.ERROR_DB_CLOSED);
                }

                // read alias id
                adapterObjects.getObject(id, options, (err, obj) => {
                    // @ts-expect-error
                    if (obj?.common?.alias?.id) {
                        // alias id can be a string or can have id.write
                        // @ts-expect-error
                        const aliasId = tools.isObject(obj.common.alias.id)
                            ? // @ts-expect-error
                              obj.common.alias.id.write
                            : // @ts-expect-error
                              obj.common.alias.id;

                        // validate here because we use objects/states db directly
                        try {
                            this._utils.validateId(aliasId, true, null);
                        } catch (e) {
                            this._logger.warn(`${this.namespaceLog} Error validating alias id of ${id}: ${e.message}`);
                            return tools.maybeCallbackWithError(
                                callback,
                                `Error validating alias id of ${id}: ${e.message}`
                            );
                        }

                        if (!adapterObjects) {
                            // if objects is no longer existing, we do not need to unsubscribe
                            this._logger.info(
                                `${this.namespaceLog} setForeignState not processed because Objects database not connected`
                            );
                            return tools.maybeCallbackWithError(callback, tools.ERRORS.ERROR_DB_CLOSED);
                        }

                        // read object for formatting
                        adapterObjects.getObject(aliasId, options, (err, targetObj) => {
                            if (!adapterStates) {
                                // if states is no longer existing, we do not need to unsubscribe
                                this._logger.info(
                                    `${this.namespaceLog} setForeignState not processed because States database not connected`
                                );
                                return tools.maybeCallbackWithError(callback, tools.ERRORS.ERROR_DB_CLOSED);
                            }

                            this.outputCount++;
                            adapterStates.setState(
                                aliasId,
                                tools.formatAliasValue({
                                    sourceCommon: obj.common as ioBroker.StateCommon,
                                    targetCommon: targetObj?.common as ioBroker.StateCommon | undefined,
                                    state,
                                    logger: this._logger,
                                    logNamespace: this.namespaceLog,
                                    sourceId: obj._id,
                                    targetId: targetObj?._id
                                }),
                                callback
                            );
                        });
                    } else {
                        this._logger.warn(`${this.namespaceLog} ${err ? err.message : `Alias ${id} has no target 5`}`);
                        return tools.maybeCallbackWithError(callback, err ? err.message : `Alias ${id} has no target`);
                    }
                });
            } else {
                if (this.performStrictObjectChecks) {
                    if (!adapterObjects) {
                        // if objects is no longer existing, we do not need to unsubscribe
                        this._logger.info(
                            `${this.namespaceLog} setForeignState not processed because Objects database not connected`
                        );
                        return tools.maybeCallbackWithError(callback, tools.ERRORS.ERROR_DB_CLOSED);
                    }

                    // validate that object exists, read-only logic ok, type ok, etc. won't throw now
                    await this._utils.performStrictObjectCheck(id, state);
                }
                if (!adapterStates) {
                    // if states is no longer existing, we do not need to unsubscribe
                    this._logger.info(
                        `${this.namespaceLog} setForeignState not processed because States database not connected`
                    );
                    return tools.maybeCallbackWithError(callback, tools.ERRORS.ERROR_DB_CLOSED);
                }

                this.outputCount++;
                adapterStates.setState(id, state, callback);
            }
        }
    }

    setForeignStateChanged(
        id: string,
        state: ioBroker.State | ioBroker.StateValue | ioBroker.SettableState,
        callback?: ioBroker.SetStateChangedCallback
    ): void;
    setForeignStateChanged(
        id: string,
        state: ioBroker.State | ioBroker.StateValue | ioBroker.SettableState,
        ack: boolean,
        callback?: ioBroker.SetStateChangedCallback
    ): void;
    setForeignStateChanged(
        id: string,
        state: ioBroker.State | ioBroker.StateValue | ioBroker.SettableState,
        options: unknown,
        callback?: ioBroker.SetStateChangedCallback
    ): void;
    setForeignStateChanged(
        id: string,
        state: ioBroker.State | ioBroker.StateValue | ioBroker.SettableState,
        ack: boolean,
        options: unknown,
        callback?: ioBroker.SetStateChangedCallback
    ): void;

    /**
     * Writes value into states DB for any instance, but only if state changed.
     *
     * This function can write values into states DB for all instances and system states too.
     * ack, options and callback are optional
     *
     * @param id object ID of the state.
     * @param state simple value or object with attribues.
     *  If state is object and ack exists too as function argument, function argument has priority.
     *  ```js
     *      {
     *          val:    value,
     *          ack:    true|false,       // default - false; is command(false) or status(true)
     *          ts:     timestampMS,      // default - now
     *          q:      qualityAsNumber,  // default - 0 (ok)
     *          from:   origin,           // default - this adapter
     *          c:      comment,          // default - empty
     *          expire: expireInSeconds   // default - 0
     *          lc:     timestampMS       // default - automatic calculation
     *      }
     *  ```
     * @param ack optional is command(false) or status(true)
     * @param options optional user context
     * @param callback optional return error and id
     *        ```js
     *            function (err, id) {
     *              if (err) adapter.log.error('Cannot set value for "' + id + '": ' + err);
     *            }
     *        ```
     */
    async setForeignStateChanged(
        id: any,
        state: any,
        ack: any,
        options?: any,
        callback?: any
    ): Promise<void | [id: string, changed: boolean]> {
        if (typeof state === 'object' && typeof ack !== 'boolean') {
            callback = options;
            options = ack;
            ack = undefined;
        }

        if (typeof options === 'function') {
            callback = options;
            options = {};
        }

        if (typeof ack === 'function') {
            callback = ack;
            ack = undefined;
        }

        if (!adapterStates) {
            // if states is no longer existing, we do not need to unsubscribe
            this._logger.info(
                `${this.namespaceLog} setForeignStateChanged not processed because States database not connected`
            );
            return tools.maybeCallbackWithError(callback, tools.ERRORS.ERROR_DB_CLOSED);
        }

        try {
            this._utils.validateId(id, true, null);
        } catch (err) {
            return tools.maybeCallbackWithError(callback, err);
        }

        if (tools.isObject(state)) {
            // Verify that the passed state object is valid
            try {
                this._utils.validateSetStateObjectArgument(state);
            } catch (e) {
                return tools.maybeCallbackWithError(callback, e);
            }
        } else {
            // wrap non-object values in a state object
            state = state !== undefined ? { val: state } : {};
        }

        if (state.val === undefined && !Object.keys(state).length) {
            // undefined is not allowed as state.val -> return
            this._logger.info(`${this.namespaceLog} undefined is not a valid state value for id "${id}"`);
            // TODO: reactivate line below + test in in next controller version (02.05.2021)
            // return tools.maybeCallbackWithError(callback, 'undefined is not a valid state value');
        }

        if (ack !== undefined) {
            state.ack = ack;
        }

        // if state.from provided, we use it else, we set default property
        state.from =
            typeof state.from === 'string' && state.from !== '' ? state.from : `system.adapter.${this.namespace}`;
        state.user = options?.user || SYSTEM_ADMIN_USER;

        const mId = id.replace(FORBIDDEN_CHARS, '_');
        if (mId !== id) {
            this._logger.warn(`${this.namespaceLog} Used invalid characters: ${id} changed to ${mId}`);
            id = mId;
        }

        if (options && options.user && options.user !== SYSTEM_ADMIN_USER) {
            try {
                await this._checkStates(id, options, 'setState');
            } catch (e) {
                return tools.maybeCallbackWithError(callback, e);
            }

            const res = await this._setStateChangedHelper(id, state);
            return tools.maybeCallbackWithError(callback, null, res.id, res.notChanged);
        } else {
            const res = await this._setStateChangedHelper(id, state);
            return tools.maybeCallbackWithError(callback, null, res.id, res.notChanged);
        }
    }

    getState(id: string, callback: ioBroker.GetStateCallback): void;
    getState(id: string, options: unknown, callback: ioBroker.GetStateCallback): void;

    /**
     * Read value from states DB.
     *
     * This function can read values from states DB for this adapter.
     * Only Ids that belong to this adapter can be read. So the function automatically adds "adapter.X." to ID.
     *
     * @param id object ID of the state.
     * @param options optional user context
     * @param callback return result
     *        ```js
     *            function (err, state) {
     *              if (err) adapter.log.error('Cannot read value: ' + err);
     *            }
     *        ```
     *
     *        See possible attributes of the state in @setState explanation
     */
    getState(id: unknown, options: any, callback?: any): ioBroker.GetStatePromise {
        // we use any types here, because validation takes place in foreign method
        // get state does the same as getForeignState but fixes the id first

        if (!tools.isObject(id)) {
            Validator.assertString(id, 'id');
        }
        const fixedId = this._utils.fixId(id, false);
        return this.getForeignState(fixedId, options, callback);
    }

    getForeignState(id: string, callback: ioBroker.GetStateCallback): ioBroker.GetStatePromise;
    getForeignState(id: string, options: unknown, callback: ioBroker.GetStateCallback): ioBroker.GetStatePromise;

    /**
     * Read value from states DB for any instance and system state.
     *
     * This function can read values from states DB for all instances and adapters. It expects the full path of object ID.
     *
     * @param id object ID of the state.
     * @param options optional user context
     * @param callback return result
     *        ```js
     *            function (err, state) {
     *              if (err) adapter.log.error('Cannot read value: ' + err);
     *            }
     *        ```
     *
     *        See possible attributes of the state in @setState explanation
     */
    getForeignState(
        id: unknown,
        options: unknown,
        callback?: unknown
    ): Promise<ioBroker.CallbackReturnTypeOf<ioBroker.GetStateCallback> | void> {
        if (typeof options === 'function') {
            callback = options;
            options = {};
        }

        Validator.assertString(id, 'id');
        if (options !== null && options !== undefined) {
            Validator.assertObject(options, 'options');
        }
        Validator.assertOptionalCallback(callback, 'callback');

        return this._getForeignState({ id, options, callback });
    }

    private async _getForeignState(
        _options: InternalGetStateOptions
    ): Promise<ioBroker.CallbackReturnTypeOf<ioBroker.GetStateCallback> | void> {
        const { id, options, callback } = _options;

        if (!adapterStates) {
            // if states is no longer existing, we do not need to unsubscribe
            this._logger.info(
                `${this.namespaceLog} getForeignState not processed because States database not connected`
            );
            return tools.maybeCallbackWithError(callback, tools.ERRORS.ERROR_DB_CLOSED);
        }

        if (!adapterObjects) {
            this._logger.info(
                `${this.namespaceLog} getForeignState not processed because Objects database not connected`
            );
            return tools.maybeCallbackWithError(callback, tools.ERRORS.ERROR_DB_CLOSED);
        }

        try {
            this._utils.validateId(id, true, options);
        } catch (err) {
            return tools.maybeCallbackWithError(callback, err);
        }

        let permCheckRequired = false;
        if (options && options.user && options.user !== SYSTEM_ADMIN_USER) {
            permCheckRequired = true;
        }

        let obj: ioBroker.StateObject | null | undefined;
        try {
            if (permCheckRequired) {
                obj = (await this._checkStates(id, options || {}, 'getState')).objs[0];
            } else {
                obj = (await adapterObjects.getObject(id, options)) as ioBroker.StateObject | null | undefined;
            }
        } catch (e) {
            return tools.maybeCallbackWithError(callback, e);
        }

        if (id.startsWith(ALIAS_STARTS_WITH)) {
            // TODO: optimize alias GET performance
            if (obj && obj.common && obj.common.alias && obj.common.alias.id) {
                // id can be string or can have attribute id.read
                const aliasId =
                    // @ts-expect-error
                    typeof obj.common.alias.id.read === 'string'
                        ? // @ts-expect-error
                          obj.common.alias.id.read
                        : obj.common.alias.id;

                // validate here because we use objects/states db directly
                try {
                    this._utils.validateId(aliasId, true, null);
                } catch (e) {
                    this._logger.warn(`${this.namespaceLog} Error validating alias id of ${id}: ${e.message}`);
                    return tools.maybeCallbackWithError(callback, `Error validating alias id of ${id}: ${e.message}`);
                }

                if (aliasId) {
                    let sourceObj;
                    try {
                        if (permCheckRequired) {
                            sourceObj = (await this._checkStates(aliasId, options || {}, 'getState')).objs[0];
                        } else {
                            sourceObj = (await adapterObjects.getObject(aliasId, options)) as
                                | ioBroker.StateObject
                                | null
                                | undefined;
                        }
                    } catch (e) {
                        return tools.maybeCallbackWithError(callback, e);
                    }

                    let state: ioBroker.State | undefined | null;
                    if (this.oStates && this.oStates[aliasId]) {
                        state = deepClone(this.oStates[aliasId]);
                    } else {
                        this.inputCount++;
                        try {
                            // @ts-expect-error void return possible fix it
                            state = await adapterStates!.getState(aliasId);
                        } catch (e) {
                            return tools.maybeCallbackWithError(callback, e);
                        }
                    }

                    return tools.maybeCallbackWithError(
                        callback,
                        null,
                        tools.formatAliasValue({
                            sourceCommon: sourceObj?.common,
                            targetCommon: obj.common,
                            state,
                            logger: this._logger,
                            logNamespace: this.namespaceLog,
                            sourceId: sourceObj?._id,
                            targetId: obj._id
                        })
                    );
                }
            } else {
                this._logger.warn(`${this.namespaceLog} Alias ${id} has no target 8`);
                return tools.maybeCallbackWithError(callback, `Alias ${id} has no target`);
            }
        } else {
            if (this.oStates && this.oStates[id]) {
                return tools.maybeCallbackWithError(callback, null, this.oStates[id]);
            } else {
                return adapterStates!.getState(id, callback);
            }
        }
    }

    // find out default history instance
    private async _getDefaultHistory(): Promise<void> {
        if (!this.defaultHistory) {
            // read default history instance from system.config
            let data;
            try {
                data = await this.getForeignObjectAsync('system.config', null);
            } catch {
                // ignore
            }

            if (data?.common) {
                this.defaultHistory = data.common.defaultHistory;
            }
            if (data?.native) {
                this._systemSecret = data.native.secret;
            }

            // if no default history set
            if (!this.defaultHistory) {
                let _obj;
                // read all adapters
                try {
                    _obj = await adapterObjects!.getObjectViewAsync('system', 'instance', {
                        startkey: 'system.adapter.',
                        endkey: 'system.adapter.\u9999'
                    });
                } catch {
                    // ignore
                }

                if (_obj?.rows) {
                    for (const row of _obj.rows) {
                        if (row.value?.common && row.value.common.type === 'storage') {
                            this.defaultHistory = row.id.substring('system.adapter.'.length);
                            break;
                        }
                    }
                }
                if (!this.defaultHistory) {
                    this.defaultHistory = 'history.0';
                }
            }
        }
    }

    getHistory(id: string, options: ioBroker.GetHistoryOptions, callback: ioBroker.GetHistoryCallback): void;
    getHistory(id: string, callback: ioBroker.GetHistoryCallback): void;

    /**
     * Read historian data for states of any instance or system state.
     *
     * This function can read values from history adapters like: history, sql, influxdb. It expects the full path of object ID.
     * Normally only foreign history has interest, so there is no getHistory and getForeignHistory
     *
     * Possible options:
     *
     *  - instance - (optional) name of instance, where to read the historian data, e.g. 'history.0', 'sql.1'. By default, will be taken from system settings.
     *  - start - (optional) time in ms - Date.now()', by default is (now - 1 week)
     *  - end - (optional) time in ms - Date.now()', by default is (now + 5000 seconds)
     *  - step - (optional) used in aggregate (m4, max, min, average, total) step in ms of intervals
     *  - count - number of values if aggregate is 'onchange' or number of intervals if other aggregate method. Count will be ignored if step is set.
     *  - from - if from field should be included in answer
     *  - ack - if ack field should be included in answer
     *  - q - if q field should be included in answer
     *  - addId - if id field should be included in answer
     *  - limit - do not return more entries than limit
     *  - ignoreNull - if null values should be included (false), replaced by last not null value (true) or replaced with 0 (0)
     *  - sessionId - (optional) identifier of request, will be returned back in the answer
     *  - aggregate - aggregate method:
     *      - minmax - used special algorithm. Splice the whole time range in small intervals and find for every interval max, min, start and end values.
     *      - max - Splice the whole time range in small intervals and find for every interval max value and use it for this interval (nulls will be ignored).
     *      - min - Same as max, but take minimal value.
     *      - average - Same as max, but take average value.
     *      - total - Same as max, but calculate total value.
     *      - count - Same as max, but calculate number of values (nulls will be calculated).
     *      - none - No aggregation at all. Only raw values in given period.
     *
     * @param id object ID of the state.
     * @param options see function description
     * @param callback return result
     *        ```js
     *            function (error, result, step, sessionId) {
     *              if (error) adapter.log.error('Cannot read value: ' + err);
     *            }
     *        ```
     *
     *        See possible attributes of the state in @setState explanation
     */
    getHistory(id: unknown, options: unknown, callback?: unknown): any {
        if (typeof options === 'function') {
            callback = options;
            options = {};
        }

        Validator.assertString(id, 'id');
        if (options !== null && options !== undefined) {
            Validator.assertObject(options, 'options');
        }
        Validator.assertCallback(callback, 'callback');

        return this._getHistory({ id, options, callback });
    }

    // Checked implementation
    private async _getHistory(_options: InternalGetHistoryOptions): Promise<void> {
        const { id, callback } = _options;
        let { options } = _options;

        try {
            this._utils.validateId(id, true, null);
        } catch (err) {
            // @ts-expect-error
            return tools.maybeCallbackWithError(callback, err);
        }

        options = options || {};
        options.end = options.end || Date.now() + 5000000;
        if (!options.count && !options.start) {
            options.start = options.start || Date.now() - 604800000; // - 1 week
        }

        if (!options.instance) {
            if (!this.defaultHistory) {
                // read default history instance from system.config
                await this._getDefaultHistory();
                return this.getHistory(id, options, callback);
            } else {
                options.instance = this.defaultHistory;
            }
        }

        this.sendTo(options.instance || 'history.0', 'getHistory', { id: id, options: options }, res => {
            // @ts-expect-error
            tools.maybeCallbackWithError(callback, res.error, res.result, res.step, res.sessionId);
        });
    }

    idToDCS(id: string): {
        device: string;
        channel: string;
        state: string;
    } | null;

    /**
     * Convert ID into object with device's, channel's and state's name.
     *
     * Convert "adapter.instance.D.C.S" in object `{device: D, channel: C, state: S}`
     * Convert ID to `{device: D, channel: C, state: S}`
     *
     * @param id short or long string of ID like "stateID" or "adapterName.0.stateID".
     * @return parsed ID as an object
     */
    idToDCS(id: unknown): {
        device: string;
        channel: string;
        state: string;
    } | null {
        if (!id) {
            return null;
        }

        Validator.assertString(id, 'id');

        const parts = id.split('.');
        if (`${parts[0]}.${parts[1]}` !== this.namespace) {
            this._logger.warn(`${this.namespaceLog} Try to decode id not from this adapter`);
            return null;
        }
        return { device: parts[2], channel: parts[3], state: parts[4] };
    }

    // external signature
    delState(id: string, callback?: ioBroker.ErrorCallback): void;
    delState(id: string, options: unknown, callback?: ioBroker.ErrorCallback): void;

    /**
     * Deletes a state of this instance.
     * The object will NOT be deleted. If you want to delete it too, use @delObject instead.
     *
     * It is not required to provice the adapter namespace, because it will automatically be added.
     * E.g. to delete "adapterName.X.myObject", only "myObject" is required as ID.
     *
     * No error is returned if state does not exist.
     *
     * @param id exactly object ID (without namespace)
     * @param options optional user context
     * @param callback return result
     *        ```js
     *            function (err) {
     *              if (err) adapter.log.error('Cannot delete object: ' + err);
     *            }
     *        ```
     */
    delState(id: unknown, options: unknown, callback?: unknown): any {
        if (typeof options === 'function') {
            callback = options;
            options = null;
        }

        Validator.assertString(id, 'id');
        if (options !== null && options !== undefined) {
            Validator.assertObject(options, 'options');
        }
        Validator.assertOptionalCallback(callback, 'callback');

        return this._delState({ id, options, callback });
    }

    private _delState(_options: InternalDelStateOptions): Promise<void> | void {
        const { options, callback } = _options;
        let { id } = _options;

        try {
            this._utils.validateId(id, false, null);
        } catch (err) {
            return tools.maybeCallbackWithError(callback, err);
        }

        // delState does the same as delForeignState, but fixes the ID first
        id = this._utils.fixId(id);
        return this.delForeignState(id, options, callback);
    }

    // external signature
    delForeignState(id: string, callback?: ioBroker.ErrorCallback): void;
    delForeignState(id: string, options: unknown, callback?: ioBroker.ErrorCallback): void;

    /**
     * Deletes a state of any adapter.
     * The object is NOT deleted. If you want to delete it too, use @delForeignObject instead.
     *
     * No error is returned if state does not exist.
     *
     * @param id long string for ID like "adapterName.0.stateID".
     * @param options optional argument to describe the user context
     * @param callback return result
     * ```js
     * function (err) {}
     * ```
     */
    delForeignState(id: unknown, options: unknown, callback?: unknown): any {
        if (typeof options === 'function') {
            callback = options;
            options = null;
        }

        Validator.assertString(id, 'id');
        Validator.assertOptionalCallback(callback, 'callback');
        if (options !== null && options !== undefined) {
            Validator.assertObject(options, 'options');
        }

        return this._delForeignState({ id, options, callback });
    }

    private async _delForeignState(_options: InternalDelStateOptions): Promise<void> {
        const { id, options, callback } = _options;

        if (!adapterStates) {
            // if states is no longer existing, we do not need to unsubscribe
            this._logger.info(
                `${this.namespaceLog} delForeignState not processed because States database not connected`
            );
            return tools.maybeCallbackWithError(callback, tools.ERRORS.ERROR_DB_CLOSED);
        }

        try {
            this._utils.validateId(id, true, options);
        } catch (err) {
            return tools.maybeCallbackWithError(callback, err);
        }

        if (options && options.user && options.user !== SYSTEM_ADMIN_USER) {
            try {
                await this._checkStates(id, options, 'delState');
            } catch (e) {
                return tools.maybeCallbackWithError(callback, e);
            }
        }
        adapterStates.delState(id, callback);
    }

    // external signature
    getStates(pattern: Pattern, callback: ioBroker.GetStatesCallback): void;
    getStates(pattern: Pattern, options: unknown, callback: ioBroker.GetStatesCallback): void;

    /**
     * Read all states of this adapter, that pass the pattern
     *
     * Allows to read all states of current adapter according to pattern. To read all states of current adapter use:
     * ```js
     *     adapter.getStates('*', function (err, states) {
     *         for (var id in states) {
     *              adapter.log.debug('"' + id + '" = "' + states[id].val);
     *         }
     *     });
     * ```
     *
     * @param pattern string in form 'adapter.0.*' or like this. It can be an array of IDs too.
     * @param options optional argument to describe the user context
     * @param callback return result
     * ```js
     * function (err, states) {}, where states is an object like {"ID1": {"val": 1, "ack": true}, "ID2": {"val": 2, "ack": false}, ...}
     * ```
     */
    getStates(pattern: unknown, options: any, callback?: any): any {
        // we use any types here, because validation takes place in foreign method
        if (typeof options === 'function') {
            callback = options;
            options = {};
        }

        Validator.assertPattern(pattern, 'pattern');

        const fixedPattern = Array.isArray(pattern) ? pattern : this._utils.fixId(pattern, true);

        this.getForeignStates(fixedPattern, options, callback);
    }

    private async _processStatesSecondary(
        keys: string[],
        targetObjs: (ioBroker.StateObject | null)[] | null,
        srcObjs: (ioBroker.StateObject | null)[] | null
    ): Promise<ioBroker.GetStatesPromise> {
        const arr = await adapterStates!.getStates(keys);

        const result: Record<string, Partial<ioBroker.State> | null> = {};

        for (let i = 0; i < keys.length; i++) {
            const obj = targetObjs && targetObjs[i];

            if (obj?.common?.alias && srcObjs) {
                const srcObj = srcObjs[i];

                if (srcObj) {
                    result[obj._id] =
                        tools.formatAliasValue({
                            sourceCommon: srcObj.common,
                            targetCommon: obj.common,
                            state: arr![i] || null,
                            logger: this._logger,
                            logNamespace: this.namespaceLog,
                            sourceId: srcObj._id,
                            targetId: obj._id
                        }) || null;
                } else {
                    result[obj._id || keys[i]] = arr![i] || null;
                }
            } else {
                result[obj?._id || keys[i]] = arr![i] || null;
            }
        }

        // @ts-expect-error adapt the return type?
        return result;
    }

    /**
     * Ensures, that object information is read, and the alias id is mapped to the source id if an alias is contained in the getStates call
     * The adaption of the actual values is then performed in _processStatesSecondary, to apply alias conversion methods
     *
     * @param keys all ids of the getStates call
     * @param targetObjs the target objects (e.g. alias objects or the actual objects)
     */
    private async _processStates(
        keys: string[],
        targetObjs: (ioBroker.StateObject | null)[]
    ): ioBroker.GetStatesPromise {
        let aliasFound;
        const aIds = keys.map(id => {
            if (id.startsWith(ALIAS_STARTS_WITH)) {
                aliasFound = true;
                return id;
            } else {
                return null;
            }
        });

        // if any ID from aliases found
        if (aliasFound) {
            // make a copy of original array
            keys = [...keys];

            // read aliases objects
            // @ts-expect-error aIds array can also contain null values, but probably the code can work with that, so adapt methods types?
            targetObjs = (await this._getObjectsByArray(aIds, targetObjs)) as ioBroker.StateObject[];
            const srcIds: string[] = [];
            // replace aliases ID with targets
            targetObjs.forEach((obj, i) => {
                if (obj?.common?.alias) {
                    // alias id can be string or can have attribute read (this is used by getStates -> so read is important)
                    const aliasId =
                        // @ts-expect-error
                        obj.common.alias.id && typeof obj.common.alias.id.read === 'string'
                            ? // @ts-expect-error
                              obj.common.alias.id.read
                            : obj.common.alias.id;

                    keys[i] = aliasId || null;
                    srcIds[i] = keys[i];
                }
            });

            // srcObjs and targetObjs could be merged
            const srcObjs = await this._getObjectsByArray(srcIds, null, this._options);
            // @ts-expect-error fix later
            return this._processStatesSecondary(keys, targetObjs, srcObjs);
        } else {
            return this._processStatesSecondary(keys, null, null);
        }
    }

    getForeignStates(pattern: Pattern, callback: ioBroker.GetStatesCallback): void;
    getForeignStates(pattern: Pattern, options: unknown, callback: ioBroker.GetStatesCallback): void;

    /**
     * Read all states of all adapters (and system states), that pass the pattern
     *
     * Allows to read all states of current adapter according to pattern. To read all states of current adapter use:
     * ```js
     *     adapter.getStates('*', function (err, states) {
     *         for (var id in states) {
     *              adapter.log.debug('"' + id + '" = "' + states[id].val);
     *         }
     *     });
     * ```
     *
     * @param pattern string in form 'adapter.0.*' or like this. It can be an array of IDs too.
     * @param options optional argument to describe the user context
     * @param callback return result
     * ```js
     * function (err, states) {}, where states is an object like {"ID1": {"val": 1, "ack": true}, "ID2": {"val": 2, "ack": false}, ...}
     * ```
     */
    getForeignStates(pattern: unknown, options: unknown, callback?: unknown): any {
        if (typeof options === 'function') {
            callback = options;
            options = {};
        }
        if (typeof pattern === 'function') {
            callback = pattern;
            pattern = '*';
        }

        Validator.assertPattern(pattern, 'pattern');
        if (options !== null && options !== undefined) {
            Validator.assertObject(options, 'options');
        }
        Validator.assertCallback(callback, 'callback');

        return this._getForeignStates({ pattern, options: options || {}, callback });
    }

    private async _getForeignStates(_options: InternalGetStatesOptions): Promise<void> {
        const { options, pattern, callback } = _options;

        if (!adapterStates) {
            // if states is no longer existing, we do not need to unsubscribe
            this._logger.info(
                `${this.namespaceLog} getForeignStates not processed because States database not connected`
            );

            return tools.maybeCallbackWithError(callback, tools.ERRORS.ERROR_DB_CLOSED);
        }

        if (!adapterObjects) {
            // if states is no longer existing, we do not need to unsubscribe
            this._logger.info(
                `${this.namespaceLog} getForeignStates not processed because Objects database not connected`
            );

            return tools.maybeCallbackWithError(callback, tools.ERRORS.ERROR_DB_CLOSED);
        }

        // if pattern is array
        if (Array.isArray(pattern)) {
            if (options.user && options.user !== SYSTEM_ADMIN_USER) {
                try {
                    const { objs, ids } = await this._checkStates(pattern, options, 'getState');
                    const res = await this._processStates(ids, objs);
                    return tools.maybeCallbackWithError(callback, null, res);
                } catch (e) {
                    return tools.maybeCallbackWithError(callback, e);
                }
            } else {
                const res = await this._processStates(pattern, options?._objects);
                return tools.maybeCallbackWithError(callback, null, res);
            }
        } else {
            // read first the keys for pattern
            let params = {};
            if (pattern && pattern !== '*') {
                params = {
                    startkey: pattern.replace(/\*/g, ''),
                    endkey: pattern.replace(/\*/g, '\u9999')
                };
            }

            let originalChecked: boolean | undefined;
            if (options.checked !== undefined) {
                originalChecked = options.checked;
            }
            options.checked = true;

            // in special maintenance mode, just returns all states. Aliases are not supported in this mode
            if (options.user === SYSTEM_ADMIN_USER && options.maintenance) {
                try {
                    const keys = await adapterStates.getKeys(pattern);
                    const res = await this._processStatesSecondary(keys || [], null, null);
                    return tools.maybeCallbackWithError(callback, null, res);
                } catch (e) {
                    return tools.maybeCallbackWithError(callback, e);
                }
            }

            try {
                const res = await adapterObjects.getObjectView('system', 'state', params, options);
                if (originalChecked !== undefined) {
                    options.checked = originalChecked;
                } else {
                    options.checked = undefined;
                }

                if (!res) {
                    return tools.maybeCallbackWithError(callback, null, {});
                }
                const keys = [];
                const objs = [];

                // filter out
                let regEx;
                // process patterns like "*.someValue". The patterns "someValue.*" will be processed by getObjectView
                try {
                    if (pattern !== '*' && pattern[pattern.length - 1] !== '*') {
                        regEx = new RegExp(tools.pattern2RegEx(pattern));
                    }
                    for (const row of res.rows) {
                        const id = row.id;
                        if (id && (!regEx || regEx.test(id))) {
                            keys.push(id);
                            objs.push(row.value);
                        }
                    }
                } catch (e) {
                    return tools.maybeCallbackWithError(callback, e);
                }

                options._objects = objs;
                this.getForeignStates(keys, options, callback);
            } catch (e) {
                return tools.maybeCallbackWithError(callback, e);
            }
        }
    }

    private async _addAliasSubscribe(
        aliasObj: ioBroker.StateObject,
        pattern: string,
        callback?: ioBroker.ErrorCallback
    ): Promise<void> {
        if (aliasObj && aliasObj.common && aliasObj.common.alias && aliasObj.common.alias.id) {
            if (aliasObj.type !== 'state') {
                this._logger.warn(
                    // eslint-disable-next-line @typescript-eslint/restrict-template-expressions
                    `${this.namespaceLog} Expected alias ${aliasObj._id} to be of type "state", got "${aliasObj.type}"`
                );
                return tools.maybeCallbackWithError(
                    callback,
                    // eslint-disable-next-line @typescript-eslint/restrict-template-expressions
                    new Error(`Expected alias ${aliasObj._id} to be of type "state", got "${aliasObj.type}"`)
                );
            }

            // id can be string or can have attribute read
            const sourceId =
                // @ts-expect-error
                typeof aliasObj.common.alias.id.read === 'string'
                    ? // @ts-expect-error
                      aliasObj.common.alias.id.read
                    : aliasObj.common.alias.id;

            // validate here because we use objects/states db directly
            try {
                this._utils.validateId(sourceId, true, null);
            } catch (e) {
                this._logger.warn(`${this.namespaceLog} Error validating alias id of ${aliasObj._id}: ${e.message}`);
                return tools.maybeCallbackWithError(
                    callback,
                    new Error(`Error validating alias id of ${aliasObj._id}: ${e.message}`)
                );
            }

            let aliasDetails;
            if (!this.aliases.has(sourceId)) {
                aliasDetails = { source: null, targets: [] };
                this.aliases.set(sourceId, aliasDetails);
            } else {
                aliasDetails = this.aliases.get(sourceId) || { source: null, targets: [] };
            }

            const targetEntry = {
                alias: deepClone(aliasObj.common.alias),
                id: aliasObj._id,
                pattern,
                type: aliasObj.common.type,
                max: aliasObj.common.max,
                min: aliasObj.common.min,
                unit: aliasObj.common.unit
            };

            aliasDetails.targets.push(targetEntry);

            if (!aliasDetails.source) {
                let sourceObj;
                try {
                    await adapterStates!.subscribe(sourceId);
                    sourceObj = await adapterObjects!.getObject(sourceId, this._options);
                } catch (e) {
                    return tools.maybeCallbackWithError(callback, e);
                }

                if (sourceObj?.common) {
                    if (!this.aliases.has(sourceObj._id)) {
                        // TODO what means this, we ensured alias existed, did some async stuff now it's gone -> alias has been deleted?
                        this._logger.error(
                            `${
                                this.namespaceLog
                            } Alias subscription error. Please check your alias definitions: sourceId=${sourceId}, sourceObj=${JSON.stringify(
                                sourceObj
                            )}`
                        );
                    } else {
                        aliasDetails.source = {
                            min: sourceObj.common.min,
                            max: sourceObj.common.max,
                            type: sourceObj.common.type,
                            unit: sourceObj.common.unit
                        };
                    }
                }

                return tools.maybeCallback(callback);
            } else {
                return tools.maybeCallback(callback);
            }
        } else if (aliasObj && aliasObj.type === 'state') {
            // if state and no id given -> if no state just ignore it
            this._logger.warn(`${this.namespaceLog} Alias ${aliasObj._id} has no target 12`);
            return tools.maybeCallbackWithError(callback, new Error(`Alias ${aliasObj._id} has no target 12`));
        } else {
            return tools.maybeCallback(callback);
        }
    }

    private async _removeAliasSubscribe(
        sourceId: string,
        aliasObj: number | Record<string, any>,
        callback?: () => void
    ): Promise<void> {
        if (!this.aliases.has(sourceId)) {
            return tools.maybeCallback(callback);
        }

        // remove from targets array
        // @ts-expect-error
        const pos = typeof aliasObj === 'number' ? aliasObj : this.aliases.get(sourceId).targets.indexOf(aliasObj);

        if (pos !== -1) {
            // @ts-expect-error
            this.aliases.get(sourceId).targets.splice(pos, 1);

            // unsubscribe if no more aliases exists
            // @ts-expect-error
            if (!this.aliases.get(sourceId).targets.length) {
                this.aliases.delete(sourceId);
                await adapterStates!.unsubscribe(sourceId);
            }
        }
        return tools.maybeCallback(callback);
    }

    subscribeForeignStates(pattern: Pattern, callback?: ioBroker.ErrorCallback): void;
    subscribeForeignStates(pattern: Pattern, options: unknown, callback?: ioBroker.ErrorCallback): void;

    /**
     * Subscribe for changes on all states of all adapters (and system states), that pass the pattern
     *
     * Allows to Subscribe on changes all states of all instances according to pattern. E.g. to read all states of 'adapterName.X' instance use:
     * ```js
     *     adapter.subscribeForeignStates('adapterName.X.*');
     * ```
     *
     * @param pattern string in form 'adapter.0.*' or like this. It can be an array of IDs too.
     * @param options optional argument to describe the user context
     * @param callback return result ```function (err) {}```
     */
    subscribeForeignStates(pattern: unknown, options: unknown, callback?: unknown): any {
        pattern = pattern || '*';

        if (typeof options === 'function') {
            callback = options;
            options = null;
        }

        Validator.assertOptionalCallback(callback, 'callback');

        if (pattern instanceof RegExp) {
            return tools.maybeCallbackWithError(
                callback,
                `Regexp is not supported for "subscribeForeignStates", received "${pattern.toString()}"`
            );
        }

        if (options !== null && options !== undefined) {
            Validator.assertObject(options, 'options');
        }
        Validator.assertPattern(pattern, 'pattern');

        return this._subscribeForeignStates({ pattern, options, callback });
    }

    private async _subscribeForeignStates(_options: InternalSubscribeOptions): Promise<void> {
        const { pattern, options, callback } = _options;

        // Todo check rights for options
        await this._autoSubscribeOn();

        if (!adapterStates) {
            // if states is no longer existing, we do not need to unsubscribe
            this._logger.info(
                `${this.namespaceLog} subscribeForeignStates not processed because States database not connected`
            );
            return tools.maybeCallbackWithError(callback, tools.ERRORS.ERROR_DB_CLOSED);
        }
        if (!adapterObjects) {
            this._logger.info(
                `${this.namespaceLog} subscribeForeignStates not processed because Objects database not connected`
            );
            return tools.maybeCallbackWithError(callback, tools.ERRORS.ERROR_DB_CLOSED);
        }

        // compare if this pattern for one of auto-subscribe adapters
        for (const autoSubEntry of this.autoSubscribe) {
            if (typeof pattern === 'string' && (pattern === '*' || pattern.startsWith(`${autoSubEntry}.`))) {
                // put this pattern into adapter list
                let state;
                try {
                    state = await adapterStates.getState(`system.adapter.${autoSubEntry}.subscribes`);
                } catch {
                    // ignore
                }
                state = state || { val: '{}' };
                state.val = state.val || '{}';
                let subs;
                try {
                    subs = JSON.parse(state.val as any);
                } catch {
                    this._logger.error(`${this.namespaceLog} Cannot parse subscribes for "${autoSubEntry}.subscribes"`);
                }

                // validate that correct structure read from state.val
                if (!tools.isObject(subs)) {
                    subs = {};
                }

                if (!tools.isObject(subs[pattern])) {
                    subs[pattern] = {};
                }

                if (typeof subs[pattern][this.namespace] !== 'number') {
                    subs[pattern][this.namespace] = 0;
                }

                subs[pattern][this.namespace]++;
                this.outputCount++;
                adapterStates.setState(`system.adapter.${autoSubEntry}.subscribes`, JSON.stringify(subs));
            }
        }

        if (Array.isArray(pattern)) {
            // get all aliases
            const aliasesIds = pattern
                .map(id => (id.startsWith(ALIAS_STARTS_WITH) ? id : null))
                .filter(id => id) as string[];

            // get all non aliases
            const nonAliasesIds = pattern
                .map(id => (!id.startsWith(ALIAS_STARTS_WITH) ? id : null))
                .filter(id => id) as string[];

            for (const aliasPattern of pattern) {
                if (
                    (aliasPattern.startsWith(ALIAS_STARTS_WITH) || aliasPattern.includes('*')) &&
                    !this.aliasPatterns.has(aliasPattern)
                ) {
                    // it's a new alias conform pattern to store
                    this.aliasPatterns.add(aliasPattern);
                }
            }

            const promises = [];

            if (aliasesIds.length) {
                if (!this._aliasObjectsSubscribed) {
                    this._aliasObjectsSubscribed = true;
                    adapterObjects.subscribe(`${ALIAS_STARTS_WITH}*`);
                }

                const aliasObjs = await this._getObjectsByArray(aliasesIds, null, options);

                for (const aliasObj of aliasObjs) {
                    if (aliasObj) {
                        // @ts-expect-error check if alias subscribe also takes non-state objects and then ignores
                        promises.push(new Promise(resolve => this._addAliasSubscribe(aliasObj, aliasObj._id, resolve)));
                    }
                }
            }

            if (nonAliasesIds.length) {
                for (const id of nonAliasesIds) {
                    promises.push(new Promise(resolve => adapterStates!.subscribeUser(id, resolve)));
                }
            }

            try {
                await Promise.all(promises);
            } catch (e) {
                this._logger.error(`${this.namespaceLog} Error on "subscribeForeignStates": ${e.message}`);
            }
            return tools.maybeCallback(callback);
        } else if (pattern.includes('*')) {
            if (pattern === '*' || pattern.startsWith(ALIAS_STARTS_WITH)) {
                if (!this._aliasObjectsSubscribed) {
                    this._aliasObjectsSubscribed = true;
                    adapterObjects.subscribe(`${ALIAS_STARTS_WITH}*`);
                }

                // read all aliases
                try {
                    // @ts-expect-error adjust types
                    const objs = await this.getForeignObjectsAsync(pattern, null, null, options);
                    const promises = [];
                    if (!this.aliasPatterns.has(pattern)) {
                        // it's a new pattern to store
                        this.aliasPatterns.add(pattern);
                    }

                    for (const id of Object.keys(objs)) {
                        // If alias
                        if (id.startsWith(ALIAS_STARTS_WITH)) {
                            const aliasObj = objs[id];
                            // @ts-expect-error
                            promises.push(new Promise(resolve => this._addAliasSubscribe(aliasObj, pattern, resolve)));
                        }
                    }

                    try {
                        await Promise.all(promises);
                    } catch (e) {
                        this._logger.error(`${this.namespaceLog} Error on "subscribeForeignStates": ${e.message}`);
                    }

                    if (!adapterStates) {
                        // if states is no longer existing, we do not need to unsubscribe
                        this._logger.info(
                            `${this.namespaceLog} subscribeForeignStates not processed because States database not connected`
                        );
                        return tools.maybeCallbackWithError(callback, tools.ERRORS.ERROR_DB_CLOSED);
                    }

                    if (promises.length && pattern !== '*') {
                        return tools.maybeCallback(callback);
                    } else {
                        // no alias objects found or pattern *
                        adapterStates.subscribeUser(pattern, callback);
                    }
                } catch (e) {
                    this._logger.warn(`${this.namespaceLog} Cannot subscribe to ${pattern}: ${e.message}`);
                    return tools.maybeCallbackWithError(callback, e);
                }
            } else {
                adapterStates.subscribeUser(pattern, callback);
            }
        } else if (pattern.startsWith(ALIAS_STARTS_WITH)) {
            if (!this._aliasObjectsSubscribed) {
                this._aliasObjectsSubscribed = true;
                adapterObjects.subscribe(`${ALIAS_STARTS_WITH}*`);
            }

            // aliases['sourceId'] = {
            //     source: {common attributes},
            //     targets: [
            //         {
            //             alias: {},
            //             id: 'aliasId',
            //             pattern: 'some pattern',
            //             type: stateType,
            //             max: number,
            //             min: number,
            //         }
            //     ]
            // };

            // just read one alias Object
            try {
                const aliasObj = await adapterObjects.getObjectAsync(pattern, options);
                if (aliasObj) {
                    // cb will be called, but await for catching promisified part
                    await this._addAliasSubscribe(aliasObj as ioBroker.StateObject, pattern, callback);
                } else {
                    return tools.maybeCallback(callback);
                }
            } catch (e) {
                this._logger.warn(`${this.namespaceLog} cannot subscribe on alias "${pattern}": ${e.message}`);
            }
        } else {
            adapterStates.subscribeUser(pattern, callback);
        }
    }

    unsubscribeForeignStates(pattern: string | string[], callback?: ioBroker.ErrorCallback): void;
    unsubscribeForeignStates(pattern: string | string[], options: unknown, callback?: ioBroker.ErrorCallback): void;

    /**
     * Unsubscribe for changes for given pattern
     *
     * This function allows to unsubscribe from changes. The pattern must be equal to requested one.
     * ```js
     *     adapter.subscribeForeignStates('adapterName.X.*');
     *     adapter.unsubscribeForeignStates('adapterName.X.abc*'); // This will not work
     *     adapter.unsubscribeForeignStates('adapterName.X.*'); // Valid unsubscribe
     * ```
     *
     * @param pattern string in form 'adapter.0.*'. Must be the same as subscribe.
     * @param options]optional argument to describe the user context
     * @param callback return result
     * ```js
     * function (err) {}
     * ```
     */
    unsubscribeForeignStates(pattern: unknown, options: unknown, callback?: unknown): any {
        pattern = pattern || '*';

        // Todo check rights for options
        if (typeof options === 'function') {
            callback = options;
            options = null;
        }

        Validator.assertOptionalCallback(callback, 'callback');

        if (pattern instanceof RegExp) {
            return tools.maybeCallbackWithError(
                callback,
                `Regexp is not supported for "unsubscribeForeignStates", received "${pattern.toString()}"`
            );
        }

        Validator.assertPattern(pattern, 'pattern');
        if (options !== null && options !== undefined) {
            Validator.assertObject(options, 'options');
        }

        return this._unsubscribeForeignStates({ pattern, options, callback });
    }

    private async _unsubscribeForeignStates(_options: InternalSubscribeOptions): Promise<void> {
        const { pattern, callback } = _options;

        if (!adapterStates) {
            // if states is no longer existing, we do not need to unsubscribe
            this._logger.info(
                `${this.namespaceLog} unsubscrubeForeignStates not processed because States database not connected`
            );
            return tools.maybeCallbackWithError(callback, tools.ERRORS.ERROR_DB_CLOSED);
        }

        if (this.autoSubscribe && typeof pattern === 'string') {
            for (const autoSub of this.autoSubscribe) {
                if (pattern === '*' || pattern.substring(0, autoSub.length + 1) === `${autoSub}.`) {
                    // remove this pattern from adapter list
                    let state;
                    try {
                        state = await adapterStates.getState(`system.adapter.${autoSub}.subscribes`);
                    } catch {
                        // ignore
                    }
                    if (!state || !state.val) {
                        continue;
                    }
                    let subs;
                    try {
                        subs = JSON.parse(state.val as any);
                    } catch {
                        this._logger.error(`${this.namespaceLog} Cannot parse subscribes for "${autoSub}.subscribes"`);
                        continue;
                    }

                    if (
                        !tools.isObject(subs) ||
                        !tools.isObject(subs[pattern]) ||
                        subs[pattern][this.namespace] === undefined
                    ) {
                        // check subs is a valid object, because it comes from state.val
                        continue;
                    }

                    if (typeof subs[pattern][this.namespace] === 'number') {
                        subs[pattern][this.namespace]--;
                        if (subs[pattern][this.namespace] <= 0) {
                            delete subs[pattern][this.namespace];
                        }
                    } else {
                        // corrupted info, we can only delete
                        delete subs[pattern][this.namespace];
                    }

                    // if no other subs are there
                    if (!Object.keys(subs[pattern]).length) {
                        delete subs[pattern];
                    }
                    this.outputCount++;
                    adapterStates.setState(`system.adapter.${autoSub}.subscribes`, JSON.stringify(subs));
                }
            }
        }

        let aliasPattern;
        const promises = [];

        if (Array.isArray(pattern)) {
            // process every entry as single unsubscribe
            for (const _pattern of pattern) {
                promises.push(this.unsubscribeForeignStatesAsync(_pattern));
            }
        } else if (pattern.includes('*') || pattern.startsWith(ALIAS_STARTS_WITH)) {
            if (pattern === '*' || pattern.startsWith(ALIAS_STARTS_WITH)) {
                aliasPattern = pattern; // check all aliases
                if (pattern === '*') {
                    promises.push(adapterStates.unsubscribeUser(pattern));
                }
            } else {
                promises.push(adapterStates.unsubscribeUser(pattern));
            }
        } else {
            promises.push(adapterStates.unsubscribeUser(pattern));
        }

        if (aliasPattern) {
            // if pattern known, remove it from alias patterns to not subscribe to further matching aliases
            this.aliasPatterns.delete(aliasPattern);

            for (const [sourceId, alias] of this.aliases) {
                for (let i = alias.targets.length - 1; i >= 0; i--) {
                    if (alias.targets[i].pattern === aliasPattern) {
                        promises.push(this._removeAliasSubscribe(sourceId, i));
                    }
                }
            }
        }

        await Promise.all(promises);
        // if no alias subscribed any longer, remove subscription
        if (!this.aliases.size && this._aliasObjectsSubscribed) {
            this._aliasObjectsSubscribed = false;
            adapterObjects!.unsubscribe(`${ALIAS_STARTS_WITH}*`);
        }
        return tools.maybeCallback(callback);
    }

    subscribeStates(pattern: Pattern, callback?: ioBroker.ErrorCallback): void;
    subscribeStates(pattern: Pattern, options: unknown, callback?: ioBroker.ErrorCallback): void;

    /**
     * Subscribe for changes on all states of this instance, that pass the pattern
     *
     * Allows to Subscribe on changes all states of current adapter according to pattern. To read all states of current adapter use:
     * ```js
     *     adapter.subscribeStates('*'); // subscribe for all states of this adapter
     * ```
     *
     * @param pattern string in form 'adapter.0.*' or like this. Only string allowed
     * @param options optional argument to describe the user context
     * @param callback
     */
    subscribeStates(pattern: unknown, options: unknown, callback?: unknown): any {
        if (typeof options === 'function') {
            callback = options;
            options = null;
        }

        Validator.assertPattern(pattern, 'pattern');
        Validator.assertOptionalCallback(callback, 'callback');
        if (options !== null && options !== undefined) {
            Validator.assertObject(options, 'options');
        }

        return this._subscribeForeignStates({
            pattern: Array.isArray(pattern) ? pattern : this._utils.fixId(pattern, true),
            options,
            callback
        });
    }

    unsubscribeStates(pattern: Pattern, callback?: ioBroker.ErrorCallback): void;
    unsubscribeStates(pattern: Pattern, options: unknown, callback?: ioBroker.ErrorCallback): void;

    /**
     * Unsubscribe for changes for given pattern for own states.
     *
     * This function allows to unsubscribe from changes. The pattern must be equal to requested one.
     *
     * ```js
     *     adapter.unsubscribeStates('abc*'); // This will not work
     *     adapter.unsubscribeStates('*');    // Valid unsubscribe
     * ```
     *
     * @param pattern string in form 'adapter.0.*'. Must be the same as subscribe.
     * @param options optional argument to describe the user context
     * @param callback
     */
    unsubscribeStates(pattern: unknown, options: unknown, callback?: unknown): any {
        if (typeof options === 'function') {
            callback = options;
            options = null;
        }

        Validator.assertPattern(pattern, 'pattern');
        Validator.assertOptionalCallback(callback, 'callback');
        if (options !== null && options !== undefined) {
            Validator.assertObject(options, 'options');
        }

        return this._unsubscribeForeignStates({
            pattern: Array.isArray(pattern) ? pattern : this._utils.fixId(pattern, true),
            options,
            callback
        });
    }

    setForeignBinaryState(id: string, binary: Buffer, callback: ioBroker.SetStateCallback): void;
    setForeignBinaryState(id: string, binary: Buffer, options: unknown, callback: ioBroker.SetStateCallback): void;

    /**
     * Write binary block into redis, e.g. image
     *
     *
     * @param id of state
     * @param binary data
     * @param options optional
     * @param callback
     *
     * @deprecated Please use `writeFile` instead of binary states
     */
    setForeignBinaryState(id: unknown, binary: unknown, options: unknown, callback?: unknown): any {
        this._logger.info(
            `${this.namespaceLog} Information for Developer: Binary States are deprecated and will be removed in js-controller 5.1, please migrate to Files`
        );

        if (typeof options === 'function') {
            callback = options;
            options = {};
        }

        Validator.assertString(id, 'id');
        Validator.assertOptionalCallback(callback, 'callback');
        Validator.assertBuffer(binary, 'binary');
        if (options !== null && options !== undefined) {
            Validator.assertObject(options, 'options');
        }

        return this._setForeignBinaryState({ id, binary, options, callback });
    }

    private async _setForeignBinaryState(_options: InternalSetBinaryStateOptions): Promise<void> {
        const { id, binary, callback } = _options;
        let { options } = _options;

        try {
            this._utils.validateId(id, true, options);
        } catch (err) {
            return tools.maybeCallbackWithError(callback, err);
        }

        if (this.performStrictObjectChecks) {
            // obj needs to exist and has to be of type "file" - custom check for binary state
            try {
                if (!adapterObjects) {
                    this._logger.info(
                        `${this.namespaceLog} setBinaryState not processed because Objects database not connected`
                    );
                    return tools.maybeCallbackWithError(callback, tools.ERRORS.ERROR_DB_CLOSED);
                }

                const obj = await adapterObjects.getObjectAsync(id);

                // at first check object existence
                if (!obj) {
                    this._logger.warn(
                        `${this.namespaceLog} Binary state "${id}" has no existing object, this might lead to an error in future versions`
                    );
                    return;
                }

                // for a state object we require common.type to exist
                if (obj.common && obj.common.type) {
                    if (obj.common.type !== 'file') {
                        this._logger.info(
                            `${this.namespaceLog} Binary state object has to be type "file" but is "${obj.common.type}"`
                        );
                    }
                }
            } catch (e) {
                this._logger.warn(
                    `${this.namespaceLog} Could not perform strict object check of binary state ${id}: ${e.message}`
                );
            }
        }

        if (!adapterStates) {
            // if states is no longer existing, we do not need to unsubscribe
            this._logger.info(
                `${this.namespaceLog} setBinaryState not processed because States database not connected`
            );
            return tools.maybeCallbackWithError(callback, tools.ERRORS.ERROR_DB_CLOSED);
        }

        // we need at least user or group for checkStates - if no given assume admin
        if (!options || !options.user) {
            options = options || {};
            options.user = SYSTEM_ADMIN_USER;
        }

        if (options.user !== SYSTEM_ADMIN_USER) {
            // always read according object to set the binary flag
            let obj;
            try {
                obj = (await this._checkStates(id, options, 'setState')).objs[0];
            } catch (e) {
                return tools.maybeCallbackWithError(callback, e);
            }

            if (obj && !('binary' in obj)) {
                // @ts-expect-error probably need to adjust types
                obj.binary = true;

                if (!adapterObjects) {
                    this._logger.info(
                        `${this.namespaceLog} setBinaryState not processed because Objects database not connected`
                    );
                    return tools.maybeCallbackWithError(callback, tools.ERRORS.ERROR_DB_CLOSED);
                }

                adapterObjects.setObject(id, obj, err => {
                    if (err) {
                        return tools.maybeCallbackWithError(callback, err);
                    } else {
                        if (!adapterStates) {
                            // if states is no longer existing, we do not need to unsubscribe
                            this._logger.info(
                                `${this.namespaceLog} setBinaryState not processed because States database not connected`
                            );
                            return tools.maybeCallbackWithError(callback, tools.ERRORS.ERROR_DB_CLOSED);
                        }

                        this.outputCount++;
                        adapterStates.setBinaryState(id, binary, callback);
                    }
                });
            } else {
                if (!adapterStates) {
                    // if states is no longer existing, we do not need to unsubscribe
                    this._logger.info(
                        `${this.namespaceLog} setBinaryState not processed because States database not connected`
                    );
                    return tools.maybeCallbackWithError(callback, tools.ERRORS.ERROR_DB_CLOSED);
                }

                this.outputCount++;
                adapterStates.setBinaryState(id, binary, callback);
            }
        } else {
            this.outputCount++;
            adapterStates.setBinaryState(id, binary, callback);
        }
    }

    setBinaryState(id: string, binary: Buffer, callback: ioBroker.SetStateCallback): void;
    setBinaryState(id: string, binary: Buffer, options: unknown, callback: ioBroker.SetStateCallback): void;

    /**
     * Same as setForeignBinaryState but prefixes the own namespace to the id
     *
     *
     * @param id of state
     * @param binary data
     * @param options optional
     * @param callback
     *
     * @deprecated Please use `writeFile` instead of binary states
     */
    setBinaryState(id: any, binary: any, options: any, callback?: any): void {
        // we just keep any types here, because setForeign method will validate
        id = this._utils.fixId(id, false);
        return this.setForeignBinaryState(id, binary, options, callback);
    }

    getForeignBinaryState(id: string, callback: ioBroker.GetBinaryStateCallback): void;
    getForeignBinaryState(id: string, options: unknown, callback: ioBroker.GetBinaryStateCallback): void;

    /**
     * Read a binary block from redis, e.g. an image
     *
     * @param id The state ID
     * @param options optional
     * @param callback
     *
     * @deprecated Please use `readFile` instead of binary states
     */
    getForeignBinaryState(id: unknown, options: unknown, callback?: unknown): any {
        this._logger.info(
            `${this.namespaceLog} Information for Developer: Binary States are deprecated and will be removed in js-controller 5.1, please migrate to Files`
        );

        if (typeof options === 'function') {
            callback = options;
            options = {};
        }

        Validator.assertString(id, 'id');
        Validator.assertOptionalCallback(callback, 'callback');
        if (options !== null && options !== undefined) {
            Validator.assertObject(options, 'options');
        }

        return this._getForeignBinaryState({ id, options: options || {}, callback });
    }

    private async _getForeignBinaryState(_options: InternalGetBinaryStateOption): Promise<void> {
        const { id, options, callback } = _options;

        if (!adapterStates) {
            // if states is no longer existing, we do not need to unsubscribe
            this._logger.info(
                `${this.namespaceLog} getBinaryState not processed because States database not connected`
            );
            return tools.maybeCallbackWithError(callback, tools.ERRORS.ERROR_DB_CLOSED);
        }

        try {
            this._utils.validateId(id, true, options);
        } catch (err) {
            return tools.maybeCallbackWithError(callback, err);
        }

        // we need at least user or group for checkStates - if no given assume admin
        if (!options.user) {
            options.user = SYSTEM_ADMIN_USER;
        }
        // always read according object to set the binary flag
        let obj: ioBroker.StateObject;

        try {
            obj = (await this._checkStates(id, options, 'getState')).objs[0];
        } catch (e) {
            return tools.maybeCallbackWithError(callback, e);
        }

        adapterStates!.getBinaryState(id, (err, data) => {
            if (!err && data && obj && !('binary' in obj)) {
                // @ts-expect-error type adjustment needed?
                obj.binary = true;
                adapterObjects!.setObject(id, obj, err => {
                    if (err) {
                        return tools.maybeCallbackWithError(callback, err);
                    } else {
                        return tools.maybeCallbackWithError(callback, null, data);
                    }
                });
            } else {
                // if no buffer, and state marked as not binary
                if (!err && !data && obj && !('binary' in obj)) {
                    return tools.maybeCallbackWithError(callback, 'State is not binary');
                } else {
                    return tools.maybeCallbackWithError(callback, err, data);
                }
            }
        });
    }
    getBinaryState(id: string, callback: ioBroker.GetBinaryStateCallback): void;
    getBinaryState(id: string, options: unknown, callback: ioBroker.GetBinaryStateCallback): void;

    /**
     * Same as getForeignBinaryState but prefixes the own namespace to the id
     *
     * @param id The state ID
     * @param options optional
     * @param callback
     *
     * @depreacted Please use `readFile` instead of binary states
     */
    getBinaryState(id: any, options: any, callback?: any): any {
        // we use any types here, because validation takes place in foreign method
        id = this._utils.fixId(id);
        return this.getForeignBinaryState(id, options, callback);
    }

    delForeignBinaryState(id: string, callback?: ioBroker.ErrorCallback): void;
    delForeignBinaryState(id: string, options: unknown, callback?: ioBroker.ErrorCallback): void;

    /**
     * Deletes binary state
     *
     *
     * @param id
     * @param options
     * @param callback
     *
     * @deprecated Please use `delFile` instead of binary states
     */
    delForeignBinaryState(id: unknown, options: unknown, callback?: unknown): any {
        this._logger.info(
            `${this.namespaceLog} Information for Developer: Binary States are deprecated and will be removed in js-controller 5.1, please migrate to Files`
        );

        if (typeof options === 'function') {
            callback = options;
            options = {};
        }

        Validator.assertString(id, 'id');
        Validator.assertOptionalCallback(callback, 'callback');
        if (options !== null && options !== undefined) {
            Validator.assertObject(options, 'options');
        }

        return this._delForeignBinaryState({ id, options: options || {}, callback });
    }

    private async _delForeignBinaryState(_options: InternalDelBinaryStateOptions): Promise<void> {
        const { id, options, callback } = _options;

        if (!adapterStates) {
            // if states is no longer existing, we do not need to unsubscribe
            this._logger.info(
                `${this.namespaceLog} delBinaryState not processed because States database not connected`
            );
            return tools.maybeCallbackWithError(callback, tools.ERRORS.ERROR_DB_CLOSED);
        }

        try {
            this._utils.validateId(id, true, options);
        } catch (err) {
            return tools.maybeCallbackWithError(callback, err);
        }

        if (options.user && options.user !== SYSTEM_ADMIN_USER) {
            try {
                await this._checkStates(id, options, 'delState');
            } catch (e) {
                return tools.maybeCallbackWithError(callback, e);
            }

            adapterStates!.delBinaryState(id, callback);
        } else {
            adapterStates.delBinaryState(id, callback);
        }
    }

    delBinaryState(id: string, callback?: ioBroker.ErrorCallback): void;
    delBinaryState(id: string, options: unknown, callback?: ioBroker.ErrorCallback): void;

    /**
     * Deletes binary state but prefixes the own namespace to the id
     *
     * @param id
     * @param options
     * @param callback
     *
     * @deprecated Please use `delFile` instead of binary states
     */
    delBinaryState(id: any, options: any, callback?: any): any {
        // we use any types here, because validation takes place in foreign method
        // TODO: call fixId as soon as adapters are migrated to setForeignBinaryState
        // id = this._utils.fixId(id, false);
        return this.delForeignBinaryState(id, options, callback);
    }

    getPluginInstance(name: string): ioBroker.Plugin | null;

    /**
     * Return plugin instance
     *
     * @param name name of the plugin to return
     * @returns plugin instance or null if not existent or not isActive
     */
    getPluginInstance(name: unknown): ioBroker.Plugin | null {
        if (!this.pluginHandler) {
            return null;
        }

        Validator.assertString(name, 'name');

        return this.pluginHandler.getPluginInstance(name);
    }

    getPluginConfig(name: string): Record<string, any> | null;

    /**
     * Return plugin configuration
     *
     * @param name name of the plugin to return
     * @returns plugin configuration or null if not existent or not isActive
     */
    getPluginConfig(name: unknown): Record<string, any> | null {
        if (!this.pluginHandler) {
            return null;
        }

        Validator.assertString(name, 'name');
        return this.pluginHandler.getPluginConfig(name);
    }

    private async _autoSubscribeOn(): Promise<void> {
        if (!this.autoSubscribe && adapterObjects) {
            try {
                // collect all
                const res = await adapterObjects.getObjectViewAsync('system', 'instance', {
                    startkey: 'system.adapter.',
                    endkey: 'system.adapter.\u9999'
                });

<<<<<<< HEAD
                if (res && res.rows) {
                    this.autoSubscribe = [];
                    for (const row of res.rows) {
                        if (row.value?.common.subscribable) {
                            const _id = row.id.substring(15); // cut system.adapter.
                            if (!this.autoSubscribe.includes(_id)) {
                                this.autoSubscribe.push(_id);
                            }
=======
                this.autoSubscribe = [];
                for (const row of res.rows) {
                    if (row.value?.common.subscribable) {
                        const _id = row.id.substring(15); // cut system.adapter.
                        if (!this.autoSubscribe.includes(_id)) {
                            this.autoSubscribe.push(_id);
>>>>>>> 0b3c6e0e
                        }
                    }
                }

                // because of autoSubscribe
                await adapterObjects.subscribeAsync('system.adapter.*');
            } catch {
                // ignore
            }
        }
    }

    getSuitableLicenses(all?: boolean, adapterName?: string): Promise<any[]>;

    /**
     * This method returns the list of license that can be used by this adapter
     * @param all if return the licenses, that used by other instances (true) or only for this instance (false)
     * @param adapterName Return licenses for specific adapter
     * @returns list of suitable licenses
     */
    async getSuitableLicenses(all?: boolean, adapterName?: string): Promise<any> {
        const licenses: Record<string, any>[] = [];
        try {
            const obj = await this.getForeignObjectAsync('system.licenses');
            const uuidObj = await this.getForeignObjectAsync('system.meta.uuid');
            let uuid: string;
            if (!uuidObj || !uuidObj.native || !uuidObj.native.uuid) {
                this._logger.warn(`${this.namespaceLog} No UUID found!`);
                return licenses;
            } else {
                uuid = uuidObj.native.uuid;
            }

            if (obj && obj.native && obj.native.licenses && obj.native.licenses.length) {
                const now = Date.now();
                const cert = fs.readFileSync(path.join(__dirname, '..', '..', 'cert', 'cloudCert.crt'));
                const version = semver.major(this.pack!.version);

                obj.native.licenses.forEach((license: Record<string, any>) => {
                    try {
                        const decoded: any = jwt.verify(license.json, cert);
                        if (
                            decoded.name &&
                            (!decoded.valid_till ||
                                decoded.valid_till === '0000-00-00 00:00:00' ||
                                new Date(decoded.valid_till).getTime() > now)
                        ) {
                            if (
                                decoded.name.startsWith(`iobroker.${adapterName || this.name}`) &&
                                (all || !license.usedBy || license.usedBy === this.namespace)
                            ) {
                                // Licenses for version ranges 0.x and 1.x are handled identically and are valid for both version ranges.
                                //
                                // If license is for adapter with version 0 or 1
                                if (
                                    decoded.version === '&lt;2' ||
                                    decoded.version === '<2' ||
                                    decoded.version === '<1' ||
                                    decoded.version === '<=1'
                                ) {
                                    // check the current adapter major version
                                    if (version !== 0 && version !== 1) {
                                        return;
                                    }
                                } else if (decoded.version && decoded.version !== version) {
                                    // Licenses for adapter versions >=2 need to match to the adapter major version
                                    // which means that a new major version requires new licenses if it would be "included"
                                    // in last purchase

                                    // decoded.version could be only '<2' or direct version, like "2", "3" and so on
                                    return;
                                }
                                if (decoded.uuid && decoded.uuid !== uuid) {
                                    // License is not for this server
                                    return;
                                }

                                // remove free license if commercial license found
                                if (decoded.invoice !== 'free') {
                                    const pos = licenses.findIndex(item => item.invoice === 'free');
                                    if (pos !== -1) {
                                        licenses.splice(pos, 1);
                                    }
                                }
                                license.decoded = decoded;
                                licenses.push(license);
                            }
                        }
                    } catch (err) {
                        this._logger.error(
                            `${this.namespaceLog} Cannot decode license "${license.name}": ${err.message}`
                        );
                    }
                });
            }
        } catch {
            // ignore
        }

        // @ts-expect-error
        licenses.sort((a, b) => {
            const aInvoice = a.decoded.invoice !== 'free';
            const bInvoice = b.decoded.invoice !== 'free';
            if (aInvoice === bInvoice) {
                return 0;
            } else if (aInvoice) {
                return -1;
            } else if (bInvoice) {
                return 1;
            }
        });

        return licenses;
    }

    private _reportStatus(): void {
        if (!adapterStates) {
            return;
        }
        const id = `system.adapter.${this.namespace}`;
        adapterStates.setState(`${id}.alive`, {
            val: true,
            ack: true,
            expire: Math.floor(this._config.system.statisticsInterval / 1000) + 10,
            from: id
        });
        this.outputCount++;
        if (this.connected) {
            adapterStates.setState(`${id}.connected`, { val: true, ack: true, expire: 30, from: id });
            this.outputCount++;
        }
        if (!this.startedInCompactMode) {
            // pidUsage([pid,pid,...], function (err, stats) {
            // => {
            //   cpu: 10.0,            // percentage (from 0 to 100*vcore)
            //   memory: 357306368,    // bytes
            //   ppid: 312,            // PPID
            //   pid: 727,             // PID
            //   ctime: 867000,        // ms user + system time
            //   elapsed: 6650000,     // ms since the start of the process
            //   timestamp: 864000000  // ms since epoch
            // }
            pidUsage(process.pid, (err, stats) => {
                // sometimes adapter is stopped, but this is still running
                if (!err && this && adapterStates && adapterStates.setState && stats) {
                    adapterStates.setState(`${id}.cpu`, {
                        ack: true,
                        from: id,
                        val: Math.round(100 * stats.cpu) / 100
                    });
                    adapterStates.setState(`${id}.cputime`, { ack: true, from: id, val: stats.ctime / 1000 });
                    this.outputCount += 2;
                }
            });
            try {
                //RSS is the resident set size, the portion of the process's memory held in RAM (as opposed to the swap space or the part held in the filesystem).
                const mem = process.memoryUsage();
                adapterStates.setState(`${id}.memRss`, {
                    val: parseFloat(
                        (mem.rss / 1048576) /* 1MB */
                            .toFixed(2)
                    ),
                    ack: true,
                    from: id
                });
                adapterStates.setState(`${id}.memHeapTotal`, {
                    val: parseFloat(
                        (mem.heapTotal / 1048576) /* 1MB */
                            .toFixed(2)
                    ),
                    ack: true,
                    from: id
                });
                adapterStates.setState(`${id}.memHeapUsed`, {
                    val: parseFloat(
                        (mem.heapUsed / 1048576) /* 1MB */
                            .toFixed(2)
                    ),
                    ack: true,
                    from: id
                });
            } catch (err) {
                this._logger.warn(`${this.namespaceLog} Could not query used process memory: ${err.message}`);
            }
            this.outputCount += 3;
            if (this.eventLoopLags.length) {
                const eventLoopLag = Math.ceil(this.eventLoopLags.reduce((a, b) => a + b) / this.eventLoopLags.length);
                adapterStates.setState(`${id}.eventLoopLag`, { val: eventLoopLag, ack: true, from: id }); // average of measured values
                this.eventLoopLags = [];
                this.outputCount++;
            }
        }
        this.outputCount += 3;
        adapterStates.setState(`${id}.uptime`, {
            val: parseInt(process.uptime().toFixed(), 10),
            ack: true,
            from: id
        });
        adapterStates.setState(`${id}.inputCount`, { val: this.inputCount, ack: true, from: id });
        adapterStates.setState(`${id}.outputCount`, { val: this.outputCount, ack: true, from: id });
        this.inputCount = 0;
        this.outputCount = 0;
    }

    // debug function to find error with stop logging
    private _checkLogging(): void {
        let logs: null | string[] = [];
        // LogList
        logs.push(`Actual Loglist - ${JSON.stringify(Array.from(this.logList))}`);

        if (!adapterStates) {
            // if adapterState was destroyed, we can not continue
            return;
        }

        // Read current state of all log subscribers
        adapterStates.getKeys('*.logging', (err, keys) => {
            if (keys && keys.length) {
                if (!adapterStates) {
                    // if adapterState was destroyed, we can not continue
                    return;
                }

                adapterStates.getStates(keys, (err, obj) => {
                    if (obj) {
                        for (let i = 0; i < keys.length; i++) {
                            const objPart = obj[i];
                            // We can JSON.parse, but index is 16x faster
                            if (objPart) {
                                const id = keys[i].substring(0, keys[i].length - '.logging'.length);
                                if (
                                    (typeof objPart === 'string' &&
                                        // @ts-expect-error recheck code-wise this should not be possible to have a string
                                        (objPart.includes('"val":true') || objPart.includes('"val":"true"'))) ||
                                    (typeof objPart === 'object' && (objPart.val === true || objPart.val === 'true'))
                                ) {
                                    logs!.push(`Subscriber - ${id} ENABLED`);
                                } else {
                                    if (logs) {
                                        logs.push(`Subscriber - ${id} (disabled)`);
                                    } else {
                                        this._logger.error(
                                            `${this.namespaceLog} LOGINFO: Subscriber - ${id} (disabled)`
                                        );
                                    }
                                }
                            }
                        }
                    }
                    if (logs) {
                        for (let m = 0; m < logs.length; m++) {
                            this._logger.error(`${this.namespaceLog} LOGINFO: ${logs[m]}`);
                        }
                        logs = null;
                    }
                });
            }
        });
    }

    private _initLogging(callback: () => void): void {
        // temporary log buffer
        let messages: null | any[] = [];
        // Read current state of all log subscriber

        if (!adapterStates) {
            // if adapterState was destroyed, we can not continue
            return;
        }

        adapterStates.getKeys('*.logging', (err, keys) => {
            if (keys && keys.length) {
                if (!adapterStates) {
                    // if adapterState was destroyed, we can not continue
                    return;
                }

                adapterStates.getStates(keys, (err, obj) => {
                    if (obj) {
                        for (let i = 0; i < keys.length; i++) {
                            const objPart = obj[i];
                            // We can JSON.parse, but index is 16x faster
                            if (!objPart) {
                                continue;
                            }
                            const id = keys[i].substring(0, keys[i].length - '.logging'.length);
                            if (
                                typeof objPart === 'string' &&
                                // @ts-expect-error recheck this but getStates should not return string code-wise
                                (objPart.includes('"val":true') || objPart.includes('"val":"true"'))
                            ) {
                                this.logRedirect!(true, id);
                            } else if (
                                typeof objPart === 'object' &&
                                (objPart.val === true || objPart.val === 'true')
                            ) {
                                this.logRedirect!(true, id);
                            }
                        }
                        if (this.logList.size && messages?.length && adapterStates) {
                            for (const message of messages) {
                                for (const instanceId of this.logList) {
                                    adapterStates.pushLog(instanceId, message);
                                }
                            }
                        }
                    }
                    // clear log buffer
                    messages = null;
                });
            } else {
                // disable log buffer
                messages = null;
            }
            return tools.maybeCallback(callback);
        });

        this.logRedirect = (isActive, id): void => {
            // ignore itself
            if (id === `system.adapter.${this.namespace}`) {
                return;
            }

            if (isActive) {
                if (!this.logList.has(id)) {
                    this.logList.add(id);
                }
            } else {
                this.logList.delete(id);
            }
        };

        // If some message from logger
        // find our notifier transport
        // @ts-expect-error
        const ts = this._logger.transports.find(t => t.name === 'NT');
        // @ts-expect-error
        ts.on('logged', info => {
            info.from = this.namespace;
            // emit to itself
            if (this._options.logTransporter && this.logRequired && !this._stopInProgress) {
                this.emit('log', info);
            }

            if (!this.logList.size) {
                // if log buffer still active
                if (messages && !this._options.logTransporter) {
                    messages.push(info);

                    // do not let messages grow without limit
                    if (messages.length > this._config.states.maxQueue) {
                        messages.splice(0, messages.length - this._config.states.maxQueue);
                    }
                }
            } else if (adapterStates?.pushLog) {
                // Send to all adapter, that required logs
                for (const instanceId of this.logList) {
                    adapterStates.pushLog(instanceId, info);
                }
            }
        });

        this._options.logTransporter = this._options.logTransporter || this.ioPack.common.logTransporter;

        if (this._options.logTransporter) {
            this.requireLog = async (isActive, options) => {
                if (!adapterStates) {
                    return;
                }

                if (this.logRequired !== isActive) {
                    this.logRequired = isActive; // remember state
                    if (!isActive) {
                        if (this.logOffTimer) {
                            clearTimeout(this.logOffTimer);
                        }
                        // disable log receiving after 10 seconds
                        this.logOffTimer = setTimeout(async () => {
                            this.logOffTimer = null;
                            this._logger.silly(`${this.namespaceLog} Change log subscriber state: FALSE`);
                            this.outputCount++;
                            if (adapterStates) {
                                try {
                                    await this.setForeignStateAsync(
                                        `system.adapter.${this.namespace}.logging`,
                                        {
                                            val: false,
                                            ack: true,
                                            from: `system.adapter.${this.namespace}`
                                        },
                                        options
                                    );
                                } catch (e) {
                                    this._logger.warn(
                                        `${this.namespaceLog} Could not change log subscriber state to "false": ${e.message}`
                                    );
                                }
                            }
                        }, 10_000);
                    } else {
                        if (this.logOffTimer) {
                            clearTimeout(this.logOffTimer);
                            this.logOffTimer = null;
                        } else {
                            this._logger.silly(`${this.namespaceLog} Change log subscriber state: true`);
                            this.outputCount++;
                            try {
                                await this.setForeignStateAsync(
                                    `system.adapter.${this.namespace}.logging`,
                                    {
                                        val: true,
                                        ack: true,
                                        from: `system.adapter.${this.namespace}`
                                    },
                                    options
                                );
                            } catch (e) {
                                this._logger.warn(
                                    `${this.namespaceLog} Could not change log subscriber state to "true": ${e.message}`
                                );
                            }
                        }
                    }
                }
            };

            this.processLog = msg => {
                if (msg && !this._stopInProgress) {
                    this.emit('log', msg);
                }
            };

            adapterStates.subscribeLog(`system.adapter.${this.namespace}`);
        } else {
            this.requireLog = isActive => {
                if (isActive) {
                    this._logger.warn(
                        `${this.namespaceLog} requireLog is not supported by this adapter! Please set common.logTransporter to true`
                    );
                }
            };
        }
    }

    // initStates is called from initAdapter
    private _initStates(cb: () => void): void {
        this._logger.silly(`${this.namespaceLog} objectDB connected`);

        this._config.states.maxQueue = this._config.states.maxQueue || 1000;

        this._initializeTimeout = setTimeout(() => {
            this._initializeTimeout = null;
            if (this._config.isInstall) {
                this._logger.warn(`${this.namespaceLog} no connection to states DB. Terminating.`);
                this.terminate(EXIT_CODES.NO_ERROR);
            } else {
                this._logger.warn(`${this.namespaceLog} slow connection to states DB. Still waiting ...`);
            }
        }, this._config.states.connectTimeout || 2_000);

        // Internal object, but some special adapters want to access it anyway.
        adapterStates = new States({
            namespace: this.namespaceLog,
            connection: this._config.states,
            connected: async () => {
                if (!adapterStates) {
                    return;
                }

                this._logger.silly(`${this.namespaceLog} statesDB connected`);
                this.statesConnectedTime = Date.now();

                if (this._initializeTimeout) {
                    clearTimeout(this._initializeTimeout);
                    this._initializeTimeout = null;
                }

                if (!this._config.isInstall) {
                    // Subscribe for process exit signal
                    adapterStates.subscribe(`system.adapter.${this.namespace}.sigKill`);

                    // Subscribe for loglevel
                    adapterStates.subscribe(`system.adapter.${this.namespace}.logLevel`);
                }
                if (this._options.subscribable) {
                    // subscribe on if other instance wants to have states of this adapter
                    adapterStates.subscribe(`system.adapter.${this.namespace}.subscribes`);

                    // read actual autosubscribe requests
                    let state;
                    try {
                        state = await adapterStates.getStateAsync(`system.adapter.${this.namespace}.subscribes`);
                    } catch {
                        // ignore
                    }
                    if (!state?.val) {
                        this.patterns = {};
                    } else {
                        try {
                            this.patterns = JSON.parse(state.val as string);
                            Object.keys(this.patterns!).forEach(
                                p => (this.patterns![p].regex = tools.pattern2RegEx(p))
                            );
                        } catch {
                            this.patterns = {};
                        }
                    }
                    return tools.maybeCallback(cb);
                } else {
                    return tools.maybeCallback(cb);
                }
            },
            logger: this._logger,
            change: (id, stateOrMessage) => {
                this.inputCount++;
                // for simplicity reasons we exclude Message for now TODO
                const state = stateOrMessage as ioBroker.State | null;

                if (!id || typeof id !== 'string') {
                    this._logger.warn(`${this.namespaceLog} Invalid id on system state change: ${JSON.stringify(id)}`);
                    return;
                }

                if (
                    id === `system.adapter.${this.namespace}.sigKill` &&
                    state &&
                    state.ts > this.statesConnectedTime! &&
                    state.from &&
                    state.from.startsWith('system.host.')
                ) {
                    const sigKillVal = parseInt(state.val as any);
                    if (!isNaN(sigKillVal)) {
                        if (this.startedInCompactMode || sigKillVal === -1) {
                            this._logger.info(
                                `${this.namespaceLog} Got terminate signal ${
                                    sigKillVal === -1 ? 'TERMINATE_YOURSELF' : ` TERMINATE ${sigKillVal}`
                                }`
                            );
                        } else {
                            this._logger.warn(
                                `${this.namespaceLog} Got terminate signal. Checking desired PID: ${sigKillVal} vs own PID ${process.pid}`
                            );
                        }
                        // by deletion of state, stop this instance
                        if (sigKillVal !== process.pid && !this._config.forceIfDisabled) {
                            this._stop(false, false, EXIT_CODES.ADAPTER_REQUESTED_TERMINATION, false);
                            setTimeout(() => this.terminate(EXIT_CODES.ADAPTER_REQUESTED_TERMINATION), 4000);
                        }
                    }
                }

                if (id === `system.adapter.${this.namespace}.logLevel`) {
                    if (this._config && this._config.log && state && !state.ack) {
                        let currentLevel = this._config.log.level;
                        if (
                            state.val &&
                            state.val !== currentLevel &&
                            ['silly', 'debug', 'info', 'warn', 'error'].includes(state.val as string)
                        ) {
                            this.overwriteLogLevel = true;
                            this._config.log.level = state.val;
                            for (const transport in this._logger.transports) {
                                if (!Object.prototype.hasOwnProperty.call(this._logger.transports, transport)) {
                                    continue;
                                }
                                // set the loglevel on transport only if no loglevel was pinned in log config
                                // @ts-expect-error it is our own modification
                                if (!this._logger.transports[transport]._defaultConfigLoglevel) {
                                    this._logger.transports[transport].level = state.val as string;
                                }
                            }
                            this._logger.info(
                                `${this.namespaceLog} Loglevel changed from "${currentLevel}" to "${state.val}"`
                            );
                            currentLevel = state.val;
                        } else if (state.val && state.val !== currentLevel) {
                            this._logger.info(`${this.namespaceLog} Got invalid loglevel "${state.val}", ignoring`);
                        }
                        this.outputCount++;
                        adapterStates &&
                            adapterStates.setState(`system.adapter.${this.namespace}.logLevel`, {
                                val: currentLevel,
                                ack: true,
                                from: `system.adapter.${this.namespace}`
                            });
                    }
                }

                // todo remove it as an error with log will be found
                if (id === `system.adapter.${this.namespace}.checkLogging`) {
                    this._checkLogging();
                }

                // someone subscribes or unsubscribes from adapter
                if (this._options.subscribable && id === `system.adapter.${this.namespace}.subscribes`) {
                    let subs: Record<string, any>;
                    try {
                        subs = JSON.parse((state && (state.val as string)) || '{}');
                        Object.keys(subs).forEach(p => (subs[p].regex = tools.pattern2RegEx(p)));
                    } catch {
                        subs = {};
                    }

                    this.patterns = subs;
                    if (!this._stopInProgress) {
                        if (typeof this._options.subscribesChange === 'function') {
                            this._options.subscribesChange(subs);
                        } else {
                            this.emit('subscribesChange', subs);
                        }
                    }
                }

                // If someone want to have log messages
                if (id.endsWith('.logging')) {
                    const instance = id.substring(0, id.length - '.logging'.length);

                    this._logger.silly(`${this.namespaceLog} ${instance}: logging ${state ? state.val : false}`);
                    this.logRedirect!(state ? !!state.val : false, instance);
                } else if (id === `log.system.adapter.${this.namespace}`) {
                    this._options.logTransporter && this.processLog && this.processLog(state);
                } else if (id === `messagebox.system.adapter.${this.namespace}` && state) {
                    // If this is messagebox
                    const obj = state as unknown as ioBroker.Message;

                    if (obj) {
                        let callbackObj: MessageCallbackObject | undefined;

                        if (obj.callback?.id) {
                            callbackObj = this.messageCallbacks.get(obj.callback.id);
                        }

                        // If callback stored for this request
                        if (obj.callback && obj.callback.ack && obj.callback.id && callbackObj) {
                            // Call callback function
                            if (typeof callbackObj.cb === 'function') {
                                callbackObj.cb(obj.message);

                                if (callbackObj.timer) {
                                    clearTimeout(callbackObj.timer);
                                }

                                this.messageCallbacks.delete(obj.callback.id);
                            }
                            // delete too old callbacks IDs, like garbage collector
                            const now = Date.now();
                            for (const [_id, callback] of this.messageCallbacks) {
                                if (now - callback.time > 3_600_000) {
                                    this.messageCallbacks.delete(_id);
                                }
                            }
                        } else if (!this._stopInProgress) {
                            if (obj.command === 'clientSubscribe') {
                                return this.uiMessagingController.registerClientSubscribeByMessage(obj);
                            }

                            if (obj.command === 'clientUnsubscribe' || obj.command === 'clientSubscribeError') {
                                return this.uiMessagingController.removeClientSubscribeByMessage(
                                    obj as UserInterfaceClientRemoveMessage
                                );
                            }

                            if (this._options.message) {
                                // Else inform about new message the adapter
                                this._options.message(obj);
                            }
                            this.emit('message', obj);
                        }
                    }
                } else if (id.startsWith(`system.adapter.${this.namespace}.plugins.`) && id.endsWith('.enabled')) {
                    if (!state || state.ack) {
                        return;
                    }
                    const pluginStatesIndex = `system.adapter.${this.namespace}.plugins.`.length;
                    let nameEndIndex: number | undefined = id.indexOf('.', pluginStatesIndex + 1);
                    if (nameEndIndex === -1) {
                        nameEndIndex = undefined;
                    }
                    const pluginName = id.substring(pluginStatesIndex, nameEndIndex);

                    if (!this.pluginHandler?.pluginExists(pluginName)) {
                        return;
                    }

                    if (this.pluginHandler.isPluginActive(pluginName) !== state.val) {
                        if (state.val) {
                            if (!this.pluginHandler.isPluginInstanciated(pluginName)) {
                                this.pluginHandler.instanciatePlugin(
                                    pluginName,
                                    this.pluginHandler.getPluginConfig(pluginName) || {},
                                    __dirname
                                );
                                this.pluginHandler.setDatabaseForPlugin(pluginName, adapterObjects, adapterStates);
                                this.pluginHandler.initPlugin(pluginName, this.adapterConfig || {});
                            }
                        } else {
                            if (!this.pluginHandler.destroy(pluginName)) {
                                this._logger.info(
                                    `${this.namespaceLog} Plugin ${pluginName} could not be disabled. Please restart adapter to disable it.`
                                );
                            }
                        }
                    }
                } else if (this.adapterReady && this.aliases.has(id)) {
                    // If adapter is ready and for this ID exist some alias links
                    const alias = this.aliases.get(id);
                    alias!.targets.forEach(target => {
                        const source = alias!.source!;
                        const aState = state
                            ? tools.formatAliasValue({
                                  sourceCommon: source,
                                  targetCommon: target,
                                  state: deepClone(state),
                                  logger: this._logger,
                                  logNamespace: this.namespaceLog,
                                  sourceId: id,
                                  targetId: target.id
                              })
                            : null;
                        // @ts-expect-error
                        const targetId = target.id.read === 'string' ? target.id.read : target.id;

                        if (!this._stopInProgress && (aState || !state)) {
                            if (typeof this._options.stateChange === 'function') {
                                this._options.stateChange(targetId, aState);
                            } else {
                                // emit 'stateChange' event instantly
                                setImmediate(() => this.emit('stateChange', targetId, aState));
                            }
                        }
                    });
                }
            },
            changeUser: (id, state) => {
                this.inputCount++;

                if (!id || typeof id !== 'string') {
                    this._logger.warn(`${this.namespaceLog} Invalid id on state change: ${JSON.stringify(id)}`);
                    return;
                }

                if (this.adapterReady) {
                    if (this.oStates) {
                        if (!state) {
                            delete this.oStates[id];
                        } else {
                            this.oStates[id] = state;
                        }
                    }

                    if (!this._stopInProgress) {
                        if (typeof this._options.stateChange === 'function') {
                            setImmediate(() => this._options.stateChange!(id, state));
                        } else {
                            // emit 'stateChange' event instantly
                            setImmediate(() => this.emit('stateChange', id, state));
                        }
                    }
                }
            },
            disconnected: () => {
                this.connected = false;
                !this.terminated &&
                    setTimeout(() => {
                        if (this.connected) {
                            return;
                        } // If reconnected in the meantime, do not terminate
                        this._logger.warn(`${this.namespaceLog} Cannot connect/reconnect to states DB. Terminating`);
                        this.terminate(EXIT_CODES.NO_ERROR);
                    }, 5000);
            }
        });
    }

    private _initObjects(cb: () => void): void {
        this._initializeTimeout = setTimeout(() => {
            this._initializeTimeout = null;
            if (this._config.isInstall) {
                this._logger.warn(`${this.namespaceLog} no connection to objects DB. Terminating`);
                this.terminate(EXIT_CODES.NO_ERROR);
            } else {
                this._logger.warn(`${this.namespaceLog} slow connection to objects DB. Still waiting ...`);
            }
        }, this._config.objects.connectTimeout * 2); // Because we do not connect only anymore, give it a bit more time

        adapterObjects = new Objects({
            namespace: this.namespaceLog,
            connection: this._config.objects,
            logger: this._logger,
            connected: async () => {
                this.connected = true;
                if (this._initializeTimeout) {
                    clearTimeout(this._initializeTimeout);
                    this._initializeTimeout = null;
                }

                if (!adapterObjects) {
                    return;
                }

                // subscribe to user changes
                adapterObjects.subscribe('system.user.*');

                // get all enums and register for enum changes
                this.enums = await tools.getAllEnums(adapterObjects);
                adapterObjects.subscribe('enum.*');

                // Read dateformat if using of formatDate is announced
                if (this._options.useFormatDate) {
                    adapterObjects.getObject('system.config', (err, data) => {
                        if (data?.common) {
                            this.dateFormat = data.common.dateFormat;
                            this.isFloatComma = data.common.isFloatComma;
                            this.language = data.common.language;
                            this.longitude = data.common.longitude;
                            this.latitude = data.common.latitude;
                            this.defaultHistory = data.common.defaultHistory;
                        }
                        if (data?.native) {
                            this._systemSecret = data.native.secret;
                        }
                        return tools.maybeCallback(cb);
                    });
                } else {
                    return tools.maybeCallback(cb);
                }
            },
            disconnected: () => {
                this.connected = false;
                !this.terminated &&
                    setTimeout(() => {
                        if (this.connected) {
                            return;
                        } // If reconnected in the meantime, do not terminate

                        this._logger.warn(`${this.namespaceLog} Cannot connect/reconnect to objects DB. Terminating`);
                        this.terminate(EXIT_CODES.NO_ERROR);
                    }, 4000);
            },
            change: async (id, obj) => {
                // System level object changes (and alias objects)
                if (!id) {
                    this._logger.error(`${this.namespaceLog} change ID is empty: ${JSON.stringify(obj)}`);
                    return;
                }

                // If desired, that adapter must be terminated
                if (id === `system.adapter.${this.namespace}` && obj && obj.common && obj.common.enabled === false) {
                    this._logger.info(`${this.namespaceLog} Adapter is disabled => stop`);
                    this._stop();
                    setTimeout(() => this.terminate(EXIT_CODES.NO_ERROR), 4000);
                    return;
                }

                // update language, dateFormat and comma
                if (
                    id === 'system.config' &&
                    obj &&
                    obj.common &&
                    (this._options.useFormatDate || this.defaultHistory !== undefined)
                ) {
                    this.dateFormat = obj.common.dateFormat;
                    this.isFloatComma = obj.common.isFloatComma;
                    this.language = obj.common.language;
                    this.longitude = obj.common.longitude;
                    this.latitude = obj.common.latitude;
                    this.defaultHistory = obj.common.defaultHistory;
                }

                // if alias
                if (id.startsWith(ALIAS_STARTS_WITH)) {
                    // if `this.aliases` is empty, or no target found, it's a new alias
                    let isNewAlias = true;

                    for (const [sourceId, alias] of this.aliases) {
                        const targetAlias = alias.targets.find(entry => entry.id === id);

                        // Find entry for this alias
                        if (targetAlias) {
                            isNewAlias = false;

                            // new sourceId or same
                            if (obj && obj.common && obj.common.alias && obj.common.alias.id) {
                                // check if id.read or id
                                const newSourceId =
                                    typeof obj.common.alias.id.read === 'string'
                                        ? obj.common.alias.id.read
                                        : obj.common.alias.id;

                                // if linked ID changed
                                if (newSourceId !== sourceId) {
                                    this._removeAliasSubscribe(sourceId, targetAlias, async () => {
                                        try {
                                            await this._addAliasSubscribe(
                                                obj as ioBroker.StateObject,
                                                targetAlias.pattern
                                            );
                                        } catch (e) {
                                            this._logger.error(
                                                `${this.namespaceLog} Could not add alias subscription: ${e.message}`
                                            );
                                        }
                                    });
                                } else {
                                    // update attributes
                                    targetAlias.min = obj.common.min;
                                    targetAlias.max = obj.common.max;
                                    targetAlias.type = obj.common.type;
                                    targetAlias.alias = deepClone(obj.common.alias);
                                }
                            } else {
                                // link was deleted
                                // remove from targets array
                                this._removeAliasSubscribe(sourceId, targetAlias);
                            }
                        }
                    }

                    // it's a new alias, we add it to our subscription
                    if (isNewAlias) {
                        for (const aliasPattern of this.aliasPatterns) {
                            // check if it's in our subs range, if so add it
                            const testPattern =
                                aliasPattern.slice(-1) === '*'
                                    ? new RegExp(tools.pattern2RegEx(aliasPattern))
                                    : aliasPattern;

                            if (
                                (typeof testPattern === 'string' && aliasPattern === id) ||
                                (testPattern instanceof RegExp && testPattern.test(id))
                            ) {
                                try {
                                    await this._addAliasSubscribe(obj as ioBroker.StateObject, id);
                                } catch (e) {
                                    this._logger.warn(
                                        `${this.namespaceLog} Could not add alias subscription: ${e.message}`
                                    );
                                }
                                break;
                            }
                        }
                    }
                }

                // process auto-subscribe adapters
                if (id.startsWith('system.adapter.')) {
                    if (obj?.common?.subscribable) {
                        const _id = id.substring(15); // 'system.adapter.'.length
                        if (obj.common.enabled) {
                            if (!this.autoSubscribe.includes(_id)) {
                                this.autoSubscribe.push(_id);
                            }
                        } else {
                            const pos = this.autoSubscribe.indexOf(_id);
                            if (pos !== -1) {
                                this.autoSubscribe.splice(pos, 1);
                            }
                        }
                    }
                }

                // Clear cache if got the message about change (Will work for admin and javascript - TODO: maybe always subscribe?)
                if (id.startsWith('system.user.') || id.startsWith('system.group.')) {
                    this.users = {};
                    this.groups = {};
                    this.usernames = {};
                }

                if (id.startsWith('enum.')) {
                    if (!obj) {
                        delete this.enums[id];
                    } else if (obj.type === 'enum') {
                        this.enums[id] = obj;
                    }
                }
            },
            changeUser: (id, obj) => {
                // User level object changes
                if (!id) {
                    this._logger.error(`${this.namespaceLog} change ID is empty: ${JSON.stringify(obj)}`);
                    return;
                }

                // remove protectedNative if not admin or own adapter
                if (
                    obj &&
                    'protectedNative' in obj &&
                    Array.isArray(obj.protectedNative) &&
                    obj._id &&
                    obj._id.startsWith('system.adapter.') &&
                    obj.native &&
                    !NO_PROTECT_ADAPTERS.includes(this.name) &&
                    this.name !== obj._id.split('.')[2]
                ) {
                    for (const attr of obj.protectedNative) {
                        delete obj.native[attr];
                    }
                }

                if (this.adapterReady) {
                    // update oObjects structure if desired
                    if (this.oObjects) {
                        if (obj) {
                            this.oObjects[id] = obj;
                        } else {
                            delete this.oObjects[id];
                        }
                    }

                    if (!this._stopInProgress) {
                        typeof this._options.objectChange === 'function' &&
                            // @ts-expect-error
                            setImmediate(() => this._options.objectChange(id, obj));
                        // emit 'objectChange' event instantly
                        setImmediate(() => this.emit('objectChange', id, obj));
                    }
                }
            },
            changeFileUser: (id, fileName, size) => {
                if (!id) {
                    this._logger.error(`${this.namespaceLog} change file name is empty`);
                    return;
                }
                if (this.adapterReady && !this._stopInProgress) {
                    typeof this._options.fileChange === 'function' &&
                        setImmediate(() => this._options.fileChange!(id, fileName, size));
                    // emit 'fileChange' event instantly
                    setImmediate(() => this.emit('fileChange', id, fileName, size));
                }
            }
        });
    }

    /**
     * Called if states and objects successfully initialized
     */
    private _prepareInitAdapter(): void {
        if (this.terminated || !adapterObjects || !adapterStates) {
            return;
        }

        if (this._options.instance !== undefined) {
            this._initAdapter(this._options);
        } else {
            adapterStates.getState(`system.adapter.${this.namespace}.alive`, (err, resAlive) => {
                adapterStates!.getState(`system.adapter.${this.namespace}.sigKill`, (err, killRes) => {
                    if (killRes?.val !== undefined) {
                        killRes.val = parseInt(killRes.val as any, 10);
                    }
                    if (
                        !this._config.isInstall &&
                        this.startedInCompactMode &&
                        killRes &&
                        !killRes.ack &&
                        killRes.val === -1
                    ) {
                        this._logger.error(
                            `${this.namespaceLog} ${this.namespace} needs to be stopped because not correctly started in compact mode`
                        );
                        this.terminate(EXIT_CODES.ADAPTER_REQUESTED_TERMINATION);
                    } else if (
                        !this._config.forceIfDisabled &&
                        !this._config.isInstall &&
                        !this.startedInCompactMode &&
                        killRes &&
                        killRes.from &&
                        killRes.from.startsWith('system.host.') &&
                        killRes.ack &&
                        !isNaN(killRes.val as any) &&
                        killRes.val !== process.pid
                    ) {
                        this._logger.error(
                            `${this.namespaceLog} ${this.namespace} invalid process id scenario ${killRes.val} vs. own ID ${process.pid}. Stopping`
                        );
                        this.terminate(EXIT_CODES.ADAPTER_REQUESTED_TERMINATION);
                    } else if (
                        !this._config.isInstall &&
                        resAlive &&
                        resAlive.val === true &&
                        resAlive.ack &&
                        !this._config.forceIfDisabled
                    ) {
                        this._logger.error(`${this.namespaceLog} ${this.namespace} already running`);
                        this.terminate(EXIT_CODES.ADAPTER_ALREADY_RUNNING);
                    } else {
                        adapterObjects!.getObject(`system.adapter.${this.namespace}`, (err, res) => {
                            // TODO: ts infers AdapterObject instead of InstanceObject
                            if ((err || !res) && !this._config.isInstall) {
                                this._logger.error(`${this.namespaceLog} ${this.namespace} invalid config`);
                                this.terminate(EXIT_CODES.INVALID_ADAPTER_CONFIG);
                            } else {
                                this._initAdapter(res);
                            }
                        });
                    }
                });
            });
        }
    }

    private _initAdapter(adapterConfig?: AdapterOptions | ioBroker.InstanceObject | null): void {
        this._initLogging(() => {
            if (!this.pluginHandler) {
                return;
            }
            this.pluginHandler.setDatabaseForPlugins(adapterObjects, adapterStates);
            this.pluginHandler.initPlugins(adapterConfig || {}, async () => {
                if (!adapterStates || !adapterObjects || this.terminated) {
                    // if adapterState was destroyed,we should not continue
                    return;
                }

                adapterStates.subscribe(`system.adapter.${this.namespace}.plugins.*`);
                if (this._options.instance === undefined) {
                    if (!adapterConfig || !('common' in adapterConfig) || !adapterConfig.common.enabled) {
                        if (adapterConfig && 'common' in adapterConfig && adapterConfig.common.enabled !== undefined) {
                            !this._config.isInstall && this._logger.error(`${this.namespaceLog} adapter disabled`);
                        } else {
                            !this._config.isInstall &&
                                this._logger.error(`${this.namespaceLog} no config found for adapter`);
                        }

                        if (!this._config.isInstall && (!process.argv || !this._config.forceIfDisabled)) {
                            const id = `system.adapter.${this.namespace}`;
                            this.outputCount += 2;
                            adapterStates.setState(`${id}.alive`, { val: true, ack: true, expire: 30, from: id });
                            let done = false;
                            adapterStates.setState(
                                `${id}.connected`,
                                {
                                    val: true,
                                    ack: true,
                                    expire: 30,
                                    from: id
                                },
                                () => {
                                    if (!done) {
                                        done = true;
                                        this.terminate(EXIT_CODES.NO_ADAPTER_CONFIG_FOUND);
                                    }
                                }
                            );
                            setTimeout(() => {
                                if (!done) {
                                    done = true;
                                    this.terminate(EXIT_CODES.NO_ADAPTER_CONFIG_FOUND);
                                }
                            }, 1_000);
                            return;
                        }
                    }

                    if (!this._config.isInstall && (!adapterConfig || !('_id' in adapterConfig))) {
                        this._logger.error(`${this.namespaceLog} invalid config: no _id found`);
                        this.terminate(EXIT_CODES.INVALID_ADAPTER_ID);
                        return;
                    }

                    let name;
                    let instance;

                    if (!this._config.isInstall) {
                        // @ts-expect-error
                        const tmp = adapterConfig._id.match(/^system\.adapter\.([a-zA-Z0-9-_]+)\.([0-9]+)$/);
                        if (!tmp) {
                            this._logger.error(`${this.namespaceLog} invalid config`);
                            this.terminate(EXIT_CODES.INVALID_ADAPTER_ID);
                            return;
                        }
                        name = tmp[1];
                        instance = parseInt(tmp[2]) || 0;
                    } else {
                        name = this.name;
                        instance = 0;
                        adapterConfig = adapterConfig || {
                            // @ts-expect-error protectedNative exists on instance objects
                            common: { mode: 'once', name: name, protectedNative: [] },
                            native: {}
                        };
                    }

                    // @ts-expect-error
                    if (adapterConfig.common.loglevel && !this.overwriteLogLevel) {
                        // set configured in DB log level
                        for (const trans of Object.values(this._logger.transports)) {
                            // set the loglevel on transport only if no loglevel was pinned in log config
                            // @ts-expect-error it is our own modification
                            if (!trans._defaultConfigLoglevel) {
                                // @ts-expect-error
                                trans.level = adapterConfig.common.loglevel;
                            }
                        }
                        // @ts-expect-error
                        this._config.log.level = adapterConfig.common.loglevel;
                    }

                    // @ts-expect-error
                    this.name = adapterConfig.common.name;
                    this.instance = instance;
                    this.namespace = `${name}.${instance}`;
                    this.namespaceLog =
                        this.namespace + (this.startedInCompactMode ? ' (COMPACT)' : ` (${process.pid})`);
                    if (!this.startedInCompactMode) {
                        process.title = `io.${this.namespace}`;
                    }

                    // @ts-expect-error
                    this.config = adapterConfig.native;
                    // @ts-expect-error
                    this.host = adapterConfig.common.host;
                    // @ts-expect-error
                    this.common = adapterConfig.common;

                    if (
                        // @ts-expect-error
                        adapterConfig.common.mode === 'subscribe' ||
                        // @ts-expect-error
                        adapterConfig.common.mode === 'schedule' ||
                        // @ts-expect-error
                        adapterConfig.common.mode === 'once'
                    ) {
                        this.stop = () => this._stop(true);
                    } else if (this.startedInCompactMode) {
                        this.stop = () => this._stop(false);
                        this.kill = this.stop;
                    } else {
                        this.stop = () => this._stop(false);
                    }

                    // Monitor logging state
                    adapterStates.subscribe('*.logging');

                    if (
                        typeof this._options.message === 'function' &&
                        // @ts-expect-error, we should infer correctly that this is an InstanceObject in this case
                        !isMessageboxSupported(adapterConfig.common)
                    ) {
                        this._logger.error(
                            `${this.namespaceLog} : message handler implemented, but messagebox not enabled. Define common.messagebox in io-package.json for adapter or delete message handler.`
                        );
                        // @ts-expect-error we should infer adapterConfig correctly
                    } else if (isMessageboxSupported(adapterConfig.common)) {
                        this.mboxSubscribed = true;
                        adapterStates.subscribeMessage(`system.adapter.${this.namespace}`);
                    }
                } else {
                    // @ts-expect-error
                    this.name = adapterConfig.name || this.name;
                    // @ts-expect-error
                    this.instance = adapterConfig.instance || 0;
                    this.namespace = `${this.name}.${this.instance!}`;
                    this.namespaceLog =
                        this.namespace + (this.startedInCompactMode ? ' (COMPACT)' : ` (${process.pid})`);
                    // @ts-expect-error
                    this.config = adapterConfig.native || {};
                    // @ts-expect-error
                    this.common = adapterConfig.common || {};
                    this.host = this.common?.host || tools.getHostName() || os.hostname();
                }

                this.adapterConfig = adapterConfig;

                this._utils = new Validator(
                    adapterObjects,
                    adapterStates,
                    this.namespaceLog,
                    this._logger,
                    this.namespace,
                    this._namespaceRegExp
                );

                this.log = new Log(this.namespaceLog, this._config.log.level, this._logger);

                await this._createInstancesObjects(adapterConfig as ioBroker.InstanceObject);

                // auto oObjects
                if (this._options.objects) {
                    this.oObjects = await this.getAdapterObjectsAsync();
                    await this.subscribeObjectsAsync('*');
                }

                // initialize the system secret
                await this.getSystemSecret();

                // Decrypt all attributes of encryptedNative
                const promises = [];
                // @ts-expect-error
                if (Array.isArray(adapterConfig.encryptedNative)) {
                    // @ts-expect-error
                    for (const attr of adapterConfig.encryptedNative) {
                        // we can only decrypt strings
                        // @ts-expect-error
                        if (typeof this.config[attr] === 'string') {
                            promises.push(
                                this.getEncryptedConfig(attr)
                                    // @ts-expect-error
                                    .then(decryptedValue => (this.config[attr] = decryptedValue))
                                    .catch(e =>
                                        this._logger.error(
                                            `${this.namespaceLog} Can not decrypt attribute ${attr}: ${e.message}`
                                        )
                                    )
                            );
                        }
                    }
                } else {
                    // remove encrypted native from supported features, otherwise this can cause issues, if no adapter upload done with js-c v3+ yet
                    const idx = this.SUPPORTED_FEATURES.indexOf('ADAPTER_AUTO_DECRYPT_NATIVE');
                    if (idx !== -1) {
                        this.SUPPORTED_FEATURES.splice(idx, 1);
                    }
                }

                // Wait till all attributes decrypted
                await Promise.all(promises);

                if (!adapterStates) {
                    // if adapterStates was destroyed, we should not continue
                    return;
                }

                this.outputCount++;
                // set current loglevel
                adapterStates.setState(`system.adapter.${this.namespace}.logLevel`, {
                    val: this._config.log.level,
                    ack: true,
                    from: `system.adapter.${this.namespace}`
                });

                if (this._options.instance === undefined) {
                    this.version = this.pack?.version
                        ? this.pack.version
                        : this.ioPack?.common
                        ? this.ioPack.common.version
                        : 'unknown';
                    // display if it's a non-official version - only if installedFrom is explicitly given and differs it's not npm
                    const isNpmVersion =
                        !this.ioPack ||
                        !this.ioPack.common ||
                        typeof this.ioPack.common.installedFrom !== 'string' ||
                        this.ioPack.common.installedFrom.startsWith(`${tools.appName.toLowerCase()}.${this.name}`);

                    this._logger.info(
                        `${this.namespaceLog} starting. Version ${this.version} ${
                            !isNpmVersion ? `(non-npm: ${this.ioPack.common.installedFrom}) ` : ''
                        }in ${this.adapterDir}, node: ${process.version}, js-controller: ${controllerVersion}`
                    );
                    this._config.system = this._config.system || {};
                    this._config.system.statisticsInterval =
                        parseInt(this._config.system.statisticsInterval, 10) || 15_000;
                    if (!this._config.isInstall) {
                        this._reportInterval = setInterval(
                            () => this._reportStatus(),
                            this._config.system.statisticsInterval
                        );
                        this._reportStatus();
                        const id = `system.adapter.${this.namespace}`;
                        adapterStates.setState(`${id}.compactMode`, {
                            ack: true,
                            from: id,
                            val: !!this.startedInCompactMode
                        });

                        this.outputCount++;

                        if (this.startedInCompactMode) {
                            adapterStates.setState(`${id}.cpu`, { ack: true, from: id, val: 0 });
                            adapterStates.setState(`${id}.cputime`, { ack: true, from: id, val: 0 });
                            adapterStates.setState(`${id}.memRss`, { val: 0, ack: true, from: id });
                            adapterStates.setState(`${id}.memHeapTotal`, { val: 0, ack: true, from: id });
                            adapterStates.setState(`${id}.memHeapUsed`, { val: 0, ack: true, from: id });
                            adapterStates.setState(`${id}.eventLoopLag`, { val: 0, ack: true, from: id });
                            this.outputCount += 6;
                        } else {
                            tools.measureEventLoopLag(1000, lag => {
                                if (lag) {
                                    this.eventLoopLags.push(lag);
                                }
                            });
                        }
                    }
                }

                // @ts-expect-error restartSchedule can exist - adjust types
                if (adapterConfig && 'common' in adapterConfig && adapterConfig.common.restartSchedule) {
                    try {
                        this._schedule = await import('node-schedule');
                    } catch {
                        this._logger.error(
                            `${this.namespaceLog} Cannot load node-schedule. Scheduled restart is disabled`
                        );
                    }
                    if (this._schedule) {
                        this._logger.debug(
                            // @ts-expect-error restartSchedule can exist - adjust types
                            `${this.namespaceLog} Schedule restart: ${adapterConfig.common.restartSchedule}`
                        );
                        this._restartScheduleJob = this._schedule.scheduleJob(
                            // @ts-expect-error restartSchedule can exist - adjust types
                            adapterConfig.common.restartSchedule,
                            () => {
                                this._logger.info(`${this.namespaceLog} Scheduled restart.`);
                                this._stop(false, true);
                            }
                        );
                    }
                }

                // auto oStates
                if (this._options.states) {
                    this.getStates('*', null, (err, _states) => {
                        if (this._stopInProgress) {
                            return;
                        }

                        this.oStates = _states;
                        this.subscribeStates('*');

                        if (this._firstConnection) {
                            this._firstConnection = false;
                            this._callReadyHandler();
                        }

                        this.adapterReady = true;
                    });
                } else if (!this._stopInProgress) {
                    this._callReadyHandler();
                    this.adapterReady = true;
                }
            });
        });
    }

    /**
     * Calls the ready handler, if it is an install run it calls the install handler instead
     */
    private _callReadyHandler(): void {
        if (
            this._config.isInstall &&
            (typeof this._options.install === 'function' || this.listeners('install').length)
        ) {
            if (typeof this._options.install === 'function') {
                this._options.install();
            }
            this.emit('install');
        } else {
            if (typeof this._options.ready === 'function') {
                this._options.ready();
            }
            this.emit('ready');
        }
    }

    private async _exceptionHandler(err: NodeJS.ErrnoException, isUnhandledRejection?: boolean): Promise<void> {
        // If the adapter has a callback to listen for unhandled errors
        // give it a chance to handle the error itself instead of restarting it
        if (typeof this._options.error === 'function') {
            try {
                // if error handler in the adapter returned exactly true,
                // we expect the error to be handled and do nothing more
                const wasHandled = this._options.error(err);
                if (wasHandled === true) {
                    return;
                }
            } catch (e) {
                console.error(`Error in adapter error handler: ${e.message}`);
            }
        }

        // catch it on Windows
        if (this.getPortRunning && err?.message === 'listen EADDRINUSE') {
            const { host, port, callback } = this.getPortRunning;
            this._logger.warn(
                `${this.namespaceLog} Port ${port}${host ? ` for host ${host}` : ''} is in use. Get next`
            );

            setImmediate(() => this.getPort(port + 1, host, callback));
            return;
        }

        if (isUnhandledRejection) {
            this._logger.error(
                `${this.namespaceLog} Unhandled promise rejection. This error originated either by throwing inside of an async function without a catch block, or by rejecting a promise which was not handled with .catch().`
            );
        }
        this._logger.error(
            `${this.namespaceLog} ${isUnhandledRejection ? 'unhandled promise rejection' : 'uncaught exception'}: ${
                err ? err.message : err
            }`
        );
        if (err && err.stack) {
            this._logger.error(`${this.namespaceLog} ${err.stack}`);
        }

        if (err) {
            const message = err.code ? `Exception-Code: ${err.code}: ${err.message}` : err.message;
            this._logger.error(`${this.namespaceLog} ${message}`);
            try {
                await this.registerNotification('system', null, message);
            } catch {
                // ignore
            }
        }

        try {
            this._stop(false, false, EXIT_CODES.UNCAUGHT_EXCEPTION, false);
            setTimeout(() => this.terminate(EXIT_CODES.UNCAUGHT_EXCEPTION), 1_000);
        } catch (err) {
            this._logger.error(`${this.namespaceLog} exception by stop: ${err ? err.message : err}`);
        }
    }

    private async _createInstancesObjects(instanceObj: ioBroker.InstanceObject): Promise<void> {
        let objs: ioBroker.AnyObject[];

        if (instanceObj?.common && !('onlyWWW' in instanceObj.common) && instanceObj.common.mode !== 'once') {
            // @ts-expect-error
            objs = tools.getInstanceIndicatorObjects(this.namespace, instanceObj.common.wakeup);
        } else {
            objs = [];
        }

        if (instanceObj && 'instanceObjects' in instanceObj) {
            // @ts-expect-error
            for (const obj of instanceObj.instanceObjects) {
                if (!obj._id.startsWith(this.namespace)) {
                    // instanceObjects are normally defined without namespace prefix
                    obj._id = obj._id === '' ? this.namespace : `${this.namespace}.${obj._id}`;
                }

                if (obj && (obj._id || obj.type === 'meta')) {
                    if (obj.common) {
                        if (obj.common.name) {
                            // if name has many languages
                            if (typeof obj.common.name === 'object') {
                                Object.keys(obj.common.name).forEach(
                                    lang =>
                                        (obj.common.name[lang] = obj.common.name[lang].replace(
                                            '%INSTANCE%',
                                            this.instance
                                        ))
                                );
                            } else {
                                obj.common.name = obj.common.name.replace('%INSTANCE%', this.instance);
                            }
                        }
                        if (obj.common.desc) {
                            // if description has many languages
                            if (typeof obj.common.desc === 'object') {
                                Object.keys(obj.common.desc).forEach(
                                    lang =>
                                        (obj.common.desc[lang] = obj.common.desc[lang].replace(
                                            '%INSTANCE%',
                                            this.instance
                                        ))
                                );
                            } else {
                                obj.common.desc = obj.common.desc.replace('%INSTANCE%', this.instance);
                            }
                        }

                        if (obj.type === 'state' && obj.common.def !== undefined) {
                            // default value given - if obj non-existing we have to set it
                            try {
                                const checkObj = await this.getForeignObjectAsync(obj._id);
                                if (!checkObj) {
                                    obj.state = obj.common.def;
                                }
                            } catch (e) {
                                this._logger.warn(
                                    `${this.namespaceLog} Did not add default (${obj.common.def}) value on creation of ${obj._id}: ${e.message}`
                                );
                            }
                        }
                    }

                    objs.push(obj);
                } else {
                    this._logger.error(
                        `${this.namespaceLog} ${this.namespace} invalid instance object: ${JSON.stringify(obj)}`
                    );
                }
            }
        }

        // create logging object for log-transporter instances
        if (instanceObj?.common?.logTransporter) {
            // create system.adapter.ADAPTERNAME.instance.logger
            objs.push({
                _id: `system.adapter.${this.namespace}.logging`,
                common: {
                    type: 'boolean',
                    name: 'Logging for instance activated',
                    role: 'indicator.state',
                    write: false,
                    read: true,
                    def: false
                },
                type: 'state',
                native: {}
            });
        }

        return new Promise(resolve => {
            this._extendObjects(objs, resolve);
        });
    }

    private async _extendObjects(tasks: Record<string, any>, callback: () => void): Promise<void> {
        if (!tasks || !tasks.length) {
            return tools.maybeCallback(callback);
        }
        const task = tasks.shift();
        const state = task.state;
        if (state !== undefined) {
            delete task.state;
        }

        try {
            tools.validateGeneralObjectProperties(task, true);
        } catch (e) {
            // todo: in the future we will not create this object
            this._logger.warn(`${this.namespaceLog} Object ${task._id} is invalid: ${e.message}`);
            this._logger.warn(
                `${this.namespaceLog} This object will not be created in future versions. Please report this to the developer.`
            );
        }

        if (!adapterObjects) {
            this._logger.info(
                `${this.namespaceLog} extendObjects not processed because Objects database not connected.`
            );
            return tools.maybeCallbackWithError(callback, tools.ERRORS.ERROR_DB_CLOSED);
        }

        // preserve attributes on instance creation
        const options = { preserve: { common: ['name'], native: true } };

        try {
            await this.extendForeignObjectAsync(task._id, task, options);
        } catch {
            // ignore
        }

        if (state !== undefined) {
            if (!adapterStates) {
                this._logger.info(
                    `${this.namespaceLog} extendObjects not processed because States database not connected.`
                );
                return tools.maybeCallbackWithError(callback, tools.ERRORS.ERROR_DB_CLOSED);
            }
            this.outputCount++;
            adapterStates.setState(
                task._id,
                {
                    val: state,
                    from: `system.adapter.${this.namespace}`,
                    ack: true
                },
                () => setImmediate(() => this._extendObjects(tasks, callback))
            );
        } else {
            setImmediate(() => this._extendObjects(tasks, callback));
        }
    }

    private async _init(): Promise<void> {
        /**
         * Initiates the databases
         */
        const _initDBs = (): void => {
            this._initObjects(() => {
                if (this.inited) {
                    this._logger.warn(`${this.namespaceLog} Reconnection to DB.`);
                    return;
                }

                this.inited = true;
                this._initStates(this._prepareInitAdapter.bind(this));
            });
        };

        if (fs.existsSync(`${this.adapterDir}/package.json`)) {
            this.pack = fs.readJSONSync(`${this.adapterDir}/package.json`);
        } else {
            this._logger.info(`${this.namespaceLog} Non npm module. No package.json`);
        }

        // If required system configuration. Store it in systemConfig attribute
        if (this._options.systemConfig) {
            this.systemConfig = this._config;
            // Workaround for an admin 5 issue which could lead to deleting the dataDir folder
            // TODO: remove it as soon as all adapters are fixed which use systemConfig.dataDir
            if (!Object.prototype.hasOwnProperty.call(this.systemConfig, 'dataDir')) {
                this.systemConfig.dataDir = tools.getDefaultDataDir();
            }
        }

        if (this._config.states && this._config.states.type) {
            try {
                States = (await import(`@iobroker/db-states-${this._config.states.type}`)).Client;
            } catch (err) {
                throw new Error(`Unknown states type: ${this._config.states.type}: ${err.message}`);
            }
        } else {
            States = getStatesConstructor();
        }

        if (this._config.objects && this._config.objects.type) {
            try {
                Objects = (await import(`@iobroker/db-objects-${this._config.objects.type}`)).Client;
            } catch (err) {
                throw new Error(`Unknown objects type: ${this._config.objects.type}: ${err.message}`);
            }
        } else {
            Objects = getObjectsConstructor();
        }

        const ifaces = os.networkInterfaces();
        const ipArr = [];
        for (const iface of Object.values(ifaces)) {
            if (iface) {
                iface.forEach(details => !details.internal && ipArr.push(details.address));
            }
        }

        this.namespaceLog = this.namespace + (this.startedInCompactMode ? ' (COMPACT)' : ` (${process.pid})`);

        // Can be later deleted if no more appears TODO: check
        this.inited = false;

        process.once('SIGINT', () => this._stop());
        process.once('SIGTERM', () => this._stop());
        // And the exit event shuts down the child.
        process.once('exit', () => this._stop());

        process.on('uncaughtException', err => this._exceptionHandler(err));
        process.on('unhandledRejection', err => this._exceptionHandler(err as any, true));

        const pluginSettings: PluginHandlerSettings = {
            scope: 'adapter',
            namespace: `system.adapter.${this.namespace}`,
            logNamespace: this.namespaceLog,
            // @ts-expect-error
            log: this._logger,
            iobrokerConfig: this._config,
            // @ts-expect-error
            parentPackage: this.pack,
            controllerVersion
        };

        this.pluginHandler = new PluginHandler(pluginSettings);
        this.pluginHandler.addPlugins(this.ioPack.common.plugins, [this.adapterDir, __dirname]); // first resolve from adapter directory, else from js-controller

        // finally init
        _initDBs();
    }
}

/**
 * Polyfill to allow calling without `new`
 * @type {AdapterClass}
 */
export const Adapter = new Proxy(AdapterClass, {
    apply(target, thisArg, argArray) {
        // @ts-expect-error fix later on if necessary
        return new target(...argArray);
    }
});<|MERGE_RESOLUTION|>--- conflicted
+++ resolved
@@ -10420,23 +10420,12 @@
                     endkey: 'system.adapter.\u9999'
                 });
 
-<<<<<<< HEAD
-                if (res && res.rows) {
-                    this.autoSubscribe = [];
-                    for (const row of res.rows) {
-                        if (row.value?.common.subscribable) {
-                            const _id = row.id.substring(15); // cut system.adapter.
-                            if (!this.autoSubscribe.includes(_id)) {
-                                this.autoSubscribe.push(_id);
-                            }
-=======
                 this.autoSubscribe = [];
                 for (const row of res.rows) {
                     if (row.value?.common.subscribable) {
                         const _id = row.id.substring(15); // cut system.adapter.
                         if (!this.autoSubscribe.includes(_id)) {
                             this.autoSubscribe.push(_id);
->>>>>>> 0b3c6e0e
                         }
                     }
                 }
