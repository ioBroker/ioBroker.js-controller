import net from 'node:net';
import fs from 'fs-extra';
import os from 'node:os';
import jwt from 'jsonwebtoken';
import { EventEmitter } from 'node:events';
import pidUsage from 'pidusage';
import deepClone from 'deep-clone';
import { PluginHandler } from '@iobroker/plugin-base';
import semver from 'semver';
import path from 'node:path';
import {
    getObjectsConstructor,
    getStatesConstructor,
    tools,
    EXIT_CODES,
    password,
    logger,
    isInstalledFromNpm
} from '@iobroker/js-controller-common';
import {
    decryptArray,
    encryptArray,
    getSupportedFeatures,
    isMessageboxSupported,
    getAdapterScopedPackageIdentifier,
    listInstalledNodeModules,
    requestModuleNameByUrl
} from '@/lib/adapter/utils.js';
// @ts-expect-error no ts file
import extend from 'node.extend';
import type { Client as StatesInRedisClient } from '@iobroker/db-states-redis';
import type { Client as ObjectsInRedisClient } from '@iobroker/db-objects-redis';
import type Winston from 'winston';
import type NodeSchedule from 'node-schedule';
import yargs from 'yargs/yargs';

// local version is always the same as controller version, since lerna exact: true is used
import packJson from '@iobroker/js-controller-adapter/package.json' assert { type: 'json' };

const controllerVersion = packJson.version;

import { Log } from '@/lib/adapter/log.js';
import { Validator } from './validator.js';

const { FORBIDDEN_CHARS } = tools;
import {
    DEFAULT_SECRET,
    ALIAS_STARTS_WITH,
    SYSTEM_ADMIN_USER,
    SYSTEM_ADMIN_GROUP,
    ERROR_PERMISSION,
    ACCESS_EVERY_READ,
    ACCESS_EVERY_WRITE,
    ACCESS_GROUP_WRITE,
    ACCESS_GROUP_READ,
    ACCESS_USER_WRITE,
    ACCESS_USER_READ,
    NO_PROTECT_ADAPTERS,
    STATE_QUALITY,
    type SupportedFeature
} from '@/lib/adapter/constants.js';
import type { PluginHandlerSettings } from '@iobroker/plugin-base/types';
import type {
    AdapterOptions,
    AliasDetails,
    CalculatePermissionsCallback,
    CheckGroupCallback,
    CheckPasswordCallback,
    CheckStateCommand,
    CommandsPermissions,
    GetCertificatesCallback,
    GetEncryptedConfigCallback,
    GetUserGroupsOptions,
    InternalAddChannelToEnumOptions,
    InternalAddStateToEnumOptions,
    InternalCalculatePermissionsOptions,
    InternalCheckGroupOptions,
    InternalCheckPasswordOptions,
    InternalCreateDeviceOptions,
    InternalCreateStateOptions,
    InternalDeleteChannelFromEnumOptions,
    InternalDeleteChannelOptions,
    InternalDeleteDeviceOptions,
    InternalDeleteStateFromEnumOptions,
    InternalDeleteStateOptions,
    InternalDelObjectOptions,
    InternalDelStateOptions,
    InternalDestroySessionOptions,
    InternalFormatDateOptions,
    InternalGetAdapterObjectsOptions,
    InternalGetCertificatesOptions,
    InternalGetChannelsOfOptions,
    InternalGetDevicesOptions,
    InternalGetEncryptedConfigOptions,
    InternalGetEnumOptions,
    InternalGetEnumsOptions,
    InternalGetHistoryOptions,
    InternalGetObjectOptions,
    InternalGetObjectsOptions,
    InternalGetObjectViewOptions,
    InternalGetPortOptions,
    InternalGetSessionOptions,
    InternalGetStateOptions,
    InternalGetStatesOfOptions,
    InternalGetStatesOptions,
    InternalGetUserIDOptions,
    InternalSendToHostOptions,
    InternalSendToOptions,
    InternalSetObjectOptions,
    InternalSetPasswordOptions,
    InternalSetSessionOptions,
    InternalSetStateChangedOptions,
    InternalSetStateOptions,
    InternalSubscribeOptions,
    InternalUpdateConfigOptions,
    TimeoutCallback,
    MaybePromise,
    SetStateChangedResult,
    CheckStatesResult,
    Pattern,
    MessageCallbackObject,
    SendToOptions,
    GetCertificatesPromiseReturnType,
    InternalAdapterConfig,
    UserInterfaceClientRemoveMessage,
    SendToUserInterfaceClientOptions,
    AllPropsUnknown,
    IoPackageInstanceObject,
    AliasTargetEntry,
    InternalReportDeprecationOption,
    SuitableLicense,
    InstallNodeModuleOptions,
    InternalInstallNodeModuleOptions,
    StopParameters,
    InternalStopParameters
} from '@/lib/_Types.js';
import { UserInterfaceMessagingController } from '@/lib/adapter/userInterfaceMessagingController.js';
import { SYSTEM_ADAPTER_PREFIX } from '@iobroker/js-controller-common-db/constants';
import type { CommandResult } from '@alcalzone/pak';

import * as url from 'node:url';
// eslint-disable-next-line unicorn/prefer-module
const thisDir = url.fileURLToPath(new URL('.', import.meta.url || 'file://' + __filename));
tools.ensureDNSOrder();

/**
 * Here we define dynamically created methods
 */
export interface AdapterClass {
    on(event: 'stateChange', listener: ioBroker.StateChangeHandler): this;
    on(event: 'objectChange', listener: ioBroker.ObjectChangeHandler): this;
    on(event: 'fileChange', listener: ioBroker.FileChangeHandler): this;
    on(event: 'ready', listener: ioBroker.ReadyHandler): this;
    on(event: 'install', listener: ioBroker.ReadyHandler): this;
    on(event: 'unload', listener: ioBroker.UnloadHandler): this;
    on(event: 'message', listener: ioBroker.MessageHandler): this;
    /** Only emitted for compact instances */
    on(event: 'exit', listener: (exitCode: number, reason: string) => Promise<void> | void): this;
    on(event: 'log', listener: (info: any) => Promise<void> | void): this;
    /**
     * Extend an object and create it if it might not exist
     *
     * @deprecated use `adapter.extendObject` without a callback instead
     */
    extendObjectAsync(
        id: string,
        objPart: ioBroker.PartialObject,
        options?: ioBroker.ExtendObjectOptions
    ): ioBroker.SetObjectPromise;
    /** Set the capabilities of the given executable. Only works on Linux systems. */
    setExecutableCapabilities(
        execPath: string,
        capabilities: string[],
        modeEffective?: boolean,
        modePermitted?: boolean,
        modeInherited?: boolean
    ): Promise<void>;
    /** Extend an object (which might not belong to this adapter) and create it if it might not exist */
    extendForeignObjectAsync<T extends string>(
        id: T,
        objPart: ioBroker.PartialObject<ioBroker.ObjectIdToObjectType<T, 'write'>>,
        options?: ioBroker.ExtendObjectOptions
    ): ioBroker.SetObjectPromise;
    /** Reads an object from the object db */
    getObjectAsync(id: string, options?: unknown): ioBroker.GetObjectPromise;
    /**
     * Query a predefined object view (similar to SQL stored procedures) and return the results
     * For a detailed description refer to https://github.com/ioBroker/ioBroker/wiki/Adapter-Development-Documentation#object-fields
     * or http://guide.couchdb.org/editions/1/en/views.html
     */
    getObjectViewAsync<Design extends string = string, Search extends string = string>(
        design: Design,
        search: Search,
        params: ioBroker.GetObjectViewParams | null | undefined,
        options?: unknown
    ): ioBroker.GetObjectViewPromise<ioBroker.InferGetObjectViewItemType<Design, Search>>;
    /** Returns a list of objects with id between `params.startkey` and `params.endkey` */
    getObjectListAsync(
        params: ioBroker.GetObjectListParams | null,
        options?: { sorted?: boolean } | Record<string, any>
    ): ioBroker.GetObjectListPromise;
    /** Returns the enum tree, filtered by the optional enum name */
    getEnumAsync(name: string, options?: unknown): Promise<{ result: Record<string, any>; requestEnum: string }>;
    /** Returns the enum tree, filtered by the optional enum name */
    getEnumsAsync(enumList?: ioBroker.EnumList, options?: unknown): ioBroker.GetEnumsPromise;
    /** Deletes an object from the object db */
    delObjectAsync(id: string, options?: ioBroker.DelObjectOptions): Promise<void>;
    /** Deletes an object (which might not belong to this adapter) from the object db */
    delForeignObjectAsync(id: string, options?: ioBroker.DelObjectOptions): Promise<void>;
    /** Subscribe to changes of objects in this instance */
    subscribeObjectsAsync(pattern: string, options?: unknown): Promise<void>;
    /** Unsubscribe from changes of objects in this instance */
    unsubscribeObjectsAsync(pattern: string, options?: unknown): Promise<void>;
    /** Read a value from the states DB. */
    getStateAsync(id: string, options?: unknown): ioBroker.GetStatePromise;
    /** Subscribe to changes of objects (which might not belong to this adapter) */
    subscribeForeignObjectsAsync(pattern: string | string[], options?: unknown): Promise<void>;
    /** Unsubscribe from changes of objects (which might not belong to this adapter) */
    unsubscribeForeignObjectsAsync(pattern: string | string[], options?: unknown): Promise<void>;
    /** Creates an object in the object db. Existing objects are not overwritten. */
    setObjectNotExistsAsync(id: string, obj: ioBroker.SettableObject, options?: unknown): ioBroker.SetObjectPromise;
    /** Creates an object (which might not belong to this adapter) in the object db. Existing objects are not overwritten. */
    setForeignObjectNotExistsAsync<T extends string>(
        id: T,
        obj: ioBroker.SettableObject<ioBroker.ObjectIdToObjectType<T, 'write'>>,
        options?: unknown
    ): ioBroker.SetObjectPromise;

    /** deletes a device, its channels and states */
    deleteDeviceAsync(deviceName: string, options?: unknown): Promise<void>;
    addChannelToEnumAsync(
        enumName: string,
        addTo: string,
        parentDevice: string,
        channelName: string,
        options?: unknown
    ): Promise<void>;
    deleteChannelFromEnumAsync(
        enumName: string,
        parentDevice: string,
        channelName: string,
        options?: unknown
    ): Promise<void>;

    /** Returns a list of all devices in this adapter instance */
    getDevicesAsync(options?: unknown): Promise<ioBroker.DeviceObject[]>;

    addStateToEnumAsync(
        enumName: string,
        addTo: string,
        parentDevice: string,
        parentChannel: string,
        stateName: string,
        options?: unknown
    ): Promise<void>;
    deleteStateFromEnumAsync(
        enumName: string,
        parentDevice: string,
        parentChannel: string,
        stateName: string,
        options?: unknown
    ): Promise<void>;
    /** Changes access rights of all files in the adapter directory */
    chmodFileAsync(
        adapter: string | null,
        path: string,
        options: { mode: number | string } | Record<string, any>
    ): Promise<{ entries: ioBroker.ChownFileResult[]; id: string }>;
    // TODO: correct types
    chownFileAsync(...args: any[]): Promise<any>;
    /** reads the content of directory from DB for given adapter and path */
    readDirAsync(adapterName: string | null, path: string, options?: unknown): ioBroker.ReadDirPromise;
    /** Deletes a given file */
    unlinkAsync(adapterName: string | null, path: string, options?: unknown): Promise<void>;
    /** Deletes a given file */
    delFileAsync(adapterName: string | null, path: string, options?: unknown): Promise<void>;
    renameAsync(adapterName: string | null, oldName: string, newName: string, options?: unknown): Promise<void>;
    mkdirAsync(adapterName: string | null, path: string, options?: unknown): Promise<void>;
    /** reads the content of directory from DB for given adapter and path */
    readFileAsync(adapterName: string | null, path: string, options?: unknown): ioBroker.ReadFilePromise;
    writeFileAsync(adapterName: string | null, path: string, data: Buffer | string, options?: unknown): Promise<void>;
    /** Checks if a file exists in the DB */
    fileExistsAsync(adapterName: string | null, path: string, options?: unknown): Promise<boolean>;

    // TODO correct types needed
    getHistoryAsync(...args: any[]): Promise<any>;
    /** Deletes a state from the states DB, but not the associated object. Consider using deleteState instead */
    delStateAsync(id: string, options?: unknown): Promise<void>;
    /** Deletes a state from the states DB, but not the associated object */
    delForeignStateAsync(id: string, options?: unknown): Promise<void>;
    /** Read all states of this adapter that match the given pattern */
    getStatesAsync(pattern: string, options?: unknown): ioBroker.GetStatesPromise;
    /** Read all states (which might not belong to this adapter) which match the given pattern */
    getForeignStatesAsync(pattern: Pattern, options?: unknown): ioBroker.GetStatesPromise;
    /** Subscribe to changes of states (which might not belong to this adapter) */
    subscribeForeignStatesAsync(pattern: string | string[], options?: unknown): Promise<void>;
    /** Subscribe from changes of states (which might not belong to this adapter) */
    unsubscribeForeignStatesAsync(pattern: string | string[], options?: unknown): Promise<void>;
    /** Subscribe to changes of states in this instance */
    subscribeStatesAsync(pattern: Pattern, options?: unknown): Promise<void>;
    /** Subscribe from changes of states in this instance */
    unsubscribeStatesAsync(pattern: Pattern, options?: unknown): Promise<void>;
    /**
     * Helper function that looks for first free TCP port starting with the given one.
     */
    getPortAsync(port: number): Promise<number>;
    /** Read a value (which might not belong to this adapter) from the states DB. */
    getForeignStateAsync(id: string, options?: unknown): ioBroker.GetStatePromise;
    /** Validates username and password */
    checkPasswordAsync(user: string, password: string, options?: unknown): Promise<boolean>;
    /** Sets a new password for the given user */
    setPasswordAsync(user: string, password: string, options?: unknown): Promise<void>;
    /** <INTERNAL> Checks if a user exists and is in the given group. */
    checkGroupAsync(user: string, group: string, options?: unknown): Promise<boolean>;
    /** <INTERNAL> Determines the users permissions */
    calculatePermissionsAsync(
        user: string,
        commandsPermissions: CommandsPermissions,
        options?: unknown
    ): Promise<ioBroker.PermissionSet>;
    /** Creates or overwrites an object in the object db */
    setObjectAsync(id: string, obj: ioBroker.SettableObject, options?: unknown): ioBroker.SetObjectPromise;
    /** Creates or overwrites an object (which might not belong to this adapter) in the object db */
    setForeignObjectAsync<T extends string>(
        id: T,
        obj: ioBroker.SettableObject<ioBroker.ObjectIdToObjectType<T, 'write'>>,
        options?: unknown
    ): ioBroker.SetObjectPromise;
    // TODO: correct types
    getCertificatesAsync(
        publicName?: string,
        privateName?: string,
        chainedName?: string
    ): Promise<GetCertificatesPromiseReturnType>;
    /** Get all states, channels, devices and folders of this adapter */
    getAdapterObjectsAsync(): Promise<Record<string, ioBroker.AdapterScopedObject>>;

    /** Reads an object (which might not belong to this adapter) from the object db*/
    getForeignObjectAsync<T extends string>(id: T, options?: unknown): ioBroker.GetObjectPromise<T>;

    /**
     * Writes a value (which might not belong to this adapter) into the states DB only if it has changed.
     */
    setForeignStateChangedAsync(
        id: string,
        state: ioBroker.State | ioBroker.StateValue | ioBroker.SettableState,
        ack?: boolean
    ): ioBroker.SetStateChangedPromise;
    setForeignStateChangedAsync(
        id: string,
        state: ioBroker.State | ioBroker.StateValue | ioBroker.SettableState,
        options?: unknown
    ): ioBroker.SetStateChangedPromise;
    setForeignStateChangedAsync(
        id: string,
        state: ioBroker.State | ioBroker.StateValue | ioBroker.SettableState,
        ack: boolean,
        options: unknown
    ): ioBroker.SetStateChangedPromise;

    /**
     * Writes a value into the states DB only if it has changed.
     */
    setStateChangedAsync(
        id: string,
        state: ioBroker.State | ioBroker.StateValue | ioBroker.SettableState,
        ack?: boolean
    ): ioBroker.SetStateChangedPromise;
    setStateChangedAsync(
        id: string,
        state: ioBroker.State | ioBroker.StateValue | ioBroker.SettableState,
        options?: unknown
    ): ioBroker.SetStateChangedPromise;
    setStateChangedAsync(
        id: string,
        state: ioBroker.State | ioBroker.StateValue | ioBroker.SettableState,
        ack: boolean,
        options: unknown
    ): ioBroker.SetStateChangedPromise;

    /**
     * Sends a message to a specific host or all hosts.
     */
    sendToHostAsync(hostName: string, message: ioBroker.MessagePayload): Promise<ioBroker.Message | undefined>;
    sendToHostAsync(
        hostName: string,
        command: string,
        message: ioBroker.MessagePayload
    ): Promise<ioBroker.Message | undefined>;

    /**
     * Sends a message to a specific instance or all instances of some specific adapter.
     */
    sendToAsync(instanceName: string, message: ioBroker.MessagePayload): Promise<ioBroker.Message | undefined>;
    sendToAsync(
        instanceName: string,
        command: string,
        message: ioBroker.MessagePayload,
        options?: SendToOptions
    ): Promise<ioBroker.Message | undefined>;

    /**
     * Deletes a given file
     */
    delFile(adapterName: string | null, path: string, callback: ioBroker.ErrnoCallback): void;
    delFile(adapterName: string | null, path: string, options: unknown, callback: ioBroker.ErrnoCallback): void;

    /**
     * Writes a value into the states DB.
     *
     * @deprecated use `adapter.setState` without callback instead
     */
    setStateAsync(
        id: string,
        state: ioBroker.State | ioBroker.StateValue | ioBroker.SettableState,
        ack?: boolean
    ): ioBroker.SetStatePromise;
    /** @deprecated use `adapter.setState` without callback instead */
    setStateAsync(
        id: string,
        state: ioBroker.State | ioBroker.StateValue | ioBroker.SettableState,
        options?: unknown
    ): ioBroker.SetStatePromise;
    /** @deprecated use `adapter.setState` without callback instead */
    setStateAsync(
        id: string,
        state: ioBroker.State | ioBroker.StateValue | ioBroker.SettableState,
        ack: boolean,
        options: unknown
    ): ioBroker.SetStatePromise;

    /**
     * Writes a value (which might not belong to this adapter) into the states DB.
     */
    setForeignStateAsync(
        id: string,
        state: ioBroker.State | ioBroker.StateValue | ioBroker.SettableState,
        ack?: boolean
    ): ioBroker.SetStatePromise;
    setForeignStateAsync(
        id: string,
        state: ioBroker.State | ioBroker.StateValue | ioBroker.SettableState,
        options?: unknown
    ): ioBroker.SetStatePromise;
    setForeignStateAsync(
        id: string,
        state: ioBroker.State | ioBroker.StateValue | ioBroker.SettableState,
        ack: boolean,
        options: unknown
    ): ioBroker.SetStatePromise;

    /**
     * Get foreign objects by pattern, by specific type and resolve their enums.
     */
    getForeignObjectsAsync<T extends ioBroker.ObjectType>(
        pattern: Pattern,
        type: T,
        enums?: ioBroker.EnumList | null,
        options?: unknown
    ): ioBroker.GetObjectsPromiseTyped<T>;
    getForeignObjectsAsync<T extends ioBroker.ObjectType>(
        pattern: Pattern,
        type: T,
        options?: unknown
    ): ioBroker.GetObjectsPromiseTyped<T>;
    getForeignObjectsAsync(pattern: Pattern, options?: unknown): ioBroker.GetObjectsPromise;

    /**
     * creates an object with type device
     *
     * @deprecated use `extendObject` instead
     */
    createDeviceAsync(deviceName: string, common?: Partial<ioBroker.DeviceCommon>): ioBroker.SetObjectPromise;
    /** @deprecated use `extendObject` instead */
    createDeviceAsync(
        deviceName: string,
        common: Partial<ioBroker.DeviceCommon>,
        native?: Record<string, any>
    ): ioBroker.SetObjectPromise;
    /** @deprecated use `extendObject` instead */
    createDeviceAsync(
        deviceName: string,
        common: Partial<ioBroker.DeviceCommon>,
        native: Record<string, any>,
        options?: unknown
    ): ioBroker.SetObjectPromise;

    /**
     * Finds an object by its ID or name
     */
    findForeignObjectAsync(idOrName: string, type: string): Promise<{ id: string; name: string }>;

    /**
     * Creates an object with type channel. It must be located under a device
     *
     * @deprecated use `extendObject` instead
     */
    createChannelAsync(
        parentDevice: string,
        channelName: string,
        roleOrCommon?: string | Partial<ioBroker.ChannelCommon>
    ): ioBroker.SetObjectPromise;
    /** @deprecated use `extendObject` instead */
    createChannelAsync(
        parentDevice: string,
        channelName: string,
        roleOrCommon: string | Partial<ioBroker.ChannelCommon>,
        native?: Record<string, any>
    ): ioBroker.SetObjectPromise;
    /** @deprecated use `extendObject` instead */
    createChannelAsync(
        parentDevice: string,
        channelName: string,
        roleOrCommon: string | Partial<ioBroker.ChannelCommon>,
        native: Record<string, any>,
        options?: unknown
    ): ioBroker.SetObjectPromise;

    /**
     * Creates a state and the corresponding object. It must be located in a channel under a device
     *
     * @deprecated use `extendObject` instead
     */
    createStateAsync(
        parentDevice: string,
        parentChannel: string,
        stateName: string,
        roleOrCommon?: string | Partial<ioBroker.StateCommon>
    ): ioBroker.SetObjectPromise;
    /** @deprecated use `extendObject` instead */
    createStateAsync(
        parentDevice: string,
        parentChannel: string,
        stateName: string,
        roleOrCommon: string | Partial<ioBroker.StateCommon>,
        native?: Record<string, any>
    ): ioBroker.SetObjectPromise;
    /** @deprecated use `extendObject` instead */
    createStateAsync(
        parentDevice: string,
        parentChannel: string,
        stateName: string,
        roleOrCommon: string | Partial<ioBroker.StateCommon>,
        native: Record<string, any>,
        options?: unknown
    ): ioBroker.SetObjectPromise;

    /**
     * Deletes a channel and its states. It must have been created with createChannel
     *
     * @deprecated use `this.delObject` instead
     */
    deleteChannelAsync(channelName: string, options?: unknown): Promise<void>;
    /** @deprecated use `this.delObject` instead */
    deleteChannelAsync(parentDevice: string, channelName: string, options?: unknown): Promise<void>;

    /**
     * Deletes a state. It must have been created with createState
     *
     * @deprecated use `this.delObject` instead
     */
    deleteStateAsync(stateName: string, options?: unknown): Promise<void>;
    /** @deprecated use `this.delObject` instead */
    deleteStateAsync(parentChannel: string, stateName: string, options?: unknown): Promise<void>;
    /** @deprecated use `this.delObject` instead */
    deleteStateAsync(parentDevice: string, parentChannel: string, stateName: string, options?: unknown): Promise<void>;

    /**
     * Returns a list of all channels in this adapter instance @param parentDevice (optional) Name
     * of the parent device to filter the channels by @param options (optional) Some internal options.
     */
    getChannelsOfAsync(): Promise<ioBroker.ChannelObject[]>;
    getChannelsOfAsync(parentDevice: string, options?: unknown): Promise<ioBroker.ChannelObject[]>;

    /**
     * Returns a list of all channels in this adapter instance
     */
    getChannels(callback: ioBroker.GetObjectsCallback3<ioBroker.ChannelObject>): void;
    getChannels(parentDevice: string, callback: ioBroker.GetObjectsCallback3<ioBroker.ChannelObject>): void;
    getChannels(
        parentDevice: string,
        options: unknown,
        callback: ioBroker.GetObjectsCallback3<ioBroker.ChannelObject>
    ): void;

    /**
     * Returns a list of all channels in this adapter instance @param parentDevice (optional)
     * Name of the parent device to filter the channels by @param options (optional) Some internal options.
     */
    getChannelsAsync(): Promise<ioBroker.ChannelObject[]>;
    getChannelsAsync(parentDevice: string, options?: unknown): Promise<ioBroker.ChannelObject[]>;

    /**
     * Returns a list of all states in this adapter instance @param parentDevice (optional)
     * Name of the parent device to filter the channels by @param parentChannel (optional)
     * Name of the parent channel to filter the channels by @param options (optional) Some internal options.
     */
    getStatesOfAsync(): Promise<ioBroker.StateObject[]>;
    getStatesOfAsync(parentDevice: string, parentChannel?: string): Promise<ioBroker.StateObject[]>;
    getStatesOfAsync(parentDevice: string, parentChannel: string, options?: unknown): Promise<ioBroker.StateObject[]>;
}

/**
 * Adapter class
 *
 * How the initialization happens:
 *  _initObjects => _initStates => _prepareInitAdapter => _initAdapter => _initLogging => _createInstancesObjects => ready
 *
 */
export class AdapterClass extends EventEmitter {
    /** Cache of all deprecations which have already been transmitted */
    private reportedDeprecations = new Set<string>();
    /** Instance to access states DB */
    #states?: StatesInRedisClient | null;
    /** Instance to access objects DB */
    #objects?: ObjectsInRedisClient | null;
    /** States DB constructor */
    private States?: typeof StatesInRedisClient;
    /** Objects DB constructor */
    private Objects?: typeof ObjectsInRedisClient;
    /** Contents of iobroker.json */
    private readonly _config: Record<string, any>;
    private readonly _options: AdapterOptions;
    private readonly startedInCompactMode: boolean;
    /** List of instances which want our logs */
    private readonly logList = new Set<string>();
    private readonly aliases = new Map<string, AliasDetails>();
    private readonly aliasPatterns = new Set<string>();
    private enums: Record<string, any> = {};
    private eventLoopLags: number[] = [];
    private overwriteLogLevel: boolean = false;
    adapterReady: boolean = false;
    /** Callbacks from sendTo */
    private readonly messageCallbacks = new Map<number, MessageCallbackObject>();
    /**
     * Contains a live cache of the adapter's states.
     * NOTE: This is only defined if the adapter was initialized with the option states: true.
     */
    oStates?: Record<string, ioBroker.State | undefined>;
    /**
     * Contains a live cache of the adapter's objects.
     * NOTE: This is only defined if the adapter was initialized with the option objects: true.
     */
    oObjects?: Record<string, ioBroker.Object | undefined>;
    private _stopInProgress: boolean = false;
    private _callbackId: number = 1;
    private _firstConnection: boolean = true;
    private readonly _timers = new Set<NodeJS.Timeout>();
    private readonly _intervals = new Set<NodeJS.Timeout>();
    private readonly _delays = new Set<NodeJS.Timeout>();
    /** For ease of use the log property is always defined, however it is only available after `ready` has been called. */
    log!: Log;
    performStrictObjectChecks: boolean;
    private readonly _logger: Winston.Logger;
    private _restartScheduleJob: any;
    private _schedule?: typeof NodeSchedule;
    private namespaceLog: string;
    namespace: `${string}.${number}`;
    name: string;
    private _systemSecret?: string;
    /** Whether the adapter has already terminated */
    private terminated: boolean = false;
    /** The cache of usernames */
    private usernames: Record<string, { id: string }> = {};
    /** A RegExp to test for forbidden chars in object IDs */
    readonly FORBIDDEN_CHARS: RegExp = FORBIDDEN_CHARS;
    private inputCount: number = 0;
    private outputCount: number = 0;
    /** The cache of users */
    private users: Record<ioBroker.ObjectIDs.User, { groups: any; acl: any }> = {}; // todo
    /** The cache of user groups */
    private groups: Record<string, Partial<ioBroker.GroupObject>> = {};
    /** An array of instances, that support auto subscribe */
    private autoSubscribe: string[] = [];
    private defaultHistory: null | string = null;
    private pluginHandler?: InstanceType<typeof PluginHandler>;
    private _reportInterval?: null | NodeJS.Timeout;
    private getPortRunning: null | InternalGetPortOptions = null;
    private readonly _namespaceRegExp: RegExp;
    instance?: number;
    // @ts-expect-error decide how to handle it
    private _utils: Validator;
    /** contents of io-package.json */
    adapterConfig?: AdapterOptions | ioBroker.InstanceObject | null;
    connected?: boolean;
    adapterDir: string;
    /** contents of package.json */
    pack?: Record<string, any>;
    /** contents of io-package.json */
    ioPack: ioBroker.InstanceObject;
    private _initializeTimeout?: NodeJS.Timeout | null;
    private inited?: boolean;
    /** contents of iobroker.json if required via AdapterOptions */
    systemConfig?: Record<string, any>;
    /** the configured date format of system.config, only available if requested via AdapterOptions `useFormatDate` */
    dateFormat?: any;
    /** if float comma instead of dot is used, only available if requested via AdapterOptions `useFormatDate` */
    isFloatComma?: boolean;
    /** configured language of system.config, only available if requested via AdapterOptions `useFormatDate` */
    language?: ioBroker.Languages;
    /** longitude configured in system.config, only available if requested via AdapterOptions `useFormatDate`*/
    longitude?: number;
    /** latitude configured in system.config, only available if requested via AdapterOptions `useFormatDate`*/
    latitude?: number;
    private _defaultObjs?: Record<string, Partial<ioBroker.StateCommon>>;
    private _aliasObjectsSubscribed?: boolean;
    config: ioBroker.AdapterConfig = {};
    host?: string;
    common?: ioBroker.InstanceCommon;
    private mboxSubscribed?: boolean;
    /** Stop the adapter */
    stop?: (params?: StopParameters) => Promise<void>;
    version?: string;
    /** Stop the adapter only defined in compact, not for external usage */
    protected kill?: () => Promise<void>;
    processLog?: (msg: any) => void;
    /**
     * Start or stop subscribing to log messages
     * The method is only available if logTransporter is active via io-pack or adapter options
     * Note, that stopping will stop after 10 seconds, not immediately
     *
     * @param isActive - if log subscription should be activated or deactivated
     * @param options - options passed to setState e.g. user permissions
     */
    requireLog?: (isActive: boolean, options?: Partial<GetUserGroupsOptions>) => Promise<void> | void;
    private logOffTimer?: NodeJS.Timeout | null;
    private logRequired?: boolean;
    private patterns?: Record<string, { regex: string }>;
    private statesConnectedTime?: number;
    /** Constants for frequent use in adapters */
    readonly constants = {
        STATE_QUALITY
    } as const;

    /** Features supported by the running instance */
    private readonly SUPPORTED_FEATURES = getSupportedFeatures();
    /** Controller for messaging related functionality */
    private readonly uiMessagingController: UserInterfaceMessagingController;

    constructor(options: AdapterOptions | string) {
        super();

        // enable "const adapter = require(__dirname + '/../../lib/adapter.js')('adapterName');" call
        if (typeof options === 'string') {
            this._options = { name: options };
        } else {
            this._options = options;
        }

        const configFileName = tools.getConfigFileName();

        if (fs.pathExistsSync(configFileName)) {
            this._config = fs.readJsonSync(configFileName);
            this._config.states = this._config.states || { type: 'jsonl' };
            this._config.objects = this._config.objects || { type: 'jsonl' };
            // Make sure the DB has enough time (5s). JsonL can take a bit longer if the process just crashed before
            // because the lockfile might not have been freed.
            this._config.states.connectTimeout = Math.max(this._config.states.connectTimeout || 0, 5_000);
            this._config.objects.connectTimeout = Math.max(this._config.objects.connectTimeout || 0, 5_000);
        } else {
            throw new Error(`Cannot find ${configFileName}`);
        }

        if (!this._options) {
            throw new Error('Configuration not set!');
        }

        if (this._options.config && !this._options.config.log) {
            this._options.config.log = this._config.log;
        }

        this._config = this._options.config || this._config;
        this.startedInCompactMode = !!this._options.compact;

        const parsedArgs = yargs(process.argv.slice(2))
            .options({
                loglevel: {
                    describe: 'Define adapter log level',
                    type: 'string'
                },
                silent: {
                    describe: 'If is install run',
                    type: 'boolean'
                },
                install: {
                    describe: 'If is install run',
                    type: 'boolean'
                },
                logs: {
                    describe: 'If console output desired',
                    type: 'boolean'
                },
                console: {
                    describe: 'If console output desired',
                    type: 'boolean'
                },
                force: {
                    describe: 'If force start even if disabled',
                    type: 'boolean'
                },
                debug: {
                    describe: 'Same as --force combined with --console',
                    type: 'boolean'
                },
                instance: {
                    describe: 'Instance id, e.g. 0',
                    type: 'string'
                }
            })
            .parseSync();

        if (parsedArgs.loglevel && ['info', 'debug', 'error', 'warn', 'silly'].includes(parsedArgs.loglevel)) {
            this._config.log.level = parsedArgs.loglevel;
            this.overwriteLogLevel = true;
        }

        if (parsedArgs.silent || parsedArgs.install) {
            this._config.isInstall = true;
        }

        if (parsedArgs.logs || parsedArgs.console) {
            this._config.consoleOutput = true;
        }

        if (parsedArgs.force) {
            this._config.forceIfDisabled = true;
        }

        if (parsedArgs.debug) {
            this._config.forceIfDisabled = true;
            this._config.consoleOutput = true;
            if (this._config.log.level !== 'silly') {
                this._config.log.level = 'debug';
                this.overwriteLogLevel = true;
            }
        }

        if (parsedArgs.instance && parseInt(parsedArgs.instance, 10).toString() === parsedArgs.instance) {
            this._config.instance = parseInt(parsedArgs.instance, 10);
        }

        this._config.log.level = this._config.log.level || 'info';

        this._config.log.noStdout = !this._config.consoleOutput;

        this.performStrictObjectChecks = this._options.strictObjectChecks !== false;

        this.name = this._options.name;

        if (!this.name) {
            throw new Error('No name of adapter!');
        }

        const instance = parseInt(
            this._options.compactInstance !== undefined
                ? this._options.compactInstance
                : this._options.instance !== undefined
                  ? this._options.instance
                  : this._config.instance || 0,
            10
        );

        this.namespace = `${this.name}.${instance}`;
        this.namespaceLog = this.namespace + (this.startedInCompactMode ? ' (COMPACT)' : ` (${process.pid})`);
        this._namespaceRegExp = new RegExp(`^${`${this.namespace}.`.replace(/\./g, '\\.')}`); // cache the regex object 'adapter.0.'

        this._logger = logger(this._config.log);

        // compatibility
        if (!this._logger.silly) {
            this._logger.silly = this._logger.debug;
        }

        // If installed as npm module
        if (this._options.dirname) {
            this.adapterDir = this._options.dirname.replace(/\\/g, '/');
        } else {
            const adapterDir = tools.getAdapterDir(this.name);

            if (!adapterDir) {
                this._logger.error(`${this.namespaceLog} Cannot find directory of adapter ${this.name}`);
                this.terminate(EXIT_CODES.CANNOT_FIND_ADAPTER_DIR);
            }

            this.adapterDir = adapterDir;
        }

        if (fs.existsSync(`${this.adapterDir}/io-package.json`)) {
            this.ioPack = fs.readJSONSync(`${this.adapterDir}/io-package.json`);
        } else {
            this._logger.error(`${this.namespaceLog} Cannot find: ${this.adapterDir}/io-package.json`);
            this.terminate(EXIT_CODES.CANNOT_FIND_ADAPTER_DIR);
        }

        this.uiMessagingController = new UserInterfaceMessagingController({
            adapter: this,
            subscribeCallback: this._options.uiClientSubscribe,
            unsubscribeCallback: this._options.uiClientUnsubscribe
        });

        // Create dynamic methods
        /**
         * Promise-version of `Adapter.getPort`
         */
        this.getPortAsync = tools.promisifyNoError(this.getPort, this);

        /**
         * Promise-version of `Adapter.checkPassword`
         */
        this.checkPasswordAsync = tools.promisifyNoError(this.checkPassword, this);

        /**
         * Promise-version of `Adapter.setPassword`
         */
        this.setPasswordAsync = tools.promisify(this.setPassword, this);

        /**
         * Promise-version of `Adapter.checkGroup`
         */
        this.checkGroupAsync = tools.promisifyNoError(this.checkGroup, this);

        /**
         * Promise-version of `Adapter.calculatePermissions`
         */
        this.calculatePermissionsAsync = tools.promisifyNoError(this.calculatePermissions, this);

        /**
         * Promise-version of `Adapter.getCertificates`
         */
        this.getCertificatesAsync = tools.promisify(this.getCertificates, this);

        /**
         * Promise-version of `Adapter.setObject`
         */
        this.setObjectAsync = tools.promisify(this.setObject, this);

        /**
         * Promise-version of `Adapter.getAdapterObjects`
         */
        this.getAdapterObjectsAsync = tools.promisifyNoError(this.getAdapterObjects, this);

        /**
         * Promise-version of `Adapter.extendObject`
         */
        this.extendObjectAsync = tools.promisify(this.extendObject, this);

        /**
         * Promise-version of `Adapter.setForeignObject`
         */
        this.setForeignObjectAsync = tools.promisify(this.setForeignObject, this);

        /**
         * Promise-version of `Adapter.extendForeignObject`
         */
        this.extendForeignObjectAsync = tools.promisify(this.extendForeignObject, this);

        /**
         * Promise-version of `Adapter.getObject`
         */
        this.getObjectAsync = tools.promisify(this.getObject, this);

        /**
         * Promise-version of `Adapter.getObjectView`
         */
        this.getObjectViewAsync = tools.promisify(this.getObjectView, this);

        /**
         * Promise-version of `Adapter.getObjectList`
         */
        this.getObjectListAsync = tools.promisify(this.getObjectList, this);

        /**
         * Promise-version of `Adapter.getEnum`
         */
        this.getEnumAsync = tools.promisify(this.getEnum, this, ['result', 'requestEnum']);

        /**
         * Promise-version of `Adapter.getEnums`
         */
        this.getEnumsAsync = tools.promisify(this.getEnums, this);

        /**
         * Promise-version of `Adapter.getForeignObjects`
         */
        this.getForeignObjectsAsync = tools.promisify(this.getForeignObjects, this);

        /**
         * Promise-version of `Adapter.findForeignObject`
         */
        this.findForeignObjectAsync = tools.promisify(this.findForeignObject, this, ['id', 'name']);

        /**
         * Promise-version of `Adapter.getForeignObject`
         */
        this.getForeignObjectAsync = tools.promisify(this.getForeignObject, this);

        /**
         * Promise-version of `Adapter.delObject`
         */
        this.delObjectAsync = tools.promisify(this.delObject, this);

        /**
         * Promise-version of `Adapter.delForeignObject`
         */
        this.delForeignObjectAsync = tools.promisify(this.delForeignObject, this);

        /**
         * Promise-version of `Adapter.subscribeObjects`
         */
        this.subscribeObjectsAsync = tools.promisify(this.subscribeObjects, this);

        /**
         * Promise-version of `Adapter.unsubscribeObjects`
         */
        this.unsubscribeObjectsAsync = tools.promisify(this.unsubscribeObjects, this);

        /**
         * Promise-version of `Adapter.subscribeForeignObjects`
         */
        this.subscribeForeignObjectsAsync = tools.promisify(this.subscribeForeignObjects, this);

        /**
         * Promise-version of `Adapter.unsubscribeForeignObjects`
         */
        this.unsubscribeForeignObjectsAsync = tools.promisify(this.unsubscribeForeignObjects, this);

        /**
         * Promise-version of `Adapter.setObjectNotExists`
         */
        this.setObjectNotExistsAsync = tools.promisify(this.setObjectNotExists, this);

        /**
         * Promise-version of `Adapter.setForeignObjectNotExists`
         */
        this.setForeignObjectNotExistsAsync = tools.promisify(this.setForeignObjectNotExists, this);

        /**
         * Promise-version of `Adapter.createDevice`
         *
         * @deprecated use `extendObject` instead
         */
        this.createDeviceAsync = tools.promisify(this.createDevice, this);

        /**
         * Promise-version of `Adapter.createChannel`
         *
         * @deprecated use `extendObject` instead
         */
        this.createChannelAsync = tools.promisify(this.createChannel, this);

        /**
         * Promise-version of `Adapter.createState`
         *
         * @deprecated use `extendObject` instead
         */
        this.createStateAsync = tools.promisify(this.createState, this);

        /**
         * Promise-version of `Adapter.deleteDevice`
         *
         * @deprecated use `delObject` instead
         */
        this.deleteDeviceAsync = tools.promisify(this.deleteDevice, this);

        /**
         * Promise-version of `Adapter.addChannelToEnum`
         */
        this.addChannelToEnumAsync = tools.promisify(this.addChannelToEnum, this);

        /**
         * Promise-version of `Adapter.deleteChannelFromEnum`
         */
        this.deleteChannelFromEnumAsync = tools.promisify(this.deleteChannelFromEnum, this);

        /**
         * Promise-version of `Adapter.deleteChannel`
         *
         * @deprecated use `delObject` instead
         */
        this.deleteChannelAsync = tools.promisify(this.deleteChannel, this);

        /**
         * Promise-version of `Adapter.deleteState`
         *
         * @deprecated use `delObject` instead
         */
        this.deleteStateAsync = tools.promisify(this.deleteState, this);

        /**
         * Promise-version of `Adapter.getDevices`
         */
        this.getDevicesAsync = tools.promisify(this.getDevices, this);

        /**
         * Promise-version of `Adapter.getChannelsOf`
         */
        this.getChannelsOfAsync = tools.promisify(this.getChannelsOf, this);

        this.getChannels = this.getChannelsOf;
        this.getChannelsAsync = this.getChannelsOfAsync;

        /**
         * Promise-version of `Adapter.getStatesOf`
         */
        this.getStatesOfAsync = tools.promisify(this.getStatesOf, this);

        /**
         * Promise-version of `Adapter.addStateToEnum`
         */
        this.addStateToEnumAsync = tools.promisify(this.addStateToEnum, this);

        /**
         * Promise-version of `Adapter.deleteStateFromEnum`
         */
        this.deleteStateFromEnumAsync = tools.promisify(this.deleteStateFromEnum, this);

        /**
         * Promise-version of `Adapter.chmodFile`
         */
        this.chmodFileAsync = tools.promisify(this.chmodFile, this);

        /**
         * Promise-version of `Adapter.chownFile`
         */
        this.chownFileAsync = tools.promisify(this.chownFile, this);

        /**
         * Promise-version of `Adapter.readDir`
         */
        this.readDirAsync = tools.promisify(this.readDir, this);

        /**
         * Promise-version of `Adapter.unlink`
         */
        this.unlinkAsync = tools.promisify(this.unlink, this);

        this.delFile = this.unlink;
        this.delFileAsync = this.unlinkAsync;

        /**
         * Promise-version of `Adapter.rename`
         */
        this.renameAsync = tools.promisify(this.rename, this);

        /**
         * Promise-version of `Adapter.mkdir`
         */
        this.mkdirAsync = tools.promisify(this.mkdir, this);

        /**
         * Promise-version of `Adapter.readFile`
         */
        this.readFileAsync = tools.promisify(this.readFile, this, ['file', 'mimeType']);

        /**
         * Promise-version of `Adapter.writeFile`
         */
        this.writeFileAsync = tools.promisify(this.writeFile, this);

        /**
         * Promise-version of `Adapter.fileExists`
         */
        this.fileExistsAsync = tools.promisify(this.fileExists, this);

        /**
         * Promise-version of `Adapter.sendToHost`
         */
        this.sendToHostAsync = tools.promisifyNoError(this.sendToHost, this);

        /**
         * Promise-version of `Adapter.setState`
         */
        this.setStateAsync = tools.promisify(this.setState, this);

        /**
         * Promise-version of `Adapter.setStateChanged`
         */
        this.setStateChangedAsync = tools.promisify(this.setStateChanged, this, ['id', 'notChanged']);

        /**
         * Promise-version of `Adapter.setForeignState`
         */
        this.setForeignStateAsync = tools.promisify(this.setForeignState, this);

        /**
         * Promise-version of `Adapter.setForeignStateChanged`
         */
        this.setForeignStateChangedAsync = tools.promisify(this.setForeignStateChanged, this);

        /**
         * Promise-version of `Adapter.getState`
         */
        this.getStateAsync = tools.promisify(this.getState, this);

        /**
         * Promise-version of `Adapter.getForeignState`
         */
        this.getForeignStateAsync = tools.promisify(this.getForeignState, this);

        /**
         * Promise-version of `Adapter.getHistory`
         */
        this.getHistoryAsync = tools.promisify(this.getHistory, this, ['result', 'step', 'sessionId']);

        /**
         * Promise-version of `Adapter.delState`
         */
        this.delStateAsync = tools.promisify(this.delState, this);

        /**
         * Promise-version of `Adapter.delForeignState`
         */
        this.delForeignStateAsync = tools.promisify(this.delForeignState, this);

        /**
         * Promise-version of `Adapter.getStates`
         */
        this.getStatesAsync = tools.promisify(this.getStates, this);

        /**
         * Promise-version of `Adapter.getForeignStates`
         */
        this.getForeignStatesAsync = tools.promisify(this.getForeignStates, this);

        /**
         * Promise-version of `Adapter.subscribeForeignStates`
         */
        this.subscribeForeignStatesAsync = tools.promisify(this.subscribeForeignStates, this);

        /**
         * Promise-version of `Adapter.unsubscribeForeignStates`
         */
        this.unsubscribeForeignStatesAsync = tools.promisify(this.unsubscribeForeignStates, this);

        /**
         * Promise-version of `Adapter.subscribeStates`
         */
        this.subscribeStatesAsync = tools.promisify(this.subscribeStates, this);

        /**
         * Promise-version of `Adapter.unsubscribeStates`
         */
        this.unsubscribeStatesAsync = tools.promisify(this.unsubscribeStates, this);

        this.setExecutableCapabilities = tools.setExecutableCapabilities;
        this._init();
    }

    /**
     * Get the adapter scoped package identifier of a node module
     *
     * @param moduleName name of the node module
     */
    getAdapterScopedPackageIdentifier(moduleName: string): string {
        return getAdapterScopedPackageIdentifier({ moduleName, namespace: this.namespace });
    }

    installNodeModule(moduleName: string, options: InstallNodeModuleOptions): Promise<CommandResult>;

    /**
     * Install specified npm module
     *
     * @param moduleNameOrUrl name of the node module or GitHub url which can be passed to `npm install`
     * @param options version information
     */
<<<<<<< HEAD
    installNodeModule(moduleName: string, options: unknown): Promise<CommandResult> {
        Validator.assertString(moduleName, 'moduleName');
=======
    installNodeModule(moduleNameOrUrl: unknown, options: unknown): Promise<CommandResult> {
        Validator.assertString(moduleNameOrUrl, 'moduleNameOrUrl');
>>>>>>> e7561ffc
        Validator.assertObject<InstallNodeModuleOptions>(options, 'options');

        return this._installNodeModule({ ...options, moduleNameOrUrl });
    }

    private async _installNodeModule(options: InternalInstallNodeModuleOptions): Promise<CommandResult> {
        const { moduleNameOrUrl, version } = options;

        let moduleName = moduleNameOrUrl;
        const isUrl = URL.canParse(moduleNameOrUrl);

        if (isUrl) {
            moduleName = await requestModuleNameByUrl(moduleNameOrUrl);
        }

        const internalModuleName = getAdapterScopedPackageIdentifier({ moduleName, namespace: this.namespace });
        const packageIdentifier = isUrl ? moduleNameOrUrl : `npm:${moduleName}@${version}`;

        return tools.installNodeModule(`${internalModuleName}@${packageIdentifier}`);
    }

    /**
     * List all additional installed node modules from this adapter
     */
    listInstalledNodeModules(): Promise<string[]> {
        return listInstalledNodeModules(this.namespace);
    }

    uninstallNodeModule(moduleName: string): Promise<CommandResult>;

    /**
     * Uninstall specified npm module
     *
     * @param moduleName name of the node module
     */
    uninstallNodeModule(moduleName: string): Promise<CommandResult> {
        Validator.assertString(moduleName, 'moduleName');

        const internalModuleName = getAdapterScopedPackageIdentifier({ moduleName, namespace: this.namespace });
        return tools.uninstallNodeModule(internalModuleName);
    }

    importNodeModule(moduleName: string): Promise<unknown>;

    /**
     * Import a node module which has been installed via `installNodeModule`
     *
     * @param moduleName name of the node module
     * @returns the required node module
     */
    importNodeModule(moduleName: string): Promise<unknown> {
        Validator.assertString(moduleName, 'moduleName');

        const internalModuleName = getAdapterScopedPackageIdentifier({ moduleName, namespace: this.namespace });
        // TODO: if https://github.com/microsoft/TypeScript/issues/54022 ever gets resolved, we should improve the return type
        return import(internalModuleName);
    }

    // overload with real types
    decrypt(secretVal: string, value?: string): string;
    decrypt(value: string): string;
    /**
     * Decrypt the password/value with given key
     *
     * @param secretVal to use for decrypt (or value if only one parameter is given)
     * @param value value to decrypt (if secret is provided)
     */
    decrypt(secretVal: string, value?: string): string {
        if (value === undefined) {
            value = secretVal;
            secretVal = this._systemSecret as string;
        }

        Validator.assertString(secretVal, 'secretVal');
        Validator.assertString(value, 'value');

        return tools.decrypt(secretVal, value);
    }

    // overload with real types
    encrypt(secretVal: string, value?: string): string;
    encrypt(value: string): string;

    /**
     * Encrypt the password/value with given key
     *
     * @param secretVal to use for encrypting (or value if only one parameter is given)
     * @param [value] value to encrypt (if secret is provided)
     */
    encrypt(secretVal: string, value?: string): string {
        if (value === undefined) {
            value = secretVal;
            secretVal = this._systemSecret as string;
        }

        Validator.assertString(secretVal, 'secretVal');
        Validator.assertString(value, 'value');

        return tools.encrypt(secretVal, value);
    }

    // real types overload
    getSession(id: string, callback: ioBroker.GetSessionCallback): MaybePromise;
    // unknown guard implementation
    getSession(id: unknown, callback: unknown): MaybePromise {
        Validator.assertString(id, 'id');
        Validator.assertCallback(callback, 'callback');

        return this._getSession({ id, callback });
    }

    // actual implementation
    private _getSession(options: InternalGetSessionOptions): MaybePromise {
        if (!this.#states) {
            // if states is no longer existing, we do not need to unsubscribe
            this._logger.info(`${this.namespaceLog} getSession not processed because States database not connected`);
            return tools.maybeCallbackWithError(options.callback, tools.ERRORS.ERROR_DB_CLOSED);
        }

        this.#states.getSession(options.id, options.callback);
    }

    // overload for docs
    setSession(id: string, ttl: number, data: Record<string, any>, callback?: ioBroker.ErrorCallback): MaybePromise;

    // unknown implementation guards
    setSession(id: unknown, ttl: unknown, data: unknown, callback: unknown): MaybePromise {
        Validator.assertString(id, 'id');
        Validator.assertOptionalCallback(callback, 'callback');
        Validator.assertNumber(ttl, 'ttl');
        Validator.assertObject(data, 'data');

        return this._setSession({ id, ttl, data, callback });
    }

    // actual implementation
    private _setSession(options: InternalSetSessionOptions): MaybePromise {
        if (!this.#states) {
            // if states is no longer existing, we do not need to unsubscribe
            this._logger.info(`${this.namespaceLog} setSession not processed because States database not connected`);
            return tools.maybeCallbackWithError(options.callback, tools.ERRORS.ERROR_DB_CLOSED);
        }
        this.#states.setSession(options.id, options.ttl, options.data, options.callback);
    }

    // real types overload
    destroySession(id: string, callback?: ioBroker.ErrorCallback): MaybePromise;
    destroySession(id: unknown, callback: unknown): MaybePromise {
        Validator.assertString(id, 'id');
        Validator.assertOptionalCallback(callback, 'callback');

        return this._destroySession({ id, callback });
    }

    private _destroySession(options: InternalDestroySessionOptions): void | Promise<void> {
        if (!this.#states) {
            // if states is no longer existing, we do not need to unsubscribe
            this._logger.info(
                `${this.namespaceLog} destroySession not processed because States database not connected`
            );
            return tools.maybeCallbackWithError(options.callback, tools.ERRORS.ERROR_DB_CLOSED);
        }

        this.#states.destroySession(options.id, options.callback);
    }

    private async _getObjectsByArray(
        keys: string[],
        options?: Record<string, any> | null
    ): Promise<(ioBroker.AnyObject | null)[]> {
        try {
            const res = await this.#objects!.getObjects(keys, options);
            return res;
        } catch (e) {
            this._logger.error(`Could not get objects by array: ${e.message}`);
            return [];
        }
    }

    // external signature
    terminate(exitCode?: number): never;
    terminate(reason?: string, exitCode?: number): never;

    /**
     * stops the execution of adapter, but not disables it.
     *
     * Sometimes, the adapter must be stopped if some libraries are missing.
     *
     * @param reason optional termination description
     * @param exitCode optional exit code
     */
    terminate(reason: unknown, exitCode?: unknown): void {
        // This function must be defined very first, because in the next lines will be yet used.
        if (this.terminated) {
            return;
        }
        this.terminated = true;

        this.pluginHandler && this.pluginHandler.destroyAll();

        if (this._reportInterval) {
            clearInterval(this._reportInterval);
            this._reportInterval = null;
        }
        if (this._restartScheduleJob) {
            this._restartScheduleJob.cancel();
            this._restartScheduleJob = null;
        }

        let _reason = 'Without reason';
        let _exitCode: number;

        if (typeof reason === 'number') {
            // Only the exit code was passed
            exitCode = reason;
            _reason = 'Without reason';
        } else if (reason && typeof reason === 'string') {
            _reason = reason;
        }

        if (typeof exitCode !== 'number') {
            _exitCode = !this._config.isInstall ? EXIT_CODES.ADAPTER_REQUESTED_TERMINATION : EXIT_CODES.NO_ERROR;
        } else {
            _exitCode = exitCode;
        }

        const isNotCritical =
            _exitCode === EXIT_CODES.ADAPTER_REQUESTED_TERMINATION ||
            _exitCode === EXIT_CODES.START_IMMEDIATELY_AFTER_STOP ||
            _exitCode === EXIT_CODES.NO_ERROR;
        const text = `${this.namespaceLog} Terminated (${Validator.getErrorText(_exitCode)}): ${_reason}`;
        if (isNotCritical) {
            this._logger.info(text);
        } else {
            this._logger.warn(text);
        }
        setTimeout(async () => {
            // give last states some time to get handled
            if (this.#states) {
                try {
                    await this.#states.destroy();
                } catch {
                    // ignore
                }
            }
            if (this.#objects) {
                try {
                    await this.#objects.destroy();
                } catch {
                    //ignore
                }
            }
            if (this.startedInCompactMode) {
                this.emit('exit', _exitCode, reason);
                this.#states = null;
                this.#objects = null;
            } else {
                process.exit(_exitCode);
            }
        }, 500);
    }

    // external signature
    getPort(port: number, host?: string, callback?: (port: number) => void): void;
    getPort(port: number, callback?: (port: number) => void): void;

    /**
     * Helper function to find next free port
     *
     * Looks for first free TCP port starting with given one:
     * ```js
     *     adapter.getPort(8081, function (port) {
     *         adapter.log.debug('Following port is free: ' + port);
     *     });
     * ```
     *
     * @param port port number to start the search for free port
     * @param [host] optional hostname for the port search
     * @param callback return result
     *        ```js
     *        function (port) {}
     *        ```
     */
    getPort(port: unknown, host: unknown, callback?: unknown): void {
        if (!port) {
            throw new Error('adapterGetPort: no port');
        }

        if (typeof host === 'function') {
            callback = host;
            host = null;
        }

        if (typeof port === 'string') {
            port = parseInt(port, 10);
        }

        let _host: string | undefined;
        if (!host) {
            _host = undefined;
        } else {
            Validator.assertString(host, 'host');
            _host = host;
        }

        Validator.assertNumber(port, 'port');
        Validator.assertOptionalCallback(callback, 'callback');

        return this._getPort({ port, host: _host, callback });
    }

    private _getPort(options: InternalGetPortOptions): void {
        this.getPortRunning = options;
        const server = net.createServer();
        try {
            server.listen({ port: options.port, host: options.host }, () => {
                server.once('close', () => {
                    return tools.maybeCallback(options.callback, options.port);
                });
                server.close();
            });
            server.on('error', () => {
                setTimeout(() => this.getPort(options.port + 1, options.host, options.callback), 100);
            });
        } catch {
            setImmediate(() => this.getPort(options.port + 1, options.host, options.callback));
        }
    }

    supportsFeature(featureName: SupportedFeature): boolean;

    /**
     * Method to check for available Features for adapter development
     *
     * Use it like ...
     * ```js
     *     if (adapter.supportsFeature && adapter.supportsFeature('ALIAS')) {
     *         ...
     *     }
     * ```

     * @param featureName the name of the feature to check
     * @returns true/false if the feature is in the list of supported features
     */
    supportsFeature(featureName: unknown): boolean {
        if (typeof featureName === 'string') {
            return this.SUPPORTED_FEATURES.includes(featureName as SupportedFeature);
        } else {
            return false;
        }
    }

    // external signature
    checkPassword(
        user: string,
        pw: string,
        options: Record<string, any>,
        callback: CheckPasswordCallback
    ): Promise<void>;
    checkPassword(user: string, pw: string, callback: CheckPasswordCallback): Promise<void>;

    /**
     * validates user and password
     *
     * @param user user name as text
     * @param pw password as text
     * @param [options] optional user context
     * @param callback return result
     *        ```js
     *            function (result) {
     *              if (result) adapter.log.debug('User is valid');
     *            }
     *        ```
     */
    checkPassword(user: unknown, pw: unknown, options: unknown, callback?: unknown): Promise<void> {
        if (typeof options === 'function') {
            callback = options;
            options = {};
        }

        if (!callback) {
            throw new Error('checkPassword: no callback');
        }

        Validator.assertCallback(callback, 'callback');
        Validator.assertString(user, 'user');
        Validator.assertString(pw, 'pw');

        if (options !== undefined && options !== null) {
            Validator.assertObject(options, 'options');
        }

        return this._checkPassword({ user, pw, options, callback });
    }

    private async _checkPassword(options: InternalCheckPasswordOptions): Promise<void> {
        let { user } = options;
        const { callback, pw } = options;

        if (user && !user.startsWith('system.user.')) {
            // it's not yet a `system.user.xy` id, thus we assume it's a username
            if (!this.usernames[user]) {
                // we did not find the id of the username in our cache -> update cache
                try {
                    await this._updateUsernameCache();
                } catch (e) {
                    this._logger.error(`${this.namespaceLog} ${e.message}`);
                }
                if (!this.usernames[user]) {
                    // user still not there, it's no valid user -> fallback to legacy check
                    user = `system.user.${user
                        .toString()
                        .replace(this.FORBIDDEN_CHARS, '_')
                        .replace(/\s/g, '_')
                        .replace(/\./g, '_')
                        .toLowerCase()}`;
                } else {
                    user = this.usernames[user].id;
                }
            } else {
                user = this.usernames[user].id;
            }
        }

        this.getForeignObject(user, options, (err, obj) => {
            if (err || !obj || !obj.common || (!obj.common.enabled && user !== SYSTEM_ADMIN_USER)) {
                return tools.maybeCallback(callback, false, user);
            } else {
                password(pw).check(obj.common.password, (err, res) => {
                    return tools.maybeCallback(callback, !!res, user);
                });
            }
        });
    }

    /**
     * This method update the cached values in `this.usernames`
     */
    private async _updateUsernameCache(): Promise<void> {
        try {
            // get all users
            const obj = await this.getObjectListAsync({ startkey: 'system.user.', endkey: 'system.user.\u9999' });
            // make sure cache is cleared
            this.usernames = {};
            for (const row of obj.rows) {
                if (row.value.common && typeof row.value.common.name === 'string') {
                    this.usernames[row.value.common.name] = { id: row.id.replace(FORBIDDEN_CHARS, '_') };
                } else {
                    this._logger.warn(`${this.namespaceLog} Invalid username for id "${row.id}"`);
                }
            }
        } catch (e) {
            throw new Error(`Could not update user cache: ${e.message}`);
        }
    }

    // external signature
    getUserID(username: string): Promise<string | undefined>;
    /**
     * Return ID of given username
     *
     * @param username - name of the user
     */
    getUserID(username: unknown): Promise<string | undefined> {
        Validator.assertString(username, 'username');

        return this._getUserID({ username });
    }

    private async _getUserID(options: InternalGetUserIDOptions): Promise<string | undefined> {
        if (!this.usernames[options.username]) {
            try {
                // did not find username, we should have a look in the cache
                await this._updateUsernameCache();

                if (!this.usernames[options.username]) {
                    return;
                }
            } catch (e) {
                this._logger.error(`${this.namespaceLog} ${e.message}`);
                return;
            }
        }

        return this.usernames[options.username].id;
    }

    // external signature
    setPassword(
        user: string,
        pw: string,
        options: Record<string, any>,
        callback?: ioBroker.ErrorCallback
    ): Promise<void>;

    setPassword(user: string, pw: string, callback?: ioBroker.ErrorCallback): Promise<void>;

    /**
     * sets the user's password
     *
     * @param user user name as text
     * @param pw password as text
     * @param [options] optional user context
     * @param [callback] return result
     *        ```js
     *            function (err) {
     *              if (err) adapter.log.error('Cannot set password: ' + err);
     *            }
     *        ```
     */
    setPassword(user: unknown, pw: unknown, options: unknown, callback?: unknown): Promise<void> {
        if (typeof options === 'function') {
            callback = options;
            options = null;
        }

        Validator.assertString(user, 'user');
        Validator.assertString(pw, 'pw');
        Validator.assertOptionalCallback(callback, 'callback');
        if (options !== undefined && options !== null) {
            Validator.assertObject(options, 'options');
        }

        return this._setPassword({ user, pw, options, callback });
    }

    private async _setPassword(options: InternalSetPasswordOptions): Promise<void> {
        if (options.user && !options.user.startsWith('system.user.')) {
            // it's not yet a `system.user.xy` id, thus we assume it's a username
            if (!this.usernames[options.user]) {
                // we did not find the id of the username in our cache -> update cache
                try {
                    await this._updateUsernameCache();
                } catch (e) {
                    this._logger.error(`${this.namespaceLog} ${e}`);
                }
                if (!this.usernames[options.user]) {
                    // user still not there, fallback to legacy check
                    options.user = `system.user.${options.user
                        .toString()
                        .replace(this.FORBIDDEN_CHARS, '_')
                        .replace(/\s/g, '_')
                        .replace(/\./g, '_')
                        .toLowerCase()}`;
                } else {
                    options.user = this.usernames[options.user].id;
                }
            } else {
                options.user = this.usernames[options.user].id;
            }
        }

        this.getForeignObject(options.user, options, (err, obj) => {
            if (err || !obj) {
                return tools.maybeCallbackWithError(options.callback, 'User does not exist');
            }

            // BF: (2020.05.22) are the empty passwords allowed??
            if (!options.pw) {
                this.extendForeignObject(
                    options.user,
                    {
                        common: {
                            password: ''
                        }
                    },
                    options.options || {},
                    () => {
                        return tools.maybeCallback(options.callback);
                    }
                );
            } else {
                password(options.pw).hash(null, null, (err, res) => {
                    if (err) {
                        return tools.maybeCallbackWithError(options.callback, err);
                    }
                    this.extendForeignObject(
                        options.user,
                        {
                            common: {
                                password: res
                            }
                        },
                        options.options || {},
                        () => {
                            return tools.maybeCallbackWithError(options.callback, null);
                        }
                    );
                });
            }
        });
    }

    // external signature
    checkGroup(user: string, group: string, options: Record<string, any>, callback?: CheckGroupCallback): Promise<void>;
    checkGroup(user: string, group: string, callback?: CheckGroupCallback): Promise<void>;

    /**
     * returns if user exists and is in the group
     *
     * This function used mostly internally and the adapter developer do not require it.
     *
     * @param user user name as text
     * @param group group name
     * @param [options] optional user context
     * @param callback return result
     *        ```js
     *            function (result) {
     *              if (result) adapter.log.debug('User exists and in the group');
     *            }
     *        ```
     */
    checkGroup(user: unknown, group: unknown, options: unknown, callback?: unknown): Promise<void> {
        user = user || '';

        if (typeof options === 'function') {
            callback = options;
            options = null;
        }

        Validator.assertString(user, 'user');
        Validator.assertString(group, 'group');
        if (options !== undefined && options !== null) {
            Validator.assertObject(options, 'options');
        }
        Validator.assertOptionalCallback(callback, 'callback');

        return this._checkGroup({ user, group, options, callback });
    }

    private async _checkGroup(options: InternalCheckGroupOptions): Promise<void> {
        if (options.user && !options.user.startsWith('system.user.')) {
            // it's not yet a `system.user.xy` id, thus we assume it's a username
            if (!this.usernames[options.user]) {
                // we did not find the id of the username in our cache -> update cache
                try {
                    await this._updateUsernameCache();
                } catch (e) {
                    this._logger.error(`${this.namespaceLog} ${e}`);
                }

                if (!this.usernames[options.user]) {
                    // user still not there, it's no valid user -> fallback
                    options.user = `system.user.${options.user
                        .toString()
                        .replace(this.FORBIDDEN_CHARS, '_')
                        .replace(/\s/g, '_')
                        .replace(/\./g, '_')
                        .toLowerCase()}`;
                } else {
                    options.user = this.usernames[options.user].id;
                }
            } else {
                options.user = this.usernames[options.user].id;
            }
        }

        if (options.group && !options.group.startsWith('system.group.')) {
            options.group = `system.group.${options.group}`;
        }
        this.getForeignObject(options.user, options, (err, obj) => {
            if (err || !obj) {
                return tools.maybeCallback(options.callback, false);
            }
            this.getForeignObject(options.group, options, (err, obj) => {
                if (err || !obj) {
                    return tools.maybeCallback(options.callback, false);
                }
                if (obj.common.members.includes(options.user)) {
                    return tools.maybeCallback(options.callback, true);
                } else {
                    return tools.maybeCallback(options.callback, false);
                }
            });
        });
    }

    // external signature
    calculatePermissions(
        user: string,
        commandsPermissions: CommandsPermissions,
        options?: Record<string, any>,
        callback?: CalculatePermissionsCallback
    ): Promise<void | ioBroker.PermissionSet>;
    calculatePermissions(
        user: string,
        commandsPermissions: CommandsPermissions,
        callback?: CalculatePermissionsCallback
    ): Promise<void | ioBroker.PermissionSet>;

    /**
     * get the user permissions
     *
     * This function used mostly internally and the adapter developer do not require it.
     * The function reads permissions of user's groups (it can be more than one) and merge permissions together
     *
     * @param  user user name as text
     * @param  commandsPermissions object that describes the access rights like
     *     ```js
     *         // static information
     *         var commandsPermissions = {
     *            getObject:          {type: 'object',    operation: 'read'},
     *            getObjects:         {type: 'object',    operation: 'list'},
     *            getObjectView:      {type: 'object',    operation: 'list'},
     *            setObject:          {type: 'object',    operation: 'write'},
     *            subscribeObjects:   {type: 'object',    operation: 'read'},
     *            unsubscribeObjects: {type: 'object',    operation: 'read'},
     *            subscribeFiles:     {type: 'object',    operation: 'read'},
     *            unsubscribeFiles:   {type: 'object',    operation: 'read'},
     *
     *            getStates:          {type: 'state',     operation: 'list'},
     *            getState:           {type: 'state',     operation: 'read'},
     *            setState:           {type: 'state',     operation: 'write'},
     *            getStateHistory:    {type: 'state',     operation: 'read'},
     *            subscribe:          {type: 'state',     operation: 'read'},
     *            unsubscribe:        {type: 'state',     operation: 'read'},
     *            getVersion:         {type: '',          operation: ''},
     *
     *            httpGet:            {type: 'other',     operation: 'http'},
     *            sendTo:             {type: 'other',     operation: 'sendto'},
     *            sendToHost:         {type: 'other',     operation: 'sendto'},
     *
     *            readFile:           {type: 'file',      operation: 'read'},
     *            readFile64:         {type: 'file',      operation: 'read'},
     *            writeFile:          {type: 'file',      operation: 'write'},
     *            writeFile64:        {type: 'file',      operation: 'write'},
     *            unlink:             {type: 'file',      operation: 'delete'},
     *            rename:             {type: 'file',      operation: 'write'},
     *            mkdir:              {type: 'file',      operation: 'write'},
     *            readDir:            {type: 'file',      operation: 'list'},
     *            chmodFile:          {type: 'file',      operation: 'write'},
     *            chownFile:          {type: 'file',      operation: 'write'},
     *
     *            authEnabled:        {type: '',          operation: ''},
     *            disconnect:         {type: '',          operation: ''},
     *            listPermissions:    {type: '',          operation: ''},
     *            getUserPermissions: {type: 'object',    operation: 'read'}
     *         };
     *        ```
     * @param [options] optional user context
     * @param [callback] return result
     *        ```js
     *            function (acl) {
     *              // Access control object for admin looks like:
     *              // {
     *              //    file: {
     *              //         read:       true,
     *              //         write:      true,
     *              //         'delete':   true,
     *              //         create:     true,
     *              //         list:       true
     *              //     },
     *              //     object: {
     *              //         read:       true,
     *              //         write:      true,
     *              //         'delete':   true,
     *              //         list:       true
     *              //     },
     *              //     state: {
     *              //         read:       true,
     *              //         write:      true,
     *              //         'delete':   true,
     *              //         create:     true,
     *              //         list:       true
     *              //     },
     *              //     user: 'admin',
     *              //     users:  {
     *              //         read:       true,
     *              //         write:      true,
     *              //         create:     true,
     *              //         'delete':   true,
     *              //         list:       true
     *              //     },
     *              //     other: {
     *              //         execute:    true,
     *              //         http:       true,
     *              //         sendto:     true
     *              //     },
     *              //     groups: ['administrator'] // can be more than one
     *              // }
     *            }
     *        ```
     */
    calculatePermissions(
        user: unknown,
        commandsPermissions: unknown,
        options: unknown,
        callback?: unknown
    ): Promise<void | ioBroker.PermissionSet> {
        user = user || '';

        if (typeof options === 'function') {
            callback = options;
            options = null;
        }

        Validator.assertString(user, 'user');
        if (!Array.isArray(commandsPermissions)) {
            Validator.assertObject(commandsPermissions, 'commandsPermissions');
        }
        if (options !== undefined && options !== null) {
            Validator.assertObject(options, 'options');
        }
        Validator.assertOptionalCallback(callback, 'callback');

        return this._calculatePermissions({ user, commandsPermissions, options, callback });
    }

    private async _calculatePermissions(
        options: InternalCalculatePermissionsOptions
    ): Promise<void | ioBroker.PermissionSet> {
        const { user } = options;
        let userId: ioBroker.ObjectIDs.User;

        if (user && !user.startsWith('system.user.')) {
            // it's not yet a `system.user.xy` id, thus we assume it's a username
            if (!this.usernames[options.user]) {
                // we did not find the id of the username in our cache -> update cache
                try {
                    await this._updateUsernameCache();
                } catch (e) {
                    this._logger.error(`${this.namespaceLog} ${e.message}`);
                }
                // user still not there, fallback
                if (!this.usernames[user]) {
                    userId = `system.user.${user
                        .toString()
                        .replace(this.FORBIDDEN_CHARS, '_')
                        .replace(/\s/g, '_')
                        .replace(/\./g, '_')
                        .toLowerCase()}`;
                } else {
                    userId = this.usernames[user].id as ioBroker.ObjectIDs.User;
                }
            } else {
                userId = this.usernames[user].id as ioBroker.ObjectIDs.User;
            }
        } else {
            userId = user as ioBroker.ObjectIDs.User;
        }

        // read all groups
        let acl: Partial<ioBroker.PermissionSet> = { user: userId };
        if (userId === SYSTEM_ADMIN_USER) {
            acl.groups = [SYSTEM_ADMIN_GROUP];
            for (const commandPermission of Object.values(options.commandsPermissions)) {
                if (!commandPermission.type) {
                    continue;
                }
                // @ts-expect-error we fix this later
                acl[commandPermission.type] = acl[commandPermission.type] || {};
                // @ts-expect-error we fix this later
                acl[commandPermission.type][commandPermission.operation] = true;
            }

            return tools.maybeCallback(options.callback, acl as ioBroker.PermissionSet);
        }
        this.getForeignObjects('*', 'group', null, options, (err, groups) => {
            acl.groups = [];
            // aggregate all groups permissions, where this user is
            if (groups) {
                for (const g of Object.keys(groups)) {
                    if (groups[g]?.common?.members && groups[g].common.members.includes(userId)) {
                        acl.groups.push(groups[g]._id);
                        if (groups[g]._id === SYSTEM_ADMIN_GROUP) {
                            acl = {
                                file: {
                                    read: true,
                                    write: true,
                                    delete: true,
                                    create: true,
                                    list: true
                                },
                                // @ts-expect-error create is missing
                                object: {
                                    read: true,
                                    write: true,
                                    delete: true,
                                    list: true
                                },
                                state: {
                                    read: true,
                                    write: true,
                                    delete: true,
                                    create: true,
                                    list: true
                                },
                                user: userId,
                                users: {
                                    read: true,
                                    write: true,
                                    create: true,
                                    delete: true,
                                    list: true
                                },
                                other: {
                                    execute: true,
                                    http: true,
                                    sendto: true
                                },
                                groups: acl.groups
                            };
                            break;
                        }

                        const gAcl = groups[g].common.acl;
                        try {
                            for (const type of Object.keys(gAcl)) {
                                // fix bug. Some version have user instead of users.
                                if (type === 'user') {
                                    // @ts-expect-error fix it
                                    acl.users = acl.users || {};
                                } else {
                                    // @ts-expect-error fix it
                                    acl[type] = acl[type] || {};
                                }
                                // @ts-expect-error fix it
                                for (const op of Object.keys(gAcl[type])) {
                                    // fix error
                                    if (type === 'user') {
                                        // @ts-expect-error fix it
                                        acl.users[op] = acl.users[op] || gAcl.user[op];
                                    } else {
                                        // @ts-expect-error fix it
                                        acl[type][op] = acl[type][op] || gAcl[type][op];
                                    }
                                }
                            }
                        } catch (e) {
                            this._logger.error(`${this.namespaceLog} Cannot set acl: ${e.message}`);
                            this._logger.error(`${this.namespaceLog} Cannot set acl: ${JSON.stringify(gAcl)}`);
                            this._logger.error(`${this.namespaceLog} Cannot set acl: ${JSON.stringify(acl)}`);
                        }
                    }
                }
            }

            return tools.maybeCallback(options.callback, acl as ioBroker.PermissionSet);
        });
    }

    /**
     * Stop an instance gracefully
     *
     * @param options information about the stoppage
     */
    private async _stop(options: InternalStopParameters = {}): Promise<void> {
        const { isPause, isScheduled, reason } = options;
        let { exitCode, updateAliveState } = options;

        exitCode = exitCode || (isScheduled ? EXIT_CODES.START_IMMEDIATELY_AFTER_STOP : 0);
        if (updateAliveState === undefined) {
            updateAliveState = true;
        }

        if (!this._stopInProgress || this._config.isInstall) {
            // when interval is deleted we already had a stop call before
            this._stopInProgress = true;
            this._reportInterval && clearInterval(this._reportInterval);
            this._reportInterval = null;
            const id = `system.adapter.${this.namespace}`;

            const finishUnload = async (): Promise<void> => {
                if (this._timers.size) {
                    this._timers.forEach(timer => clearTimeout(timer));
                    this._timers.clear();
                }

                if (this._intervals.size) {
                    this._intervals.forEach(interval => clearInterval(interval));
                    this._intervals.clear();
                }

                if (this._delays.size) {
                    this._delays.forEach(timer => clearTimeout(timer));
                    this._delays.clear();
                }

                if (this.messageCallbacks.size) {
                    this.messageCallbacks.forEach(callbackObj => clearTimeout(callbackObj.timer));
                    this.messageCallbacks.clear();
                }

                if (this.#states && updateAliveState) {
                    this.outputCount++;
                    await this.#states.setState(`${id}.alive`, { val: false, ack: true, from: id });
                    if (!isPause) {
                        this._logger.info(`${this.namespaceLog} terminating`);
                    }

                    // To this moment, the class could be destroyed
                    this.terminate(reason, exitCode);
                } else {
                    if (!isPause) {
                        this._logger.info(`${this.namespaceLog} terminating`);
                    }
                    this.terminate(reason, exitCode);
                }
            };

            // if we were never ready, we don't trigger the unload procedure
            if (this.adapterReady) {
                if (typeof this._options.unload === 'function') {
                    if (this._options.unload.length >= 1) {
                        // The method takes (at least) a callback
                        this._options.unload(finishUnload);
                    } else {
                        // The method takes no arguments, so it must return a Promise
                        // @ts-expect-error already fixed in the latest types
                        const unloadPromise = this._options.unload();
                        if (unloadPromise instanceof Promise) {
                            // Call finishUnload in the case of success and failure
                            try {
                                await unloadPromise;
                            } finally {
                                finishUnload();
                            }
                        } else {
                            // No callback accepted and no Promise returned - force unload
                            this._logger.error(
                                `${this.namespaceLog} Error in ${id}: The unload method must return a Promise if it does not accept a callback!`
                            );
                        }
                    }
                } else {
                    this.emit('unload', finishUnload);
                }
            }

            // Even if the developer forgets to call the unload callback, we need to stop the process.
            // Therefore, wait a short while and then force the unload procedure
            setTimeout(() => {
                if (this.#states) {
                    finishUnload();

                    // Give 1 second to write the value
                    setTimeout(() => {
                        if (!isPause) {
                            this._logger.info(`${this.namespaceLog} terminating with timeout`);
                        }
                        this.terminate(exitCode);
                    }, 1_000);
                } else {
                    if (!isPause) {
                        this._logger.info(`${this.namespaceLog} terminating`);
                    }
                    this.terminate(exitCode);
                }
            }, this.common?.stopTimeout || 500);
        }
    }

    /**
     * Reads the file certificate from a given path and adds a file watcher to restart adapter on cert changes
     * if a cert is passed it is returned as it is
     *
     * @param cert cert or path to cert
     */
    private _readFileCertificate(cert: string): string {
        if (typeof cert === 'string') {
            try {
                // if length < 1024 it's no valid cert, so we assume a path to a valid certificate
                if (cert.length < 1024 && fs.existsSync(cert)) {
                    const certFile = cert;
                    cert = fs.readFileSync(certFile, 'utf8');
                    // start watcher of this file
                    fs.watch(certFile, (eventType, filename) => {
                        this._logger.warn(
                            `${this.namespaceLog} New certificate "${filename}" detected. Restart adapter`
                        );
                        setTimeout(() => this._stop({ isPause: false, isScheduled: true }), 2_000);
                    });
                }
            } catch (e) {
                this._logger.error(`${this.namespaceLog} Could not read certificate from file ${cert}: ${e.message}`);
            }
        }
        return cert;
    }

    // public signature
    getCertificates(
        publicName?: string,
        privateName?: string,
        chainedName?: string,
        callback?: GetCertificatesCallback
    ): void;

    /**
     * returns SSL certificates by name
     *
     * This function returns SSL certificates (private key, public cert and chained certificate).
     * Names are defined in the system's configuration in admin, e.g. "defaultPrivate", "defaultPublic".
     * The result can be directly used for creation of https server.
     *
     * @param [publicName] public certificate name
     * @param [privateName] private certificate name
     * @param [chainedName] optional chained certificate name
     * @param callback return result
     *        ```js
     *            function (err, certs, letsEncrypt) {
     *              adapter.log.debug('private key: ' + certs.key);
     *              adapter.log.debug('public cert: ' + certs.cert);
     *              adapter.log.debug('chained cert: ' + certs.ca);
     *            }
     *        ```
     */
    getCertificates(
        publicName: unknown,
        privateName: unknown,
        chainedName: unknown,
        callback: unknown
    ): Promise<GetCertificatesPromiseReturnType | void> {
        if (typeof publicName === 'function') {
            callback = publicName;
            publicName = undefined;
        }
        if (typeof privateName === 'function') {
            callback = privateName;
            privateName = undefined;
        }
        if (typeof chainedName === 'function') {
            callback = chainedName;
            chainedName = undefined;
        }

        const config = this.config as InternalAdapterConfig;

        publicName = publicName || config.certPublic;
        privateName = privateName || config.certPrivate;
        chainedName = chainedName || config.certChained;

        if (publicName !== undefined) {
            Validator.assertString(publicName, 'publicName');
        }

        if (privateName !== undefined) {
            Validator.assertString(privateName, 'privateName');
        }

        if (chainedName !== undefined) {
            Validator.assertString(chainedName, 'chainedName');
        }

        Validator.assertOptionalCallback(callback, 'callback');

        return this._getCertificates({ publicName, privateName, chainedName, callback });
    }

    private async _getCertificates(
        options: InternalGetCertificatesOptions
    ): Promise<[cert: ioBroker.Certificates, useLetsEncryptCert?: boolean] | void> {
        const { publicName, chainedName, privateName, callback } = options;
        let obj: ioBroker.OtherObject | undefined | null;

        if (!this.#objects) {
            this._logger.info(
                `${this.namespaceLog} getCertificates not processed because Objects database not connected`
            );
            return tools.maybeCallbackWithError(callback, tools.ERRORS.ERROR_DB_CLOSED);
        }

        try {
            // Load certificates
            obj = await this.#objects.getObject('system.certificates');
        } catch {
            // ignore
        }

        if (
            !obj ||
            !obj.native.certificates ||
            !publicName ||
            !privateName ||
            !obj.native.certificates[publicName] ||
            !obj.native.certificates[privateName] ||
            (chainedName && !obj.native.certificates[chainedName])
        ) {
            this._logger.error(
                `${this.namespaceLog} Cannot configure secure web server, because no certificates found: ${publicName}, ${privateName}, ${chainedName}`
            );
            if (publicName === 'defaultPublic' || privateName === 'defaultPrivate') {
                this._logger.info(
                    `${this.namespaceLog} Default certificates seem to be configured but missing. You can execute "iobroker cert create" in your shell to create these.`
                );
            }

            return tools.maybeCallbackWithError(callback, tools.ERRORS.ERROR_NOT_FOUND);
        } else {
            let ca: string | undefined;
            if (chainedName) {
                const chained = this._readFileCertificate(obj.native.certificates[chainedName]).split(
                    '-----END CERTIFICATE-----\r\n'
                );
                // it is still a file name, and the file maybe does not exist, but we can omit this error
                if (chained.join('').length >= 512) {
                    const caArr = [];
                    for (const cert of chained) {
                        if (cert.replace(/(\r\n|\r|\n)/g, '').trim()) {
                            caArr.push(`${cert}-----END CERTIFICATE-----\r\n`);
                        }
                    }
                    ca = caArr.join('');
                }
            }

            return tools.maybeCallbackWithError(
                callback,
                null,
                {
                    key: this._readFileCertificate(obj.native.certificates[privateName]),
                    cert: this._readFileCertificate(obj.native.certificates[publicName]),
                    ca
                },
                obj.native.letsEncrypt
            );
        }
    }

    /**
     * Restarts an instance of the adapter.
     *
     */
    restart(): void {
        if (this.stop) {
            this._logger.warn(`${this.namespaceLog} Restart initiated`);
            this.stop();
        } else {
            this._logger.warn(`${this.namespaceLog} Cannot initiate restart, because this.stop is not defined`);
        }
    }

    updateConfig(newConfig: Record<string, any>): ioBroker.SetObjectPromise;
    /**
     * Updates the adapter config with new values. Only a subset of the configuration has to be provided,
     * since merging with the existing config is done automatically, e.g., like this:
     *
     * `adapter.updateConfig({prop1: "newValue1"})`
     *
     * After updating the configuration, the adapter is automatically restarted.
     *
     * @param newConfig The new config values to be stored
     */
    updateConfig(newConfig: unknown): ioBroker.SetObjectPromise {
        Validator.assertObject(newConfig, 'newConfig');

        return this._updateConfig({ newConfig });
    }

    private async _updateConfig(options: InternalUpdateConfigOptions): ioBroker.SetObjectPromise {
        const { newConfig } = options;

        // update the adapter config object
        const configObjId = `system.adapter.${this.namespace}`;
        let obj;
        try {
            obj = await this.getForeignObjectAsync(configObjId);
        } catch (e) {
            this._logger.error(`${this.namespaceLog} Updating the adapter config failed: ${e.message}`);
        }

        if (!obj) {
            throw new Error(tools.ERRORS.ERROR_DB_CLOSED);
        }

        const oldConfig = obj.native;
        let mergedConfig: Record<string, unknown>;

        // merge the old and new configuration
        if ('encryptedNative' in obj && Array.isArray(obj.encryptedNative)) {
            const secret = await this.getSystemSecret();
            decryptArray({ obj: oldConfig, secret, keys: obj.encryptedNative });
            mergedConfig = { ...oldConfig, ...newConfig };
            encryptArray({ obj: mergedConfig, secret, keys: obj.encryptedNative });
        } else {
            mergedConfig = { ...oldConfig, ...newConfig };
        }

        obj.native = mergedConfig;

        return this.setForeignObjectAsync(configObjId, obj);
    }

    /**
     * Disables and stops the adapter instance.
     *
     */
    async disable(): ioBroker.SetObjectPromise {
        // update the adapter config object
        const configObjId = `system.adapter.${this.namespace}`;
        let obj;
        try {
            obj = await this.getForeignObjectAsync(configObjId);
        } catch (e) {
            this._logger.error(`${this.namespaceLog} Disabling the adapter instance failed: ${e.message}`);
        }

        if (!obj) {
            throw new Error(tools.ERRORS.ERROR_DB_CLOSED);
        }
        obj.common.enabled = false;
        return this.setForeignObjectAsync(configObjId, obj);
    }

    async getEncryptedConfig(attribute: string, callback?: GetEncryptedConfigCallback): Promise<string | void>;

    /**
     * Reads the encrypted parameter from config.
     *
     * It returns promise if no callback is provided.
     *
     * @param attribute - attribute name in native configuration part
     * @param [callback] - optional callback
     */
    getEncryptedConfig(attribute: unknown, callback: unknown): Promise<string | void> {
        Validator.assertString(attribute, 'attribute');
        Validator.assertOptionalCallback(callback, 'callback');

        return this._getEncryptedConfig({ attribute, callback });
    }

    private async _getEncryptedConfig(options: InternalGetEncryptedConfigOptions): Promise<string | void> {
        const { attribute, callback } = options;

        const value = (this.config as InternalAdapterConfig)[attribute];

        if (typeof value === 'string') {
            const secret = await this.getSystemSecret();
            return tools.maybeCallbackWithError(callback, null, tools.decrypt(secret, value));
        } else {
            return tools.maybeCallbackWithError(callback, `Attribute "${attribute}" not found`);
        }
    }

    /**
     * Get the system secret, after retrived once it will be read from cache
     */
    private async getSystemSecret(): Promise<string> {
        if (this._systemSecret !== undefined) {
            return this._systemSecret;
        }

        try {
            const data = await this.getForeignObjectAsync('system.config');
            if (data?.native) {
                this._systemSecret = data.native.secret;
            }
        } catch {
            // do nothing - we initialize default secret below
        }

        this._systemSecret = this._systemSecret || DEFAULT_SECRET;
        return this._systemSecret;
    }

    // external signature
    setTimeout<TCallback extends TimeoutCallback>(
        cb: TCallback,
        timeout: number,
        ...args: Parameters<TCallback>
    ): ioBroker.Timeout | undefined;
    /**
     * Same as setTimeout,
     * but it clears the running timers during the unload process
     * does not work after unload has been called
     *
     * @param cb - timer callback
     * @param timeout - timeout in milliseconds
     * @param args - as many arguments as needed, which will be passed to setTimeout
     * @returns timer id
     */
    setTimeout(cb: unknown, timeout: unknown, ...args: unknown[]): ioBroker.Timeout | undefined {
        if (typeof cb !== 'function') {
            this._logger.warn(
                `${this.namespaceLog} setTimeout expected callback to be of type "function", but got "${typeof cb}"`
            );
            return;
        }

        if (this._stopInProgress) {
            this._logger.warn(`${this.namespaceLog} setTimeout called, but adapter is shutting down`);
            return;
        }

        Validator.assertNumber(timeout, 'timeout');
        Validator.assertTimeout(timeout);

        const timer = setTimeout.call(
            null,
            () => {
                this._timers.delete(timer);
                cb(...args);
            },
            timeout
        );
        this._timers.add(timer);

        return timer as unknown as ioBroker.Timeout;
    }

    clearTimeout(timer: ioBroker.Timeout | undefined): void;

    /**
     * Same as clearTimeout
     * but it checks the running timers on unload
     *
     * @param timer - the timer object
     */
    clearTimeout(timer: unknown): void {
        if (timer === undefined) {
            return;
        }

        // should we further validate this?
        clearTimeout(timer as NodeJS.Timeout);
        this._timers.delete(timer as NodeJS.Timeout);
    }

    // external signature
    delay(timeout: number): Promise<void>;

    /**
     * delays the fulfillment of the promise the amount of time.
     * it will not fulfill during and after adapter shutdown
     *
     * @param timeout - timeout in milliseconds
     * @returns promise when timeout is over
     */
    delay(timeout: unknown): Promise<void> {
        if (this._stopInProgress) {
            this._logger.warn(`${this.namespaceLog} delay called, but adapter is shutting down`);
        }

        Validator.assertNumber(timeout, 'timeout');

        return new Promise(resolve => {
            const timer = setTimeout(() => {
                this._delays.delete(timer);
                if (!this._stopInProgress) {
                    resolve();
                }
            }, timeout);
            this._delays.add(timer);
        });
    }

    // external signature
    setInterval<TCallback extends TimeoutCallback>(
        cb: TCallback,
        timeout: number,
        ...args: Parameters<TCallback>
    ): ioBroker.Interval | undefined;

    /**
     * Same as setInterval
     * but it clears the running intervals during the unload process
     * does not work after unload has been called
     *
     * @param cb - interval callback
     * @param timeout - interval in milliseconds
     * @param args - as many arguments as needed, which will be passed to setTimeout
     * @returns interval interval object
     */
    setInterval(cb: unknown, timeout: unknown, ...args: unknown[]): ioBroker.Interval | undefined {
        if (typeof cb !== 'function') {
            this._logger.error(
                `${this.namespaceLog} setInterval expected callback to be of type "function", but got "${typeof cb}"`
            );
            return;
        }

        if (this._stopInProgress) {
            this._logger.warn(`${this.namespaceLog} setInterval called, but adapter is shutting down`);
            return;
        }

        Validator.assertNumber(timeout, 'timeout');
        Validator.assertTimeout(timeout);

        const id = setInterval(() => cb(...args), timeout);
        this._intervals.add(id);

        return id as unknown as ioBroker.Interval;
    }

    // external signature
    clearInterval(interval: ioBroker.Interval | undefined): void;

    /**
     * Same as clearInterval
     * but it checks the running intervals on unload
     *
     * @param interval - interval object
     */
    clearInterval(interval: unknown): void {
        if (interval === undefined) {
            return;
        }

        // should we further validate it is a valid interval?
        clearInterval(interval as NodeJS.Timeout);
        this._intervals.delete(interval as NodeJS.Timeout);
    }

    setObject(id: string, obj: ioBroker.SettableObject, callback?: ioBroker.SetObjectCallback): Promise<void>;
    setObject(
        id: string,
        obj: ioBroker.SettableObject,
        options: unknown,
        callback?: ioBroker.SetObjectCallback
    ): Promise<void>;
    setObject(id: string, obj: ioBroker.SettableObject, callback?: ioBroker.SetObjectCallback): Promise<void>;
    /**
     * Creates or overwrites an object in objectDB.
     *
     * This function can create or overwrite objects in objectDB for this adapter.
     * Only Ids that belong to this adapter can be modified. So the function automatically adds "adapter.X." to ID.
     * <b>common</b>, <b>native</b> and <b>type</b> attributes are mandatory, and it will be checked.
     * Additionally, type "state" requires <b>role</b>, <b>type</b> and <b>name</b>, e.g.:
     * ```js
     * {
     *     common: {
     *          name: 'object name',
     *          type: 'number', // string, boolean, object, mixed, array
     *          role: 'value'   // see https://github.com/ioBroker/ioBroker/blob/master/doc/SCHEMA.md#state-commonrole
     *     },
     *     native: {},
     *     type: 'state' // channel, device
     * }
     * ```
     *
     * @param id object ID, that must be overwritten or created.
     * @param obj new object
     * @param [options] optional user context
     * @param [callback] return result
     *        ```js
     *            function (err, obj) {
     *              // obj is {id: id}
     *              if (err) adapter.log.error('Cannot write object: ' + err);
     *            }
     *        ```
     */
    setObject(id: unknown, obj: unknown, options: unknown, callback?: unknown): Promise<void> | void {
        if (typeof options === 'function') {
            callback = options;
            options = null;
        }

        Validator.assertString(id, 'id');
        Validator.assertObject(obj, 'obj');
        if (options !== null && options !== undefined) {
            Validator.assertObject(options, 'options');
        }
        Validator.assertOptionalCallback(callback, 'callback');

        return this._setObject({ id, obj: obj as ioBroker.SettableObject, options, callback });
    }

    private async _setObject(options: InternalSetObjectOptions): Promise<void> {
        if (!this._defaultObjs) {
            this._defaultObjs = (await import('./defaultObjs.js')).createDefaults();
        }

        if (!options.obj) {
            this._logger.error(`${this.namespaceLog} setObject: try to set null object for ${options.id}`);
            return tools.maybeCallbackWithError(options.callback, tools.ERRORS.ERROR_EMPTY_OBJECT);
        }

        // TODO: refactor the following checks in a separate validation method
        if (!tools.isObject(options.obj)) {
            this._logger.error(
                `${
                    this.namespaceLog
                } setForeignObject: type of object parameter expected to be an object, but "${typeof options.obj}" provided`
            );
            return tools.maybeCallbackWithError(options.callback, tools.ERRORS.ERROR_NO_OBJECT);
        }

        if (options.obj.type !== 'meta') {
            try {
                this._utils.validateId(options.id, false, null);
            } catch (err) {
                this._logger.error(tools.appendStackTrace(`${this.namespaceLog} ${err.message}`));
                return;
            }
        }

        if (options.obj.type) {
            if (!options.obj.native) {
                this._logger.warn(
                    `${this.namespaceLog} setObject ${options.id} (type=${options.obj.type}) property native missing!`
                );
                options.obj.native = {};
            }
            // Check property 'common'
            if (!options.obj.common) {
                this._logger.warn(
                    `${this.namespaceLog} setObject ${options.id} (type=${options.obj.type}) property common missing!`
                );
                // @ts-expect-error fix later on
                options.obj.common = {};
            } else if (options.obj.type === 'state') {
                // Try to extend the model for type='state'
                // Check property 'role' by 'state'
                if (options.obj.common.role && this._defaultObjs[options.obj.common.role]) {
                    options.obj.common = extend(
                        true,
                        {},
                        this._defaultObjs[options.obj.common.role],
                        options.obj.common
                    );
                } else if (!options.obj.common.role) {
                    this._logger.warn(
                        `${this.namespaceLog} setObject ${options.id} (type=${options.obj.type}) property common.role missing!`
                    );
                }
                if (!options.obj.common.type) {
                    this._logger.warn(
                        `${this.namespaceLog} setObject ${options.id} (type=${options.obj.type}) property common.type missing!`
                    );
                }
                if (
                    'custom' in options.obj.common &&
                    options.obj.common.custom !== null &&
                    !tools.isObject(options.obj.common.custom)
                ) {
                    this._logger.error(
                        `${this.namespaceLog} setObject ${options.id} (type=${
                            options.obj.type
                        }) property common.custom is of type ${typeof options.obj.common.custom}, expected object.`
                    );
                    return tools.maybeCallbackWithError(options.callback, 'common.custom needs to be an object');
                }
            } else if (options.obj.common) {
                if ('custom' in options.obj.common && options.obj.common.custom !== null) {
                    this._logger.warn(
                        `${this.namespaceLog} setObject ${options.id} (type=${options.obj.type}) property common.custom must not exist.`
                    );
                    delete options.obj.common.custom;
                }
            }

            if (options.obj.common && !Object.prototype.hasOwnProperty.call(options.obj.common, 'name')) {
                options.obj.common.name = options.id;
                // it is a more unimportant warning as debug
                this._logger.debug(
                    `${this.namespaceLog} setObject ${options.id} (type=${options.obj.type}) property common.name missing, using id as name`
                );
            }

            options.id = this._utils.fixId(options.id, false);

            if ('children' in options.obj || 'parent' in options.obj) {
                this._logger.warn(`${this.namespaceLog} Do not use parent or children for ${options.id}`);
            }

            options.obj.from = options.obj.from || `system.adapter.${this.namespace}`;
            options.obj.user = options.obj.user || (options.options ? options.options.user : '') || SYSTEM_ADMIN_USER;
            options.obj.ts = options.obj.ts || Date.now();

            this._setObjectWithDefaultValue(options.id, options.obj, options.options, options.callback);
        } else {
            this._logger.error(`${this.namespaceLog} setObject ${options.id} mandatory property type missing!`);
            return tools.maybeCallbackWithError(options.callback, 'mandatory property type missing!');
        }
    }

    /**
     * Helper method for `set[Foreign]Object[NotExists]` that also sets the default value if one is configured
     *
     * @param id of the object
     * @param obj The object to set
     * @param options optional user context
     * @param callback optional callback
     */
    private async _setObjectWithDefaultValue(
        id: string,
        obj: ioBroker.SettableObject,
        options?: Record<string, any> | null,
        callback?: ioBroker.SetObjectCallback
    ): Promise<ioBroker.CallbackReturnTypeOf<ioBroker.SetObjectCallback> | void> {
        if (!this.#objects) {
            this._logger.info(`${this.namespaceLog} setObject not processed because Objects database not connected`);
            return tools.maybeCallbackWithError(callback, tools.ERRORS.ERROR_DB_CLOSED);
        }

        try {
            tools.validateGeneralObjectProperties(obj, false);
        } catch (e) {
            await this.reportDeprecation({
                deprecationMessage: `Object ${id} is invalid: ${e.message}`,
                version: '7.0.0'
            });
        }

        try {
            this._utils.validateId(id, true, options);
        } catch (e) {
            return tools.maybeCallbackWithError(callback, e);
        }

        try {
            const result = await this.#objects.setObjectAsync(id, obj, options);
            if (obj.type === 'state' && obj.common && obj.common.def !== undefined && obj.common.def !== null) {
                const state = await this.getForeignStateAsync(id);
                // only set the def state, if state is non-existent
                if (!state || state.val === undefined) {
                    await this.setForeignStateAsync(id, {
                        val: obj.common.def,
                        q: this.constants.STATE_QUALITY.SUBSTITUTE_INITIAL_VALUE,
                        ack: true
                    });
                }
            }
            return tools.maybeCallbackWithError(callback, null, result);
        } catch (e) {
            return tools.maybeCallbackWithError(callback, e);
        }
    }

    // external signature
    getAdapterObjects(
        callback: (objects: Record<string, ioBroker.AdapterScopedObject>) => void
    ): Promise<Record<string, ioBroker.AdapterScopedObject> | void>;

    /**
     * Get all states, channels and devices of this adapter.
     *
     * @param callback return result
     *        ```js
     *            function (objects) {
     *                for (var id in objects) {
     *                    adapter.log.debug(id);
     *                }
     *            }
     *        ```
     */
    getAdapterObjects(callback: unknown): Promise<Record<string, ioBroker.AdapterScopedObject> | void> {
        Validator.assertOptionalCallback(callback, 'callback');

        return this._getAdapterObjects({ callback });
    }

    private async _getAdapterObjects(
        options: InternalGetAdapterObjectsOptions
    ): Promise<Record<string, ioBroker.AdapterScopedObject> | void> {
        const ret: Record<string, ioBroker.AdapterScopedObject> = {};
        // Adds result rows to the return object
        const addRows = (rows: any[] | undefined): void => {
            if (rows) {
                for (const { id, value } of rows) {
                    ret[id] = value;
                }
            }
        };

        if (!this.#objects) {
            return tools.maybeCallback(options.callback, ret);
        }

        const params = {
            startkey: `${this.namespace}.`,
            endkey: `${this.namespace}.\u9999`,
            include_docs: true
        };

        try {
            const folders = await this.#objects.getObjectViewAsync('system', 'folder', params);
            if (folders) {
                addRows(folders.rows);
            }
        } catch {
            /* ignore, we'll return what we get till now */
        }
        try {
            const devices = await this.#objects.getObjectViewAsync('system', 'device', params);
            if (devices) {
                addRows(devices.rows);
            }
        } catch {
            /* ignore, we'll return what we get till now */
        }
        try {
            const channels = await this.#objects.getObjectViewAsync('system', 'channel', params);
            if (channels) {
                addRows(channels.rows);
            }
        } catch {
            /* ignore, we'll return what we get till now */
        }
        try {
            const states = await this.#objects.getObjectViewAsync('system', 'state', params);
            if (states) {
                addRows(states.rows);
            }
        } catch {
            /* ignore, we'll return what we get till now */
        }

        return tools.maybeCallback(options.callback, ret);
    }

    // public signatures
    extendObject(id: string, objPart: ioBroker.PartialObject): ioBroker.SetObjectPromise;
    extendObject(id: string, objPart: ioBroker.PartialObject, callback?: ioBroker.SetObjectCallback): void;
    extendObject(
        id: string,
        objPart: ioBroker.PartialObject,
        options: ioBroker.ExtendObjectOptions
    ): ioBroker.SetObjectPromise;
    extendObject(
        id: string,
        objPart: ioBroker.PartialObject,
        options: ioBroker.ExtendObjectOptions,
        callback?: ioBroker.SetObjectCallback
    ): void;

    /**
     * Extend some object and create it if it does not exist
     *
     * You can change or extend some object. E.g. existing object is:
     * ```js
     * {
     *   common: {
     *     name: 'Adapter name',
     *     desc: 'Description'
     *   },
     *   type: 'state',
     *   native: {
     *     unused: 'text'
     *  }
     * }
     * ```
     *
     * If following object will be passed as argument
     *
     * ```js
     * {
     *   common: {
     *     desc: 'New description',
     *     min: 0,
     *     max: 100
     *   },
     *   native: {
     *     unused: null
     *   }
     * }
     * ```
     *
     * We will get as output:
     * ```js
     * {
     *   common: {
     *     desc: 'New description',
     *     min: 0,
     *     max: 100
     *   },
     *   type: 'state',
     *   native: {}
     * }
     * ```
     *
     * @param id object ID, that must be extended
     * @param obj part that must be extended
     * @param options optional user context
     * @param callback return result
     *        ```js
     *            function (err, obj) {
     *                if (err) adapter.log.error(err);
     *                // obj is {"id": id}
     *            }
     *        ```
     */
    extendObject(id: unknown, obj: unknown, options?: unknown, callback?: unknown): Promise<any> | void {
        if (typeof options === 'function') {
            callback = options;
            options = null;
        }

        Validator.assertOptionalCallback(callback, 'callback');
        Validator.assertString(id, 'id');

        if (!obj) {
            this._logger.error(`${this.namespaceLog} extendObject: try to extend null object for ${id}`);
            return tools.maybeCallbackWithError(callback, tools.ERRORS.ERROR_EMPTY_OBJECT);
        }

        if (!tools.isObject(obj)) {
            this._logger.error(
                `${
                    this.namespaceLog
                } extendObject: type of object parameter expected to be an object, but ${typeof obj} provided`
            );
            return tools.maybeCallbackWithError(callback, tools.ERRORS.ERROR_NO_OBJECT);
        }

        if (options !== null && options !== undefined) {
            Validator.assertObject(options, 'options');
        }

        return this._extendObject({ id, obj: obj as ioBroker.SettableObject, options, callback });
    }

    // TODO: the public return type needs to be defined correctly, probably needs to be discussed
    private async _extendObject(options: InternalSetObjectOptions): Promise<any> {
        if (!this.#objects) {
            this._logger.info(`${this.namespaceLog} extendObject not processed because Objects database not connected`);
            return tools.maybeCallbackWithError(options.callback, tools.ERRORS.ERROR_DB_CLOSED);
        }

        try {
            tools.validateGeneralObjectProperties(options.obj, true);
        } catch (e) {
            await this.reportDeprecation({
                deprecationMessage: `Object ${options.id} is invalid: ${e.message}`,
                version: '7.0.0'
            });
        }

        try {
            this._utils.validateId(options.id, false, null);
        } catch (e) {
            return tools.maybeCallbackWithError(options.callback, e);
        }

        options.id = this._utils.fixId(options.id, false);
        options.id = this.fixForbiddenCharsInId(options.id);

        if ('children' in options.obj || 'parent' in options.obj) {
            this._logger.warn(`${this.namespaceLog} Do not use parent or children for ${options.id}`);
        }

        // Read whole object
        let oldObj;
        try {
            oldObj = await this.#objects.getObjectAsync(options.id, options.options);
        } catch (e) {
            return tools.maybeCallbackWithError(options.callback, e);
        }

        if (!this.#objects) {
            this._logger.info(`${this.namespaceLog} extendObject not processed because Objects database not connected`);
            return tools.maybeCallbackWithError(options.callback, tools.ERRORS.ERROR_DB_CLOSED);
        }

        // remove the preserve attributes
        if (oldObj && options.options && tools.isObject(options.options.preserve)) {
            tools.removePreservedProperties(options.options.preserve, oldObj, options.obj);
        }

        // delete arrays if they should be changed
        if (
            options.obj &&
            ((options.obj.common && 'members' in options.obj.common) ||
                (options.obj.native && 'repositories' in options.obj.native) ||
                (options.obj.native && 'certificates' in options.obj.native) ||
                (options.obj.native && 'devices' in options.obj.native))
        ) {
            if (!oldObj) {
                this._logger.error(`${this.namespaceLog} Object ${options.id} not exist!`);
                oldObj = {};
            }
            if (
                options.obj.native &&
                'repositories' in options.obj.native &&
                oldObj.native &&
                oldObj.native.repositories
            ) {
                oldObj.native.repositories = [];
            }
            if (options.obj.common && 'members' in options.obj.common && oldObj.common && oldObj.common.members) {
                oldObj.common.members = [];
            }
            if (
                options.obj.native &&
                'certificates' in options.obj.native &&
                oldObj.native &&
                oldObj.native.certificates
            ) {
                oldObj.native.certificates = [];
            }
            if (options.obj.native && 'devices' in options.obj.native && oldObj.native && oldObj.native.devices) {
                oldObj.native.devices = [];
            }

            options.obj.from = options.obj.from || `system.adapter.${this.namespace}`;
            options.obj.user = options.obj.user || (options.options ? options.options.user : '') || SYSTEM_ADMIN_USER;
            options.obj.ts = options.obj.ts || Date.now();

            options.obj = extend(true, oldObj, options.obj);

            // @ts-expect-error TODO we are returning type Object for ease of use to devs, but formally these are AnyObjects, e.g. not guaranteed to have common
            return this.#objects.setObject(options.id, options.obj, options.options, options.callback);
        } else {
            options.obj.from = options.obj.from || `system.adapter.${this.namespace}`;
            options.obj.user = options.obj.user || (options.options ? options.options.user : '') || SYSTEM_ADMIN_USER;
            options.obj.ts = options.obj.ts || Date.now();

            if (
                (options.obj.type && options.obj.type === 'state') ||
                (!options.obj.type && oldObj && oldObj.type === 'state')
            ) {
                if (
                    options.obj.common &&
                    'custom' in options.obj.common &&
                    options.obj.common.custom !== null &&
                    !tools.isObject(options.obj.common.custom)
                ) {
                    this._logger.error(
                        `${this.namespaceLog} extendObject ${options.id} (type=${
                            options.obj.type
                        }) property common.custom is of type ${typeof options.obj.common.custom}, expected object.`
                    );
                    return tools.maybeCallbackWithError(options.callback, 'common.custom needs to be an object');
                }
            } else {
                if (options.obj.common && 'custom' in options.obj.common && options.obj.common.custom !== null) {
                    this._logger.warn(
                        `${this.namespaceLog} setObject ${options.id} (type=${options.obj.type}) property common.custom must not exist.`
                    );
                    delete options.obj.common.custom;
                }
            }

            if (!oldObj) {
                // if old object is not existing we behave like setObject
                return this.setForeignObject(options.id, options.obj, options.options, options.callback);
            }

            try {
                const cbObj = await this.#objects.extendObjectAsync(options.id, options.obj, options.options || {});
                let defState;
                if (options.obj.type === 'state' || oldObj.type === 'state') {
                    if (options.obj.common && 'def' in options.obj.common && options.obj.common.def !== undefined) {
                        defState = options.obj.common.def;
                    } else if (oldObj.common && oldObj.common.def !== undefined) {
                        defState = oldObj.common.def;
                    }
                }

                if (defState !== undefined) {
                    let currentStateObj;
                    try {
                        currentStateObj = await this.getForeignStateAsync(options.id);
                    } catch {
                        // do nothing
                    }
                    if (!currentStateObj) {
                        try {
                            await this.setForeignStateAsync(options.id, {
                                val: defState,
                                q: this.constants.STATE_QUALITY.SUBSTITUTE_INITIAL_VALUE,
                                ack: true
                            });
                        } catch (e) {
                            this._logger.info(
                                `${this.namespaceLog} Default value for state "${options.id}" could not be set: ${e.message}`
                            );
                        }
                    }
                }
                return tools.maybeCallbackWithError(options.callback, null, cbObj);
            } catch (e) {
                return tools.maybeCallbackWithError(options.callback, e);
            }
        }
    }

    // external signatures
    setForeignObject<T extends string>(
        id: T,
        obj: ioBroker.SettableObject<ioBroker.ObjectIdToObjectType<T, 'write'>>,
        callback?: ioBroker.SetObjectCallback
    ): void;
    setForeignObject<T extends string>(
        id: T,
        obj: ioBroker.SettableObject<ioBroker.ObjectIdToObjectType<T, 'write'>>,
        options: unknown,
        callback?: ioBroker.SetObjectCallback
    ): void;

    /**
     * Same as {@link AdapterClass.setObject}, but for any object.
     *
     * ID must be specified as a full name with adapter namespace. E.g "hm-rpc.0.ABC98989.1.STATE"
     *
     * @param id object ID, that must be overwritten or created.
     * @param obj new object
     * @param options optional user context
     * @param callback return result
     *        ```js
     *            function (err, obj) {
     *              // obj is {id: id}
     *              if (err) adapter.log.error('Cannot write object: ' + err);
     *            }
     *        ```
     */
    setForeignObject(id: unknown, obj: unknown, options: unknown, callback?: unknown): MaybePromise {
        if (typeof options === 'function') {
            callback = options;
            options = null;
        }

        Validator.assertOptionalCallback(callback, 'callback');
        Validator.assertString(id, 'id');
        if (options !== null && options !== undefined) {
            Validator.assertObject(options, 'options');
        }

        if (!obj) {
            this._logger.error(`${this.namespaceLog} setForeignObject: try to set null object for ${id}`);
            return tools.maybeCallbackWithError(callback, tools.ERRORS.ERROR_EMPTY_OBJECT);
        }

        if (!tools.isObject(obj)) {
            this._logger.error(
                `${
                    this.namespaceLog
                } setForeignObject: type of object parameter expected to be an object, but ${typeof obj} provided`
            );
            return tools.maybeCallbackWithError(callback, tools.ERRORS.ERROR_NO_OBJECT);
        }

        return this._setForeignObject({ id, obj: obj as ioBroker.SettableObject, options, callback });
    }

    private _setForeignObject(_options: InternalSetObjectOptions): MaybePromise {
        const { options, callback, obj } = _options;
        let { id } = _options;

        obj.from = obj.from || `system.adapter.${this.namespace}`;
        obj.user = obj.user || options?.user || SYSTEM_ADMIN_USER;
        obj.ts = obj.ts || Date.now();

        id = this.fixForbiddenCharsInId(id);

        // check that alias is valid if given
        if (obj.common && 'alias' in obj.common && obj.common.alias.id) {
            // if alias is object validate read and write
            if (typeof obj.common.alias.id === 'object') {
                try {
                    this._utils.validateId(obj.common.alias.id.write, true, null);
                    this._utils.validateId(obj.common.alias.id.read, true, null);
                } catch (e) {
                    return tools.maybeCallbackWithError(callback, `Alias id is invalid: ${e.message}`);
                }

                if (
                    obj.common.alias.id.write.startsWith(ALIAS_STARTS_WITH) ||
                    obj.common.alias.id.read.startsWith(ALIAS_STARTS_WITH)
                ) {
                    return tools.maybeCallbackWithError(callback, 'Aliases cannot be used as target for aliases');
                }
            } else {
                try {
                    this._utils.validateId(obj.common.alias.id, true, null);
                } catch (e) {
                    return tools.maybeCallbackWithError(callback, `Alias id is invalid: ${e.message}`);
                }

                if (obj.common.alias.id.startsWith(ALIAS_STARTS_WITH)) {
                    return tools.maybeCallbackWithError(callback, 'Aliases cannot be used as target for aliases');
                }
            }
        }

        this._setObjectWithDefaultValue(id, obj, options, callback);
    }

    // external signatures
    extendForeignObject<T extends string>(
        id: T,
        objPart: ioBroker.PartialObject<ioBroker.ObjectIdToObjectType<T, 'write'>>,
        callback?: ioBroker.SetObjectCallback
    ): void;
    extendForeignObject<T extends string>(
        id: T,
        objPart: ioBroker.PartialObject<ioBroker.ObjectIdToObjectType<T, 'write'>>,
        options: ioBroker.ExtendObjectOptions,
        callback?: ioBroker.SetObjectCallback
    ): void;

    /**
     * Same as {@link AdapterClass.extendObject}, but for any object.
     *
     * ID must be specified as a full name with adapter namespace. E.g "hm-rpc.0.ABC98989.1.STATE"
     *
     * @param id object ID, that must be extended
     * @param obj part that must be extended
     * @param options optional user context, or use attribute preserve e.g. `{preserve: {common: ['name']}}` to preserve common.name
     * @param callback return result
     *        ```js
     *            function (err, obj) {
     *                // obj is {"id": id}
     *                if (err) adapter.log.error(err);
     *            }
     *        ```
     */
    extendForeignObject(
        id: unknown,
        obj: unknown,
        options: unknown,
        callback?: unknown
    ): Promise<ioBroker.CallbackReturnTypeOf<ioBroker.SetObjectCallback> | void> | void {
        if (typeof options === 'function') {
            callback = options;
            options = null;
        }

        Validator.assertOptionalCallback(callback, 'callback');

        try {
            this._utils.validateId(id, true, null);
        } catch (err) {
            return tools.maybeCallbackWithError(callback, err);
        }

        Validator.assertString(id, 'id');

        if (!obj) {
            this._logger.error(`${this.namespaceLog} extendForeignObject: try to set null object for ${id}`);
            return tools.maybeCallbackWithError(callback, tools.ERRORS.ERROR_EMPTY_OBJECT);
        }

        Validator.assertObject(obj, 'obj');
        if (options !== null && options !== undefined) {
            Validator.assertObject(options, 'options');
        }
        Validator.assertOptionalCallback(callback, 'callback');

        return this._extendForeignObjectAsync({
            id: this.fixForbiddenCharsInId(id),
            obj: obj as ioBroker.SettableObject,
            callback,
            options
        });
    }

    private async _extendForeignObjectAsync(
        _options: InternalSetObjectOptions
    ): Promise<ioBroker.CallbackReturnTypeOf<ioBroker.SetObjectCallback> | void> {
        const { id, callback, options } = _options;
        let { obj } = _options;

        if (!this.#objects) {
            this._logger.info(
                `${this.namespaceLog} extendForeignObject not processed because Objects database not connected`
            );
            return tools.maybeCallbackWithError(callback, tools.ERRORS.ERROR_DB_CLOSED);
        }

        // Read whole object
        let oldObj;
        try {
            oldObj = await this.#objects.getObjectAsync(id, options);
        } catch (e) {
            return tools.maybeCallbackWithError(callback, e);
        }

        // remove the preserve attributes
        if (oldObj && options && tools.isObject(options.preserve)) {
            tools.removePreservedProperties(options.preserve, oldObj, obj);
        }

        // delete arrays if they should be changed
        if (
            obj &&
            ((obj.common && 'members' in obj.common) ||
                (obj.native && 'repositories' in obj.native) ||
                (obj.native && 'certificates' in obj.native) ||
                (obj.native && 'devices' in obj.native))
        ) {
            if (!oldObj) {
                this._logger.error(`${this.namespaceLog} Object ${id} not exist!`);
                oldObj = {};
            }
            if (obj.native && 'repositories' in obj.native && oldObj.native && oldObj.native.repositories) {
                oldObj.native.repositories = [];
            }
            if (obj.common && 'members' in obj.common && oldObj.common && oldObj.common.members) {
                oldObj.common.members = [];
            }
            if (obj.native && 'certificates' in obj.native && oldObj.native && oldObj.native.certificates) {
                oldObj.native.certificates = [];
            }
            if (obj.native && 'devices' in obj.native && oldObj.native && oldObj.native.devices) {
                oldObj.native.devices = [];
            }

            obj.from = obj.from || `system.adapter.${this.namespace}`;
            obj.user = obj.user || options?.user || SYSTEM_ADMIN_USER;
            obj.ts = obj.ts || Date.now();

            obj = extend(true, oldObj, obj);

            // @ts-expect-error TODO we are returning type Object for ease of use to devs, but formally these are AnyObjects, e.g. not guaranteed to have common
            return this.#objects.setObject(id, obj, options, callback);
        } else {
            obj.from = obj.from || `system.adapter.${this.namespace}`;
            obj.user = obj.user || options?.user || SYSTEM_ADMIN_USER;
            obj.ts = obj.ts || Date.now();

            if ((obj.type && obj.type === 'state') || (!obj.type && oldObj && oldObj.type === 'state')) {
                if (
                    obj.common &&
                    'custom' in obj.common &&
                    obj.common.custom !== null &&
                    !tools.isObject(obj.common.custom)
                ) {
                    this._logger.error(
                        `${this.namespaceLog} extendObject ${id} (type=${
                            obj.type
                        }) property common.custom is of type ${typeof obj.common.custom}, expected object.`
                    );
                    return tools.maybeCallbackWithError(callback, 'common.custom needs to be an object');
                }
            } else {
                if (obj.common && 'custom' in obj.common && obj.common.custom !== null) {
                    this._logger.warn(
                        `${this.namespaceLog} setObject ${id} (type=${obj.type}) property common.custom must not exist.`
                    );
                    delete obj.common.custom;
                }
            }

            if (!oldObj) {
                // if old object is not existing we behave like setObject
                return this.setForeignObject(id, obj, options, callback);
            }

            try {
                const cbObj = await this.#objects!.extendObjectAsync(id, obj, options || {});
                if (cbObj?.value.type === 'state') {
                    let defState;
                    if (obj.common && 'def' in obj.common && obj.common.def !== undefined) {
                        defState = obj.common.def;
                    } else if (oldObj.common && oldObj.common.def !== undefined) {
                        defState = oldObj.common.def;
                    }
                    if (defState !== undefined) {
                        let currentStateObj;
                        try {
                            currentStateObj = await this.getForeignStateAsync(id);
                        } catch {
                            // do nothing
                        }
                        if (!currentStateObj) {
                            try {
                                await this.setForeignStateAsync(id, {
                                    val: defState,
                                    q: this.constants.STATE_QUALITY.SUBSTITUTE_INITIAL_VALUE,
                                    ack: true
                                });
                            } catch (e) {
                                this._logger.info(
                                    `${this.namespaceLog} Default value for state "${id}" could not be set: ${e.message}`
                                );
                            }
                        }
                    }
                }

                return tools.maybeCallbackWithError(callback, null, cbObj);
            } catch (e) {
                return tools.maybeCallbackWithError(callback, e);
            }
        }
    }

    // external signature
    objectExists(id: string, options?: Record<string, any> | null): Promise<boolean | void>;

    /**
     * Checks if an object exists to the given id, id will be fixed first
     *
     * @param id id of the object
     * @param options optional user context
     */
    objectExists(id: unknown, options: unknown | null): Promise<boolean | void> {
        if (!this.#objects) {
            this._logger.info(`${this.namespaceLog} objectExists not processed because Objects database not connected`);
            return Promise.resolve();
        }

        Validator.assertString(id, 'id');
        if (options !== undefined && options !== null) {
            Validator.assertObject(options, 'options');
        }

        id = this._utils.fixId(id);

        this._utils.validateId(id, false, null);

        return this.#objects.objectExists(id, options);
    }

    // external signature
    foreignObjectExists(id: string, options?: Record<string, any> | null): Promise<boolean | void>;

    /**
     * Checks if an object exists to the given id
     *
     * @param id id of the object
     * @param options optional user context
     */
    foreignObjectExists(id: unknown, options: unknown): Promise<boolean | void> {
        if (!this.#objects) {
            this._logger.info(
                `${this.namespaceLog} foreignObjectExists not processed because Objects database not connected`
            );
            return Promise.resolve();
        }

        Validator.assertString(id, 'id');
        if (options !== undefined && options !== null) {
            Validator.assertObject(options, 'options');
        }

        this._utils.validateId(id, true, null);

        return this.#objects.objectExists(id, options);
    }

    // external signature
    getObject(id: string, callback: ioBroker.GetObjectCallback): void;
    getObject(id: string, options: unknown, callback: ioBroker.GetObjectCallback): void;

    /**
     * Get object of this instance.
     *
     * It is not required, that ID consists namespace. E.g. to get object of "adapterName.X.myObject", only "myObject" is required as ID.
     *
     * @param id exactly object ID (without namespace)
     * @param options optional user context
     * @param callback return result
     *        ```js
     *            function (err, obj) {
     *              if (err) adapter.log.error('Cannot get object: ' + err);
     *            }
     *        ```
     */
    getObject(id: unknown, options: unknown, callback?: unknown): any {
        if (typeof options === 'function') {
            callback = options;
            options = null;
        }

        Validator.assertCallback(callback, 'callback');
        Validator.assertString(id, 'id');
        if (options !== null && options !== undefined) {
            Validator.assertObject(options, 'options');
        }

        if (!this.#objects) {
            this._logger.info(`${this.namespaceLog} getObject not processed because Objects database not connected`);
            return tools.maybeCallbackWithError(callback, tools.ERRORS.ERROR_DB_CLOSED);
        }

        try {
            this._utils.validateId(id, false, null);
        } catch (err) {
            return tools.maybeCallbackWithError(callback, err);
        }

        this.#objects.getObject(this._utils.fixId(id), options, callback);
    }

    getObjectView<Design extends string = string, Search extends string = string>(
        design: Design,
        search: Search,
        params: ioBroker.GetObjectViewParams | null | undefined,
        callback: ioBroker.GetObjectViewCallback<ioBroker.InferGetObjectViewItemType<Design, Search>>
    ): void;
    getObjectView<Design extends string = string, Search extends string = string>(
        design: Design,
        search: Search,
        params: ioBroker.GetObjectViewParams | null | undefined,
        options: unknown,
        callback: ioBroker.GetObjectViewCallback<ioBroker.InferGetObjectViewItemType<Design, Search>>
    ): void;

    /**
     * Read object view from DB.
     *
     * It is required, that ID consists namespace in startkey and endkey. E.g. `{startkey: 'hm-rpc.' + adapter.instance + '.', endkey: 'hm-rpc.' + adapter.instance + '.\u9999'}`
     * to get all objects of the instance.
     *
     * @param design name of the design
     * @param search name of the view
     * @param params object containing startkey: first id to include in result; endkey: last id to include in result
     * @param options additional objects, e.g. for permissions
     * @param callback return result
     *      ```js
     *          function (err, doc) {
     *              if (doc && doc.rows) {
     *                   for (var i = 0; i < doc.rows.length; i++) {
     *                       var id  = doc.rows[i].id;
     *                        var obj = doc.rows[i].value;
     *                        adapter.log.info('Found ' + id + ': ' + JSON.stringify(obj));
     *                   }
     *                           if (!doc.rows.length) adapter.log.info('No objects found.');
     *               } else {
     *                   adapter.log.info('No objects found: ' + err);
     *               }
     *           }
     *           ```
     */
    getObjectView(
        design: unknown,
        search: unknown,
        params: unknown,
        options: unknown,
        callback?: unknown
    ): void | ioBroker.GetObjectViewPromise<any> {
        if (typeof options === 'function') {
            callback = options;
            options = undefined;
        }

        Validator.assertString(design, 'design');
        Validator.assertString(search, 'search');
        Validator.assertOptionalCallback(callback, 'callback');
        params = params || {};
        Validator.assertObject(params, 'params');
        if (options !== null && options !== undefined) {
            Validator.assertObject(options, 'options');
        }

        return this._getObjectView({ design, search, params, options, callback });
    }

    private _getObjectView(_options: InternalGetObjectViewOptions): void | ioBroker.GetObjectViewPromise<any> {
        const { design, search, params, options, callback } = _options;

        if (!this.#objects) {
            this._logger.info(
                `${this.namespaceLog} getObjectView not processed because Objects database not connected`
            );
            return tools.maybeCallbackWithError(callback, tools.ERRORS.ERROR_DB_CLOSED);
        }

        // Limit search ranges for system views to the relevant namespaces
        // to prevent too wide searches where the objects never will be
        if (design === 'system' && !params.startkey && (!params.endkey || params.endkey === '\u9999')) {
            switch (search) {
                case 'host':
                    params.startkey = 'system.host.';
                    params.endkey = 'system.host.\u9999';
                    break;
                case 'adapter':
                case 'instance':
                case 'instanceStats':
                    params.startkey = 'system.adapter.';
                    params.endkey = 'system.adapter.\u9999';
                    break;
                case 'enum':
                    params.startkey = 'enum.';
                    params.endkey = 'enum.\u9999';
                    break;
                case 'script':
                    params.startkey = 'script.';
                    params.endkey = 'script.\u9999';
                    break;
                case 'group':
                    params.startkey = 'system.group.';
                    params.endkey = 'system.group.\u9999';
                    break;
                case 'user':
                    params.startkey = 'system.user.';
                    params.endkey = 'system.user.\u9999';
                    break;
                case 'config':
                    params.startkey = 'system.';
                    params.endkey = 'system.\u9999';
                    break;
            }
        }

        // @ts-expect-error fix it
        return this.#objects.getObjectView(design, search, params, options, callback);
    }

    // external signatures
    getObjectList(
        params: ioBroker.GetObjectListParams | null,
        callback: ioBroker.GetObjectListCallback<ioBroker.Object>
    ): void;
    getObjectList(
        params: ioBroker.GetObjectListParams | null,
        options: { sorted?: boolean } | Record<string, any>,
        callback: ioBroker.GetObjectListCallback<ioBroker.Object>
    ): void;

    /**
     * Read object list from DB.
     *
     * It is required, that ID consists namespace in startkey and endkey. E.g. `{startkey: 'hm-rpc.' + adapter.instance + '.', endkey: 'hm-rpc.' + adapter.instance + '.\u9999'}`
     * to get all objects of the instance.
     *
     * @param params startkey and endkey information
     * @param options additional options, e.g. for permissions
     * @param callback optional callback
     *      ```js
     *          function (err, res) {
     *              if (res && res.rows) {
     *                   for (var i = 0; i < res.rows.length; i++) {
     *                       var id  = res.rows[i].id;
     *                       var obj = res.rows[i].value;
     *                       adapter.log.info('Found ' + id + ': ' + JSON.stringify(obj));
     *                   }
     *                   if (!res.rows.length) adapter.log.info('No objects found.');
     *              } else {
     *                  adapter.log.info('No objects found: ' + err);
     *              }
     *          }
     *       ```
     */
    getObjectList(params: unknown, options: unknown, callback?: unknown): any {
        if (typeof options === 'function') {
            callback = options;
            options = null;
        }

        if (options !== null && options !== undefined) {
            Validator.assertObject(options, 'options');
        }

        Validator.assertObject(params, 'params');
        Validator.assertOptionalCallback(callback, 'callback');

        if (!this.#objects) {
            this._logger.info(
                `${this.namespaceLog} getObjectList not processed because Objects database not connected`
            );
            return tools.maybeCallbackWithError(callback, tools.ERRORS.ERROR_DB_CLOSED);
        }

        this.#objects.getObjectList(params, options, callback);
    }

    // external signatures
    getEnum(callback: ioBroker.GetEnumCallback): void;
    getEnum(name: string, callback: ioBroker.GetEnumCallback): void;
    getEnum(name: string, options: unknown, callback: ioBroker.GetEnumCallback): void;

    /**
     * Get the enum tree.
     *
     * Get enums of specified tree or all enums if nothing specified as object with values.
     * If getEnum called with no enum specified, all enums will be returned:
     * ```js
     *      adapter.getEnums(function (err, enums, requestEnum) {
     *        // All enums
     *        if (err) adapter.log.error('Cannot get object: ' + err);
     *        for (var e in enums) {
     *           adapter.log.debug('Enum "' + e + '" has following members: ' + enums[e].common.members.join(', '));
     *        }
     *      });
     * ```
     *
     * @param _enum enum name, e.g. 'rooms', 'function' or '' (all enums)
     * @param options optional user context
     * @param callback return result
     *        ```js
     *            function (err, enums, requestEnum) {
     *              // requestEnum is _enum
     *              if (err) adapter.log.error('Cannot get object: ' + err);
     *              for (var e in enums) {
     *                 adapter.log.debug('Enum "' + e + '" has following members: ' + enums[e].common.members.join(', '));
     *              }
     *            }
     *        ```
     */
    getEnum(_enum: unknown, options?: unknown, callback?: unknown): any {
        if (typeof _enum === 'function') {
            callback = _enum;
            options = null;
            _enum = '';
        }
        if (typeof options === 'function') {
            callback = options;
            options = null;
        }

        Validator.assertString(_enum, '_enum');
        Validator.assertOptionalCallback(callback, 'callback');
        if (options !== null && options !== undefined) {
            Validator.assertObject(options, 'options');
        }

        return this._getEnum({ _enum, options, callback });
    }

    private _getEnum(_options: InternalGetEnumOptions): Promise<void> | void {
        const { options, callback } = _options;
        let { _enum } = _options;

        if (!this.#objects) {
            this._logger.info(`${this.namespaceLog} getEnum not processed because Objects database not connected`);
            return tools.maybeCallbackWithError(callback, tools.ERRORS.ERROR_DB_CLOSED);
        }

        if (!_enum.startsWith('enum.')) {
            _enum = `enum.${_enum}`;
        }
        const result: Record<string, ioBroker.EnumObject> = {};

        this.#objects.getObjectView(
            'system',
            'enum',
            {
                startkey: `${_enum}.`,
                endkey: `${_enum}.\u9999`
            },
            options,
            (err, res) => {
                if (err) {
                    return tools.maybeCallbackWithError(callback, err);
                }
                if (res?.rows) {
                    for (const row of res.rows) {
                        result[row.id] = row.value;
                    }
                }
                return tools.maybeCallbackWithError(callback, err, result, _enum);
            }
        );
    }

    // public signatures
    getEnums(callback: ioBroker.GetEnumsCallback): void;
    getEnums(enumList: ioBroker.EnumList, callback: ioBroker.GetEnumsCallback): void;
    getEnums(enumList: ioBroker.EnumList, options: unknown, callback: ioBroker.GetEnumsCallback): void;

    /**
     * Read the members of given enums.
     *
     * Get enums of specified tree or all enums if nothing specified as object with values.
     *
     * @param _enumList enum name or names, e.g. ['rooms', 'function']
     * @param options optional user context
     * @param callback return result
     *        ```js
     *            function (err, enums) {
     *              // requestEnum is _enum
     *              if (err) adapter.log.error('Cannot get object: ' + err);
     *              // Result is like
     *              // {
     *              //    "enum.rooms": {
     *              //       "enum.rooms.livingroom": {
     *              //           common: {
     *              //              members: ['ID1', 'ID2']
     *              //           }
     *              //       },
     *              //       "enum.rooms.sleepingroom": {
     *              //           common: {
     *              //              members: ['ID3', 'ID4']
     *              //           }
     *              //       }
     *              //    },
     *              //    "enum.functions": {
     *              //       "enum.rooms.light": {
     *              //           common: {
     *              //              members: ['ID1', 'ID6']
     *              //           }
     *              //       },
     *              //       "enum.rooms.weather": {
     *              //           common: {
     *              //              members: ['ID4', 'ID7']
     *              //           }
     *              //       }
     *              //    }
     *              // }
     *            }
     *        ```
     */
    getEnums(
        _enumList: unknown,
        options?: unknown,
        callback?: unknown
    ): Promise<{ [groupName: string]: Record<string, ioBroker.EnumObject> } | void> {
        if (typeof _enumList === 'function') {
            callback = _enumList;
            _enumList = undefined;
        }
        if (typeof options === 'function') {
            callback = options;
            options = null;
        }

        Validator.assertOptionalCallback(callback, 'callback');
        if (options !== null && options !== undefined) {
            Validator.assertObject(options, 'options');
        }

        return this._getEnums({ _enumList: _enumList as ioBroker.EnumList | undefined, options, callback });
    }

    private async _getEnums(
        _options: InternalGetEnumsOptions
    ): Promise<{ [groupName: string]: Record<string, ioBroker.EnumObject> } | void> {
        const { options, callback } = _options;
        let { _enumList } = _options;

        if (!this.#objects) {
            this._logger.info(`${this.namespaceLog} getEnums not processed because Objects database not connected`);
            return tools.maybeCallbackWithError(callback, tools.ERRORS.ERROR_DB_CLOSED);
        }

        const _enums: {
            [groupName: string]: Record<string, ioBroker.EnumObject>;
        } = {};
        if (_enumList) {
            if (typeof _enumList === 'string') {
                _enumList = [_enumList];
            }
            const promises = [];

            for (const currEnum of _enumList) {
                promises.push(
                    new Promise<void>((resolve, reject) =>
                        this.getEnum(currEnum, options, (err, list, _enum) => {
                            if (err) {
                                return reject(err);
                            } else if (list && _enum) {
                                _enums[_enum] = list;
                            }
                            resolve();
                        })
                    )
                );
            }

            try {
                await Promise.all(promises);
                return tools.maybeCallbackWithError(callback, null, _enums);
            } catch (e) {
                return tools.maybeCallbackWithError(callback, e);
            }
        } else {
            // Read all enums
            this.#objects.getObjectView(
                'system',
                'enum',
                {
                    startkey: 'enum.',
                    endkey: 'enum.\u9999'
                },
                options,
                (err, res) => {
                    // be aware, that res.rows[x].id is the name of enum!
                    if (err) {
                        return tools.maybeCallbackWithError(callback, err);
                    }
                    const result: {
                        [groupName: string]: Record<string, ioBroker.EnumObject>;
                    } = {};
                    if (res?.rows) {
                        for (const row of res.rows) {
                            const parts: string[] = row.id.split('.', 3);
                            if (!parts[2]) {
                                continue;
                            }
                            if (!result[`${parts[0]}.${parts[1]}`]) {
                                result[`${parts[0]}.${parts[1]}`] = {};
                            }
                            result[`${parts[0]}.${parts[1]}`][row.id] = row.value;
                        }
                    }

                    return tools.maybeCallbackWithError(callback, err, result);
                }
            );
        }
    }

    // external signatures
    getForeignObjects(patter: Pattern): Promise<ioBroker.NonNullCallbackReturnTypeOf<ioBroker.GetObjectsCallback>>;
    getForeignObjects(pattern: Pattern, callback: ioBroker.GetObjectsCallback): void;
    getForeignObjects(pattern: Pattern, options: unknown, callback: ioBroker.GetObjectsCallback): void;
    getForeignObjects<T extends ioBroker.ObjectType>(
        pattern: Pattern,
        type: T,
        callback: ioBroker.GetObjectsCallbackTyped<T>
    ): void;
    getForeignObjects<T extends ioBroker.ObjectType>(
        pattern: Pattern,
        type: T,
        enums: ioBroker.EnumList,
        callback: ioBroker.GetObjectsCallbackTyped<T>
    ): void;
    getForeignObjects<T extends ioBroker.ObjectType>(
        pattern: Pattern,
        type: T,
        options: unknown,
        callback: ioBroker.GetObjectsCallbackTyped<T>
    ): void;
    getForeignObjects<T extends ioBroker.ObjectType>(
        pattern: Pattern,
        type: T,
        enums: ioBroker.EnumList | null,
        options: unknown,
        callback: ioBroker.GetObjectsCallbackTyped<T>
    ): void;
    /**
     * Get objects by pattern, by specific type and resolve their enums.
     *
     * Get all objects in the system of specified type. E.g.:
     *
     * ```js
     * adapter.getForeignObjects('hm-rega.0.*', 'state', ['rooms', 'functions'], function (err, objs) {
     *   if (err) adapter.log.error('Cannot get object: ' + err);
     *   // objs look like:
     *   // {
     *   //    "hm-rega.0.ABC0000.1.STATE": {
     *   //        common: {...},
     *   //        native: {},
     *   //        type: 'state',
     *   //        enums: {
     *   //           'enums.rooms.livingroom': 'Living room',
     *   //           'enums.functions.light': 'Light'
     *   //       }
     *   //    },
     *   //    "hm-rega.0.ABC0000.2.STATE": {
     *   //        common: {...},
     *   //        native: {},
     *   //        type: 'state',
     *   //        enums: {
     *   //           'enums.rooms.sleepingroom': 'Sleeping room',
     *   //           'enums.functions.window': 'Windows'
     *   //       }
     *   //    }
     * }
     * ```
     *
     * @param pattern object ID/wildcards
     * @param type type of object: 'state', 'channel' or 'device'. Default - 'state'
     * @param enums object ID, that must be overwritten or created.
     * @param options optional user context
     * @param callback return result
     *        ```js
     *            function (err, obj) {
     *              if (err) adapter.log.error('Cannot get object: ' + err);
     *            }
     *        ```
     */
    getForeignObjects(
        pattern: unknown,
        type?: unknown,
        enums?: unknown,
        options?: unknown,
        callback?: unknown
    ): Promise<ioBroker.NonNullCallbackReturnTypeOf<ioBroker.GetObjectsCallback> | void> {
        if (typeof options === 'function') {
            callback = options;
            options = null;
        }

        if (typeof enums === 'function') {
            callback = enums;
            enums = undefined;
        }
        if (typeof type === 'function') {
            callback = type;
            type = undefined;
        }
        if (typeof type === 'object') {
            options = type;
            type = undefined;
        }
        if (typeof enums === 'object' && !Array.isArray(enums)) {
            options = enums;
            enums = undefined;
        }

        Validator.assertOptionalCallback(callback, 'callback');

        Validator.assertPattern(pattern, 'pattern');

        if (type !== undefined) {
            Validator.assertString(type, 'type');
        }

        if (options !== null && options !== undefined) {
            Validator.assertObject(options, 'options');
        }

        return this._getForeignObjects({
            pattern,
            type,
            enums: enums as ioBroker.EnumList | undefined,
            options,
            callback
        });
    }

    private async _getForeignObjects(
        _options: InternalGetObjectsOptions
    ): Promise<ioBroker.NonNullCallbackReturnTypeOf<ioBroker.GetObjectsCallback> | void> {
        const { options, callback, type, pattern, enums } = _options;

        if (!this.#objects) {
            this._logger.info(
                `${this.namespaceLog} getForeignObjects not processed because Objects database not connected`
            );
            return tools.maybeCallbackWithError(callback, tools.ERRORS.ERROR_DB_CLOSED);
        }

        let objs: (ioBroker.AnyObject | null)[];

        if (Array.isArray(pattern)) {
            try {
                objs = await this.#objects.getObjects(pattern, options);
            } catch (e) {
                return tools.maybeCallbackWithError(callback, e);
            }
        } else {
            let params: ioBroker.GetObjectViewParams = {};

            if (pattern && pattern !== '*') {
                params = {
                    startkey: pattern.replace(/\*/g, ''),
                    endkey: pattern.replace(/\*/g, '\u9999')
                };
            }

            try {
                const res = await this.#objects.getObjectView('system', type || 'state', params, options);
                objs = res.rows.map(row => row.value);
            } catch (e) {
                return tools.maybeCallbackWithError(callback, e);
            }
        }

        // don't forget, that enums returns names in row[x].id and not IDs, you can find id in rows[x].value._id
        let _enums;
        try {
            _enums = await this.getEnumsAsync(enums);
        } catch (e) {
            this._logger.warn(`Cannot get enums on getForeignObjects: ${e.message}`);
        }

        const list: Record<string, any> = {};

        for (let i = 0; i < objs.length; i++) {
            const obj = objs[i];
            if (!obj) {
                // It is not so important warning, so print it as debug
                this._logger.debug(
                    `${this.namespaceLog} getEnums(${JSON.stringify(
                        enums
                    )}) returned an enum without a value at index ${i}, obj - ${JSON.stringify(obj)}`
                );
                continue;
            }

            const id: string = obj._id;
            list[id] = obj;
            if (_enums && id) {
                // get device or channel of this state and check it too
                const parts = id.split('.');
                parts.splice(parts.length - 1, 1);
                const channel = parts.join('.');
                parts.splice(parts.length - 1, 1);
                const device = parts.join('.');

                list[id].enums = {};
                for (const _enum of Object.values(_enums)) {
                    for (const [enumID, enumObj] of Object.entries(_enum)) {
                        if (!enumObj?.common?.members) {
                            continue;
                        }

                        if (
                            enumObj.common.members.includes(id) ||
                            enumObj.common.members.includes(channel) ||
                            enumObj.common.members.includes(device)
                        ) {
                            list[id].enums[enumID] = enumObj.common.name;
                        }
                    }
                }
            }
            // remove protectedNative if not admin, not cloud or not own adapter
            if (
                obj &&
                'protectedNative' in obj &&
                Array.isArray(obj.protectedNative) &&
                obj.native &&
                id &&
                id.startsWith('system.adapter.') &&
                !NO_PROTECT_ADAPTERS.includes(this.name) &&
                this.name !== id.split('.')[2]
            ) {
                for (const attr of obj.protectedNative) {
                    delete obj.native[attr];
                }
            }
        }
        return tools.maybeCallbackWithError(callback, null, list);
    }

    // external signature
    findForeignObject(idOrName: string, type: string | null, callback: ioBroker.FindObjectCallback): void;
    findForeignObject(
        idOrName: string,
        type: string | null,
        options: unknown,
        callback: ioBroker.FindObjectCallback
    ): void;

    /**
     * Find any object by name or ID.
     *
     * Find object by the exact name or ID.
     *
     * @param id exactly object ID (without namespace)
     * @param type optional common.type of state: 'number', 'string', 'boolean', 'file', ...
     * @param options optional user context
     * @param callback return result
     *        ```js
     *            adapter.findForeignObject('Some name', function (err, id, name) {
     *              if (err) adapter.log.error('Cannot get object: ' + err);
     *              adapter.log.debug('ID of object with name "' + name + '" is "' + id + '"');
     *            }
     *        ```
     */
    findForeignObject(id: unknown, type: unknown, options: unknown, callback?: unknown): any {
        if (typeof options === 'function') {
            callback = options;
            options = null;
        }
        if (typeof type === 'function') {
            callback = type;
            type = null;
        }

        Validator.assertCallback(callback, 'callback');
        if (type !== null) {
            Validator.assertString(type, 'type');
        }
        if (options !== null && options !== undefined) {
            Validator.assertObject(options, 'options');
        }

        if (!this.#objects) {
            this._logger.info(
                `${this.namespaceLog} findForeignObject not processed because Objects database not connected`
            );
            return tools.maybeCallbackWithError(callback, tools.ERRORS.ERROR_DB_CLOSED);
        }

        try {
            this._utils.validateId(id, true, null);
        } catch (err) {
            return tools.maybeCallbackWithError(callback, err);
        }

        this.#objects.findObject(id, type, options || {}, callback);
    }

    // external signatures
    getForeignObject<T extends string>(
        id: T,
        callback: ioBroker.GetObjectCallback<T>
    ): void | Promise<void | ioBroker.ObjectIdToObjectType<T> | null>;
    getForeignObject<T extends string>(
        id: T,
        options: unknown,
        callback: ioBroker.GetObjectCallback<T>
    ): void | Promise<void | ioBroker.ObjectIdToObjectType<T> | null>;

    /**
     * Get any object.
     *
     * ID must be specified with namespace.
     *
     * @param id exactly object ID (with namespace)
     * @param options optional user context
     * @param callback return result
     *        ```js
     *            function (err, obj) {
     *              if (err) adapter.log.error('Cannot get object: ' + err);
     *            }
     *        ```
     */
    getForeignObject(
        id: unknown,
        options: unknown,
        callback?: unknown
    ): void | Promise<void | ioBroker.AnyObject | null> {
        if (typeof options === 'function') {
            callback = options;
            options = null;
        }

        Validator.assertOptionalCallback(callback, 'callback');
        if (options !== undefined && options !== null) {
            Validator.assertObject(options, 'options');
        }

        try {
            this._utils.validateId(id, true, options);
        } catch (err) {
            return tools.maybeCallbackWithError(callback, err);
        }

        return this._getForeignObject({ id, options, callback });
    }

    private async _getForeignObject(options: InternalGetObjectOptions): Promise<void | ioBroker.AnyObject | null> {
        if (!this.#objects) {
            this._logger.info(
                `${this.namespaceLog} getForeignObject not processed because Objects database not connected`
            );
            return tools.maybeCallbackWithError(options.callback, tools.ERRORS.ERROR_DB_CLOSED);
        }

        try {
            const obj = await this.#objects.getObjectAsync(options.id, options);
            // remove protectedNative if not admin, not cloud or not own adapter
            if (
                obj &&
                'protectedNative' in obj &&
                Array.isArray(obj.protectedNative) &&
                obj._id &&
                obj._id.startsWith('system.adapter.') &&
                obj.native &&
                !NO_PROTECT_ADAPTERS.includes(this.name) &&
                this.name !== obj._id.split('.')[2]
            ) {
                for (const attr of obj.protectedNative) {
                    delete obj.native[attr];
                }
            }

            return tools.maybeCallbackWithError(options.callback, null, obj);
        } catch (e) {
            return tools.maybeCallbackWithError(options.callback, e);
        }
    }

    delObject(id: string, callback?: ioBroker.ErrorCallback): void;
    delObject(id: string, options?: ioBroker.DelObjectOptions | null, callback?: ioBroker.ErrorCallback): void;

    /**
     * Delete an object of this instance.
     *
     * It is not required to provide the adapter namespace, because it will automatically be added.
     * E.g. to delete "adapterName.X.myObject", only "myObject" is required as ID.
     *
     * The corresponding state will be deleted too if the object has type "state".
     *
     * @param id exactly object ID (without namespace)
     * @param options optional user context. E.g. recursive option could be true
     * @param callback return result
     *        ```js
     *            function (err) {
     *              if (err) adapter.log.error('Cannot delete object: ' + err);
     *            }
     *        ```
     */
    delObject(id: unknown, options: unknown, callback?: unknown): any {
        Validator.assertString(id, 'id');

        // delObject does the same as delForeignObject, but fixes the ID first
        id = this._utils.fixId(id);

        // @ts-expect-error we have ensured that it is string for the rest the method will validate again
        this.delForeignObject(id, options, callback);
    }

    private async _deleteObjects(
        tasks: { id: string; [other: string]: any }[],
        options: Record<string, any>,
    ): Promise<void> {
        if (!tasks || !tasks.length) {
            return;
        }
        for (const task of tasks) {
            try {
                await this.#objects!.delObject(task!.id, options);
            } catch (err) {
                this._logger.warn(`${this.namespaceLog} Could not remove object ${task!.id}: ${err}`);
            }
            if (task!.state) {
                try {
                    await this.delForeignStateAsync(task!.id, options);
                } catch (e) {
                    this._logger.warn(`${this.namespaceLog} Could not remove state of ${task!.id}: ${e.message}`);
                }
            }
            try {
                await tools.removeIdFromAllEnums(this.#objects, task!.id, this.enums);
            } catch (e) {
                this._logger.warn(`${this.namespaceLog} Could not remove ${task!.id} from enums: ${e.message}`);
            }
        }
    }

    delForeignObject(id: string, callback?: ioBroker.ErrorCallback): void;
    delForeignObject(id: string, options: ioBroker.DelObjectOptions, callback?: ioBroker.ErrorCallback): void;

    /**
     * Delete any object.
     *
     * The full ID with namespace must be specified. The corresponding state will be deleted too if the object has type "state".
     *
     * @param id exactly object ID (with namespace)
     * @param options optional user context or `{ recursive: true }` to delete all underlying objects
     * @param callback return result
     *        ```js
     *            function (err) {
     *              if (err) adapter.log.error('Cannot delete object: ' + err);
     *            }
     *        ```
     */
    delForeignObject(id: unknown, options: unknown, callback?: unknown): any {
        if (typeof options === 'function') {
            callback = options;
            options = null;
        }

        Validator.assertString(id, 'id');
        Validator.assertOptionalCallback(callback, 'callback');
        if (options !== undefined && options !== null) {
            Validator.assertObject(options, 'options');
        }

        if (!this.#objects) {
            this._logger.info(
                `${this.namespaceLog} delForeignObject not processed because Objects database not connected`
            );
            return tools.maybeCallbackWithError(callback, tools.ERRORS.ERROR_DB_CLOSED);
        }

        try {
            this._utils.validateId(id, true, options);
        } catch (err) {
            return tools.maybeCallbackWithError(callback, err);
        }

        if (options !== null && options !== undefined) {
            Validator.assertObject(options, 'options');
        }

        Validator.assertOptionalCallback(callback, 'callback');

        return this._delForeignObject({ id, options, callback });
    }

    private _delForeignObject(_options: InternalDelObjectOptions): void {
        const { id, options, callback } = _options;

        // If recursive deletion of all underlying objects, including id
        if (options?.recursive) {
            // read object itself
            this.#objects!.getObject(id, options, (err, obj) => {
                const tasks =
                    obj && (!obj.common || !obj.common.dontDelete) ? [{ id, state: obj.type === 'state' }] : [];

                const selector = { startkey: `${id}.`, endkey: `${id}.\u9999` };
                // read all underlying states
                this.#objects!.getObjectList(selector, options, (err, res) => {
                    res &&
                        res.rows.forEach(
                            (item: ioBroker.GetObjectListItem<ioBroker.Object>) =>
                                !tasks.find(task => task.id === item.id) &&
                                (!item.value || !item.value.common || !item.value.common.dontDelete) && // exclude objects with dontDelete flag
                                tasks.push({ id: item.id, state: item.value && item.value.type === 'state' })
                        );
                    this._deleteObjects(tasks, options)
                        .then(() => tools.maybeCallback(callback));
                });
            });
        } else {
            this.#objects!.getObject(id, options, async (err, obj) => {
                if (err) {
                    return tools.maybeCallbackWithError(callback, err);
                } else if (obj) {
                    // do not allow deletion of objects with dontDelete flag
                    if (obj.common?.dontDelete) {
                        return tools.maybeCallbackWithError(callback, new Error('not deletable'));
                    }

                    try {
                        await this.#objects!.delObject(obj._id, options);
                    } catch (err) {
                        return tools.maybeCallbackWithError(callback, err);
                    }
                    if (obj.type === 'state') {
                        try {
                            await this.delForeignStateAsync(id, options);
                        } catch {
                            // Ignore
                        }
                    }
                    try {
                        await tools.removeIdFromAllEnums(this.#objects, id, this.enums);
                    } catch (e) {
                        return tools.maybeCallbackWithError(callback, e);
                    }
                }
                return tools.maybeCallback(callback);
            });
        }
    }

    // external signatures
    subscribeObjects(pattern: Pattern, callback?: ioBroker.ErrorCallback): void;
    subscribeObjects(pattern: Pattern, options: unknown, callback?: ioBroker.ErrorCallback): void;

    /**
     * Subscribe for the changes of objects in this instance.
     *
     * @param pattern pattern like 'channel.*' or '*' (all objects of this adapter) - without namespaces
     * @param options optional user context
     * @param callback optional returns result
     *        ```js
     *            function (err) {
     *              if (err) adapter.log.error('Cannot subscribe object: ' + err);
     *            }
     *        ```
     */
    subscribeObjects(pattern: unknown, options: unknown, callback?: unknown): any {
        if (typeof options === 'function') {
            callback = options;
            options = undefined;
        }

        Validator.assertOptionalCallback(callback, 'callback');
        Validator.assertPattern(pattern, 'pattern');
        if (options !== null && options !== undefined) {
            Validator.assertObject(options, 'options');
        }

        if (!this.#objects) {
            this._logger.info(
                `${this.namespaceLog} subscribeObjects not processed because Objects database not connected`
            );
            return tools.maybeCallbackWithError(callback, tools.ERRORS.ERROR_DB_CLOSED);
        }

        if (pattern === '*') {
            this.#objects.subscribeUser(`${this.namespace}.*`, options, callback);
        } else {
            const fixedPattern = Array.isArray(pattern) ? pattern : this._utils.fixId(pattern, true);
            this.#objects.subscribeUser(fixedPattern, options, callback);
        }
    }

    unsubscribeObjects(pattern: Pattern, callback?: ioBroker.ErrorCallback): void;
    unsubscribeObjects(pattern: Pattern, options: unknown, callback?: ioBroker.ErrorCallback): void;

    /**
     * Unsubscribe on the changes of objects in this instance.
     *
     * @param pattern pattern like 'channel.*' or '*' (all objects) - without namespaces
     * @param options optional user context
     * @param callback optional returns result
     *        ```js
     *            function (err) {
     *              if (err) adapter.log.error('Cannot unsubscribe object: ' + err);
     *            }
     *        ```
     */
    unsubscribeObjects(pattern: unknown, options: unknown, callback?: unknown): any {
        if (typeof options === 'function') {
            callback = options;
            options = undefined;
        }

        Validator.assertOptionalCallback(callback, 'callback');
        Validator.assertPattern(pattern, 'pattern');
        if (options !== null && options !== undefined) {
            Validator.assertObject(options, 'options');
        }

        if (!this.#objects) {
            this._logger.info(
                `${this.namespaceLog} unsubscribeObjects not processed because Objects database not connected`
            );
            return tools.maybeCallbackWithError(callback, tools.ERRORS.ERROR_DB_CLOSED);
        }

        if (pattern === '*') {
            this.#objects.unsubscribeUser(`${this.namespace}.*`, options, callback);
        } else {
            const fixedPattern = Array.isArray(pattern) ? pattern : this._utils.fixId(pattern, true);
            this.#objects.unsubscribeUser(fixedPattern, options, callback);
        }
    }

    // external signatures
    subscribeForeignObjects(pattern: string | string[], callback?: ioBroker.ErrorCallback): void;
    subscribeForeignObjects(pattern: string | string[], options: unknown, callback?: ioBroker.ErrorCallback): void;

    /**
     * Subscribe for the changes of objects in any instance.
     *
     * @param pattern pattern like 'channel.*' or '*' (all objects) - without namespaces. You can use array of patterns
     * @param options optional user context
     * @param callback optional returns result
     *        ```js
     *            function (err) {
     *              if (err) adapter.log.error('Cannot subscribe object: ' + err);
     *            }
     *        ```
     */
    subscribeForeignObjects(pattern: unknown, options: unknown, callback?: unknown): any {
        if (typeof options === 'function') {
            callback = options;
            options = undefined;
        }

        Validator.assertOptionalCallback(callback, 'callback');
        Validator.assertPattern(pattern, 'pattern');
        if (options !== null && options !== undefined) {
            Validator.assertObject(options, 'options');
        }

        if (!this.#objects) {
            this._logger.info(
                `${this.namespaceLog} subscribeForeignObjects not processed because Objects database not connected`
            );
            return tools.maybeCallbackWithError(callback, tools.ERRORS.ERROR_DB_CLOSED);
        }

        this.#objects.subscribeUser(pattern, options, callback);
    }

    // external signatures
    unsubscribeForeignObjects(pattern: string | string[], callback?: ioBroker.ErrorCallback): void;
    unsubscribeForeignObjects(pattern: string | string[], options: unknown, callback?: ioBroker.ErrorCallback): void;

    /**
     * Unsubscribe for the patterns on all objects.
     *
     * @param pattern pattern like 'channel.*' or '*' (all objects) - without namespaces
     * @param options optional user context
     * @param callback optional returns result
     *        ```js
     *            function (err) {
     *              if (err) adapter.log.error('Cannot unsubscribe object: ' + err);
     *            }
     *        ```
     */
    unsubscribeForeignObjects(pattern: unknown, options: unknown, callback?: unknown): any {
        if (typeof options === 'function') {
            callback = options;
            options = undefined;
        }
        if (!pattern) {
            pattern = '*';
        }

        Validator.assertOptionalCallback(callback, 'callback');
        Validator.assertPattern(pattern, 'pattern');
        if (options !== null && options !== undefined) {
            Validator.assertObject(options, 'options');
        }

        if (!this.#objects) {
            this._logger.info(
                `${this.namespaceLog} unsubscribeForeignObjects not processed because Objects database not connected`
            );
            return tools.maybeCallbackWithError(callback, tools.ERRORS.ERROR_DB_CLOSED);
        }

        this.#objects.unsubscribeUser(pattern, options, callback);
    }

    // external signatures
    subscribeForeignFiles(id: string, pattern: string | string[], options?: unknown): void;

    /**
     * Subscribe for the changes of files in specific instance.
     * This is async function!
     *
     * @param id adapter ID like 'vis-2.0' or 'vis-2.admin'
     * @param pattern pattern like 'channel.*' or '*' (all files) - without namespaces. You can use array of patterns
     * @param options optional user context
     */
    subscribeForeignFiles(id: unknown, pattern: unknown, options?: unknown): any {
        if (!this.#objects) {
            this._logger.info(
                `${this.namespaceLog} subscribeForeignFiles not processed because Objects database not connected`
            );
            return Promise.reject(tools.ERRORS.ERROR_DB_CLOSED);
        }

        Validator.assertString(id, 'id');
        Validator.assertPattern(pattern, 'pattern');
        if (options !== null && options !== undefined) {
            Validator.assertObject(options, 'options');
        }

        return this.#objects.subscribeUserFile(id, pattern, options);
    }

    // external signatures
    unsubscribeForeignFiles(id: string, pattern: string | string[], options?: unknown): void;

    /**
     * Unsubscribe for the changes of files on specific instance.
     * This is async function!
     *
     * @param id adapter ID like 'vis-2.0' or 'vis-2.admin'
     * @param pattern pattern like 'channel.*' or '*' (all objects) - without namespaces
     * @param options optional user context
     */
    unsubscribeForeignFiles(id: unknown, pattern: unknown, options?: unknown): any {
        if (!pattern) {
            pattern = '*';
        }
        if (!this.#objects) {
            this._logger.info(
                `${this.namespaceLog} unsubscribeForeignFiles not processed because Objects database not connected`
            );
            return Promise.reject(tools.ERRORS.ERROR_DB_CLOSED);
        }

        Validator.assertString(id, 'id');
        Validator.assertPattern(pattern, 'pattern');
        if (options !== null && options !== undefined) {
            Validator.assertObject(options, 'options');
        }

        return this.#objects.unsubscribeUserFile(id, pattern, options);
    }

    // external signatures
    setObjectNotExists(
        id: string,
        obj: ioBroker.SettableObject,
        callback?: ioBroker.SetObjectCallback
    ): Promise<void | ioBroker.CallbackReturnTypeOf<ioBroker.SetObjectCallback>> | void;
    setObjectNotExists(
        id: string,
        obj: ioBroker.SettableObject,
        options: unknown,
        callback?: ioBroker.SetObjectCallback
    ): Promise<void | ioBroker.CallbackReturnTypeOf<ioBroker.SetObjectCallback>> | void;
    /**
     * Same as {@link AdapterClass.setObject}, but with check if the object exists.
     *
     * Only Ids that belong to this adapter can be modified. So the function automatically adds "adapter.X." to ID.
     * New object will be created only if no object exists with such ID.
     *
     * @param id object ID, that must be overwritten or created.
     * @param obj new object
     * @param options optional user context
     * @param callback return result
     *        ```js
     *            function (err, obj) {
     *              // obj is {id: id}
     *              if (err) adapter.log.error('Cannot write object: ' + err);
     *            }
     *        ```
     */
    setObjectNotExists(
        id: unknown,
        obj: unknown,
        options?: unknown,
        callback?: unknown
    ): Promise<void | ioBroker.CallbackReturnTypeOf<ioBroker.SetObjectCallback>> | void {
        if (typeof options === 'function') {
            callback = options;
            options = null;
        }

        Validator.assertOptionalCallback(callback, 'callback');
        if (options !== undefined && options !== null) {
            Validator.assertObject(options, 'options');
        }

        Validator.assertObject(obj, 'obj');

        try {
            this._utils.validateId(id, false, null);
        } catch (err) {
            return tools.maybeCallbackWithError(callback, err);
        }

        return this._setObjectNotExists({
            id: this.fixForbiddenCharsInId(this._utils.fixId(id)),
            obj: obj as any,
            options,
            callback
        });
    }

    private async _setObjectNotExists(
        options: InternalSetObjectOptions
    ): Promise<void | ioBroker.CallbackReturnTypeOf<ioBroker.SetObjectCallback>> {
        if (!this.#objects) {
            this._logger.info(
                `${this.namespaceLog} setObjectNotExists not processed because Objects database not connected`
            );
            return tools.maybeCallbackWithError(options.callback, tools.ERRORS.ERROR_DB_CLOSED);
        }

        if ('children' in options.obj || 'parent' in options.obj) {
            this._logger.warn(`${this.namespaceLog} Do not use parent or children for ${options.id}`);
        }

        // check if object already exists
        let objExists;
        try {
            objExists = await this.#objects.objectExists(options.id, options.options);
        } catch (e) {
            return tools.maybeCallbackWithError(
                options.callback,
                `Could not check object existence of ${options.id}: ${e.message}`
            );
        }

        if (objExists === false) {
            if (!options.obj.from) {
                options.obj.from = `system.adapter.${this.namespace}`;
            }
            if (!options.obj.user) {
                options.obj.user = (options.options ? options.options.user : '') || SYSTEM_ADMIN_USER;
            }
            if (!options.obj.ts) {
                options.obj.ts = Date.now();
            }

            return this._setObjectWithDefaultValue(options.id, options.obj, null, options.callback);
        } else {
            return tools.maybeCallbackWithError(options.callback, null);
        }
    }

    // external signatures
    setForeignObjectNotExists<T extends string>(
        id: T,
        obj: ioBroker.SettableObject<ioBroker.ObjectIdToObjectType<T, 'write'>>,
        callback?: ioBroker.SetObjectCallback
    ): void;
    setForeignObjectNotExists<T extends string>(
        id: T,
        obj: ioBroker.SettableObject<ioBroker.ObjectIdToObjectType<T, 'write'>>,
        options: unknown,
        callback?: ioBroker.SetObjectCallback
    ): void;

    /**
     * Same as {@link AdapterClass.setForeignObject}, but with check if the object exists.
     *
     * ID must be specified as a full name with adapter namespace. E.g "hm-rpc.0.ABC98989.1.STATE".
     * New object will be created only if no object exists with such ID.
     *
     * @param id object ID, that must be overwritten or created.
     * @param obj new object
     * @param options user context
     * @param callback return result
     *        ```js
     *            function (err, obj) {
     *              // obj is {id: id}
     *              if (err) adapter.log.error('Cannot write object: ' + err);
     *            }
     *        ```
     */
    setForeignObjectNotExists(
        id: unknown,
        obj: unknown,
        options: unknown,
        callback?: unknown
    ): Promise<ioBroker.CallbackReturnTypeOf<ioBroker.SetObjectCallback> | void> {
        if (typeof options === 'function') {
            callback = options;
            options = null;
        }

        Validator.assertString(id, 'id');
        Validator.assertObject(obj, 'obj');
        if (options !== null && options !== undefined) {
            Validator.assertObject(options, 'options');
        }

        Validator.assertOptionalCallback(callback, 'callback');

        return this._setForeignObjectNotExists({ id, obj: obj as ioBroker.SettableObject, options, callback });
    }

    private async _setForeignObjectNotExists(
        _options: InternalSetObjectOptions
    ): Promise<ioBroker.CallbackReturnTypeOf<ioBroker.SetObjectCallback> | void> {
        const { id, obj, options, callback } = _options;

        if (!this.#objects) {
            this._logger.info(
                `${this.namespaceLog} setForeignObjectNotExists not processed because Objects database not connected`
            );
            return tools.maybeCallbackWithError(callback, tools.ERRORS.ERROR_DB_CLOSED);
        }

        try {
            this._utils.validateId(id, true, null);
        } catch (err) {
            return tools.maybeCallbackWithError(callback, err);
        }

        // check if object exists
        let objExists;
        try {
            objExists = await this.#objects.objectExists(id, options || {});
        } catch (e) {
            return tools.maybeCallbackWithError(callback, `Could not check object existence of ${id}: ${e.message}`);
        }

        if (objExists === false) {
            if (!obj.from) {
                obj.from = `system.adapter.${this.namespace}`;
            }
            if (!obj.user) {
                obj.user = options?.user || SYSTEM_ADMIN_USER;
            }
            if (!obj.ts) {
                obj.ts = Date.now();
            }

            return this._setObjectWithDefaultValue(id, obj, null, callback);
        } else {
            return tools.maybeCallbackWithError(callback, null);
        }
    }

    private _DCS2ID(device: string, channel: string, stateOrPoint?: boolean | string): string {
        let id = '';
        if (device) {
            id += device;
        }
        if (channel) {
            id += (id ? '.' : '') + channel;
        }

        if (typeof stateOrPoint === 'string') {
            if (stateOrPoint) {
                id += (id ? '.' : '') + stateOrPoint;
            }
        } else if (stateOrPoint === true && id) {
            id += '.';
        }
        return id;
    }

    // external signatures
    /** @deprecated use `this.extendObject` instead */
    createDevice(deviceName: string, callback?: ioBroker.SetObjectCallback): void;
    /** @deprecated use `this.extendObject` instead */
    createDevice(
        deviceName: string,
        common: Partial<ioBroker.DeviceCommon>,
        callback?: ioBroker.SetObjectCallback
    ): void;
    /** @deprecated use `this.extendObject` instead */
    createDevice(
        deviceName: string,
        common: Partial<ioBroker.DeviceCommon>,
        native: Record<string, any>,
        callback?: ioBroker.SetObjectCallback
    ): void;
    /** @deprecated use `this.extendObject` instead */
    createDevice(
        deviceName: string,
        common: Partial<ioBroker.DeviceCommon>,
        native: Record<string, any>,
        options: unknown,
        callback?: ioBroker.SetObjectCallback
    ): void;

    /**
     * @param deviceName
     * @param common
     * @param _native
     * @param options
     * @param callback
     * @deprecated use `this.extendObject` instead
     */
    createDevice(deviceName: unknown, common: unknown, _native?: unknown, options?: unknown, callback?: unknown): any {
        this._logger.info(
            `${this.namespaceLog} Method "createDevice" is deprecated and will be removed in js-controller 7, use "extendObject/setObjectNotExists" instead`
        );

        if (typeof options === 'function') {
            callback = options;
            options = null;
        }
        if (!deviceName) {
            this._logger.error(`${this.namespaceLog} Try to create device with empty name!`);
            return;
        }
        if (typeof _native === 'function') {
            callback = _native;
            _native = {};
        }
        if (typeof common === 'function') {
            callback = common;
            common = {};
        }

        Validator.assertOptionalCallback(callback, 'callback');
        Validator.assertString(deviceName, 'deviceName');
        if (_native !== undefined && _native !== null) {
            Validator.assertObject(_native, '_native');
        }

        return this._createDevice({
            common: common as Partial<ioBroker.DeviceCommon>,
            deviceName,
            _native,
            callback,
            options
        });
    }

    private _createDevice(_options: InternalCreateDeviceOptions): void {
        let { common, deviceName, _native } = _options;
        const { callback, options } = _options;
        common = common || {};
        common.name = common.name || deviceName;

        deviceName = deviceName.replace(FORBIDDEN_CHARS, '_').replace(/\./g, '_');
        _native = _native || {};

        this.setObjectNotExists(
            deviceName,
            {
                type: 'device',
                common: common,
                native: _native
            } as ioBroker.SettableDeviceObject,
            options,
            callback
        );
    }

    /** @deprecated use `this.extendObject` instead */
    createChannel(parentDevice: string, channelName: string, callback?: ioBroker.SetObjectCallback): void;
    /** @deprecated use `this.extendObject` instead */
    createChannel(
        parentDevice: string,
        channelName: string,
        roleOrCommon: string | Partial<ioBroker.ChannelCommon>,
        callback?: ioBroker.SetObjectCallback
    ): void;
    /** @deprecated use `this.extendObject` instead */
    createChannel(
        parentDevice: string,
        channelName: string,
        roleOrCommon: string | Partial<ioBroker.ChannelCommon>,
        native: Record<string, any>,
        callback?: ioBroker.SetObjectCallback
    ): void;
    /** @deprecated use `this.extendObject` instead */
    createChannel(
        parentDevice: string,
        channelName: string,
        roleOrCommon: string | Partial<ioBroker.ChannelCommon>,
        native: Record<string, any>,
        options: unknown,
        callback?: ioBroker.SetObjectCallback
    ): void;

    /**
     * Name of channel must be in format "channel"
     *
     * @param parentDevice
     * @param channelName
     * @param roleOrCommon
     * @param _native
     * @param options
     * @param callback
     * @deprecated use `this.extendObject` instead
     */
    createChannel(
        parentDevice: unknown,
        channelName: unknown,
        roleOrCommon?: unknown,
        _native?: unknown,
        options?: unknown,
        callback?: unknown
    ): any {
        this._logger.info(
            `${this.namespaceLog} Method "createChannel" is deprecated and will be removed in js-controller 7, use "extendObject/setObjectNotExists" instead`
        );

        if (typeof options === 'function') {
            callback = options;
            options = null;
        }
        if (!channelName) {
            throw new Error('Cannot create a channel without a name!');
        }

        if (typeof _native === 'function') {
            callback = _native;
            _native = {};
        }

        if (typeof roleOrCommon === 'function') {
            callback = roleOrCommon;
            roleOrCommon = undefined;
        }

        let common = {};
        if (typeof roleOrCommon === 'string') {
            common = {
                name: '',
                role: roleOrCommon
            };
        } else if (tools.isObject(roleOrCommon)) {
            common = roleOrCommon;
        }

        Validator.assertObject(common, 'common');
        Validator.assertString(channelName, 'channelName');
        Validator.assertString(parentDevice, 'parentDevice');
        Validator.assertOptionalCallback(callback, 'callback');

        common.name = common.name || channelName;

        if (parentDevice) {
            parentDevice = parentDevice.replace(FORBIDDEN_CHARS, '_').replace(/\./g, '_');
        }
        channelName = channelName.replace(FORBIDDEN_CHARS, '_').replace(/\./g, '_');
        // @ts-expect-error ts somehow loses types here
        channelName = this._DCS2ID(parentDevice, channelName);

        _native = _native || {};

        const obj = {
            type: 'channel',
            common: common,
            native: _native
        } as const;

        this.setObjectNotExists(channelName as string, obj as any, options, callback);
    }

    /** @deprecated use `this.extendObject` instead */
    createState(
        parentDevice: string,
        parentChannel: string,
        stateName: string,
        callback?: ioBroker.SetObjectCallback
    ): void;
    /** @deprecated use `this.extendObject` instead */
    createState(
        parentDevice: string,
        parentChannel: string,
        stateName: string,
        roleOrCommon: string | Partial<ioBroker.StateCommon>,
        callback?: ioBroker.SetObjectCallback
    ): void;
    /** @deprecated use `this.extendObject` instead */
    createState(
        parentDevice: string,
        parentChannel: string,
        stateName: string,
        roleOrCommon: string | Partial<ioBroker.StateCommon>,
        native: Record<string, any>,
        callback?: ioBroker.SetObjectCallback
    ): void;
    /** @deprecated use `this.extendObject` instead */
    createState(
        parentDevice: string,
        parentChannel: string,
        stateName: string,
        roleOrCommon: string | Partial<ioBroker.StateCommon>,
        native: Record<string, any>,
        options: unknown,
        callback?: ioBroker.SetObjectCallback
    ): void;

    /**
     * @param parentDevice
     * @param parentChannel
     * @param stateName
     * @param roleOrCommon
     * @param _native
     * @param options
     * @param callback
     * @deprecated use `this.extendObject` instead
     */
    createState(
        parentDevice: unknown,
        parentChannel: unknown,
        stateName: unknown,
        roleOrCommon: unknown,
        _native?: unknown,
        options?: unknown,
        callback?: unknown
    ): any {
        this._logger.info(
            `${this.namespaceLog} Method "createState" is deprecated and will be removed in js-controller 7, use "extendObject/setObjectNotExists" instead`
        );

        if (typeof options === 'function') {
            callback = options;
            options = null;
        }
        if (!stateName) {
            throw new Error('Cannot create a state without a name!');
        }

        if (typeof _native === 'function') {
            callback = _native;
            _native = {};
        }

        if (typeof roleOrCommon === 'function') {
            callback = roleOrCommon;
            roleOrCommon = undefined;
        }

        let common: any = {};
        if (typeof roleOrCommon === 'string') {
            common = {
                read: true,
                write: false,
                name: '',
                role: roleOrCommon
            };
        } else if (tools.isObject(roleOrCommon)) {
            common = roleOrCommon;
        }

        _native = _native || {};

        Validator.assertObject(common, 'common');
        Validator.assertString(stateName, 'stateName');
        Validator.assertString(parentDevice, 'parentDevice');
        Validator.assertString(parentChannel, 'parentChannel');
        Validator.assertOptionalCallback(callback, 'callback');
        Validator.assertObject(_native, '_native');
        if (options !== null && options !== undefined) {
            Validator.assertObject(options, 'options');
        }

        return this._createState({ parentDevice, parentChannel, callback, stateName, common, _native, options });
    }

    private _createState(_options: InternalCreateStateOptions): Promise<void> | void {
        const { _native, common, callback, options } = _options;
        let { parentChannel, parentDevice, stateName } = _options;

        common.name = common.name || stateName;

        common.read = common.read === undefined ? true : common.read;
        common.write = common.write === undefined ? false : common.write;

        if (!common.role) {
            this._logger.error(
                `${this.namespaceLog} Try to create state ${
                    parentDevice ? `${parentDevice}.` : ''
                }${parentChannel}.${stateName} without role`
            );
            return;
        }

        if (parentDevice) {
            parentDevice = parentDevice.replace(FORBIDDEN_CHARS, '_').replace(/\./g, '_');
        }
        if (parentChannel) {
            parentChannel = parentChannel.replace(FORBIDDEN_CHARS, '_').replace(/\./g, '_');
        }
        stateName = stateName.replace(FORBIDDEN_CHARS, '_').replace(/\./g, '_');
        const id = this._utils.fixId({
            device: parentDevice as string,
            channel: parentChannel as string,
            state: stateName as string
        });

        // Check min, max and def values for number
        if (common.type !== undefined && common.type === 'number') {
            let min = 0;
            let max = 0;
            let def = 0;
            let err;
            if (common.min !== undefined) {
                min = common.min;
                if (typeof min !== 'number') {
                    min = parseFloat(min);
                    if (isNaN(min)) {
                        err = `Wrong type of ${id}.common.min`;
                        this._logger.error(`${this.namespaceLog} ${err}`);
                        return tools.maybeCallbackWithError(callback, err);
                    } else {
                        common.min = min;
                    }
                }
            }
            if (common.max !== undefined) {
                max = common.max;
                if (typeof max !== 'number') {
                    max = parseFloat(max);
                    if (isNaN(max)) {
                        err = `Wrong type of ${id}.common.max`;
                        this._logger.error(`${this.namespaceLog} ${err}`);
                        return tools.maybeCallbackWithError(callback, err);
                    } else {
                        common.max = max;
                    }
                }
            }
            if (common.def !== undefined) {
                def = common.def;
                if (typeof def !== 'number') {
                    def = parseFloat(def);
                    if (isNaN(def)) {
                        err = new Error(`Wrong type of ${id}.common.def`);
                        this._logger.error(`${this.namespaceLog} ${err.message}`);
                        return tools.maybeCallbackWithError(callback, err);
                    } else {
                        common.def = def;
                    }
                }
            }
            if (common.min !== undefined && common.max !== undefined && min > max) {
                common.max = min;
                common.min = max;
            }
            if (common.def !== undefined && common.min !== undefined && def < min) {
                common.def = min;
            }
            if (common.def !== undefined && common.max !== undefined && def > max) {
                common.def = max;
            }
        }

        this.setObjectNotExists(
            id,
            {
                type: 'state',
                common: common as any,
                native: _native as any
            },
            options,
            err => {
                if (err) {
                    return tools.maybeCallbackWithError(callback, err);
                } else if (common.def !== undefined) {
                    this.getState(id, null, (err, state) => {
                        if (!state) {
                            if (common.defAck !== undefined) {
                                this.setState(id, common.def, common.defAck, options, callback as any);
                            } else {
                                this.setState(id, common.def, options, callback as any);
                            }
                        } else {
                            return tools.maybeCallback(callback);
                        }
                    });
                } else {
                    this.getState(id, null, (err, state) => {
                        if (!state) {
                            this.setState(id, null, true, options, callback as any);
                        } else {
                            return tools.maybeCallback(callback);
                        }
                    });
                }
            }
        );
    }

    /** @deprecated use `this.delObject` instead */
    deleteDevice(deviceName: string, callback?: ioBroker.ErrorCallback): void;
    /** @deprecated use `this.delObject` instead */
    deleteDevice(deviceName: string, options: unknown, callback?: ioBroker.ErrorCallback): void;

    /**
     * Delete device with all its channels and states.
     *
     * @deprecated use `this.delObject` instead
     * @param deviceName is the part of ID like: adapter.instance.<deviceName>
     * @param options optional user context
     * @param callback return result
     *        ```js
     *            function (err) {
     *              if (err) adapter.log.error('Cannot delete device: ' + err);
     *            }
     *        ```
     */
    deleteDevice(deviceName: unknown, options: unknown, callback?: unknown): any {
        this._logger.info(
            `${this.namespaceLog} Method "deleteDevice" is deprecated and will be removed in js-controller 7, use "delObject" instead`
        );

        if (typeof options === 'function') {
            callback = options;
            options = null;
        }

        Validator.assertString(deviceName, 'deviceName');
        Validator.assertOptionalCallback(callback, 'callback');

        return this._deleteDevice({ deviceName, callback });
    }

    private async _deleteDevice(_options: InternalDeleteDeviceOptions): Promise<void> {
        const { callback } = _options;
        let { deviceName } = _options;

        if (!this.#objects) {
            this._logger.info(`${this.namespaceLog} deleteDevice not processed because Objects database not connected`);
            return tools.maybeCallbackWithError(callback, tools.ERRORS.ERROR_DB_CLOSED);
        }

        deviceName = deviceName.replace(FORBIDDEN_CHARS, '_').replace(/\./g, '_');
        if (!this._namespaceRegExp.test(deviceName)) {
            // make it an id
            deviceName = `${this.namespace}.${deviceName}`;
        }

        // get object to check if it is a device
        let obj;
        try {
            obj = await this.getForeignObjectAsync(deviceName);
        } catch (e) {
            return tools.maybeCallbackWithError(callback, e);
        }

        if (!obj || obj.type !== 'device') {
            // it's not a device, so return but no error
            return tools.maybeCallback(callback);
        }

        // it's a device now delete it + underlying structure
        try {
            await this.delForeignObjectAsync(deviceName, { recursive: true });
        } catch (e) {
            return tools.maybeCallbackWithError(callback, e);
        }

        return tools.maybeCallback(callback);
    }

    // external signature
    addChannelToEnum(
        enumName: string,
        addTo: string,
        parentDevice: string,
        channelName: string,
        callback?: ioBroker.ErrorCallback
    ): void;
    addChannelToEnum(
        enumName: string,
        addTo: string,
        parentDevice: string,
        channelName: string,
        options: unknown,
        callback?: ioBroker.ErrorCallback
    ): void;

    addChannelToEnum(
        enumName: unknown,
        addTo: unknown,
        parentDevice: unknown,
        channelName: unknown,
        options: unknown,
        callback?: unknown
    ): MaybePromise {
        if (typeof options === 'function') {
            callback = options;
            options = null;
        }

        Validator.assertString(enumName, 'enumName');
        Validator.assertString(addTo, 'addTo');
        Validator.assertString(parentDevice, 'parentDevice');
        Validator.assertString(channelName, 'channelName');
        if (options !== null && options !== undefined) {
            Validator.assertObject(options, 'options');
        }
        Validator.assertOptionalCallback(callback, 'callback');

        return this._addChannelToEnum({ enumName, addTo, parentDevice, channelName, options, callback });
    }

    private _addChannelToEnum(_options: InternalAddChannelToEnumOptions): Promise<void> | void {
        const { addTo, options, callback } = _options;
        let { enumName, parentDevice, channelName } = _options;

        if (!this.#objects) {
            this._logger.info(
                `${this.namespaceLog} addChannelToEnum not processed because Objects database not connected`
            );
            return tools.maybeCallbackWithError(callback, tools.ERRORS.ERROR_DB_CLOSED);
        }

        if (parentDevice) {
            if (this._namespaceRegExp.test(parentDevice)) {
                parentDevice = parentDevice.substring(this.namespace.length + 1);
            }
            parentDevice = parentDevice.replace(FORBIDDEN_CHARS, '_').replace(/\./g, '_');
        }

        if (this._namespaceRegExp.test(channelName)) {
            channelName = channelName.substring(this.namespace.length + 1);
        }
        if (parentDevice && channelName.substring(0, parentDevice.length) === parentDevice) {
            channelName = channelName.substring(parentDevice.length + 1);
        }
        channelName = channelName.replace(FORBIDDEN_CHARS, '_').replace(/\./g, '_');

        const objId = `${this.namespace}.${this._DCS2ID(parentDevice, channelName)}`;

        if (addTo.startsWith('enum.')) {
            this.#objects.getObject(addTo, options, (err, obj) => {
                if (err) {
                    return tools.maybeCallbackWithError(callback, err);
                } else if (obj) {
                    if (!obj.common.members.includes(objId)) {
                        obj.common.members.push(objId);
                        obj.from = `system.adapter.${this.namespace}`;
                        obj.user = options?.user || SYSTEM_ADMIN_USER;
                        obj.ts = Date.now();

                        this.#objects!.setObject(obj._id, obj, options, callback);
                    } else {
                        return tools.maybeCallback(callback);
                    }
                }
            });
        } else {
            if (enumName.startsWith('enum.')) {
                enumName = enumName.substring(5);
            }

            this.#objects.getObject(`enum.${enumName}.${addTo}`, options, (err, obj) => {
                if (err) {
                    return tools.maybeCallbackWithError(callback, err);
                }

                if (obj) {
                    // @ts-expect-error
                    if (!obj.common.members.includes(objId)) {
                        // @ts-expect-error
                        obj.common.members.push(objId);

                        obj.from = `system.adapter.${this.namespace}`;
                        obj.user = options?.user || SYSTEM_ADMIN_USER;
                        obj.ts = Date.now();

                        this.#objects!.setObject(obj._id, obj, options, callback);
                    } else {
                        return tools.maybeCallback(callback);
                    }
                } else {
                    // Create enum
                    this.#objects!.setObject(
                        `enum.${enumName}.${addTo}`,
                        {
                            common: {
                                name: addTo,
                                members: [objId]
                            },
                            from: `system.adapter.${this.namespace}`,
                            ts: Date.now(),
                            type: 'enum',
                            native: {}
                        },
                        options,
                        callback
                    );
                }
            });
        }
    }

    // external signature
    deleteChannelFromEnum(
        enumName: string,
        parentDevice: string,
        channelName: string,
        callback?: ioBroker.ErrorCallback
    ): void;
    deleteChannelFromEnum(
        enumName: string,
        parentDevice: string,
        channelName: string,
        options: unknown,
        callback?: ioBroker.ErrorCallback
    ): void;

    deleteChannelFromEnum(
        enumName: unknown,
        parentDevice: unknown,
        channelName: unknown,
        options: unknown,
        callback?: unknown
    ): any {
        if (typeof options === 'function') {
            callback = options;
            options = null;
        }

        Validator.assertString(enumName, 'enumName');
        Validator.assertString(parentDevice, 'parentDevice');
        Validator.assertString(channelName, 'channelName');
        if (options !== null && options !== undefined) {
            Validator.assertObject(options, 'options');
        }
        Validator.assertOptionalCallback(callback, 'callback');

        return this._deleteChannelFromEnum({ enumName, parentDevice, channelName, options, callback });
    }

    private _deleteChannelFromEnum(_options: InternalDeleteChannelFromEnumOptions): Promise<void> | void {
        const { options, callback } = _options;
        let { enumName, channelName, parentDevice } = _options;

        if (!this.#objects) {
            this._logger.info(
                `${this.namespaceLog} deleteChannelFromEnum not processed because Objects database not connected`
            );
            return tools.maybeCallbackWithError(callback, tools.ERRORS.ERROR_DB_CLOSED);
        }

        if (parentDevice) {
            if (parentDevice.substring(0, this.namespace.length) === this.namespace) {
                parentDevice = parentDevice.substring(this.namespace.length + 1);
            }
            parentDevice = parentDevice.replace(FORBIDDEN_CHARS, '_').replace(/\./g, '_');
        }

        if (channelName && channelName.substring(0, this.namespace.length) === this.namespace) {
            channelName = channelName.substring(this.namespace.length + 1);
        }
        if (parentDevice && channelName && channelName.substring(0, parentDevice.length) === parentDevice) {
            channelName = channelName.substring(parentDevice.length + 1);
        }
        channelName = channelName || '';
        channelName = channelName.replace(FORBIDDEN_CHARS, '_').replace(/\./g, '_');

        const objId = `${this.namespace}.${this._DCS2ID(parentDevice, channelName)}`;

        if (enumName) {
            enumName = `enum.${enumName}.`;
        } else {
            enumName = 'enum.';
        }

        this.#objects.getObjectView(
            'system',
            'enum',
            {
                startkey: enumName,
                endkey: `${enumName}\u9999`
            },
            options,
            async (err, res) => {
                if (err) {
                    return tools.maybeCallbackWithError(callback, err);
                }

                if (res) {
                    for (const row of res.rows) {
                        try {
                            const obj = (await this.#objects!.getObject(row.id, options)) as
                                | ioBroker.EnumObject
                                | null
                                | undefined;

                            if (obj?.common?.members) {
                                const pos = obj.common.members.indexOf(objId);
                                if (pos !== -1) {
                                    obj.common.members.splice(pos, 1);
                                    obj.from = `system.adapter.${this.namespace}`;
                                    obj.user = options?.user || SYSTEM_ADMIN_USER;
                                    obj.ts = Date.now();

                                    await this.#objects!.setObjectAsync(obj._id, obj, options);
                                }
                            }
                        } catch (e) {
                            return tools.maybeCallbackWithError(callback, e);
                        }
                    }
                }
                return tools.maybeCallback(callback);
            }
        );
    }

    // external signature
    /** @deprecated use `this.delObject` instead */
    deleteChannel(channelName: string, callback?: ioBroker.ErrorCallback): void;
    /** @deprecated use `this.delObject` instead */
    deleteChannel(channelName: string, options?: unknown, callback?: ioBroker.ErrorCallback): void;
    /** @deprecated use `this.delObject` instead */
    deleteChannel(
        parentDevice: string,
        channelName: string,
        options?: unknown,
        callback?: ioBroker.ErrorCallback
    ): void;

    /**
     * Deletes channel and underlying structure
     *
     * @deprecated use `this.delObject` instead
     * @alias deleteChannel
     * @param parentDevice is the part of ID like: adapter.instance.<deviceName>
     * @param channelName is the part of ID like: adapter.instance.<deviceName>.<channelName>
     * @param options optional user context
     * @param callback return result
     *        ```js
     *            function (err) {
     *              if (err) adapter.log.error('Cannot delete device: ' + err);
     *            }
     *        ```
     */
    deleteChannel(parentDevice: unknown, channelName: unknown, options?: unknown, callback?: unknown): any {
        this._logger.info(
            `${this.namespaceLog} Method "deleteChannel" is deprecated and will be removed in js-controller 7, use "delObject" instead`
        );

        if (typeof options === 'function') {
            callback = options;
            options = null;
        }
        if (typeof channelName === 'function') {
            callback = channelName;
            channelName = parentDevice;
            parentDevice = '';
        }
        if (parentDevice && !channelName) {
            channelName = parentDevice;
            parentDevice = '';
        } else if (parentDevice && typeof channelName === 'function') {
            callback = channelName;
            channelName = parentDevice;
            parentDevice = '';
        }

        Validator.assertString(parentDevice, 'parentDevice');
        Validator.assertString(channelName, 'channelName');
        Validator.assertOptionalCallback(callback, 'callback');

        return this._deleteChannel({ parentDevice, channelName, callback });
    }

    private async _deleteChannel(_options: InternalDeleteChannelOptions): Promise<void> {
        const { callback } = _options;
        let { channelName, parentDevice } = _options;

        if (!this.#objects) {
            this._logger.info(
                `${this.namespaceLog} deleteChannel not processed because Objects database not connected`
            );
            return tools.maybeCallbackWithError(callback, tools.ERRORS.ERROR_DB_CLOSED);
        }

        if (!parentDevice) {
            parentDevice = '';
        }

        if (parentDevice) {
            if (this._namespaceRegExp.test(parentDevice)) {
                parentDevice = parentDevice.substring(this.namespace.length + 1);
            }
            parentDevice = parentDevice.replace(FORBIDDEN_CHARS, '_').replace(/\./g, '_');
        }

        if (channelName && this._namespaceRegExp.test(channelName)) {
            channelName = channelName.substring(this.namespace.length + 1);
        }
        if (parentDevice && channelName && channelName.substring(0, parentDevice.length) === parentDevice) {
            channelName = channelName.substring(parentDevice.length + 1);
        }
        channelName = channelName || '';
        channelName = channelName.replace(FORBIDDEN_CHARS, '_').replace(/\./g, '_');

        channelName = `${this.namespace}.${this._DCS2ID(parentDevice, channelName)}`;

        // get object to check if it is a channel
        let obj;
        try {
            obj = await this.getForeignObjectAsync(channelName);
        } catch (e) {
            return tools.maybeCallbackWithError(callback, e);
        }

        if (!obj || obj.type !== 'channel') {
            // it's not a channel, so return but no error
            return tools.maybeCallback(callback);
        }

        this._logger.info(`${this.namespaceLog} Delete channel ${channelName}`);

        // it's a channel now delete it + underlying structure
        try {
            await this.delForeignObjectAsync(channelName, { recursive: true });
        } catch (e) {
            return tools.maybeCallbackWithError(callback, e);
        }

        return tools.maybeCallback(callback);
    }

    // external signature
    /** @deprecated use `this.delObject` instead */
    deleteState(parentChannel: string, stateName: string, options?: unknown, callback?: ioBroker.ErrorCallback): void;
    /** @deprecated use `this.delObject` instead */
    deleteState(stateName: string, options?: unknown, callback?: ioBroker.ErrorCallback): void;
    /** @deprecated use `this.delObject` instead */
    deleteState(
        parentDevice: string | null,
        parentChannel: string | null,
        stateName: string,
        options?: unknown,
        callback?: ioBroker.ErrorCallback
    ): void;

    /**
     * @param parentDevice
     * @param parentChannel
     * @param stateName
     * @param options
     * @param callback
     * @deprecated use `this.delObject` instead
     */
    deleteState(
        parentDevice: unknown,
        parentChannel: unknown,
        stateName?: unknown,
        options?: unknown,
        callback?: unknown
    ): any {
        this._logger.info(
            `${this.namespaceLog} Method "deleteState" is deprecated and will be removed in js-controller 7, use "delObject" instead`
        );

        if (typeof parentChannel === 'function' && stateName === undefined) {
            stateName = parentDevice;
            callback = parentChannel;
            parentChannel = '';
            parentDevice = '';
        } else if (parentChannel === undefined && stateName === undefined) {
            stateName = parentDevice;
            parentDevice = '';
            parentChannel = '';
        } else {
            if (typeof options === 'function') {
                callback = options;
                options = null;
            }
            if (typeof stateName === 'function') {
                callback = stateName;
                stateName = parentChannel;
                parentChannel = parentDevice;
                parentDevice = '';
            }
            if (typeof parentChannel === 'function') {
                callback = parentChannel;
                stateName = parentDevice;
                parentChannel = '';
                parentDevice = '';
            }
            if (typeof parentChannel === 'function') {
                callback = parentChannel;
                stateName = parentDevice;
                parentChannel = '';
                parentDevice = '';
            }
        }

        parentDevice = parentDevice ?? '';
        parentChannel = parentChannel ?? '';
        stateName = stateName ?? '';

        Validator.assertString(parentDevice, 'parentDevice');
        Validator.assertString(parentChannel, 'parentChannel');
        Validator.assertString(stateName, 'stateName');
        Validator.assertOptionalCallback(callback, 'callback');
        if (options !== null && options !== undefined) {
            Validator.assertObject(options, 'options');
        }

        return this._deleteState({ parentDevice, parentChannel, stateName, options, callback });
    }

    private _deleteState(_options: InternalDeleteStateOptions): void {
        const { callback, options } = _options;
        let { stateName, parentDevice, parentChannel } = _options;

        if (parentDevice) {
            if (this._namespaceRegExp.test(parentDevice)) {
                parentDevice = parentDevice.substring(this.namespace.length + 1);
            }

            parentDevice = parentDevice.replace(FORBIDDEN_CHARS, '_').replace(/\./g, '_');
        }

        if (parentChannel) {
            if (this._namespaceRegExp.test(parentChannel)) {
                parentChannel = parentChannel.substring(this.namespace.length + 1);
            }
            if (parentDevice && parentChannel.substring(0, parentDevice.length) === parentDevice) {
                parentChannel = parentChannel.substring(parentDevice.length + 1);
            }

            parentChannel = parentChannel.replace(FORBIDDEN_CHARS, '_').replace(/\./g, '_');
        }

        if (this._namespaceRegExp.test(stateName)) {
            stateName = stateName.substring(this.namespace.length + 1);
        }
        if (parentDevice && stateName.substring(0, parentDevice.length) === parentDevice) {
            stateName = stateName.substring(parentDevice.length + 1);
        }
        if (parentChannel && stateName.substring(0, parentChannel.length) === parentChannel) {
            stateName = stateName.substring(parentChannel.length + 1);
        }
        stateName = stateName || '';
        stateName = stateName.replace(FORBIDDEN_CHARS, '_').replace(/\./g, '_');

        const _name = this._DCS2ID(parentDevice, parentChannel, stateName);
        this.delObject(_name, options, callback);
    }

    // external signature
    getDevices(callback: ioBroker.GetObjectsCallback3<ioBroker.DeviceObject>): void;
    getDevices(options: unknown, callback: ioBroker.GetObjectsCallback3<ioBroker.DeviceObject>): void;

    getDevices(options: unknown, callback?: unknown): any {
        if (typeof options === 'function' && typeof callback === 'object') {
            const tmp = callback;
            callback = options;
            options = tmp;
        }
        if (typeof options === 'function') {
            callback = options;
            options = null;
        }

        Validator.assertCallback(callback, 'callback');
        if (options !== null && options !== undefined) {
            Validator.assertObject(options, 'options');
        }

        return this._getDevices({ options, callback });
    }

    private _getDevices(_options: InternalGetDevicesOptions): Promise<void> | void {
        const { options, callback } = _options;

        if (!this.#objects) {
            this._logger.info(`${this.namespaceLog} getDevices not processed because Objects database not connected`);
            return tools.maybeCallbackWithError(callback, tools.ERRORS.ERROR_DB_CLOSED);
        }

        this.#objects.getObjectView(
            'system',
            'device',
            {
                startkey: `${this.namespace}.`,
                endkey: `${this.namespace}.\u9999`
            },
            options,
            (err, obj) => {
                if (err || !obj || !obj.rows || !obj.rows.length) {
                    return tools.maybeCallbackWithError(callback, err, err ? undefined : []);
                }
                const res = [];
                for (const row of obj.rows) {
                    if (row.value) {
                        res.push(row.value);
                    }
                }
                return tools.maybeCallbackWithError(callback, null, res);
            }
        );
    }

    // public signature
    getChannelsOf(callback: ioBroker.GetObjectsCallback3<ioBroker.ChannelObject>): void;
    getChannelsOf(parentDevice: string, callback: ioBroker.GetObjectsCallback3<ioBroker.ChannelObject>): void;
    getChannelsOf(
        parentDevice: string,
        options: unknown,
        callback: ioBroker.GetObjectsCallback3<ioBroker.ChannelObject>
    ): void;
    getChannelsOf(parentDevice: unknown, options?: unknown, callback?: unknown): any {
        if (typeof options === 'function') {
            callback = options;
            options = null;
        }
        if (typeof parentDevice === 'function') {
            callback = parentDevice;
            parentDevice = undefined;
        }

        if (options !== null && options !== undefined) {
            Validator.assertObject(options, 'options');
        }

        Validator.assertOptionalCallback(callback, 'callback');
        if (parentDevice !== undefined) {
            Validator.assertString(parentDevice, 'parentDevice');
        }

        return this._getChannelsOf({ parentDevice, options, callback });
    }

    private _getChannelsOf(options: InternalGetChannelsOfOptions): Promise<void> | void {
        if (!this.#objects) {
            this._logger.info(
                `${this.namespaceLog} getChannelsOf not processed because Objects database not connected`
            );
            return tools.maybeCallbackWithError(options.callback, tools.ERRORS.ERROR_DB_CLOSED);
        }

        if (!options.parentDevice) {
            options.parentDevice = '';
        }

        if (options.parentDevice && this._namespaceRegExp.test(options.parentDevice)) {
            options.parentDevice = options.parentDevice.substring(this.namespace.length + 1);
        }

        options.parentDevice = options.parentDevice.replace(FORBIDDEN_CHARS, '_').replace(/\./g, '_');
        options.parentDevice = this.namespace + (options.parentDevice ? `.${options.parentDevice}` : '');
        this.#objects.getObjectView(
            'system',
            'channel',
            {
                startkey: `${options.parentDevice}.`,
                endkey: `${options.parentDevice}.\u9999`
            },
            options.options || {},
            (err, obj) => {
                if (err || !obj || !obj.rows || !obj.rows.length) {
                    return tools.maybeCallbackWithError(options.callback, err, err ? undefined : []);
                }
                const res = [];
                for (const row of obj.rows) {
                    if (row.value) {
                        res.push(row.value);
                    }
                }
                return tools.maybeCallbackWithError(options.callback, null, res);
            }
        );
    }

    // external signature
    getStatesOf(callback: ioBroker.GetObjectsCallback3<ioBroker.StateObject>): void;
    getStatesOf(parentDevice: string, callback: ioBroker.GetObjectsCallback3<ioBroker.StateObject>): void;
    getStatesOf(
        parentDevice: string | null | undefined,
        parentChannel: string | null | undefined,
        callback: ioBroker.GetObjectsCallback3<ioBroker.StateObject>
    ): void;
    getStatesOf(
        parentDevice: string | null | undefined,
        parentChannel: string | null | undefined,
        options: unknown,
        callback: ioBroker.GetObjectsCallback3<ioBroker.StateObject>
    ): void;
    getStatesOf(parentDevice: unknown, parentChannel?: unknown, options?: unknown, callback?: unknown): any {
        if (typeof options === 'function') {
            callback = options;
            options = null;
        }
        if (typeof parentDevice === 'function') {
            callback = parentDevice;
            parentDevice = null;
            parentChannel = null;
        }
        if (typeof parentChannel === 'function') {
            callback = parentChannel;
            parentChannel = null;
        }
        if (!callback) {
            return;
        }

        Validator.assertCallback(callback, 'callback');

        if (parentDevice !== null && parentDevice !== undefined) {
            Validator.assertString(parentDevice, 'parentDevice');
        }

        if (parentChannel !== null && parentChannel !== undefined) {
            Validator.assertString(parentChannel, 'parentChannel');
        }

        if (options !== null && options !== undefined) {
            Validator.assertObject(options, 'options');
        }

        return this._getStatesOf({ parentDevice, parentChannel, options, callback });
    }

    private _getStatesOf(_options: InternalGetStatesOfOptions): Promise<void> | void {
        const { options, callback } = _options;
        let { parentDevice, parentChannel } = _options;

        if (!this.#objects) {
            this._logger.info(`${this.namespaceLog} getStatesOf not processed because Objects database not connected`);
            return tools.maybeCallbackWithError(callback, tools.ERRORS.ERROR_DB_CLOSED);
        }

        if (!parentDevice) {
            parentDevice = '';
        } else {
            if (this._namespaceRegExp.test(parentDevice)) {
                parentDevice = parentDevice.substring(this.namespace.length + 1);
            }

            parentDevice = parentDevice.replace(FORBIDDEN_CHARS, '_').replace(/\./g, '_');
        }

        if (!parentChannel) {
            parentChannel = '';
        } else if (this._namespaceRegExp.test(parentChannel)) {
            parentChannel = parentChannel.substring(this.namespace.length + 1);
        }

        if (parentDevice && parentChannel && parentChannel.substring(0, parentDevice.length) === parentDevice) {
            parentChannel = parentChannel.substring(parentDevice.length + 1);
        }

        parentChannel = parentChannel.replace(FORBIDDEN_CHARS, '_').replace(/\./g, '_');

        const id = `${this.namespace}.${this._DCS2ID(parentDevice, parentChannel, true)}`;

        this.#objects.getObjectView(
            'system',
            'state',
            {
                startkey: id,
                endkey: `${id}\u9999`
            },
            options,
            (err, obj) => {
                if (err || !obj || !obj.rows || !obj.rows.length) {
                    return tools.maybeCallbackWithError(callback, err, err ? undefined : []);
                }
                const res: ioBroker.StateObject[] = [];
                let read = 0;
                for (const row of obj.rows) {
                    read++;
                    this.#objects!.getObject(row.id, (err, subObj) => {
                        if (subObj) {
                            res.push(subObj as ioBroker.StateObject);
                        }

                        if (!--read) {
                            return tools.maybeCallbackWithError(callback, null, res);
                        }
                    });
                }
            }
        );
    }

    // external signature
    addStateToEnum(
        enumName: string,
        addTo: string,
        parentDevice: string,
        parentChannel: string,
        stateName: string,
        callback?: ioBroker.ErrorCallback
    ): void;
    addStateToEnum(
        enumName: string,
        addTo: string,
        parentDevice: string,
        parentChannel: string,
        stateName: string,
        options: unknown,
        callback?: ioBroker.ErrorCallback
    ): void;
    addStateToEnum(
        enumName: unknown,
        addTo: unknown,
        parentDevice: unknown,
        parentChannel: unknown,
        stateName: unknown,
        options: unknown,
        callback?: unknown
    ): any {
        if (typeof options === 'function') {
            callback = options;
            options = null;
        }

        Validator.assertString(enumName, 'enumName');
        Validator.assertString(addTo, 'addTo');
        Validator.assertString(parentDevice, 'parentDevice');
        Validator.assertString(parentChannel, 'parentChannel');
        Validator.assertString(stateName, 'stateName');
        if (options !== null && options !== undefined) {
            Validator.assertObject(options, 'options');
        }
        Validator.assertOptionalCallback(callback, 'callback');

        return this._addStateToEnum({ enumName, addTo, parentDevice, parentChannel, stateName, options, callback });
    }

    private _addStateToEnum(_options: InternalAddStateToEnumOptions): Promise<void> | void {
        const { addTo, options, callback } = _options;
        let { enumName, parentDevice, parentChannel, stateName } = _options;

        if (!this.#objects) {
            this._logger.info(
                `${this.namespaceLog} addStateToEnum not processed because Objects database not connected`
            );
            return tools.maybeCallbackWithError(callback, tools.ERRORS.ERROR_DB_CLOSED);
        }

        if (parentDevice) {
            if (this._namespaceRegExp.test(parentDevice)) {
                parentDevice = parentDevice.substring(this.namespace.length + 1);
            }

            parentDevice = parentDevice.replace(FORBIDDEN_CHARS, '_').replace(/\./g, '_');
        }

        if (parentChannel) {
            if (this._namespaceRegExp.test(parentChannel)) {
                parentChannel = parentChannel.substring(this.namespace.length + 1);
            }
            if (parentDevice && parentChannel.substring(0, parentDevice.length) === parentDevice) {
                parentChannel = parentChannel.substring(parentDevice.length + 1);
            }

            parentChannel = parentChannel.replace(FORBIDDEN_CHARS, '_').replace(/\./g, '_');
        }

        if (this._namespaceRegExp.test(stateName)) {
            stateName = stateName.substring(this.namespace.length + 1);
        }
        if (parentDevice && stateName.substring(0, parentDevice.length) === parentDevice) {
            stateName = stateName.substring(parentDevice.length + 1);
        }
        if (parentChannel && stateName.substring(0, parentChannel.length) === parentChannel) {
            stateName = stateName.substring(parentChannel.length + 1);
        }
        stateName = stateName.replace(FORBIDDEN_CHARS, '_').replace(/\./g, '_');

        const objId = this._utils.fixId({ device: parentDevice, channel: parentChannel, state: stateName });

        if (addTo.startsWith('enum.')) {
            this.#objects.getObject(addTo, options, (err, obj) => {
                if (err || !obj) {
                    return tools.maybeCallbackWithError(callback, err || tools.ERRORS.ERROR_NOT_FOUND);
                }

                if (!obj.common.members.includes(objId)) {
                    obj.common.members.push(objId);
                    obj.from = `system.adapter.${this.namespace}`;
                    obj.user = options?.user || SYSTEM_ADMIN_USER;
                    obj.ts = Date.now();
                    this.#objects!.setObject(obj._id, obj, options, callback);
                } else {
                    return tools.maybeCallback(callback);
                }
            });
        } else {
            if (enumName.startsWith('enum.')) {
                enumName = enumName.substring(5);
            }

            this.#objects!.getObject(`enum.${enumName}.${addTo}`, options, (err, obj) => {
                if (!err && obj) {
                    // @ts-expect-error cast to enum object
                    if (!obj.common.members.includes(objId)) {
                        obj.common.members!.push(objId);
                        obj.from = `system.adapter.${this.namespace}`;
                        obj.user = options?.user || SYSTEM_ADMIN_USER;
                        obj.ts = Date.now();
                        this.#objects!.setObject(obj._id, obj, callback);
                    } else {
                        return tools.maybeCallback(callback);
                    }
                } else {
                    if (err) {
                        return tools.maybeCallbackWithError(callback, err);
                    }

                    // Create enum
                    this.#objects!.setObject(
                        `enum.${enumName}.${addTo}`,
                        {
                            common: {
                                name: addTo,
                                members: [objId]
                            },
                            from: `system.adapter.${this.namespace}`,
                            ts: Date.now(),
                            type: 'enum',
                            native: {}
                        },
                        options,
                        callback
                    );
                }
            });
        }
    }

    // external signature
    deleteStateFromEnum(
        enumName: string,
        parentDevice: string,
        parentChannel: string,
        stateName: string,
        callback?: ioBroker.ErrorCallback
    ): void;
    deleteStateFromEnum(
        enumName: string,
        parentDevice: string,
        parentChannel: string,
        stateName: string,
        options: unknown,
        callback?: ioBroker.ErrorCallback
    ): void;
    deleteStateFromEnum(
        enumName: unknown,
        parentDevice: unknown,
        parentChannel: unknown,
        stateName: unknown,
        options: unknown,
        callback?: unknown
    ): any {
        if (typeof options === 'function') {
            callback = options;
            options = null;
        }

        Validator.assertString(enumName, 'enumName');
        Validator.assertString(parentDevice, 'parentDevice');
        Validator.assertString(parentChannel, 'parentChannel');
        Validator.assertString(stateName, 'stateName');
        if (options !== null && options !== undefined) {
            Validator.assertObject(options, 'options');
        }
        Validator.assertOptionalCallback(callback, 'callback');

        return this._deleteStateFromEnum({ enumName, parentDevice, parentChannel, stateName, options, callback });
    }

    private _deleteStateFromEnum(_options: InternalDeleteStateFromEnumOptions): Promise<void> | void {
        const { options, callback } = _options;
        let { enumName, parentDevice, parentChannel, stateName } = _options;

        if (!this.#objects) {
            this._logger.info(
                `${this.namespaceLog} deleteStateFromEnum not processed because Objects database not connected`
            );
            return tools.maybeCallbackWithError(callback, tools.ERRORS.ERROR_DB_CLOSED);
        }

        if (parentDevice) {
            if (this._namespaceRegExp.test(parentDevice)) {
                parentDevice = parentDevice.substring(this.namespace.length + 1);
            }

            parentDevice = parentDevice.replace(FORBIDDEN_CHARS, '_').replace(/\./g, '_');
        }

        if (parentChannel) {
            if (this._namespaceRegExp.test(parentChannel)) {
                parentChannel = parentChannel.substring(this.namespace.length + 1);
            }
            if (parentDevice && parentChannel.substring(0, parentDevice.length) === parentDevice) {
                parentChannel = parentChannel.substring(parentDevice.length + 1);
            }

            parentChannel = parentChannel.replace(FORBIDDEN_CHARS, '_').replace(/\./g, '_');
        }

        if (this._namespaceRegExp.test(stateName)) {
            stateName = stateName.substring(this.namespace.length + 1);
        }
        if (parentDevice && stateName.substring(0, parentDevice.length) === parentDevice) {
            stateName = stateName.substring(parentDevice.length + 1);
        }
        if (parentChannel && stateName.substring(0, parentChannel.length) === parentChannel) {
            stateName = stateName.substring(parentChannel.length + 1);
        }
        stateName = stateName.replace(FORBIDDEN_CHARS, '_').replace(/\./g, '_');

        const objId = this._utils.fixId(
            {
                device: parentDevice,
                channel: parentChannel,
                state: stateName
            },
            false /*, 'state'*/
        );

        if (enumName) {
            enumName = `enum.${enumName}.`;
        } else {
            enumName = 'enum.';
        }

        this.#objects.getObjectView(
            'system',
            'enum',
            {
                startkey: enumName,
                endkey: `${enumName}\u9999`
            },
            options,
            async (err, res) => {
                if (err || !res) {
                    return tools.maybeCallbackWithError(callback, err);
                }

                for (const row of res.rows) {
                    try {
                        const obj = await this.#objects!.getObjectAsync(row.id);
                        if (obj && obj.common && obj.common.members) {
                            const pos = obj.common.members.indexOf(objId);
                            if (pos !== -1) {
                                obj.common.members.splice(pos, 1);
                                obj.from = `system.adapter.${this.namespace}`;
                                obj.user = options?.user || SYSTEM_ADMIN_USER;
                                obj.ts = Date.now();
                                await this.#objects!.setObjectAsync(obj._id, obj);
                            }
                        }
                    } catch (e) {
                        return tools.maybeCallbackWithError(callback, e);
                    }
                }
                return tools.maybeCallback(callback);
            }
        );
    }
    // external signature
    chmodFile(
        adapter: string | null,
        path: string,
        options: { mode: number | string } | Record<string, any>,
        callback: ioBroker.ChownFileCallback
    ): void;

    chmodFile(adapter: string | null, path: string, callback: ioBroker.ChownFileCallback): void;

    /**
     * Change file access rights
     *
     * This function updates the file access rights
     * ```js
     *      adapter.chmodFile('vis-2.0', '/main/vis-views.json', {mode: 0x644}, function (err, processed) {
     *        if (err) adapter.log.error('Cannot read file: ' + err);
     *        adapter.log.info('New files: ' + JSON.stringify(processed));
     *      });
     * ```
     *
     * @param _adapter adapter name. If the adapter name is null, so the name (not instance) of the current adapter will be taken.
     * @param path path to file without adapter name. E.g., If you want to update "/vis-2.0/main/*", here must be "/main/*" and _adapter must be equal to "vis-2.0".
     * @param options data with mode
     * @param callback return result
     *        ```js
     *            function (err, processedFiles) {
     *                list of processed files with new groups
     *            }
     *        ```
     */
    chmodFile(_adapter: unknown, path: unknown, options: unknown, callback?: unknown): any {
        if (_adapter === null) {
            _adapter = this.name;
        }

        if (typeof options === 'function') {
            callback = options;
            options = null;
        }
        if (!this.#objects) {
            this._logger.info(`${this.namespaceLog} chmodFile not processed because Objects database not connected`);
            return tools.maybeCallbackWithError(callback as any, tools.ERRORS.ERROR_DB_CLOSED);
        }

        this.#objects.chmodFile(_adapter as any, path as any, options as any, callback as any);
    }

    chownFile(
        _adapter: string,
        path: string,
        options: unknown,
        callback: (err?: Error | null, processedFiles?: any) => void
    ): void;

    chownFile(_adapter: string, path: string, callback: (err?: Error | null, processedFiles?: any) => void): void;

    /**
     * Change a file owner
     *
     * This function updates the file owner and ownerGroup
     * ```js
     *      adapter.chownFile('vis-2.0', '/main/vis-views.json', {owner: 'newOwner', ownerGroup: 'newgroup'}, function (err, processed) {
     *        if (err) adapter.log.error('Cannot read file: ' + err);
     *        adapter.log.info('New files: ' + JSON.stringify(processed));
     *      });
     * ```
     *
     * @param _adapter adapter name. If the adapter name is null, so the name (not instance) of the current adapter will be taken.
     * @param path path to file without adapter name. E.g., If you want to update "/vis-2.0/main/*", here must be "/main/*" and _adapter must be equal to "vis-2.0".
     * @param options data with owner and ownerGroup
     * @param callback return result
     *        ```js
     *            function (err, processedFiles) {
     *                list of processed files with new groups
     *            }
     *        ```
     */
    chownFile(_adapter: unknown, path: unknown, options: unknown, callback?: unknown): any {
        if (_adapter === null) {
            _adapter = this.name;
        }

        if (typeof options === 'function') {
            callback = options;
            options = null;
        }
        if (!this.#objects) {
            this._logger.info(`${this.namespaceLog} chownFile not processed because Objects database not connected`);
            return tools.maybeCallbackWithError(callback as any, tools.ERRORS.ERROR_DB_CLOSED);
        }

        this.#objects!.chownFile(_adapter as string, path as string, options as any, callback as any);
    }

    // external signatures
    readDir(adapterName: string | null, path: string, callback: ioBroker.ReadDirCallback): void;
    readDir(adapterName: string | null, path: string, options: unknown, callback: ioBroker.ReadDirCallback): void;

    /**
     * Read directory from DB.
     *
     * This function reads the content of directory from DB for given adapter and path.
     * If getEnum called with no enum specified, all enums will be returned:
     * ```js
     *      adapter.readDir('vis-2.0', '/main/', function (err, filesOrDirs) {
     *        // All enums
     *        if (err) adapter.log.error('Cannot read directory: ' + err);
     *        if (filesOrDirs) {
     *           for (var f = 0; f < filesOrDirs.length; f++) {
     *              adapter.log.debug('Directory main has the following files and dirs: ' + filesOrDirs[f].file + '[dir - ' + filesOrDirs[f].isDir + ']');
     *           }
     *       }
     *      });
     * ```
     *
     * @param _adapter adapter name. If the adapter name is null, so the name (not instance) of the current adapter will be taken.
     * @param path path to directory without adapter name. E.g., If you want to read "/vis-2.0/main/views.json", here must be "/main/views.json" and _adapter must be equal to "vis-2.0".
     * @param options optional user context
     * @param callback return result
     *        ```js
     *            function (err, filesOrDirs) {
     *                // filesOrDirs is array with elements like
     *                // {
     *                //      file:       'views.json,
     *                //      stats:      node.js stats object like https://nodejs.org/api/fs.html#fs_class_fs_stats ,
     *                //      isDir:      true/false,
     *                //      acl:        access control list object,
     *                //      modifiedAt: time when modified,
     *                //      createdAt:  time when created
     *                // }
     *            }
     *        ```
     */
    readDir(_adapter: unknown, path: unknown, options: unknown, callback?: unknown): any {
        if (_adapter === null) {
            _adapter = this.name;
        }

        if (typeof options === 'function') {
            callback = options;
            options = null;
        }

        Validator.assertCallback(callback, 'callback');
        Validator.assertString(_adapter, '_adapter');
        Validator.assertString(path, 'path');
        if (options !== null && options !== undefined) {
            Validator.assertObject(options, 'options');
        }

        if (!this.#objects) {
            this._logger.info(`${this.namespaceLog} readDir not processed because Objects database not connected`);
            return tools.maybeCallbackWithError(callback, tools.ERRORS.ERROR_DB_CLOSED);
        }

        this.#objects.readDir(_adapter, path, options, callback);
    }

    // public signature
    unlink(adapterName: string | null, path: string, callback: ioBroker.ErrnoCallback): void;
    unlink(adapterName: string | null, path: string, options: unknown, callback: ioBroker.ErrnoCallback): void;
    unlink(_adapter: unknown, name: unknown, options: unknown, callback?: unknown): any {
        if (_adapter === null) {
            _adapter = this.name;
        }

        if (typeof options === 'function') {
            callback = options;
            options = null;
        }

        Validator.assertOptionalCallback(callback, 'callback');
        Validator.assertString(_adapter, '_adapter');
        Validator.assertString(name, 'name');
        if (options !== undefined && options !== null) {
            Validator.assertObject(options, 'options');
        }

        if (!this.#objects) {
            this._logger.info(`${this.namespaceLog} unlink not processed because Objects database not connected`);
            return tools.maybeCallbackWithError(callback, tools.ERRORS.ERROR_DB_CLOSED);
        }

        this.#objects!.unlink(_adapter, name, options, callback);
    }

    // external signatures
    rename(adapterName: string | null, oldName: string, newName: string, callback: ioBroker.ErrnoCallback): void;
    rename(
        adapterName: string | null,
        oldName: string,
        newName: string,
        options: unknown,
        callback: ioBroker.ErrnoCallback
    ): void;

    rename(_adapter: unknown, oldName: unknown, newName: unknown, options: unknown, callback?: unknown): any {
        if (_adapter === null) {
            _adapter = this.name;
        }
        if (typeof options === 'function') {
            callback = options;
            options = null;
        }

        Validator.assertOptionalCallback(callback, 'callback');
        Validator.assertString(oldName, 'oldName');
        Validator.assertString(newName, 'newName');
        Validator.assertString(_adapter, '_adapter');
        if (options !== null && options !== undefined) {
            Validator.assertObject(options, 'options');
        }

        if (!this.#objects) {
            this._logger.info(`${this.namespaceLog} rename not processed because Objects database not connected`);
            return tools.maybeCallbackWithError(callback, tools.ERRORS.ERROR_DB_CLOSED);
        }

        this.#objects.rename(_adapter, oldName, newName, options, callback);
    }

    mkdir(adapterName: string | null, path: string, callback: ioBroker.ErrnoCallback): void;
    mkdir(adapterName: string | null, path: string, options: unknown, callback: ioBroker.ErrnoCallback): void;
    mkdir(_adapter: unknown, dirname: unknown, options: unknown, callback?: unknown): any {
        if (_adapter === null) {
            _adapter = this.name;
        }
        if (typeof options === 'function') {
            callback = options;
            options = null;
        }

        Validator.assertOptionalCallback(callback, 'callback');
        Validator.assertString(_adapter, '_adapter');
        Validator.assertString(dirname, 'dirname');
        if (options !== undefined && options !== null) {
            Validator.assertObject(options, 'options');
        }

        if (!this.#objects) {
            this._logger.info(`${this.namespaceLog} mkdir not processed because Objects database not connected`);
            return tools.maybeCallbackWithError(callback, tools.ERRORS.ERROR_DB_CLOSED);
        }

        this.#objects.mkdir(_adapter, dirname, options, callback);
    }

    readFile(adapterName: string | null, path: string, callback: ioBroker.ReadFileCallback): void;
    readFile(adapterName: string | null, path: string, options: unknown, callback: ioBroker.ReadFileCallback): void;

    /**
     * Read file from DB.
     *
     * This function reads the content of one file from DB for given adapter and file name.
     * ```js
     *      adapter.readFile('vis-2.0', '/main/vis-views.json', function (err, data) {
     *        // All enums
     *        if (err) adapter.log.error('Cannot read file: ' + err);
     *        adapter.log.info('Content of file is: ' + data);
     *      });
     * ```
     *
     * @param _adapter adapter name. If the adapter name is null, so the name (not instance) of the current adapter will be taken.
     * @param filename path to file without adapter name. E.g., If you want to read "/vis-2.0/main/views.json", here must be "/main/views.json" and _adapter must be equal to "vis-2.0".
     * @param options optional user context
     * @param callback return result
     *        ```js
     *            function (err, data) {
     *                // data is utf8 or binary Buffer depends on the file extension.
     *            }
     *        ```
     */
    readFile(_adapter: unknown, filename: unknown, options: unknown, callback?: unknown): any {
        if (_adapter === null) {
            _adapter = this.name;
        }

        if (typeof options === 'function') {
            callback = options;
            options = null;
        }

        Validator.assertString(_adapter, '_adapter');
        Validator.assertString(filename, 'filename');
        if (options !== null && options !== undefined) {
            Validator.assertObject(options, 'options');
        }
        Validator.assertCallback(callback, 'callback');

        if (!this.#objects) {
            this._logger.info(`${this.namespaceLog} readFile not processed because Objects database not connected`);
            return tools.maybeCallbackWithError(callback, tools.ERRORS.ERROR_DB_CLOSED);
        }

        this.#objects.readFile(_adapter, filename, options, callback);
    }

    // external signatures
    writeFile(adapterName: string | null, path: string, data: Buffer | string, callback: ioBroker.ErrnoCallback): void;
    writeFile(
        adapterName: string | null,
        path: string,
        data: Buffer | string,
        options: unknown,
        callback: ioBroker.ErrnoCallback
    ): void;

    /**
     * Write file to DB.
     *
     * This function writes the content of one file into DB for given adapter and file name.
     * ```js
     *      adapter.writeFile('vis-2.0', '/main/vis-views.json', data, function (err) {
     *        err && adapter.log.error('Cannot write file: ' + err);
     *      });
     * ```
     *
     * @param _adapter adapter name. If the adapter name is null, so the name (not instance) of the current adapter will be taken.
     * @param filename path to file without adapter name. E.g., If you want to read "/vis-2.0/main/views.json", here must be "/main/views.json" and _adapter must be equal to "vis-2.0".
     * @param data data as UTF8 string or buffer depends on the file extension.
     * @param options optional user context
     * @param callback return result
     *        ```js
     *            function (err) {
     *
     *            }
     *        ```
     */
    writeFile(_adapter: unknown, filename: unknown, data: unknown, options: unknown, callback?: unknown): MaybePromise {
        if (_adapter === null) {
            _adapter = this.name;
        }

        if (typeof options === 'function') {
            callback = options;
            options = null;
        }

        Validator.assertString(_adapter, '_adapter');
        Validator.assertString(filename, 'filename');
        if (options !== null && options !== undefined) {
            Validator.assertObject(options, 'options');
        }
        Validator.assertOptionalCallback(callback, 'callback');
        if (typeof data !== 'string') {
            Validator.assertBuffer(data, 'data');
        }

        if (!this.#objects) {
            this._logger.info(`${this.namespaceLog} writeFile not processed because Objects database not connected`);
            return tools.maybeCallbackWithError(callback, tools.ERRORS.ERROR_DB_CLOSED);
        }

        return this.#objects.writeFile(_adapter, filename, data, options, callback);
    }

    fileExists(adapterName: string | null, path: string): Promise<boolean>;
    fileExists(adapterName: string | null, path: string, callback?: ioBroker.GenericCallback<boolean>): void;
    fileExists(
        adapterName: string | null,
        path: string,
        options: unknown,
        callback: ioBroker.GenericCallback<boolean>
    ): void;

    /**
     * Checks if file exists in DB.
     *
     * @param _adapter adapter name
     * @param filename path to file without adapter name. E.g., If you want to check "/vis-2.0/main/views.json", here must be "/main/views.json" and _adapter must be equal to "vis-2.0".
     * @param options optional user context
     * @param callback cb function if none provided, a promise is returned
     */
    async fileExists(
        _adapter: unknown,
        filename: unknown,
        options?: unknown,
        callback?: unknown
    ): Promise<boolean | void> {
        if (typeof options === 'function') {
            callback = options;
            options = null;
        }

        Validator.assertOptionalCallback(callback, 'callback');
        Validator.assertString(_adapter, '_adapter');
        Validator.assertString(filename, 'filename');
        if (options !== null && options !== undefined) {
            Validator.assertObject(options, 'options');
        }

        if (!this.#objects) {
            this._logger.info(`${this.namespaceLog} fileExists not processed because Objects database not connected`);
            return tools.maybeCallbackWithError(callback, tools.ERRORS.ERROR_DB_CLOSED);
        }

        try {
            const exists = await this.#objects.fileExists(_adapter, filename, options);
            return tools.maybeCallbackWithError(callback, null, exists);
        } catch (e) {
            return tools.maybeCallbackWithError(callback, e);
        }
    }

    // external signatures
    formatValue(value: number | string, format?: string): string;
    formatValue(value: number | string, decimals: number, format?: string): string;
    formatValue(value: unknown, decimals: unknown, _format?: unknown): any {
        if (typeof decimals !== 'number') {
            _format = decimals;
            decimals = 2;
        }

        const format =
            // @ts-expect-error fix later
            !_format || _format.length !== 2
                ? this.isFloatComma === undefined
                    ? '.,'
                    : this.isFloatComma
                      ? '.,'
                      : ',.'
                : _format;

        if (typeof value !== 'number') {
            // @ts-expect-error fix later
            value = parseFloat(value);
        }
        // @ts-expect-error fix later
        return isNaN(value)
            ? ''
            : // @ts-expect-error fix later
              value
                  .toFixed(decimals)
                  // @ts-expect-error fix later
                  .replace(format[0], format[1])
                  // @ts-expect-error fix later
                  .replace(/\B(?=(\d{3})+(?!\d))/g, format[0]);
    }

    // external signature
    formatDate(dateObj: string | Date | number, format?: string): string;
    formatDate(dateObj: string | Date | number, isDuration: boolean | string, format?: string): string;

    formatDate(dateObj: unknown, isDuration: unknown, _format?: unknown): any {
        if ((typeof isDuration === 'string' && isDuration.toLowerCase() === 'duration') || isDuration === true) {
            isDuration = true;
        }
        if (typeof isDuration !== 'boolean') {
            _format = isDuration;
            isDuration = false;
        }

        if (!dateObj) {
            return '';
        }

        Validator.assertBoolean(isDuration, 'isDuration');
        if (_format !== undefined) {
            Validator.assertString(_format, 'format');
        }

        return this._formatDate({ dateObj: dateObj as any, isDuration, _format });
    }

    private _formatDate(_options: InternalFormatDateOptions): string {
        const { _format, dateObj: _dateObj } = _options;
        let { isDuration } = _options;

        let dateObj: Date;

        if (typeof _dateObj === 'string') {
            dateObj = new Date(_dateObj);
        }

        if (typeof _dateObj !== 'object') {
            const j = typeof _dateObj === 'number' ? _dateObj : parseInt(_dateObj, 10);
            if (j === _dateObj) {
                // may this is interval
                if (j < 946681200) {
                    isDuration = true;
                    dateObj = new Date(_dateObj);
                } else {
                    // if less 2000.01.01 00:00:00
                    dateObj = j < 946681200000 ? new Date(j * 1_000) : new Date(j);
                }
            } else {
                dateObj = new Date(_dateObj);
            }
        } else {
            dateObj = _dateObj;
        }
        const format = _format || this.dateFormat || 'DD.MM.YYYY';

        if (isDuration) {
            dateObj.setMilliseconds(dateObj.getMilliseconds() + dateObj.getTimezoneOffset() * 60 * 1_000);
        }

        const validFormatChars = 'YJГMМDTДhSчmмsс';
        let s = '';
        let result = '';

        const put = (s: string): string => {
            let v: number | string = '';
            switch (s) {
                case 'YYYY':
                case 'JJJJ':
                case 'ГГГГ':
                case 'YY':
                case 'JJ':
                case 'ГГ':
                    v = dateObj.getFullYear();
                    if (s.length === 2) {
                        v %= 100;
                    }
                    if (v <= 9) {
                        v = `0${v}`;
                    }
                    break;
                case 'MM':
                case 'M':
                case 'ММ':
                case 'М':
                    v = dateObj.getMonth() + 1;
                    if (v < 10 && s.length === 2) {
                        v = `0${v}`;
                    }
                    break;
                case 'DD':
                case 'TT':
                case 'D':
                case 'T':
                case 'ДД':
                case 'Д':
                    v = dateObj.getDate();
                    if (v < 10 && s.length === 2) {
                        v = `0${v}`;
                    }
                    break;
                case 'hh':
                case 'SS':
                case 'h':
                case 'S':
                case 'чч':
                case 'ч':
                    v = dateObj.getHours();
                    if (v < 10 && s.length === 2) {
                        v = `0${v}`;
                    }
                    break;
                case 'mm':
                case 'm':
                case 'мм':
                case 'м':
                    v = dateObj.getMinutes();
                    if (v < 10 && s.length === 2) {
                        v = `0${v}`;
                    }
                    break;
                case 'ss':
                case 's':
                case 'cc':
                case 'c':
                    v = dateObj.getSeconds();
                    if (v < 10 && s.length === 2) {
                        v = `0${v}`;
                    }
                    v = v.toString();
                    break;
                case 'sss':
                case 'ссс':
                    v = dateObj.getMilliseconds();
                    if (v < 10) {
                        v = `00${v}`;
                    } else if (v < 100) {
                        v = `0${v}`;
                    }
                    v = v.toString();
            }
            return (result += v);
        };

        for (let i = 0; i < format.length; i++) {
            if (validFormatChars.includes(format[i])) {
                s += format[i];
            } else {
                put(s);
                s = '';
                result += format[i];
            }
        }
        put(s);
        return result;
    }

    sendTo(
        instanceName: string,
        message: any,
        callback?: ioBroker.MessageCallback | ioBroker.MessageCallbackInfo
    ): void;
    sendTo(
        instanceName: string,
        command: string,
        message: any,
        callback?: ioBroker.MessageCallback | ioBroker.MessageCallbackInfo,
        options?: SendToOptions
    ): void;

    /**
     * Send message to other adapter instance or all instances of adapter.
     *
     * This function sends a message to specific instance or all instances of some specific adapter.
     * If no instance given (e.g. "pushover"), the callback argument will be ignored. Because normally many responses will come.
     *
     * @param instanceName name of the instance where the message must be sent to. E.g. "pushover.0" or "system.adapter.pushover.0".
     * @param command command name, like "send", "browse", "list". Command is depend on target adapter implementation.
     * @param message object that will be given as argument for request
     * @param callback optional return result
     *        ```js
     *            function (result) {
     *              // result is target adapter specific and can vary from adapter to adapter
     *              if (!result) adapter.log.error('No response received');
     *            }
     *        ```
     * @param options optional options to define a timeout. This allows to get an error callback if no answer received in time (only if target is specific instance)
     */
    sendTo(instanceName: unknown, command: unknown, message: unknown, callback?: unknown, options?: unknown): any {
        if (typeof message === 'function' && typeof callback === 'undefined') {
            callback = message;
            message = undefined;
        }
        if (typeof message === 'undefined') {
            message = command;
            command = 'send';
        }

        Validator.assertString(instanceName, 'instanceName');
        Validator.assertString(command, 'command');

        if (!tools.isObject(callback)) {
            Validator.assertOptionalCallback(callback, 'callback');
        }

        if (options !== undefined) {
            Validator.assertObject(options, 'options');
        }

        return this._sendTo({
            instanceName,
            command,
            message,
            options,
            callback: callback as ioBroker.MessageCallbackInfo | ioBroker.MessageCallback
        });
    }

    /**
     * Async version of sendTo
     * As we have a special case (first arg can be an error or result, we need to promisify manually)
     *
     * @param instanceName name of the instance where the message must be sent to. E.g. "pushover.0" or "system.adapter.pushover.0".
     * @param command command name, like "send", "browse", "list". Command is depending on target adapter implementation.
     * @param message object that will be given as argument for request
     * @param options optional options to define a timeout. This allows getting an error callback if no answer received in time (only if target is a specific instance)
     */
    sendToAsync(instanceName: unknown, command: unknown, message?: unknown, options?: unknown): any {
        return new Promise((resolve, reject) => {
            const callback: ioBroker.MessageCallback = resOrError => {
                if (resOrError instanceof Error) {
                    reject(resOrError);
                }

                resolve(resOrError);
            };

            // validation takes place inside sendTo so skip here
            this.sendTo(
                instanceName as string,
                command as string,
                message as string,
                callback,
                options as SendToOptions
            );
        });
    }

    private async _sendTo(_options: InternalSendToOptions): Promise<void> {
        const { command, message, callback, options } = _options;
        let { instanceName } = _options;

        const obj: ioBroker.SendableMessage = {
            command: command,
            message: message,
            from: `system.adapter.${this.namespace}`
        };

        if (!instanceName) {
            // @ts-expect-error TODO it could also be the cb object
            return tools.maybeCallbackWithError(callback, 'No instanceName provided or not a string');
        }

        if (!instanceName.startsWith('system.adapter.')) {
            instanceName = `system.adapter.${instanceName}`;
        }

        if (!this.#states) {
            // if states is no longer existing, we do not need to unsubscribe
            this._logger.info(`${this.namespaceLog} sendTo not processed because States database not connected`);
            // @ts-expect-error TODO it could also be the cb object
            return tools.maybeCallbackWithError(callback, tools.ERRORS.ERROR_DB_CLOSED);
        }

        if (typeof message !== 'object') {
            this._logger.silly(
                `${this.namespaceLog} sendTo "${command}" to ${instanceName} from system.adapter.${this.namespace}: ${message}`
            );
        } else {
            this._logger.silly(
                `${this.namespaceLog} sendTo "${command}" to ${instanceName} from system.adapter.${this.namespace}`
            );
        }

        // If not specific instance
        if (!instanceName.match(/\.[0-9]+$/)) {
            if (!this.#objects) {
                this._logger.info(`${this.namespaceLog} sendTo not processed because Objects database not connected`);
                // @ts-expect-error TODO it could also be the cb object
                return tools.maybeCallbackWithError(callback, tools.ERRORS.ERROR_DB_CLOSED);
            }

            try {
                // Send to all instances of adapter
                const res = await this.#objects.getObjectView('system', 'instance', {
                    startkey: `${instanceName}.`,
                    endkey: `${instanceName}.\u9999`
                });

                if (res) {
                    for (const row of res.rows) {
                        try {
                            await this.#states!.pushMessage(row.id, obj);
                        } catch (e) {
                            // @ts-expect-error TODO it could also be the cb object
                            return tools.maybeCallbackWithError(callback, e);
                        }
                    }
                }
            } catch {
                //ignore
            }
        } else {
            if (callback) {
                if (typeof callback === 'function') {
                    // force subscribe even no messagebox enabled
                    if (!isMessageboxSupported(this.common!) && !this.mboxSubscribed) {
                        this.mboxSubscribed = true;
                        this.#states.subscribeMessage(`system.adapter.${this.namespace}`);
                    }

                    obj.callback = {
                        message: message,
                        id: this._callbackId++,
                        ack: false,
                        time: Date.now()
                    };
                    if (this._callbackId >= 0xffffffff) {
                        this._callbackId = 1;
                    }

                    const callbackId = obj.callback.id;

                    let timer: undefined | NodeJS.Timeout;

                    if (options?.timeout) {
                        timer = setTimeout(() => {
                            const callbackObj = this.messageCallbacks.get(callbackId);

                            if (callbackObj) {
                                callbackObj.cb(new Error('Timeout exceeded'));
                                this.messageCallbacks.delete(callbackId);
                            }
                        }, options.timeout);
                    }

                    this.messageCallbacks.set(callbackId, { cb: callback, time: Date.now(), timer });

                    // delete too old callbacks IDs
                    const now = Date.now();
                    for (const [_id, cb] of this.messageCallbacks) {
                        if (now - cb.time > 3_600_000) {
                            this.messageCallbacks.delete(_id);
                        }
                    }
                } else {
                    obj.callback = callback;
                    obj.callback!.ack = true;
                }
            }

            try {
                await this.#states.pushMessage(instanceName, obj);
            } catch (e) {
                // @ts-expect-error TODO it could also be the cb object
                return tools.maybeCallbackWithError(callback, e);
            }
        }
    }

    sendToHost(
        hostName: string | null,
        message: any,
        callback?: ioBroker.MessageCallback | ioBroker.MessageCallbackInfo
    ): void;
    sendToHost(
        hostName: string | null,
        command: string,
        message: any,
        callback?: ioBroker.MessageCallback | ioBroker.MessageCallbackInfo
    ): void;

    /**
     * Send message to specific host or to all hosts.
     *
     * This function sends a message to specific host or all hosts.
     * If no host name given (e.g. null), the callback argument will be ignored. Because normally many responses will come.
     *
     * @param hostName name of the host where the message must be sent to. E.g. "myPC" or "system.host.myPC". If argument is null, the message will be sent to all hosts.
     * @param command command name. One of: "cmdExec", "getRepository", "getInstalled", "getVersion", "getDiagData", "getLocationOnDisk", "getDevList", "getLogs", "delLogs", "readDirAsZip", "writeDirAsZip", "readObjectsAsZip", "writeObjectsAsZip", "checkLogging". Commands can be checked in controller.js (function processMessage)
     * @param message object that will be given as argument for request
     * @param callback optional return result
     *        ```js
     *            function (result) {
     *              // result is target adapter specific and can vary from command to command
     *              if (!result) adapter.log.error('No response received');
     *            }
     *        ```
     */
    sendToHost(hostName: unknown, command: unknown, message: unknown, callback?: unknown): any {
        if (typeof message === 'undefined') {
            message = command;
            command = 'send';
        }

        if (hostName !== null) {
            Validator.assertString(hostName, 'hostName');
        }

        Validator.assertString(command, 'command');

        if (!tools.isObject(callback)) {
            Validator.assertOptionalCallback(callback, 'callback');
        }

        return this._sendToHost({
            hostName,
            command,
            message,
            callback: callback as ioBroker.MessageCallback | ioBroker.MessageCallbackInfo
        });
    }

    private async _sendToHost(_options: InternalSendToHostOptions): Promise<void> {
        const { command, message, callback } = _options;
        let { hostName } = _options;
        const obj: Partial<ioBroker.Message> = { command, message, from: `system.adapter.${this.namespace}` };

        if (!this.#states) {
            // if states is no longer existing, we do not need to unsubscribe
            this._logger.info(`${this.namespaceLog} sendToHost not processed because States database not connected`);
            // @ts-expect-error TODO it could also be the cb object
            return tools.maybeCallbackWithError(callback, tools.ERRORS.ERROR_DB_CLOSED);
        }

        if (hostName && !hostName.startsWith('system.host.')) {
            hostName = `system.host.${hostName}`;
        }

        if (!hostName) {
            if (!this.#objects) {
                this._logger.info(
                    `${this.namespaceLog} sendToHost not processed because Objects database not connected`
                );
                // @ts-expect-error TODO it could also be the cb object
                return tools.maybeCallbackWithError(callback, tools.ERRORS.ERROR_DB_CLOSED);
            }

            // Send to all hosts
            this.#objects.getObjectList(
                {
                    startkey: 'system.host.',
                    endkey: `system.host.\u9999`
                },
                null,
                async (err, res) => {
                    if (!this.#states) {
                        // if states is no longer existing, we do not need to unsubscribe
                        return;
                    }
                    if (!err && res?.rows.length) {
                        for (const row of res.rows) {
                            const parts: string[] = row.id.split('.');
                            // ignore system.host.name.alive and so on
                            if (parts.length === 3) {
                                try {
                                    await this.#states!.pushMessage(row.id, obj as any);
                                } catch (e) {
                                    // @ts-expect-error TODO it could also be the cb object
                                    return tools.maybeCallbackWithError(callback, e);
                                }
                            }
                        }
                    }
                }
            );
        } else {
            if (callback) {
                if (typeof callback === 'function') {
                    // force subscribe even no messagebox enabled
                    if (!isMessageboxSupported(this.common!) && !this.mboxSubscribed) {
                        this.mboxSubscribed = true;
                        this.#states.subscribeMessage(`system.adapter.${this.namespace}`);
                    }

                    obj.callback = {
                        message,
                        id: this._callbackId++,
                        ack: false,
                        time: Date.now()
                    };
                    if (this._callbackId >= 0xffffffff) {
                        this._callbackId = 1;
                    }

                    this.messageCallbacks.set(obj.callback.id, { cb: callback, time: Date.now() });
                } else {
                    obj.callback = callback;
                    obj.callback.ack = true;
                }
            }

            try {
                await this.#states.pushMessage(hostName, obj as any);
            } catch (e) {
                // @ts-expect-error TODO it could also be the cb object
                return tools.maybeCallbackWithError(callback, e);
            }
        }
    }

    sendToUI(options: SendToUserInterfaceClientOptions): Promise<void>;

    /**
     * Send a message to an active UI Client
     *
     * @param options clientId and data options
     */
    sendToUI(options: AllPropsUnknown<SendToUserInterfaceClientOptions>): Promise<void> {
        if (!this.#states) {
            throw new Error(tools.ERRORS.ERROR_DB_CLOSED);
        }

        const { clientId, data } = options;

        if (clientId === undefined) {
            return this.uiMessagingController.sendToAllClients({
                data,
                states: this.#states
            });
        }

        Validator.assertString(clientId, 'clientId');

        return this.uiMessagingController.sendToClient({
            clientId,
            data,
            states: this.#states
        });
    }

    registerNotification<Scope extends keyof ioBroker.NotificationScopes>(
        scope: Scope,
        category: ioBroker.NotificationScopes[Scope] | null,
        message: string
    ): Promise<void>;

    /**
     * Send notification with given scope and category to host of this adapter
     *
     * @param scope - scope to be addressed
     * @param category - to be addressed, if null message will be checked by regex of given scope
     * @param message - message to be stored/checked
     */
    async registerNotification(scope: unknown, category: unknown, message: unknown): Promise<void> {
        if (!this.#states) {
            // if states is no longer existing, we do not need to set
            this._logger.info(
                `${this.namespaceLog} registerNotification not processed because States database not connected`
            );
            throw new Error(tools.ERRORS.ERROR_DB_CLOSED);
        }

        Validator.assertString(scope, 'scope');
        if (category !== null) {
            Validator.assertString(category, 'category');
        }
        Validator.assertString(message, 'message');

        const obj = {
            command: 'addNotification',
            message: { scope, category, message, instance: this.namespace },
            from: `system.adapter.${this.namespace}`
        };

        await this.#states.pushMessage(`system.host.${this.host}`, obj as any);
    }

    // external signatures
    setState<T extends ioBroker.SetStateCallback | undefined>(
        id: string | ioBroker.IdObject,
        state: ioBroker.State | ioBroker.StateValue | ioBroker.SettableState,
        callback?: T
    ): T extends unknown ? ioBroker.SetStatePromise : void;
    setState<T extends ioBroker.SetStateCallback | undefined>(
        id: string | ioBroker.IdObject,
        state: ioBroker.State | ioBroker.StateValue | ioBroker.SettableState,
        ack: boolean,
        callback?: T
    ): T extends unknown ? ioBroker.SetStatePromise : void;
    setState<T extends ioBroker.SetStateCallback | undefined>(
        id: string | ioBroker.IdObject,
        state: ioBroker.State | ioBroker.StateValue | ioBroker.SettableState,
        options?: Partial<GetUserGroupsOptions> | null,
        callback?: T
    ): T extends unknown ? ioBroker.SetStatePromise : void;
    setState<T extends ioBroker.SetStateCallback | undefined>(
        id: string | ioBroker.IdObject,
        state: ioBroker.State | ioBroker.StateValue | ioBroker.SettableState,
        ack: boolean,
        options?: Partial<GetUserGroupsOptions> | null,
        callback?: T
    ): T extends unknown ? ioBroker.SetStatePromise : void;

    /**
     * Writes value into states DB.
     *
     * This function can write values into states DB for this adapter.
     * Only Ids that belong to this adapter can be modified. So the function automatically adds "adapter.X." to ID.
     * ack, options and callback are optional
     *
     * @param id object ID of the state.
     * @param state simple value or object with attributes.
     *  If state is object and ack exists too as function argument, function argument has priority.
     *  ```js
     *      {
     *          val:    value,
     *          ack:    true|false,       // default - false; is command(false) or status(true)
     *          ts:     timestampMS,      // default - now
     *          q:      qualityAsNumber,  // default - 0 (ok)
     *          from:   origin,           // default - this adapter
     *          c:      comment,          // default - empty
     *          expire: expireInSeconds   // default - 0
     *          lc:     timestampMS       // default - automatic calculation
     *      }
     *  ```
     * @param ack optional is command(false) or status(true)
     * @param options optional user context
     * @param callback optional return error and id
     *        ```js
     *            function (err, id) {
     *              if (err) adapter.log.error('Cannot set value for "' + id + '": ' + err);
     *            }
     *        ```
     */
    setState(
        id: unknown,
        state: unknown,
        ack: unknown,
        options?: unknown,
        callback?: unknown
    ): Promise<void | string> | void {
        if (typeof state === 'object' && typeof ack !== 'boolean') {
            callback = options;
            options = ack;
            ack = undefined;
        }
        if (typeof options === 'function') {
            callback = options;
            options = {};
        }

        if (typeof ack === 'function') {
            callback = ack;
            ack = undefined;
        }

        if (!tools.isObject(id)) {
            // it can be id object or string
            Validator.assertString(id, 'id');
        }

        if (ack !== undefined) {
            Validator.assertBoolean(ack, 'ack');
        }

        Validator.assertOptionalCallback(callback, 'callback');

        if (options !== undefined && options !== null) {
            Validator.assertObject(options, 'options');
        }

        return this._setState({ id, state: state as ioBroker.SettableState, ack, options, callback });
    }

    private async _setState(_options: InternalSetStateOptions): Promise<void | string> {
        const { state, ack, options, callback } = _options;
        const { id } = _options;

        if (!this.#states) {
            // if states is no longer existing, we do not need to set
            this._logger.info(`${this.namespaceLog} setState not processed because States database not connected`);
            return tools.maybeCallbackWithError(callback, tools.ERRORS.ERROR_DB_CLOSED);
        }
        if (!this.#objects) {
            this._logger.info(`${this.namespaceLog} setState not processed because Objects database not connected`);
            return tools.maybeCallbackWithError(callback, tools.ERRORS.ERROR_DB_CLOSED);
        }

        try {
            this._utils.validateId(id, false, null);
        } catch (err) {
            return tools.maybeCallbackWithError(callback, err);
        }

        const fixedId = this._utils.fixId(id, false);
        let stateObj: ioBroker.SettableState;

        if (tools.isObject(state)) {
            // Verify that the passed state object is valid
            try {
                this._utils.validateSetStateObjectArgument(state);
                stateObj = state;
            } catch (e) {
                return tools.maybeCallbackWithError(callback, e);
            }
        } else {
            // wrap non-object values in a state object
            // @ts-expect-error fix later
            stateObj = state !== undefined ? { val: state } : {};
        }

        if (stateObj.val === undefined && !Object.keys(stateObj).length) {
            // undefined is not allowed as state.val -> return
            return tools.maybeCallbackWithError(callback, 'undefined is not a valid state value');
        }

        if (ack !== undefined) {
            stateObj.ack = ack;
        }

        // if state.from provided, we use it else, we set default property
        stateObj.from =
            typeof stateObj.from === 'string' && stateObj.from !== ''
                ? stateObj.from
                : `system.adapter.${this.namespace}`;
        stateObj.user = options?.user || SYSTEM_ADMIN_USER;

        let permCheckRequired = false;
        if (options?.user && options.user !== SYSTEM_ADMIN_USER) {
            permCheckRequired = true;
        }

        let obj: ioBroker.StateObject | null | undefined;
        try {
            if (permCheckRequired) {
                obj = (await this._checkStates(fixedId, options || {}, 'setState')).objs[0];
            } else {
                obj = (await this.#objects.getObject(fixedId, options)) as ioBroker.StateObject | null | undefined;
            }
        } catch (e) {
            return tools.maybeCallbackWithError(callback, e);
        }

        if (!this.#objects) {
            // if objects is no longer existing, we do not need to unsubscribe
            this._logger.info(
                `${this.namespaceLog} setForeignState not processed because Objects database not connected`
            );
            return tools.maybeCallbackWithError(callback, tools.ERRORS.ERROR_DB_CLOSED);
        }

        if (this.performStrictObjectChecks) {
            // validate that object exists, read-only logic ok, type ok, etc. won't throw now
            await this._utils.performStrictObjectCheck(fixedId, stateObj);
        }

        if (fixedId.startsWith(ALIAS_STARTS_WITH)) {
            // write alias
            if (obj?.common?.alias?.id) {
                // id can be string or can have attribute write
                const aliasId = tools.isObject(obj.common.alias.id) ? obj.common.alias.id.write : obj.common.alias.id;

                // validate here because we use objects/states db directly
                try {
                    this._utils.validateId(aliasId, true, null);
                } catch (e) {
                    this._logger.warn(`${this.namespaceLog} Error validating alias id of ${fixedId}: ${e.message}`);
                    return tools.maybeCallbackWithError(
                        callback,
                        `Error validating alias id of ${fixedId}: ${e.message}`
                    );
                }

                // check the rights
                let targetObj;
                try {
                    if (permCheckRequired) {
                        targetObj = (await this._checkStates(aliasId, options || {}, 'setState')).objs[0];
                    } else {
                        targetObj = (await this.#objects.getObject(aliasId, options)) as
                            | ioBroker.StateObject
                            | null
                            | undefined;
                    }
                } catch (e) {
                    return tools.maybeCallbackWithError(callback, e);
                }

                if (!this.#states) {
                    // if states is no longer existing, we do not need to unsubscribe
                    this._logger.info(
                        `${this.namespaceLog} setForeignState not processed because States database not connected`
                    );
                    return tools.maybeCallbackWithError(callback, tools.ERRORS.ERROR_DB_CLOSED);
                }

                // write target state
                this.outputCount++;
                try {
                    const res = await this.#states.setState(
                        aliasId,
                        tools.formatAliasValue({
                            sourceCommon: obj?.common,
                            targetCommon: targetObj?.common,
                            state: stateObj as ioBroker.State,
                            logger: this._logger,
                            logNamespace: this.namespaceLog,
                            sourceId: obj?._id,
                            targetId: targetObj?._id
                        })
                    );

                    return tools.maybeCallbackWithError(callback, null, res);
                } catch (e) {
                    return tools.maybeCallbackWithError(callback, e);
                }
            } else {
                this._logger.warn(`${this.namespaceLog} Alias ${fixedId} has no target 2`);
                return tools.maybeCallbackWithError(callback, `Alias ${fixedId} has no target`);
            }
        } else {
            if (!this.#states) {
                // if states is no longer existing, we do not need to unsubscribe
                this._logger.info(
                    `${this.namespaceLog} setForeignState not processed because States database not connected`
                );
                return tools.maybeCallbackWithError(callback, tools.ERRORS.ERROR_DB_CLOSED);
            }

            this.outputCount++;
            try {
                const res = await this.#states.setState(fixedId, stateObj);
                return tools.maybeCallbackWithError(callback, null, res);
            } catch (e) {
                return tools.maybeCallbackWithError(callback, e);
            }
        }
    }

    // Cache will be cleared if user or group changes. Important! only if subscribed.
    private async _getUserGroups(options: GetUserGroupsOptions): Promise<GetUserGroupsOptions> {
        if (this.users[options.user]) {
            options.groups = this.users[options.user].groups;
            options.acl = this.users[options.user].acl;
            return options;
        }
        options.groups = [];
        let userAcl: ioBroker.UserObject | null | undefined;
        try {
            userAcl = await this.getForeignObjectAsync(options.user, null);
        } catch {
            // ignore
        }

        if (!userAcl) {
            // User does not exists
            this._logger.error(`${this.namespaceLog} unknown user "${options.user}"`);
            return options;
        } else {
            let groups;
            try {
                groups = await this.getForeignObjectsAsync('*', 'group', null, null);
            } catch {
                // ignore
            }

            // aggregate all groups permissions, where this user is
            if (groups) {
                for (const group of Object.values(groups)) {
                    if (group.common.members.includes(options.user)) {
                        options.groups.push(group._id);
                    }
                }
            }

            // read all groups for this user
            this.users[options.user] = {
                groups: options.groups,
                // @ts-expect-error TODO: UserCommon has no acl
                acl: userAcl.common?.acl || {}
            };
            await this._getGroups(options.groups);
            // combine all rights
            const user = this.users[options.user];
            for (const gName of options.groups) {
                if (!this.groups[gName].common?.acl) {
                    continue;
                }
                const group = this.groups[gName];

                if (group.common?.acl?.file) {
                    if (!user.acl || !user.acl.file) {
                        user.acl = user.acl || {};
                        user.acl.file = user.acl.file || {};

                        user.acl.file.create = group.common.acl.file.create;
                        user.acl.file.read = group.common.acl.file.read;
                        user.acl.file.write = group.common.acl.file.write;
                        user.acl.file.delete = group.common.acl.file.delete;
                        user.acl.file.list = group.common.acl.file.list;
                    } else {
                        user.acl.file.create = user.acl.file.create || group.common.acl.file.create;
                        user.acl.file.read = user.acl.file.read || group.common.acl.file.read;
                        user.acl.file.write = user.acl.file.write || group.common.acl.file.write;
                        user.acl.file.delete = user.acl.file.delete || group.common.acl.file.delete;
                        user.acl.file.list = user.acl.file.list || group.common.acl.file.list;
                    }
                }

                if (group.common?.acl?.object) {
                    if (!user.acl || !user.acl.object) {
                        user.acl = user.acl || {};
                        user.acl.object = user.acl.object || {};

                        user.acl.object.create = group.common.acl.object.create;
                        user.acl.object.read = group.common.acl.object.read;
                        user.acl.object.write = group.common.acl.object.write;
                        user.acl.object.delete = group.common.acl.object.delete;
                        user.acl.object.list = group.common.acl.object.list;
                    } else {
                        user.acl.object.create = user.acl.object.create || group.common.acl.object.create;
                        user.acl.object.read = user.acl.object.read || group.common.acl.object.read;
                        user.acl.object.write = user.acl.object.write || group.common.acl.object.write;
                        user.acl.object.delete = user.acl.object.delete || group.common.acl.object.delete;
                        user.acl.object.list = user.acl.object.list || group.common.acl.object.list;
                    }
                }

                if (group.common?.acl?.users) {
                    if (!user.acl || !user.acl.users) {
                        user.acl = user.acl || {};
                        user.acl.users = user.acl.users || {};

                        user.acl.users.create = group.common.acl.users.create;
                        user.acl.users.read = group.common.acl.users.read;
                        user.acl.users.write = group.common.acl.users.write;
                        user.acl.users.delete = group.common.acl.users.delete;
                        user.acl.users.list = group.common.acl.users.list;
                    } else {
                        user.acl.users.create = user.acl.users.create || group.common.acl.users.create;
                        user.acl.users.read = user.acl.users.read || group.common.acl.users.read;
                        user.acl.users.write = user.acl.users.write || group.common.acl.users.write;
                        user.acl.users.delete = user.acl.users.delete || group.common.acl.users.delete;
                        user.acl.users.list = user.acl.users.list || group.common.acl.users.list;
                    }
                }
                if (group.common?.acl?.state) {
                    if (!user.acl || !user.acl.state) {
                        user.acl = user.acl || {};
                        user.acl.state = user.acl.state || {};

                        user.acl.state.create = group.common.acl.state.create;
                        user.acl.state.read = group.common.acl.state.read;
                        user.acl.state.write = group.common.acl.state.write;
                        user.acl.state.delete = group.common.acl.state.delete;
                        user.acl.state.list = group.common.acl.state.list;
                    } else {
                        user.acl.state.create = user.acl.state.create || group.common.acl.state.create;
                        user.acl.state.read = user.acl.state.read || group.common.acl.state.read;
                        user.acl.state.write = user.acl.state.write || group.common.acl.state.write;
                        user.acl.state.delete = user.acl.state.delete || group.common.acl.state.delete;
                        user.acl.state.list = user.acl.state.list || group.common.acl.state.list;
                    }
                }
            }
            options.acl = user.acl;
            return options;
        }
    }

    private _checkState(obj: ioBroker.StateObject, options: Record<string, any>, command: CheckStateCommand): boolean {
        const limitToOwnerRights = options.limitToOwnerRights === true;
        if (obj?.acl) {
            obj.acl.state = obj.acl.state || obj.acl.object;

            if (obj.acl.state) {
                // If user is owner
                if (options.user === obj.acl.owner) {
                    if (command === 'setState' || command === 'delState') {
                        if (command === 'delState' && !options.acl.state.delete) {
                            this._logger.warn(
                                `${this.namespaceLog} Permission error for user "${options.user} on "${obj._id}": ${command}`
                            );
                            return false;
                        } else if (command === 'setState' && !options.acl.state.write) {
                            this._logger.warn(
                                `${this.namespaceLog} Permission error for user "${options.user} on "${obj._id}": ${command}`
                            );
                            return false;
                        } else if (!(obj.acl.state & ACCESS_USER_WRITE)) {
                            this._logger.warn(
                                `${this.namespaceLog} Permission error for user "${options.user} on "${obj._id}": ${command}`
                            );
                            return false;
                        }
                    } else if (command === 'getState') {
                        if (!(obj.acl.state & ACCESS_USER_READ) || !options.acl.state.read) {
                            this._logger.warn(
                                `${this.namespaceLog} Permission error for user "${options.user} on "${obj._id}": ${command}`
                            );
                            return false;
                        }
                    } else {
                        this._logger.warn(
                            `${this.namespaceLog} Called unknown command on "${obj._id}": ${command as any}`
                        );
                    }
                } else if (options.groups.includes(obj.acl.ownerGroup) && !limitToOwnerRights) {
                    if (command === 'setState' || command === 'delState') {
                        if (command === 'delState' && !options.acl.state.delete) {
                            this._logger.warn(
                                `${this.namespaceLog} Permission error for user "${options.user} on "${obj._id}": ${command}`
                            );
                            return false;
                        } else if (command === 'setState' && !options.acl.state.write) {
                            this._logger.warn(
                                `${this.namespaceLog} Permission error for user "${options.user} on "${obj._id}": ${command}`
                            );
                            return false;
                        } else if (!(obj.acl.state & ACCESS_GROUP_WRITE)) {
                            this._logger.warn(
                                `${this.namespaceLog} Permission error for user "${options.user} on "${obj._id}": ${command}`
                            );
                            return false;
                        }
                    } else if (command === 'getState') {
                        if (!(obj.acl.state & ACCESS_GROUP_READ) || !options.acl.state.read) {
                            this._logger.warn(
                                `${this.namespaceLog} Permission error for user "${options.user} on "${obj._id}": ${command}`
                            );
                            return false;
                        }
                    } else {
                        this._logger.warn(
                            `${this.namespaceLog} Called unknown command on "${obj._id}": ${command as any}`
                        );
                    }
                } else if (!limitToOwnerRights) {
                    if (command === 'setState' || command === 'delState') {
                        if (command === 'delState' && !options.acl.state.delete) {
                            this._logger.warn(
                                `${this.namespaceLog} Permission error for user "${options.user} on "${obj._id}": ${command}`
                            );
                            return false;
                        } else if (command === 'setState' && !options.acl.state.write) {
                            this._logger.warn(
                                `${this.namespaceLog} Permission error for user "${options.user} on "${obj._id}": ${command}`
                            );
                            return false;
                        } else if (!(obj.acl.state & ACCESS_EVERY_WRITE)) {
                            this._logger.warn(
                                `${this.namespaceLog} Permission error for user "${options.user}" on "${obj._id}": ${command}`
                            );
                            return false;
                        }
                    } else if (command === 'getState') {
                        if (!(obj.acl.state & ACCESS_EVERY_READ) || !options.acl.state.read) {
                            this._logger.warn(
                                `${this.namespaceLog} Permission error for user "${options.user}"on "${obj._id}" : ${command}`
                            );
                            return false;
                        }
                    } else {
                        this._logger.warn(
                            `${this.namespaceLog} Called unknown command on "${obj._id}": ${command as any}`
                        );
                        return false;
                    }
                } else {
                    this._logger.warn(`${this.namespaceLog} Permissions limited to Owner rights on "${obj._id}"`);
                    return false;
                }
            } else if (limitToOwnerRights) {
                this._logger.warn(`${this.namespaceLog} Permissions limited to Owner rights on "${obj._id}"`);
                return false;
            }
        } else if (limitToOwnerRights) {
            this._logger.warn(`${this.namespaceLog} Permissions limited to Owner rights on "${obj._id}"`);
            return false;
        }

        return true;
    }

    private async _checkStates(
        ids: string | string[],
        options: Partial<GetUserGroupsOptions>,
        command: CheckStateCommand
    ): Promise<CheckStatesResult> {
        if (!options.groups) {
            options = await this._getUserGroups(options as GetUserGroupsOptions);
        }

        if (!Array.isArray(ids)) {
            ids = [ids];
        }

        if (options._objects) {
            if (!ids.length) {
                return { ids, objs: [] };
            }

            const objs: ioBroker.StateObject[] = [];

            for (const obj of options._objects) {
                if (obj && this._checkState(obj, options, command)) {
                    objs.push(obj);
                }
            }

            return { ids, objs };
        } else {
            const objs: ioBroker.StateObject[] = [];

            for (const id of ids) {
                let originalChecked: boolean | undefined;

                if (options.checked !== undefined) {
                    originalChecked = options.checked;
                }

                options.checked = true;

                if (!this.#objects) {
                    this._logger.info(
                        `${this.namespaceLog} checkStates not processed because Objects database not connected`
                    );

                    throw new Error(tools.ERRORS.ERROR_DB_CLOSED);
                }

                const obj = (await this.#objects.getObject(id, options)) as ioBroker.StateObject;

                objs.push(obj);

                if (originalChecked !== undefined) {
                    options.checked = originalChecked;
                } else {
                    options.checked = undefined;
                }

                if (!this._checkState(obj, options, command)) {
                    throw new Error(ERROR_PERMISSION);
                }
            }

            return { ids, objs };
        }
    }

    private async _getGroups(ids: string[]): Promise<void> {
        for (const id of ids) {
            let obj;
            try {
                obj = (await this.getForeignObjectAsync(id)) as ioBroker.GroupObject;
            } catch {
                // ignore
            }
            if (this.groups[id] === undefined) {
                this.groups[id] = obj || {};
            }
        }
    }

    private async _setStateChangedHelper(id: string, state: ioBroker.SettableState): Promise<SetStateChangedResult> {
        if (!this.#objects) {
            this._logger.info(
                `${this.namespaceLog} setStateChanged not processed because Objects database not connected`
            );

            throw new Error(tools.ERRORS.ERROR_DB_CLOSED);
        }

        if (id.startsWith(ALIAS_STARTS_WITH)) {
            let obj;
            let err;
            try {
                obj = await this.#objects.getObject(id);
            } catch (e) {
                err = e;
            }
            if (obj?.common?.alias?.id) {
                // id can be string or can have attribute write
                const aliasId = tools.isObject(obj.common.alias.id) ? obj.common.alias.id.write : obj.common.alias.id;
                return this._setStateChangedHelper(aliasId, state);
            } else {
                this._logger.warn(`${this.namespaceLog} ${err ? err.message : `Alias ${id} has no target 1`}`);
                throw new Error(err ? err.message : `Alias ${id} has no target`);
            }
        } else {
            const oldState = await this.getForeignStateAsync(id, null);

            let differ = false;
            if (!oldState) {
                differ = true;
            } else if (state.val !== oldState.val) {
                differ = true;
            } else if (state.ack !== undefined && state.ack !== oldState.ack) {
                differ = true;
            } else if (state.q !== undefined && state.q !== oldState.q) {
                differ = true;
            } else if (state.ts !== undefined && state.ts !== oldState.ts) {
                differ = true;
            } else if (state.c !== undefined && state.c !== oldState.c) {
                // if comment changed
                differ = true;
            } else if (state.expire !== undefined && state.expire !== oldState.expire) {
                differ = true;
            } else if (state.from !== undefined && state.from !== oldState.from) {
                differ = true;
            } else if (state.user !== undefined && state.user !== oldState.user) {
                differ = true;
            }

            if (differ) {
                if (this.performStrictObjectChecks) {
                    // validate that object exists, read-only logic ok, type ok, etc. won't throw now
                    await this._utils.performStrictObjectCheck(id, state);
                }
                this.outputCount++;
                await this.#states!.setState(id, state);
                return { id, notChanged: false };
            } else {
                return { id, notChanged: true };
            }
        }
    }

    setStateChanged(
        id: string,
        state: ioBroker.State | ioBroker.StateValue | ioBroker.SettableState,
        callback?: ioBroker.SetStateChangedCallback
    ): void;
    setStateChanged(
        id: string,
        state: ioBroker.State | ioBroker.StateValue | ioBroker.SettableState,
        ack: boolean,
        callback?: ioBroker.SetStateChangedCallback
    ): void;
    setStateChanged(
        id: string,
        state: ioBroker.State | ioBroker.StateValue | ioBroker.SettableState,
        options: unknown,
        callback?: ioBroker.SetStateChangedCallback
    ): void;
    setStateChanged(
        id: string,
        state: ioBroker.State | ioBroker.StateValue | ioBroker.SettableState,
        ack: boolean,
        options: unknown,
        callback?: ioBroker.SetStateChangedCallback
    ): void;

    /**
     * Writes value into states DB only if the value really changed.
     *
     * This function can write values into states DB for this adapter.
     * Only Ids that belong to this adapter can be modified. So the function automatically adds "adapter.X." to ID.
     * ack, options and callback are optional
     *
     * @param id object ID of the state.
     * @param state simple value or object with attribues.
     * @param ack optional is command(false) or status(true)
     * @param options optional user context
     * @param callback optional return error, id and notChanged
     *        ```js
     *            function (err, id, notChanged) {
     *              if (err) adapter.log.error('Cannot set value for "' + id + '": ' + err);
     *              if (!notChanged) adapter.log.debug('Value was changed');
     *            }
     *        ```
     */
    setStateChanged(id: unknown, state: unknown, ack: unknown, options?: unknown, callback?: unknown): any {
        if (typeof state === 'object' && typeof ack !== 'boolean') {
            callback = options;
            options = ack;
            ack = undefined;
        }
        if (typeof options === 'function') {
            callback = options;
            options = {};
        }

        if (typeof ack === 'function') {
            callback = ack;
            ack = undefined;
        }

        if (!tools.isObject(id)) {
            // it can be id object or string
            Validator.assertString(id, 'id');
        }

        if (ack !== undefined) {
            Validator.assertBoolean(ack, 'ack');
        }

        Validator.assertOptionalCallback(callback, 'callback');

        if (options !== undefined && options !== null) {
            Validator.assertObject(options, 'options');
        }

        return this._setStateChanged({ id, state: state as ioBroker.SettableState, ack, options, callback });
    }

    private async _setStateChanged(_options: InternalSetStateChangedOptions): Promise<void> {
        const { id, ack, options, callback, state } = _options;
        if (!this.#states) {
            // if states is no longer existing, we do not need to unsubscribe
            this._logger.info(
                `${this.namespaceLog} setStateChanged not processed because States database not connected`
            );
            return tools.maybeCallbackWithError(callback, tools.ERRORS.ERROR_DB_CLOSED);
        }

        try {
            this._utils.validateId(id, false, null);
        } catch (err) {
            return tools.maybeCallbackWithError(callback, err);
        }

        const fixedId = this._utils.fixId(id, false);

        let stateObj: ioBroker.SettableState;

        if (tools.isObject(state)) {
            // Verify that the passed state object is valid
            try {
                this._utils.validateSetStateObjectArgument(state);
            } catch (e) {
                return tools.maybeCallbackWithError(callback, e);
            }
            stateObj = state;
        } else {
            // wrap non-object values in a state object
            // @ts-expect-error fix later
            stateObj = state !== undefined ? { val: state } : {};
        }

        if (stateObj.val === undefined && !Object.keys(stateObj).length) {
            // undefined is not allowed as state.val -> return
            return tools.maybeCallbackWithError(callback, 'undefined is not a valid state value');
        }

        if (ack !== undefined) {
            stateObj.ack = ack;
        }

        // if state.from provided, we use it else, we set default property
        stateObj.from =
            typeof stateObj.from === 'string' && stateObj.from !== ''
                ? stateObj.from
                : `system.adapter.${this.namespace}`;
        if (options?.user && options.user !== SYSTEM_ADMIN_USER) {
            try {
                await this._checkStates(fixedId, options, 'setState');
            } catch (e) {
                return tools.maybeCallbackWithError(callback, e);
            }

            const res = await this._setStateChangedHelper(fixedId, stateObj);
            // @ts-expect-error todo fix it
            return tools.maybeCallbackWithError(callback, null, res.id, res.notChanged);
        } else {
            const res = await this._setStateChangedHelper(fixedId, stateObj);
            // @ts-expect-error todo fix it
            return tools.maybeCallbackWithError(callback, null, res.id, res.notChanged);
        }
    }

    setForeignState(
        id: string,
        state: ioBroker.State | ioBroker.StateValue | ioBroker.SettableState,
        callback?: ioBroker.SetStateCallback
    ): void;
    setForeignState(
        id: string,
        state: ioBroker.State | ioBroker.StateValue | ioBroker.SettableState,
        ack: boolean,
        callback?: ioBroker.SetStateCallback
    ): void;
    setForeignState(
        id: string,
        state: ioBroker.State | ioBroker.StateValue | ioBroker.SettableState,
        options: unknown,
        callback?: ioBroker.SetStateCallback
    ): void;
    setForeignState(
        id: string,
        state: ioBroker.State | ioBroker.StateValue | ioBroker.SettableState,
        ack: boolean,
        options: unknown,
        callback?: ioBroker.SetStateCallback
    ): void;

    /**
     * Writes value into states DB for any instance.
     *
     * This function can write values into states DB for all instances and system states too.
     * ack, options and callback are optional
     *
     * @param id object ID of the state.
     * @param state simple value or object with attribues.
     *  If state is object, so the ack will be ignored and must be included into object.
     *  ```js
     *      {
     *          val:    value,
     *          ack:    true|false,       // default - false; is command(false) or status(true)
     *          ts:     timestampMS,      // default - now
     *          q:      qualityAsNumber,  // default - 0 (ok)
     *          from:   origin,           // default - this adapter
     *          c:      comment,          // default - empty
     *          expire: expireInSeconds   // default - 0
     *          lc:     timestampMS       // default - automatic calculation
     *      }
     *  ```
     * @param ack optional is command(false) or status(true)
     * @param options optional user context
     * @param callback optional return error and id
     *        ```js
     *            function (err, id) {
     *              if (err) adapter.log.error('Cannot set value for "' + id + '": ' + err);
     *            }
     *        ```
     */
    async setForeignState(id: any, state: any, ack: any, options?: any, callback?: any): Promise<any> {
        if (typeof state === 'object' && typeof ack !== 'boolean') {
            callback = options;
            options = ack;
            ack = undefined;
        }

        if (typeof options === 'function') {
            callback = options;
            options = {};
        }

        if (typeof ack === 'function') {
            callback = ack;
            ack = undefined;
        }

        if (!this.#states) {
            // if states is no longer existing, we do not need to unsubscribe
            this._logger.info(
                `${this.namespaceLog} setForeignState not processed because States database not connected`
            );
            return tools.maybeCallbackWithError(callback, tools.ERRORS.ERROR_DB_CLOSED);
        }

        if (!this.#objects) {
            this._logger.info(
                `${this.namespaceLog} setForeignState not processed because Objects database not connected`
            );
            return tools.maybeCallbackWithError(callback, tools.ERRORS.ERROR_DB_CLOSED);
        }

        try {
            this._utils.validateId(id, true, null);
        } catch (err) {
            return tools.maybeCallbackWithError(callback, err);
        }

        if (tools.isObject(state)) {
            // Verify that the passed state object is valid
            try {
                this._utils.validateSetStateObjectArgument(state);
            } catch (e) {
                return tools.maybeCallbackWithError(callback, e);
            }
        } else {
            // wrap non-object values in a state object
            state = state !== undefined ? { val: state } : {};
        }

        if (state.val === undefined && !Object.keys(state).length) {
            // undefined is not allowed as state.val -> return
            this._logger.info(`${this.namespaceLog} undefined is not a valid state value for id "${id}"`);
            // TODO: reactivate line below + test in in next controller version (02.05.2021)
            // return tools.maybeCallbackWithError(callback, 'undefined is not a valid state value');
        }

        if (ack !== undefined) {
            state.ack = ack;
        }

        // if state.from provided, we use it else, we set default property
        state.from =
            typeof state.from === 'string' && state.from !== '' ? state.from : `system.adapter.${this.namespace}`;
        state.user = options?.user || SYSTEM_ADMIN_USER;

        if (!id || typeof id !== 'string') {
            const warn = id ? `ID can be only string and not "${typeof id}"` : `Empty ID: ${JSON.stringify(state)}`;
            this._logger.warn(`${this.namespaceLog} ${warn}`);
            return tools.maybeCallbackWithError(callback, warn);
        }

        id = this.fixForbiddenCharsInId(id);

        if (options?.user && options.user !== SYSTEM_ADMIN_USER) {
            let obj: ioBroker.StateObject;
            try {
                obj = (await this._checkStates(id, options, 'setState')).objs[0];
            } catch (e) {
                return tools.maybeCallbackWithError(callback, e);
            }
            if (!this.#states) {
                // if states is no longer existing, we do not need to unsubscribe
                this._logger.info(
                    `${this.namespaceLog} setForeignState not processed because States database not connected`
                );
                return tools.maybeCallbackWithError(callback, tools.ERRORS.ERROR_DB_CLOSED);
            }

            if (this.performStrictObjectChecks) {
                // validate that object exists, read-only logic ok, type ok, etc. won't throw now
                await this._utils.performStrictObjectCheck(id, state);
            }

            if (id.startsWith(ALIAS_STARTS_WITH)) {
                // write alias
                if (obj?.common?.alias?.id) {
                    // id can be string or can have attribute write
                    const aliasId = tools.isObject(obj.common.alias.id)
                        ? obj.common.alias.id.write
                        : obj.common.alias.id;

                    // validate here because we use objects/states db directly
                    try {
                        this._utils.validateId(aliasId, true, null);
                    } catch (e) {
                        this._logger.warn(`${this.namespaceLog} Error validating alias id of ${id}: ${e.message}`);
                        return tools.maybeCallbackWithError(
                            callback,
                            `Error validating alias id of ${id}: ${e.message}`
                        );
                    }

                    let targetObj;
                    // we ignore permissions on the target object and thus get it as admin user
                    try {
                        targetObj = await this.#objects.getObject(aliasId, {
                            ...options,
                            user: SYSTEM_ADMIN_USER
                        });
                    } catch (e) {
                        return tools.maybeCallbackWithError(callback, e);
                    }
                    if (!this.#states) {
                        // if states is no longer existing, we do not need to unsubscribe
                        this._logger.info(
                            `${this.namespaceLog} setForeignState not processed because States database not connected`
                        );
                        return tools.maybeCallbackWithError(callback, tools.ERRORS.ERROR_DB_CLOSED);
                    }

                    this.outputCount++;
                    this.#states.setState(
                        aliasId,
                        tools.formatAliasValue({
                            sourceCommon: obj?.common,
                            targetCommon: targetObj && (targetObj.common as any),
                            state,
                            logger: this._logger,
                            logNamespace: this.namespaceLog,
                            sourceId: obj?._id,
                            targetId: targetObj?._id
                        }),
                        callback
                    );
                } else {
                    this._logger.warn(`${this.namespaceLog} Alias ${id} has no target 3`);
                    return tools.maybeCallbackWithError(callback, `Alias ${id} has no target`);
                }
            } else {
                if (!this.#states) {
                    // if states is no longer existing, we do not need to unsubscribe
                    this._logger.info(
                        `${this.namespaceLog} setForeignState not processed because States database not connected`
                    );
                    return tools.maybeCallbackWithError(callback, tools.ERRORS.ERROR_DB_CLOSED);
                }

                this.outputCount++;
                this.#states.setState(id, state, callback);
            }
        } else {
            // write alias
            if (id.startsWith(ALIAS_STARTS_WITH)) {
                if (!this.#objects) {
                    this._logger.info(
                        `${this.namespaceLog} setForeignState not processed because Objects database not connected`
                    );
                    return tools.maybeCallbackWithError(callback, tools.ERRORS.ERROR_DB_CLOSED);
                }

                // read alias id
                const obj = (await this.#objects.getObjectAsync(id, options)) as ioBroker.StateObject;

                if (obj?.common?.alias?.id) {
                    // alias id can be a string or can have id.write
                    const targetId = tools.isObject(obj.common.alias.id)
                        ? obj.common.alias.id.write
                        : obj.common.alias.id;

                    // validate here because we use objects/states db directly
                    try {
                        this._utils.validateId(targetId, true, null);
                    } catch (e) {
                        this._logger.warn(`${this.namespaceLog} Error validating alias id of ${id}: ${e.message}`);
                        return tools.maybeCallbackWithError(
                            callback,
                            `Error validating alias id of ${id}: ${e.message}`
                        );
                    }

                    if (!this.#objects) {
                        // if objects is no longer existing, we do not need to unsubscribe
                        this._logger.info(
                            `${this.namespaceLog} setForeignState not processed because Objects database not connected`
                        );
                        return tools.maybeCallbackWithError(callback, tools.ERRORS.ERROR_DB_CLOSED);
                    }

                    // read an object for formatting - we ignore permissions on the target object and thus get it as an admin user
                    const targetObj = await this.#objects.getObject(targetId, {
                        ...options,
                        user: SYSTEM_ADMIN_USER
                    });

                    if (!this.#states) {
                        // if states is no longer existing, we do not need to unsubscribe
                        this._logger.info(
                            `${this.namespaceLog} setForeignState not processed because States database not connected`
                        );
                        return tools.maybeCallbackWithError(callback, tools.ERRORS.ERROR_DB_CLOSED);
                    }

                    this.outputCount++;
                    this.#states.setState(
                        targetId,
                        tools.formatAliasValue({
                            sourceCommon: obj.common as ioBroker.StateCommon,
                            targetCommon: targetObj?.common as ioBroker.StateCommon | undefined,
                            state,
                            logger: this._logger,
                            logNamespace: this.namespaceLog,
                            sourceId: obj._id,
                            targetId: targetObj?._id
                        }),
                        callback
                    );
                } else {
                    this._logger.warn(`${this.namespaceLog} Alias ${id} has no target 4`);
                    return tools.maybeCallbackWithError(callback, `Alias ${id} has no target`);
                }
            } else {
                if (this.performStrictObjectChecks) {
                    if (!this.#objects) {
                        // if objects is no longer existing, we do not need to unsubscribe
                        this._logger.info(
                            `${this.namespaceLog} setForeignState not processed because Objects database not connected`
                        );
                        return tools.maybeCallbackWithError(callback, tools.ERRORS.ERROR_DB_CLOSED);
                    }

                    // validate that object exists, read-only logic ok, type ok, etc. won't throw now
                    await this._utils.performStrictObjectCheck(id, state);
                }
                if (!this.#states) {
                    // if states is no longer existing, we do not need to unsubscribe
                    this._logger.info(
                        `${this.namespaceLog} setForeignState not processed because States database not connected`
                    );
                    return tools.maybeCallbackWithError(callback, tools.ERRORS.ERROR_DB_CLOSED);
                }

                this.outputCount++;
                this.#states.setState(id, state, callback);
            }
        }
    }

    setForeignStateChanged(
        id: string,
        state: ioBroker.State | ioBroker.StateValue | ioBroker.SettableState,
        callback?: ioBroker.SetStateChangedCallback
    ): void;
    setForeignStateChanged(
        id: string,
        state: ioBroker.State | ioBroker.StateValue | ioBroker.SettableState,
        ack: boolean,
        callback?: ioBroker.SetStateChangedCallback
    ): void;
    setForeignStateChanged(
        id: string,
        state: ioBroker.State | ioBroker.StateValue | ioBroker.SettableState,
        options: unknown,
        callback?: ioBroker.SetStateChangedCallback
    ): void;
    setForeignStateChanged(
        id: string,
        state: ioBroker.State | ioBroker.StateValue | ioBroker.SettableState,
        ack: boolean,
        options: unknown,
        callback?: ioBroker.SetStateChangedCallback
    ): void;

    /**
     * Writes value into states DB for any instance, but only if state changed.
     *
     * This function can write values into states DB for all instances and system states too.
     * ack, options and callback are optional
     *
     * @param id object ID of the state.
     * @param state simple value or object with attribues.
     *  If state is object and ack exists too as function argument, function argument has priority.
     *  ```js
     *      {
     *          val:    value,
     *          ack:    true|false,       // default - false; is command(false) or status(true)
     *          ts:     timestampMS,      // default - now
     *          q:      qualityAsNumber,  // default - 0 (ok)
     *          from:   origin,           // default - this adapter
     *          c:      comment,          // default - empty
     *          expire: expireInSeconds   // default - 0
     *          lc:     timestampMS       // default - automatic calculation
     *      }
     *  ```
     * @param ack optional is command(false) or status(true)
     * @param options optional user context
     * @param callback optional return error and id
     *        ```js
     *            function (err, id) {
     *              if (err) adapter.log.error('Cannot set value for "' + id + '": ' + err);
     *            }
     *        ```
     */
    async setForeignStateChanged(
        id: any,
        state: any,
        ack: any,
        options?: any,
        callback?: any
    ): Promise<void | [id: string, changed: boolean]> {
        if (typeof state === 'object' && typeof ack !== 'boolean') {
            callback = options;
            options = ack;
            ack = undefined;
        }

        if (typeof options === 'function') {
            callback = options;
            options = {};
        }

        if (typeof ack === 'function') {
            callback = ack;
            ack = undefined;
        }

        if (!this.#states) {
            // if states is no longer existing, we do not need to unsubscribe
            this._logger.info(
                `${this.namespaceLog} setForeignStateChanged not processed because States database not connected`
            );
            return tools.maybeCallbackWithError(callback, tools.ERRORS.ERROR_DB_CLOSED);
        }

        try {
            this._utils.validateId(id, true, null);
        } catch (err) {
            return tools.maybeCallbackWithError(callback, err);
        }

        if (tools.isObject(state)) {
            // Verify that the passed state object is valid
            try {
                this._utils.validateSetStateObjectArgument(state);
            } catch (e) {
                return tools.maybeCallbackWithError(callback, e);
            }
        } else {
            // wrap non-object values in a state object
            state = state !== undefined ? { val: state } : {};
        }

        if (state.val === undefined && !Object.keys(state).length) {
            // undefined is not allowed as state.val -> return
            this._logger.info(`${this.namespaceLog} undefined is not a valid state value for id "${id}"`);
            // TODO: reactivate line below + test in in next controller version (02.05.2021)
            // return tools.maybeCallbackWithError(callback, 'undefined is not a valid state value');
        }

        if (ack !== undefined) {
            state.ack = ack;
        }

        // if state.from provided, we use it else, we set default property
        state.from =
            typeof state.from === 'string' && state.from !== '' ? state.from : `system.adapter.${this.namespace}`;
        state.user = options?.user || SYSTEM_ADMIN_USER;

        id = this.fixForbiddenCharsInId(id);

        if (options?.user && options.user !== SYSTEM_ADMIN_USER) {
            try {
                await this._checkStates(id, options, 'setState');
            } catch (e) {
                return tools.maybeCallbackWithError(callback, e);
            }

            const res = await this._setStateChangedHelper(id, state);
            return tools.maybeCallbackWithError(callback, null, res.id, res.notChanged);
        } else {
            const res = await this._setStateChangedHelper(id, state);
            return tools.maybeCallbackWithError(callback, null, res.id, res.notChanged);
        }
    }

    getState(id: string, callback: ioBroker.GetStateCallback): void;
    getState(id: string, options: unknown, callback: ioBroker.GetStateCallback): void;

    /**
     * Read value from states DB.
     *
     * This function can read values from states DB for this adapter.
     * Only Ids that belong to this adapter can be read. So the function automatically adds "adapter.X." to ID.
     *
     * @param id object ID of the state.
     * @param options optional user context
     * @param callback return result
     *        ```js
     *            function (err, state) {
     *              if (err) adapter.log.error('Cannot read value: ' + err);
     *            }
     *        ```
     *
     *        See possible attributes of the state in @setState explanation
     */
    getState(id: unknown, options: any, callback?: any): ioBroker.GetStatePromise {
        // we use any types here, because validation takes place in foreign method
        // get state does the same as getForeignState but fixes the id first

        if (!tools.isObject(id)) {
            Validator.assertString(id, 'id');
        }
        const fixedId = this._utils.fixId(id, false);
        return this.getForeignState(fixedId, options, callback);
    }

    getForeignState(id: string, callback: ioBroker.GetStateCallback): ioBroker.GetStatePromise;
    getForeignState(id: string, options: unknown, callback: ioBroker.GetStateCallback): ioBroker.GetStatePromise;

    /**
     * Read value from states DB for any instance and system state.
     *
     * This function can read values from states DB for all instances and adapters. It expects the full path of object ID.
     *
     * @param id object ID of the state.
     * @param options optional user context
     * @param callback return result
     *        ```js
     *            function (err, state) {
     *              if (err) adapter.log.error('Cannot read value: ' + err);
     *            }
     *        ```
     *
     *        See possible attributes of the state in @setState explanation
     */
    getForeignState(
        id: unknown,
        options: unknown,
        callback?: unknown
    ): Promise<ioBroker.CallbackReturnTypeOf<ioBroker.GetStateCallback> | void> {
        if (typeof options === 'function') {
            callback = options;
            options = {};
        }

        Validator.assertString(id, 'id');
        if (options !== null && options !== undefined) {
            Validator.assertObject(options, 'options');
        }
        Validator.assertOptionalCallback(callback, 'callback');

        return this._getForeignState({ id, options, callback });
    }

    private async _getForeignState(
        _options: InternalGetStateOptions
    ): Promise<ioBroker.CallbackReturnTypeOf<ioBroker.GetStateCallback> | void> {
        const { id, options, callback } = _options;

        if (!this.#states) {
            // if states is no longer existing, we do not need to unsubscribe
            this._logger.info(
                `${this.namespaceLog} getForeignState not processed because States database not connected`
            );
            return tools.maybeCallbackWithError(callback, tools.ERRORS.ERROR_DB_CLOSED);
        }

        if (!this.#objects) {
            this._logger.info(
                `${this.namespaceLog} getForeignState not processed because Objects database not connected`
            );
            return tools.maybeCallbackWithError(callback, tools.ERRORS.ERROR_DB_CLOSED);
        }

        try {
            this._utils.validateId(id, true, options);
        } catch (e) {
            return tools.maybeCallbackWithError(callback, e);
        }

        let permCheckRequired = false;
        if (options?.user && options.user !== SYSTEM_ADMIN_USER) {
            permCheckRequired = true;
        }

        let obj: ioBroker.StateObject | null | undefined;
        try {
            if (permCheckRequired) {
                obj = (await this._checkStates(id, options || {}, 'getState')).objs[0];
            } else {
                obj = (await this.#objects.getObject(id, options)) as ioBroker.StateObject | null | undefined;
            }
        } catch (e) {
            return tools.maybeCallbackWithError(callback, e);
        }

        if (id.startsWith(ALIAS_STARTS_WITH)) {
            if (obj?.common?.alias?.id) {
                // id can be a string or can have attribute id.read
                const aliasId = tools.isObject(obj.common.alias.id) ? obj.common.alias.id.read : obj.common.alias.id;

                // validate here because we use objects/states db directly
                try {
                    this._utils.validateId(aliasId, true, null);
                } catch (e) {
                    this._logger.warn(`${this.namespaceLog} Error validating alias id of ${id}: ${e.message}`);
                    return tools.maybeCallbackWithError(callback, `Error validating alias id of ${id}: ${e.message}`);
                }

                if (aliasId) {
                    let sourceObj;
                    try {
                        // we ignore permissions on the source object and thus get it as admin user
                        sourceObj = (await this.#objects.getObject(aliasId, {
                            ...options,
                            user: SYSTEM_ADMIN_USER
                        })) as ioBroker.StateObject | null | undefined;
                    } catch (e) {
                        return tools.maybeCallbackWithError(callback, e);
                    }

                    let state: ioBroker.State | undefined | null;
                    if (this.oStates && this.oStates[aliasId]) {
                        state = deepClone(this.oStates[aliasId]);
                    } else {
                        this.inputCount++;
                        try {
                            state = await this.#states.getState(aliasId);
                        } catch (e) {
                            return tools.maybeCallbackWithError(callback, e);
                        }
                    }

                    return tools.maybeCallbackWithError(
                        callback,
                        null,
                        tools.formatAliasValue({
                            sourceCommon: sourceObj?.common,
                            targetCommon: obj.common,
                            state,
                            logger: this._logger,
                            logNamespace: this.namespaceLog,
                            sourceId: sourceObj?._id,
                            targetId: obj._id
                        })
                    );
                }
            } else {
                // alias object non-existing or points to nowhere -> handle it like a non-existing state
                return tools.maybeCallbackWithError(callback, null, null);
            }
        } else {
            if (this.oStates && this.oStates[id]) {
                return tools.maybeCallbackWithError(callback, null, this.oStates[id]);
            } else {
                return this.#states.getState(id, callback);
            }
        }
    }

    // find out default history instance
    private async _getDefaultHistory(): Promise<void> {
        if (!this.defaultHistory) {
            // read default history instance from system.config
            let data;
            try {
                data = await this.getForeignObjectAsync('system.config', null);
            } catch {
                // ignore
            }

            if (data?.common) {
                this.defaultHistory = data.common.defaultHistory;
            }
            if (data?.native) {
                this._systemSecret = data.native.secret;
            }

            // if no default history set
            if (!this.defaultHistory) {
                let _obj;
                // read all adapters
                try {
                    _obj = await this.#objects!.getObjectViewAsync('system', 'instance', {
                        startkey: 'system.adapter.',
                        endkey: 'system.adapter.\u9999'
                    });
                } catch {
                    // ignore
                }

                if (_obj?.rows) {
                    for (const row of _obj.rows) {
                        if (row.value?.common && row.value.common.type === 'storage') {
                            this.defaultHistory = row.id.substring('system.adapter.'.length);
                            break;
                        }
                    }
                }
                if (!this.defaultHistory) {
                    this.defaultHistory = 'history.0';
                }
            }
        }
    }

    getHistory(id: string, options: ioBroker.GetHistoryOptions, callback: ioBroker.GetHistoryCallback): void;
    getHistory(id: string, callback: ioBroker.GetHistoryCallback): void;

    /**
     * Read historian data for states of any instance or system state.
     *
     * This function can read values from history adapters like: history, sql, influxdb. It expects the full path of object ID.
     * Normally only foreign history has interest, so there is no getHistory and getForeignHistory
     *
     * Possible options:
     *
     *  - instance - (optional) name of instance, where to read the historian data, e.g. 'history.0', 'sql.1'. By default, will be taken from system settings.
     *  - start - (optional) time in ms - Date.now()', by default is (now - 1 week)
     *  - end - (optional) time in ms - Date.now()', by default is (now + 5000 seconds)
     *  - step - (optional) used in aggregate (m4, max, min, average, total) step in ms of intervals
     *  - count - number of values if aggregate is 'onchange' or number of intervals if other aggregate method. Count will be ignored if step is set.
     *  - from - if from field should be included in answer
     *  - ack - if ack field should be included in answer
     *  - q - if q field should be included in answer
     *  - addId - if id field should be included in answer
     *  - limit - do not return more entries than limit
     *  - ignoreNull - if null values should be included (false), replaced by last not null value (true) or replaced with 0 (0)
     *  - sessionId - (optional) identifier of request, will be returned back in the answer
     *  - aggregate - aggregate method:
     *      - minmax - used special algorithm. Splice the whole time range in small intervals and find for every interval max, min, start and end values.
     *      - max - Splice the whole time range in small intervals and find for every interval max value and use it for this interval (nulls will be ignored).
     *      - min - Same as max, but take minimal value.
     *      - average - Same as max, but take average value.
     *      - total - Same as max, but calculate total value.
     *      - count - Same as max, but calculate number of values (nulls will be calculated).
     *      - none - No aggregation at all. Only raw values in a given period.
     *
     * @param id object ID of the state.
     * @param options see function description
     * @param callback return result
     *        ```js
     *            function (error, result, step, sessionId) {
     *              if (error) adapter.log.error('Cannot read value: ' + err);
     *            }
     *        ```
     *
     *        See possible attributes of the state in @setState explanation
     */
    getHistory(id: string, options: unknown, callback?: unknown): any {
        if (typeof options === 'function') {
            callback = options;
            options = {};
        }

        Validator.assertString(id, 'id');
        if (options !== null && options !== undefined) {
            Validator.assertObject(options, 'options');
        }
        Validator.assertCallback(callback, 'callback');

        return this._getHistory({ id, options, callback });
    }

    // Checked implementation
    private async _getHistory(_options: InternalGetHistoryOptions): Promise<void> {
        const { id, callback } = _options;
        let { options } = _options;

        try {
            this._utils.validateId(id, true, null);
        } catch (err) {
            // @ts-expect-error
            return tools.maybeCallbackWithError(callback, err);
        }

        options = options || {};
        options.end = options.end || Date.now() + 5000000;
        if (!options.count && !options.start) {
            options.start = options.start || Date.now() - 604800000; // - 1 week
        }

        if (!options.instance) {
            if (!this.defaultHistory) {
                // read default history instance from system.config
                await this._getDefaultHistory();
                return this.getHistory(id, options, callback);
            } else {
                options.instance = this.defaultHistory;
            }
        }

        this.sendTo(options.instance || 'history.0', 'getHistory', { id: id, options: options }, res => {
            // @ts-expect-error
            tools.maybeCallbackWithError(callback, res.error, res.result, res.step, res.sessionId);
        });
    }

    idToDCS(id: string): {
        device: string;
        channel: string;
        state: string;
    } | null;

    /**
     * Convert ID into object with device's, channel's and state's name.
     *
     * Convert "adapter.instance.D.C.S" in object `{device: D, channel: C, state: S}`
     * Convert ID to `{device: D, channel: C, state: S}`
     *
     * @param id short or long string of ID like "stateID" or "adapterName.0.stateID".
     * @returns parsed ID as an object
     */
    idToDCS(id: unknown): {
        device: string;
        channel: string;
        state: string;
    } | null {
        if (!id) {
            return null;
        }

        Validator.assertString(id, 'id');

        const parts = id.split('.');
        if (`${parts[0]}.${parts[1]}` !== this.namespace) {
            this._logger.warn(`${this.namespaceLog} Try to decode id not from this adapter`);
            return null;
        }
        return { device: parts[2], channel: parts[3], state: parts[4] };
    }

    // external signature
    delState(id: string, callback?: ioBroker.ErrorCallback): void;
    delState(id: string, options: unknown, callback?: ioBroker.ErrorCallback): void;

    /**
     * Deletes a state of this instance.
     * The object will NOT be deleted. If you want to delete it too, use @delObject instead.
     *
     * It is not required to provice the adapter namespace, because it will automatically be added.
     * E.g. to delete "adapterName.X.myObject", only "myObject" is required as ID.
     *
     * No error is returned if state does not exist.
     *
     * @param id exactly object ID (without namespace)
     * @param options optional user context
     * @param callback return result
     *        ```js
     *            function (err) {
     *              if (err) adapter.log.error('Cannot delete object: ' + err);
     *            }
     *        ```
     */
    delState(id: unknown, options: unknown, callback?: unknown): any {
        if (typeof options === 'function') {
            callback = options;
            options = null;
        }

        Validator.assertString(id, 'id');
        if (options !== null && options !== undefined) {
            Validator.assertObject(options, 'options');
        }
        Validator.assertOptionalCallback(callback, 'callback');

        return this._delState({ id, options, callback });
    }

    private _delState(_options: InternalDelStateOptions): Promise<void> | void {
        const { options, callback } = _options;
        let { id } = _options;

        try {
            this._utils.validateId(id, false, null);
        } catch (err) {
            return tools.maybeCallbackWithError(callback, err);
        }

        // delState does the same as delForeignState, but fixes the ID first
        id = this._utils.fixId(id);
        return this.delForeignState(id, options, callback);
    }

    // external signature
    delForeignState(id: string, callback?: ioBroker.ErrorCallback): void;
    delForeignState(id: string, options: unknown, callback?: ioBroker.ErrorCallback): void;

    /**
     * Deletes a state of any adapter.
     * The object is NOT deleted. If you want to delete it too, use @delForeignObject instead.
     *
     * No error is returned if state does not exist.
     *
     * @param id long string for ID like "adapterName.0.stateID".
     * @param options optional argument to describe the user context
     * @param callback return result
     * ```js
     * function (err) {}
     * ```
     */
    delForeignState(id: unknown, options: unknown, callback?: unknown): any {
        if (typeof options === 'function') {
            callback = options;
            options = null;
        }

        Validator.assertString(id, 'id');
        Validator.assertOptionalCallback(callback, 'callback');
        if (options !== null && options !== undefined) {
            Validator.assertObject(options, 'options');
        }

        return this._delForeignState({ id, options, callback });
    }

    private async _delForeignState(_options: InternalDelStateOptions): Promise<void> {
        const { id, options, callback } = _options;

        if (!this.#states) {
            // if states is no longer existing, we do not need to unsubscribe
            this._logger.info(
                `${this.namespaceLog} delForeignState not processed because States database not connected`
            );
            return tools.maybeCallbackWithError(callback, tools.ERRORS.ERROR_DB_CLOSED);
        }

        try {
            this._utils.validateId(id, true, options);
        } catch (err) {
            return tools.maybeCallbackWithError(callback, err);
        }

        if (options?.user && options.user !== SYSTEM_ADMIN_USER) {
            try {
                await this._checkStates(id, options, 'delState');
            } catch (e) {
                return tools.maybeCallbackWithError(callback, e);
            }
        }
        this.#states.delState(id, callback);
    }

    // external signature
    getStates(pattern: Pattern, callback: ioBroker.GetStatesCallback): void;
    getStates(pattern: Pattern, options: unknown, callback: ioBroker.GetStatesCallback): void;

    /**
     * Read all states of this adapter, that pass the pattern
     *
     * Allows to read all states of current adapter according to pattern. To read all states of current adapter use:
     * ```js
     *     adapter.getStates('*', function (err, states) {
     *         for (var id in states) {
     *              adapter.log.debug('"' + id + '" = "' + states[id].val);
     *         }
     *     });
     * ```
     *
     * @param pattern string in form 'adapter.0.*' or like this. It can be an array of IDs too.
     * @param options optional argument to describe the user context
     * @param callback return result
     * ```js
     * function (err, states) {}, where states is an object like {"ID1": {"val": 1, "ack": true}, "ID2": {"val": 2, "ack": false}, ...}
     * ```
     */
    getStates(pattern: unknown, options: any, callback?: any): any {
        // we use any types here, because validation takes place in foreign method
        if (typeof options === 'function') {
            callback = options;
            options = {};
        }

        Validator.assertPattern(pattern, 'pattern');

        const fixedPattern = Array.isArray(pattern) ? pattern : this._utils.fixId(pattern, true);

        this.getForeignStates(fixedPattern, options, callback);
    }

    private async _processStatesSecondary(
        keys: string[],
        targetObjs: (ioBroker.StateObject | null)[] | null,
        srcObjs: (ioBroker.StateObject | null)[] | null
    ): Promise<ioBroker.GetStatesPromise> {
        const arr = await this.#states!.getStates(keys);

        const result: Record<string, Partial<ioBroker.State> | null> = {};

        for (let i = 0; i < keys.length; i++) {
            const obj = targetObjs && targetObjs[i];

            if (obj?.common?.alias && srcObjs) {
                const srcObj = srcObjs[i];

                if (srcObj) {
                    result[obj._id] =
                        tools.formatAliasValue({
                            sourceCommon: srcObj.common,
                            targetCommon: obj.common,
                            state: arr![i] || null,
                            logger: this._logger,
                            logNamespace: this.namespaceLog,
                            sourceId: srcObj._id,
                            targetId: obj._id
                        }) || null;
                } else {
                    result[obj._id || keys[i]] = arr![i] || null;
                }
            } else {
                result[obj?._id || keys[i]] = arr![i] || null;
            }
        }

        // @ts-expect-error adapt the return type?
        return result;
    }

    /**
     * Ensures, that object information is read, and the alias id is mapped to the source id if an alias is contained in the getStates call
     * The adaption of the actual values is then performed in _processStatesSecondary, to apply alias conversion methods
     *
     * @param keys all ids of the getStates call
     * @param targetObjs the target objects (e.g. alias objects or the actual objects)
     */
    private async _processStates(keys: string[], targetObjs: ioBroker.StateObject[]): ioBroker.GetStatesPromise {
        const aliasIndexes: number[] = [];
        const aliasIds: string[] = [];
        /** Target objects with null placeholders for non-alias keys */
        const fullTargetObjs: (ioBroker.StateObject | null)[] = new Array(keys.length).fill(null);

        keys.forEach((id, idx) => {
            if (id.startsWith(ALIAS_STARTS_WITH)) {
                aliasIndexes.push(idx);
                aliasIds.push(id);
            }
        });

        // if any ID from aliases found
        if (aliasIds.length) {
            // make a copy of original array
            keys = [...keys];

            if (!targetObjs) {
                // read aliases objects to get information of source objects
                targetObjs = (await this._getObjectsByArray(aliasIds)) as ioBroker.StateObject[];
            } else {
                // we are only interested in keeping alias target objects
                targetObjs = targetObjs.filter((_val, idx) => aliasIndexes.includes(idx));
            }

            // replace alias ids with targets
            for (let i = 0; i < aliasIds.length; i++) {
                const obj = targetObjs[i];
                const aliasIdx = aliasIndexes[i];
                fullTargetObjs[aliasIdx] = obj;

                if (obj?.common?.alias) {
                    // alias id can be string or can have attribute read (this is used by getStates -> so read is important)
                    keys[aliasIdx] =
                        tools.isObject(obj.common.alias.id) && 'read' in obj.common.alias.id
                            ? obj.common.alias.id.read
                            : obj.common.alias.id;
                }
            }

            // srcObjs and targetObjs could be merged
            const srcObjs = (await this._getObjectsByArray(keys)) as (ioBroker.StateObject | null)[];

            return this._processStatesSecondary(keys, fullTargetObjs, srcObjs);
        } else {
            return this._processStatesSecondary(keys, null, null);
        }
    }

    getForeignStates(pattern: Pattern, callback: ioBroker.GetStatesCallback): void;
    getForeignStates(pattern: Pattern, options: unknown, callback: ioBroker.GetStatesCallback): void;

    /**
     * Read all states of all adapters (and system states), that pass the pattern
     *
     * Allows to read all states of current adapter according to pattern. To read all states of current adapter use:
     * ```js
     *     adapter.getStates('*', function (err, states) {
     *         for (var id in states) {
     *              adapter.log.debug('"' + id + '" = "' + states[id].val);
     *         }
     *     });
     * ```
     *
     * @param pattern string in form 'adapter.0.*' or like this. It can be an array of IDs too.
     * @param options optional argument to describe the user context
     * @param callback return result
     * ```js
     * function (err, states) {}, where states is an object like {"ID1": {"val": 1, "ack": true}, "ID2": {"val": 2, "ack": false}, ...}
     * ```
     */
    getForeignStates(pattern: unknown, options: unknown, callback?: unknown): any {
        if (typeof options === 'function') {
            callback = options;
            options = {};
        }
        if (typeof pattern === 'function') {
            callback = pattern;
            pattern = '*';
        }

        Validator.assertPattern(pattern, 'pattern');
        if (options !== null && options !== undefined) {
            Validator.assertObject(options, 'options');
        }
        Validator.assertCallback(callback, 'callback');

        return this._getForeignStates({ pattern, options: options || {}, callback });
    }

    private async _getForeignStates(_options: InternalGetStatesOptions): Promise<void> {
        const { options, pattern, callback } = _options;

        if (!this.#states) {
            // if states is no longer existing, we do not need to unsubscribe
            this._logger.info(
                `${this.namespaceLog} getForeignStates not processed because States database not connected`
            );

            return tools.maybeCallbackWithError(callback, tools.ERRORS.ERROR_DB_CLOSED);
        }

        if (!this.#objects) {
            // if states is no longer existing, we do not need to unsubscribe
            this._logger.info(
                `${this.namespaceLog} getForeignStates not processed because Objects database not connected`
            );

            return tools.maybeCallbackWithError(callback, tools.ERRORS.ERROR_DB_CLOSED);
        }

        // if pattern is array
        if (Array.isArray(pattern)) {
            if (options.user && options.user !== SYSTEM_ADMIN_USER) {
                try {
                    const { objs, ids } = await this._checkStates(pattern, options, 'getState');
                    const res = await this._processStates(ids, objs);
                    return tools.maybeCallbackWithError(callback, null, res);
                } catch (e) {
                    return tools.maybeCallbackWithError(callback, e);
                }
            } else {
                const res = await this._processStates(pattern, options?._objects);
                return tools.maybeCallbackWithError(callback, null, res);
            }
        } else {
            // read first the keys for pattern
            let params = {};
            if (pattern && pattern !== '*') {
                params = {
                    startkey: pattern.replace(/\*/g, ''),
                    endkey: pattern.replace(/\*/g, '\u9999')
                };
            }

            let originalChecked: boolean | undefined;
            if (options.checked !== undefined) {
                originalChecked = options.checked;
            }
            options.checked = true;

            // in special maintenance mode, just returns all states. Aliases are not supported in this mode
            if (options.user === SYSTEM_ADMIN_USER && options.maintenance) {
                try {
                    const keys = await this.#states.getKeys(pattern);
                    const res = await this._processStatesSecondary(keys || [], null, null);
                    return tools.maybeCallbackWithError(callback, null, res);
                } catch (e) {
                    return tools.maybeCallbackWithError(callback, e);
                }
            }

            try {
                const res = await this.#objects.getObjectView('system', 'state', params, options);
                if (originalChecked !== undefined) {
                    options.checked = originalChecked;
                } else {
                    options.checked = undefined;
                }

                if (!res) {
                    return tools.maybeCallbackWithError(callback, null, {});
                }
                const keys = [];
                const objs = [];

                // filter out
                let regEx;
                // process patterns like "*.someValue". The patterns "someValue.*" will be processed by getObjectView
                try {
                    if (pattern !== '*' && pattern[pattern.length - 1] !== '*') {
                        regEx = new RegExp(tools.pattern2RegEx(pattern));
                    }
                    for (const row of res.rows) {
                        const id = row.id;
                        if (id && (!regEx || regEx.test(id))) {
                            keys.push(id);
                            objs.push(row.value);
                        }
                    }
                } catch (e) {
                    return tools.maybeCallbackWithError(callback, e);
                }

                options._objects = objs;
                this.getForeignStates(keys, options, callback);
            } catch (e) {
                return tools.maybeCallbackWithError(callback, e);
            }
        }
    }

    /**
     * Add subscription for given alias, if it is not a state it will be ignored
     *
     * @param aliasObj the alias object
     * @param pattern pattern to subscribe for
     */
    private async _addAliasSubscribe(aliasObj: ioBroker.AnyObject, pattern: string): Promise<void> {
        if (aliasObj.type !== 'state') {
            // no state types do not need to be subscribed
            return;
        }

        if (!aliasObj.common?.alias?.id) {
            // if state and no id given
            this._logger.warn(`${this.namespaceLog} Alias ${aliasObj._id} has no target 5`);
            throw new Error(`Alias ${aliasObj._id} has no target`);
        }

        // id can be string or can have attribute read
        const sourceId = tools.isObject(aliasObj.common.alias.id)
            ? aliasObj.common.alias.id.read
            : aliasObj.common.alias.id;

        // validate here because we use objects/states db directly
        try {
            this._utils.validateId(sourceId, true, null);
        } catch (e) {
            throw new Error(`Error validating alias id of ${aliasObj._id}: ${e.message}`);
        }

        const targetEntry = {
            alias: deepClone(aliasObj.common.alias),
            id: aliasObj._id,
            pattern,
            type: aliasObj.common.type,
            max: aliasObj.common.max,
            min: aliasObj.common.min,
            unit: aliasObj.common.unit
        };

        let aliasDetails: AliasDetails;

<<<<<<< HEAD
            if (!aliasDetails.source) {
                let sourceObj;
                try {
                    await this.#states!.subscribe(sourceId);
                    // we ignore permissions on the source object and thus get it as an admin user
                    sourceObj = await this.#objects!.getObject(sourceId, { user: SYSTEM_ADMIN_USER });
                } catch (e) {
                    return tools.maybeCallbackWithError(callback, e);
                }
=======
        if (!this.aliases.has(sourceId)) {
            aliasDetails = { targets: [] };
            // add the alias before doing anything async, so if a delete comes in between we can detect it
            this.aliases.set(sourceId, aliasDetails);
        } else {
            aliasDetails = this.aliases.get(sourceId)!;
        }
>>>>>>> e7561ffc

        if (!aliasDetails.source) {
            await this.#states!.subscribe(sourceId);
            // we ignore permissions on the source object and thus get it as admin user
            const sourceObj = await this.#objects!.getObject(sourceId, { user: SYSTEM_ADMIN_USER });

            // if we have a common and the alias has not been removed in-between
            if (sourceObj?.common && this.aliases.has(sourceObj._id)) {
                aliasDetails.source = {
                    min: sourceObj.common.min,
                    max: sourceObj.common.max,
                    type: sourceObj.common.type,
                    unit: sourceObj.common.unit
                };
            }
        }

        // add the alias target after we have ensured that we have the source set
        aliasDetails.targets.push(targetEntry);
    }

    /**
     * Remove an alias subscribe
     *
     * @param sourceId id of the source object
     * @param aliasObjOrIdx the alias target or the index of the targets array
     */
    private async _removeAliasSubscribe(sourceId: string, aliasObjOrIdx: number | AliasTargetEntry): Promise<void> {
        if (!this.aliases.has(sourceId)) {
            return;
        }

        const alias = this.aliases.get(sourceId)!;

        // remove from targets array
        const pos = typeof aliasObjOrIdx === 'number' ? aliasObjOrIdx : alias.targets.indexOf(aliasObjOrIdx);

        if (pos !== -1) {
            alias.targets.splice(pos, 1);

            // unsubscribe if no more aliases exists
            if (!alias.targets.length) {
                this.aliases.delete(sourceId);
                await this.#states!.unsubscribe(sourceId);
            }
        }
    }

    subscribeForeignStates(pattern: Pattern, callback?: ioBroker.ErrorCallback): void;
    subscribeForeignStates(pattern: Pattern, options: unknown, callback?: ioBroker.ErrorCallback): void;

    /**
     * Subscribe for changes on all states of all adapters (and system states), that pass the pattern
     *
     * Allows to Subscribe on changes all states of all instances according to pattern. E.g. to read all states of 'adapterName.X' instance use:
     * ```js
     *     adapter.subscribeForeignStates('adapterName.X.*');
     * ```
     *
     * @param pattern string in form 'adapter.0.*' or like this. It can be an array of IDs too.
     * @param options optional argument to describe the user context
     * @param callback return result ```function (err) {}```
     */
    subscribeForeignStates(pattern: unknown, options: unknown, callback?: unknown): any {
        pattern = pattern || '*';

        if (typeof options === 'function') {
            callback = options;
            options = null;
        }

        Validator.assertOptionalCallback(callback, 'callback');

        if (pattern instanceof RegExp) {
            return tools.maybeCallbackWithError(
                callback,
                `Regexp is not supported for "subscribeForeignStates", received "${pattern.toString()}"`
            );
        }

        if (options !== null && options !== undefined) {
            Validator.assertObject(options, 'options');
        }
        Validator.assertPattern(pattern, 'pattern');

        return this._subscribeForeignStates({ pattern, options, callback });
    }

    private async _subscribeForeignStates(_options: InternalSubscribeOptions): Promise<void> {
        const { pattern, options, callback } = _options;

        // Todo check rights for options
        await this._autoSubscribeOn();

        if (!this.#states) {
            // if states is no longer existing, we do not need to unsubscribe
            this._logger.info(
                `${this.namespaceLog} subscribeForeignStates not processed because States database not connected`
            );
            return tools.maybeCallbackWithError(callback, tools.ERRORS.ERROR_DB_CLOSED);
        }
        if (!this.#objects) {
            this._logger.info(
                `${this.namespaceLog} subscribeForeignStates not processed because Objects database not connected`
            );
            return tools.maybeCallbackWithError(callback, tools.ERRORS.ERROR_DB_CLOSED);
        }

        // compare if this pattern for one of auto-subscribe adapters
        for (const autoSubEntry of this.autoSubscribe) {
            if (typeof pattern === 'string' && (pattern === '*' || pattern.startsWith(`${autoSubEntry}.`))) {
                // put this pattern into adapter list
                let state;
                try {
                    state = await this.#states.getState(`system.adapter.${autoSubEntry}.subscribes`);
                } catch {
                    // ignore
                }
                state = state || { val: '{}' };
                state.val = state.val || '{}';
                let subs;
                try {
                    subs = JSON.parse(state.val as any);
                } catch {
                    this._logger.error(`${this.namespaceLog} Cannot parse subscribes for "${autoSubEntry}.subscribes"`);
                }

                // validate that correct structure read from state.val
                if (!tools.isObject(subs)) {
                    subs = {};
                }

                if (!tools.isObject(subs[pattern])) {
                    subs[pattern] = {};
                }

                if (typeof subs[pattern][this.namespace] !== 'number') {
                    subs[pattern][this.namespace] = 0;
                }

                subs[pattern][this.namespace]++;
                this.outputCount++;
                this.#states.setState(`system.adapter.${autoSubEntry}.subscribes`, JSON.stringify(subs));
            }
        }

        if (Array.isArray(pattern)) {
            // get all aliases
            const aliasesIds = pattern
                .map(id => (id.startsWith(ALIAS_STARTS_WITH) ? id : null))
                .filter(id => id) as string[];

            // get all non aliases
            const nonAliasesIds = pattern
                .map(id => (!id.startsWith(ALIAS_STARTS_WITH) ? id : null))
                .filter(id => id) as string[];

            for (const aliasPattern of pattern) {
                if (
                    (aliasPattern.startsWith(ALIAS_STARTS_WITH) || aliasPattern.includes('*')) &&
                    !this.aliasPatterns.has(aliasPattern)
                ) {
                    // it's a new alias conform pattern to store
                    this.aliasPatterns.add(aliasPattern);
                }
            }

            const promises = [];

            if (aliasesIds.length) {
                if (!this._aliasObjectsSubscribed) {
                    this._aliasObjectsSubscribed = true;
                    this.#objects.subscribe(`${ALIAS_STARTS_WITH}*`);
                }

                const aliasObjs = await this._getObjectsByArray(aliasesIds, options);

                for (const aliasObj of aliasObjs) {
                    if (aliasObj) {
                        promises.push(this._addAliasSubscribe(aliasObj, aliasObj._id));
                    }
                }
            }

            if (nonAliasesIds.length) {
                for (const id of nonAliasesIds) {
                    promises.push(new Promise(resolve => this.#states!.subscribeUser(id, resolve)));
                }
            }

            try {
                await Promise.all(promises);
            } catch (e) {
                this._logger.error(`${this.namespaceLog} Error on "subscribeForeignStates": ${e.message}`);
            }
            return tools.maybeCallback(callback);
        } else if (pattern.includes('*')) {
            if (pattern === '*' || pattern.startsWith(ALIAS_STARTS_WITH)) {
                if (!this._aliasObjectsSubscribed) {
                    this._aliasObjectsSubscribed = true;
                    this.#objects.subscribe(`${ALIAS_STARTS_WITH}*`);
                }

                // read all aliases
                try {
                    // @ts-expect-error adjust types
                    const objs = await this.getForeignObjectsAsync(pattern, null, null, options);
                    const promises = [];
                    if (!this.aliasPatterns.has(pattern)) {
                        // it's a new pattern to store
                        this.aliasPatterns.add(pattern);
                    }

                    for (const id of Object.keys(objs)) {
                        // If alias
                        if (id.startsWith(ALIAS_STARTS_WITH)) {
                            const aliasObj = objs[id];
                            promises.push(this._addAliasSubscribe(aliasObj, pattern));
                        }
                    }

                    try {
                        await Promise.all(promises);
                    } catch (e) {
                        this._logger.error(`${this.namespaceLog} Error on "subscribeForeignStates": ${e.message}`);
                    }

                    if (!this.#states) {
                        // if states is no longer existing, we do not need to unsubscribe
                        this._logger.info(
                            `${this.namespaceLog} subscribeForeignStates not processed because States database not connected`
                        );
                        return tools.maybeCallbackWithError(callback, tools.ERRORS.ERROR_DB_CLOSED);
                    }

                    if (promises.length && pattern !== '*') {
                        return tools.maybeCallback(callback);
                    } else {
                        // no alias objects found or pattern *
                        this.#states.subscribeUser(pattern, callback);
                    }
                } catch (e) {
                    this._logger.warn(`${this.namespaceLog} Cannot subscribe to ${pattern}: ${e.message}`);
                    return tools.maybeCallbackWithError(callback, e);
                }
            } else {
                this.#states.subscribeUser(pattern, callback);
            }
        } else if (pattern.startsWith(ALIAS_STARTS_WITH)) {
            if (!this._aliasObjectsSubscribed) {
                this._aliasObjectsSubscribed = true;
                this.#objects.subscribe(`${ALIAS_STARTS_WITH}*`);
            }

            // just read one alias Object
            try {
                const aliasObj = await this.#objects.getObject(pattern, options);
                if (aliasObj) {
                    await this._addAliasSubscribe(aliasObj, pattern);
                    return tools.maybeCallback(callback);
                } else {
                    return tools.maybeCallback(callback);
                }
            } catch (e) {
                this._logger.warn(`${this.namespaceLog} cannot subscribe on alias "${pattern}": ${e.message}`);
            }
        } else {
            this.#states.subscribeUser(pattern, callback);
        }
    }

    unsubscribeForeignStates(pattern: string | string[], callback?: ioBroker.ErrorCallback): void;
    unsubscribeForeignStates(pattern: string | string[], options: unknown, callback?: ioBroker.ErrorCallback): void;

    /**
     * Unsubscribe for changes for given pattern
     *
     * This function allows to unsubscribe from changes. The pattern must be equal to requested one.
     * ```js
     *     adapter.subscribeForeignStates('adapterName.X.*');
     *     adapter.unsubscribeForeignStates('adapterName.X.abc*'); // This will not work
     *     adapter.unsubscribeForeignStates('adapterName.X.*'); // Valid unsubscribe
     * ```
     *
     * @param pattern string in form 'adapter.0.*'. Must be the same as subscribe.
     * @param options optional argument to describe the user context
     * @param callback return result
     * ```js
     * function (err) {}
     * ```
     */
    unsubscribeForeignStates(pattern: unknown, options: unknown, callback?: unknown): any {
        pattern = pattern || '*';

        // Todo check rights for options
        if (typeof options === 'function') {
            callback = options;
            options = null;
        }

        Validator.assertOptionalCallback(callback, 'callback');

        if (pattern instanceof RegExp) {
            return tools.maybeCallbackWithError(
                callback,
                `Regexp is not supported for "unsubscribeForeignStates", received "${pattern.toString()}"`
            );
        }

        Validator.assertPattern(pattern, 'pattern');
        if (options !== null && options !== undefined) {
            Validator.assertObject(options, 'options');
        }

        return this._unsubscribeForeignStates({ pattern, options, callback });
    }

    private async _unsubscribeForeignStates(_options: InternalSubscribeOptions): Promise<void> {
        const { pattern, callback } = _options;

        if (!this.#states) {
            // if states is no longer existing, we do not need to unsubscribe
            this._logger.info(
                `${this.namespaceLog} unsubscrubeForeignStates not processed because States database not connected`
            );
            return tools.maybeCallbackWithError(callback, tools.ERRORS.ERROR_DB_CLOSED);
        }

        if (this.autoSubscribe && typeof pattern === 'string') {
            for (const autoSub of this.autoSubscribe) {
                if (pattern === '*' || pattern.substring(0, autoSub.length + 1) === `${autoSub}.`) {
                    // remove this pattern from adapter list
                    let state;
                    try {
                        state = await this.#states.getState(`system.adapter.${autoSub}.subscribes`);
                    } catch {
                        // ignore
                    }
                    if (!state || !state.val) {
                        continue;
                    }
                    let subs;
                    try {
                        subs = JSON.parse(state.val as any);
                    } catch {
                        this._logger.error(`${this.namespaceLog} Cannot parse subscribes for "${autoSub}.subscribes"`);
                        continue;
                    }

                    if (
                        !tools.isObject(subs) ||
                        !tools.isObject(subs[pattern]) ||
                        subs[pattern][this.namespace] === undefined
                    ) {
                        // check subs is a valid object, because it comes from state.val
                        continue;
                    }

                    if (typeof subs[pattern][this.namespace] === 'number') {
                        subs[pattern][this.namespace]--;
                        if (subs[pattern][this.namespace] <= 0) {
                            delete subs[pattern][this.namespace];
                        }
                    } else {
                        // corrupted info, we can only delete
                        delete subs[pattern][this.namespace];
                    }

                    // if no other subs are there
                    if (!Object.keys(subs[pattern]).length) {
                        delete subs[pattern];
                    }
                    this.outputCount++;
                    this.#states.setState(`system.adapter.${autoSub}.subscribes`, JSON.stringify(subs));
                }
            }
        }

        let aliasPattern;
        const promises = [];

        if (Array.isArray(pattern)) {
            // process every entry as single unsubscribe
            for (const _pattern of pattern) {
                promises.push(this.unsubscribeForeignStatesAsync(_pattern));
            }
        } else if (pattern.includes('*') || pattern.startsWith(ALIAS_STARTS_WITH)) {
            if (pattern === '*' || pattern.startsWith(ALIAS_STARTS_WITH)) {
                aliasPattern = pattern; // check all aliases
                if (pattern === '*') {
                    promises.push(this.#states.unsubscribeUser(pattern));
                }
            } else {
                promises.push(this.#states.unsubscribeUser(pattern));
            }
        } else {
            promises.push(this.#states.unsubscribeUser(pattern));
        }

        if (aliasPattern) {
            // if pattern known, remove it from alias patterns to not subscribe to further matching aliases
            this.aliasPatterns.delete(aliasPattern);

            for (const [sourceId, alias] of this.aliases) {
                for (let i = alias.targets.length - 1; i >= 0; i--) {
                    if (alias.targets[i].pattern === aliasPattern) {
                        promises.push(this._removeAliasSubscribe(sourceId, i));
                    }
                }
            }
        }

        await Promise.all(promises);
        // if no alias subscribed any longer, remove subscription
        if (!this.aliases.size && this._aliasObjectsSubscribed) {
            this._aliasObjectsSubscribed = false;
            this.#objects!.unsubscribe(`${ALIAS_STARTS_WITH}*`);
        }
        return tools.maybeCallback(callback);
    }

    subscribeStates(pattern: Pattern, callback?: ioBroker.ErrorCallback): void;
    subscribeStates(pattern: Pattern, options: unknown, callback?: ioBroker.ErrorCallback): void;

    /**
     * Subscribe for changes on all states of this instance, that pass the pattern
     *
     * Allows to Subscribe on changes all states of current adapter according to pattern. To read all states of current adapter use:
     * ```js
     *     adapter.subscribeStates('*'); // subscribe for all states of this adapter
     * ```
     *
     * @param pattern string in form 'adapter.0.*' or like this. Only string allowed
     * @param options optional argument to describe the user context
     * @param callback optional callback
     */
    subscribeStates(pattern: unknown, options: unknown, callback?: unknown): any {
        if (typeof options === 'function') {
            callback = options;
            options = null;
        }

        Validator.assertPattern(pattern, 'pattern');
        Validator.assertOptionalCallback(callback, 'callback');
        if (options !== null && options !== undefined) {
            Validator.assertObject(options, 'options');
        }

        return this._subscribeForeignStates({
            pattern: Array.isArray(pattern) ? pattern : this._utils.fixId(pattern, true),
            options,
            callback
        });
    }

    unsubscribeStates(pattern: Pattern, callback?: ioBroker.ErrorCallback): void;
    unsubscribeStates(pattern: Pattern, options: unknown, callback?: ioBroker.ErrorCallback): void;

    /**
     * Unsubscribe for changes for given pattern for own states.
     *
     * This function allows to unsubscribe from changes. The pattern must be equal to requested one.
     *
     * ```js
     *     adapter.unsubscribeStates('abc*'); // This will not work
     *     adapter.unsubscribeStates('*');    // Valid unsubscribe
     * ```
     *
     * @param pattern string in form 'adapter.0.*'. Must be the same as subscribe.
     * @param options optional argument to describe the user context
     * @param callback optional callback
     */
    unsubscribeStates(pattern: unknown, options: unknown, callback?: unknown): any {
        if (typeof options === 'function') {
            callback = options;
            options = null;
        }

        Validator.assertPattern(pattern, 'pattern');
        Validator.assertOptionalCallback(callback, 'callback');
        if (options !== null && options !== undefined) {
            Validator.assertObject(options, 'options');
        }

        return this._unsubscribeForeignStates({
            pattern: Array.isArray(pattern) ? pattern : this._utils.fixId(pattern, true),
            options,
            callback
        });
    }

    getPluginInstance(name: string): ioBroker.Plugin | null;

    /**
     * Return plugin instance
     *
     * @param name name of the plugin to return
     * @returns plugin instance or null if not existent or not isActive
     */
    getPluginInstance(name: unknown): ioBroker.Plugin | null {
        if (!this.pluginHandler) {
            return null;
        }

        Validator.assertString(name, 'name');

        return this.pluginHandler.getPluginInstance(name);
    }

    getPluginConfig(name: string): Record<string, any> | null;

    /**
     * Return plugin configuration
     *
     * @param name name of the plugin to return
     * @returns plugin configuration or null if not existent or not isActive
     */
    getPluginConfig(name: unknown): Record<string, any> | null {
        if (!this.pluginHandler) {
            return null;
        }

        Validator.assertString(name, 'name');
        return this.pluginHandler.getPluginConfig(name);
    }

    private async _autoSubscribeOn(): Promise<void> {
        if (!this.autoSubscribe && this.#objects) {
            try {
                // collect all
                const res = await this.#objects.getObjectViewAsync('system', 'instance', {
                    startkey: 'system.adapter.',
                    endkey: 'system.adapter.\u9999'
                });

                this.autoSubscribe = [];
                for (const row of res.rows) {
                    if (row.value?.common.subscribable) {
                        const _id = row.id.substring(15); // cut system.adapter.
                        if (!this.autoSubscribe.includes(_id)) {
                            this.autoSubscribe.push(_id);
                        }
                    }
                }

                // because of autoSubscribe
                await this.#objects.subscribeAsync('system.adapter.*');
            } catch {
                // ignore
            }
        }
    }

    getSuitableLicenses(all?: boolean, adapterName?: string): Promise<any[]>;

    /**
     * This method returns the list of license that can be used by this adapter
     *
     * @param all if return the licenses, that used by other instances (true) or only for this instance (false)
     * @param adapterName Return licenses for specific adapter
     * @returns list of suitable licenses
     */
    async getSuitableLicenses(all?: boolean, adapterName?: string): Promise<SuitableLicense[]> {
        const licenses: SuitableLicense[] = [];
        try {
            const obj = await this.getForeignObjectAsync('system.licenses');
            const uuidObj = await this.getForeignObjectAsync('system.meta.uuid');
            let uuid: string;
            if (!uuidObj?.native?.uuid) {
                this._logger.warn(`${this.namespaceLog} No UUID found!`);
                return licenses;
            } else {
                uuid = uuidObj.native.uuid;
            }

            if (obj?.native?.licenses?.length) {
                const now = Date.now();
                const cert = fs.readFileSync(path.join(thisDir, '..', '..', 'cert', 'cloudCert.crt'));
                let adapterObj: ioBroker.AdapterObject | null | undefined;
                if (adapterName) {
                    try {
                        adapterObj = await this.getForeignObjectAsync(`system.adapter.${adapterName}`);
                    } catch {
                        // ignore
                    }
                }

                const version = semver.major(adapterObj?.common?.version || this.pack!.version);

                for (const license of obj.native.licenses as Omit<SuitableLicense, 'decoded'>[]) {
                    try {
                        const decoded: any = jwt.verify(license.json, cert);
                        if (
                            decoded.name &&
                            (!decoded.valid_till ||
                                decoded.valid_till === '0000-00-00 00:00:00' ||
                                new Date(decoded.valid_till).getTime() > now)
                        ) {
                            if (
                                decoded.name.startsWith(`iobroker.${adapterName || this.name}`) &&
                                (all || !license.usedBy || license.usedBy === this.namespace)
                            ) {
                                // Licenses for version ranges 0.x and 1.x are handled identically and are valid for both version ranges.
                                // If license is for adapter with version 0 or 1
                                if (
                                    decoded.version === '&lt;2' ||
                                    decoded.version === '<2' ||
                                    decoded.version === '<1' ||
                                    decoded.version === '<=1'
                                ) {
                                    // check the current adapter major version
                                    if (version !== 0 && version !== 1) {
                                        // exception if vis-1 has UUID, so it is valid for vis-2
                                        const exception =
                                            decoded.name === 'iobroker.vis' && version === 2 && decoded.uuid;

                                        if (!exception) {
                                            continue;
                                        }
                                    }
                                } else if (decoded.version && decoded.version !== version) {
                                    // Licenses for adapter versions >=2 need to match to the adapter major version,
                                    // which means that a new major version requires new licenses if it would be "included"
                                    //  in the last purchase

                                    // decoded.version could be only '<2' or direct version, like "2", "3" and so on
                                    continue;
                                }
                                if (decoded.uuid && decoded.uuid !== uuid) {
                                    // License is not for this server
                                    continue;
                                }

                                // remove free license if commercial license found
                                if (decoded.invoice !== 'free') {
                                    const pos = licenses.findIndex(item => item.invoice === 'free');
                                    if (pos !== -1) {
                                        licenses.splice(pos, 1);
                                    }
                                }

                                licenses.push({ ...license, decoded });
                            }
                        }
                    } catch (err) {
                        this._logger.error(
                            `${this.namespaceLog} Cannot decode license "${license.product}": ${err.message}`
                        );
                    }
                }
            }
        } catch {
            // ignore
        }

        licenses.sort((a, b) => {
            const aInvoice = a.decoded.invoice !== 'free';
            const bInvoice = b.decoded.invoice !== 'free';
            if (aInvoice === bInvoice) {
                return 0;
            } else if (aInvoice) {
                return -1;
            } else if (bInvoice) {
                return 1;
            }

            return 0;
        });

        return licenses;
    }

    /**
     * Add given id to log redirect list
     *
     * @param isActive if id should be added or removed
     * @param id the id to add
     */
    private logRedirect(isActive: boolean, id: string): void {
        // ignore itself
        if (id === `system.adapter.${this.namespace}`) {
            return;
        }

        if (isActive) {
            if (!this.logList.has(id)) {
                this.logList.add(id);
            }
        } else {
            this.logList.delete(id);
        }
    }

    private _reportStatus(): void {
        if (!this.#states) {
            return;
        }

        /** Time after which states regularly set by the status report expire in seconds */
        const reportStatusExpirySec = Math.floor(this._config.system.statisticsInterval / 1_000) + 10;

        const id = `system.adapter.${this.namespace}`;
        this.#states.setState(`${id}.alive`, {
            val: true,
            ack: true,
            expire: reportStatusExpirySec,
            from: id
        });
        this.outputCount++;
        if (this.connected) {
            this.#states.setState(`${id}.connected`, {
                val: true,
                ack: true,
                expire: reportStatusExpirySec,
                from: id
            });
            this.outputCount++;
        }
        if (!this.startedInCompactMode) {
            // pidUsage([pid,pid,...], function (err, stats) {
            // => {
            //   cpu: 10.0,            // percentage (from 0 to 100*vcore)
            //   memory: 357306368,    // bytes
            //   ppid: 312,            // PPID
            //   pid: 727,             // PID
            //   ctime: 867000,        // ms user + system time
            //   elapsed: 6650000,     // ms since the start of the process
            //   timestamp: 864000000  // ms since epoch
            // }
            pidUsage(process.pid, (err, stats) => {
                // sometimes adapter is stopped, but this is still running
                if (!err && this && this.#states && this.#states.setState && stats) {
                    this.#states.setState(`${id}.cpu`, {
                        ack: true,
                        from: id,
                        val: Math.round(100 * stats.cpu) / 100,
                        expire: reportStatusExpirySec
                    });
                    this.#states.setState(`${id}.cputime`, {
                        ack: true,
                        from: id,
                        val: stats.ctime / 1_000,
                        expire: reportStatusExpirySec
                    });
                    this.outputCount += 2;
                }
            });
            try {
                //RSS is the resident set size, the portion of the process's memory held in RAM (as opposed to the swap space or the part held in the filesystem).
                const mem = process.memoryUsage();
                this.#states.setState(`${id}.memRss`, {
                    val: parseFloat(
                        (mem.rss / 1048576) /* 1MB */
                            .toFixed(2)
                    ),
                    ack: true,
                    from: id,
                    expire: reportStatusExpirySec
                });
                this.#states.setState(`${id}.memHeapTotal`, {
                    val: parseFloat(
                        (mem.heapTotal / 1048576) /* 1MB */
                            .toFixed(2)
                    ),
                    ack: true,
                    from: id,
                    expire: reportStatusExpirySec
                });
                this.#states.setState(`${id}.memHeapUsed`, {
                    val: parseFloat(
                        (mem.heapUsed / 1048576) /* 1MB */
                            .toFixed(2)
                    ),
                    ack: true,
                    from: id,
                    expire: reportStatusExpirySec
                });
            } catch (err) {
                this._logger.warn(`${this.namespaceLog} Could not query used process memory: ${err.message}`);
            }
            this.outputCount += 3;
            if (this.eventLoopLags.length) {
                const eventLoopLag = Math.ceil(this.eventLoopLags.reduce((a, b) => a + b) / this.eventLoopLags.length);
                this.#states.setState(`${id}.eventLoopLag`, {
                    val: eventLoopLag,
                    ack: true,
                    from: id,
                    expire: reportStatusExpirySec
                }); // average of measured values
                this.eventLoopLags = [];
                this.outputCount++;
            }
        }
        this.outputCount += 3;
        this.#states.setState(`${id}.uptime`, {
            val: parseInt(process.uptime().toFixed(), 10),
            ack: true,
            from: id,
            expire: reportStatusExpirySec
        });
        this.#states.setState(`${id}.inputCount`, {
            val: this.inputCount,
            ack: true,
            from: id,
            expire: reportStatusExpirySec
        });
        this.#states.setState(`${id}.outputCount`, {
            val: this.outputCount,
            ack: true,
            from: id,
            expire: reportStatusExpirySec
        });
        this.inputCount = 0;
        this.outputCount = 0;
    }

    // debug function to find error with stop logging
    private _checkLogging(): void {
        let logs: null | string[] = [];
        // LogList
        logs.push(`Actual Loglist - ${JSON.stringify(Array.from(this.logList))}`);

        if (!this.#states) {
            // if adapterState was destroyed, we can not continue
            return;
        }

        // Read current state of all log subscribers
        this.#states.getKeys(`${SYSTEM_ADAPTER_PREFIX}*.logging`, (err, keys) => {
            if (keys?.length) {
                if (!this.#states) {
                    // if adapterState was destroyed, we can not continue
                    return;
                }

                this.#states.getStates(keys, (err, obj) => {
                    if (obj) {
                        for (let i = 0; i < keys.length; i++) {
                            const objPart = obj[i];
                            // We can JSON.parse, but index is 16x faster
                            if (objPart) {
                                const id = keys[i].substring(0, keys[i].length - '.logging'.length);
                                if (
                                    (typeof objPart === 'string' &&
                                        // @ts-expect-error recheck code-wise this should not be possible to have a string
                                        (objPart.includes('"val":true') || objPart.includes('"val":"true"'))) ||
                                    (typeof objPart === 'object' && (objPart.val === true || objPart.val === 'true'))
                                ) {
                                    logs!.push(`Subscriber - ${id} ENABLED`);
                                } else {
                                    if (logs) {
                                        logs.push(`Subscriber - ${id} (disabled)`);
                                    } else {
                                        this._logger.error(
                                            `${this.namespaceLog} LOGINFO: Subscriber - ${id} (disabled)`
                                        );
                                    }
                                }
                            }
                        }
                    }
                    if (logs) {
                        for (let m = 0; m < logs.length; m++) {
                            this._logger.error(`${this.namespaceLog} LOGINFO: ${logs[m]}`);
                        }
                        logs = null;
                    }
                });
            }
        });
    }

    /**
     * Initialize the logging logic
     */
    private async _initLogging(): Promise<void> {
        if (!this.#states) {
            // if adapterState was destroyed, we can not continue
            return;
        }

        // temporary log buffer
        let messages: null | any[] = [];

        // If some message from logger
        // find our notifier transport
        // @ts-expect-error
        const ts = this._logger.transports.find(t => t.name === 'NT');
        // @ts-expect-error
        ts.on('logged', info => {
            info.from = this.namespace;
            // emit to itself
            if (this._options.logTransporter && this.logRequired && !this._stopInProgress) {
                this.emit('log', info);
            }

            if (!this.logList.size) {
                // if log buffer still active
                if (messages && !this._options.logTransporter) {
                    messages.push(info);

                    // do not let messages grow without limit
                    if (messages.length > this._config.states.maxQueue) {
                        messages.splice(0, messages.length - this._config.states.maxQueue);
                    }
                }
            } else if (this.#states?.pushLog) {
                // Send to all adapter, that required logs
                for (const instanceId of this.logList) {
                    this.#states.pushLog(instanceId, info);
                }
            }
        });

        const keys = await this.#states.getKeys(`${SYSTEM_ADAPTER_PREFIX}*.logging`);
        if (keys?.length) {
            if (!this.#states) {
                // if adapterState was destroyed, we can not continue
                return;
            }

            const obj = await this.#states.getStates(keys);
            if (obj) {
                for (let i = 0; i < keys.length; i++) {
                    const objPart = obj[i];
                    // We can JSON.parse, but index is 16x faster
                    if (!objPart) {
                        continue;
                    }
                    const id = keys[i].substring(0, keys[i].length - '.logging'.length);

                    if (typeof objPart === 'object' && (objPart.val === true || objPart.val === 'true')) {
                        this.logRedirect(true, id);
                    }
                }
                if (this.logList.size && messages?.length && this.#states) {
                    for (const message of messages) {
                        for (const instanceId of this.logList) {
                            this.#states.pushLog(instanceId, message);
                        }
                    }
                }
            }
            // clear log buffer
            messages = null;
        } else {
            // disable log buffer
            messages = null;
        }

        this._options.logTransporter = this._options.logTransporter || this.ioPack.common.logTransporter;

        if (this._options.logTransporter) {
            this.requireLog = async (isActive, options) => {
                if (!this.#states) {
                    return;
                }

                if (this.logRequired !== isActive) {
                    this.logRequired = isActive; // remember state
                    if (!isActive) {
                        if (this.logOffTimer) {
                            clearTimeout(this.logOffTimer);
                        }
                        // disable log receiving after 10 seconds
                        this.logOffTimer = setTimeout(async () => {
                            this.logOffTimer = null;
                            this._logger.silly(`${this.namespaceLog} Change log subscriber state: FALSE`);
                            this.outputCount++;
                            if (this.#states) {
                                try {
                                    await this.setForeignStateAsync(
                                        `system.adapter.${this.namespace}.logging`,
                                        {
                                            val: false,
                                            ack: true,
                                            from: `system.adapter.${this.namespace}`
                                        },
                                        options
                                    );
                                } catch (e) {
                                    this._logger.warn(
                                        `${this.namespaceLog} Could not change log subscriber state to "false": ${e.message}`
                                    );
                                }
                            }
                        }, 10_000);
                    } else {
                        if (this.logOffTimer) {
                            clearTimeout(this.logOffTimer);
                            this.logOffTimer = null;
                        } else {
                            this._logger.silly(`${this.namespaceLog} Change log subscriber state: true`);
                            this.outputCount++;
                            try {
                                await this.setForeignStateAsync(
                                    `system.adapter.${this.namespace}.logging`,
                                    {
                                        val: true,
                                        ack: true,
                                        from: `system.adapter.${this.namespace}`
                                    },
                                    options
                                );
                            } catch (e) {
                                this._logger.warn(
                                    `${this.namespaceLog} Could not change log subscriber state to "true": ${e.message}`
                                );
                            }
                        }
                    }
                }
            };

            this.processLog = msg => {
                if (msg && !this._stopInProgress) {
                    this.emit('log', msg);
                }
            };

            this.#states.subscribeLog(`system.adapter.${this.namespace}`);
        } else {
            this.requireLog = isActive => {
                if (isActive) {
                    this._logger.warn(
                        `${this.namespaceLog} requireLog is not supported by this adapter! Please set common.logTransporter to true`
                    );
                }
            };
        }
    }

    // initStates is called from initAdapter
    private _initStates(cb: () => void): void {
        this._logger.silly(`${this.namespaceLog} objectDB connected`);

        this._config.states.maxQueue = this._config.states.maxQueue || 1_000;

        this._initializeTimeout = setTimeout(() => {
            this._initializeTimeout = null;
            if (this._config.isInstall) {
                this._logger.warn(`${this.namespaceLog} no connection to states DB. Terminating.`);
                this.terminate(EXIT_CODES.NO_ERROR);
            } else {
                this._logger.warn(`${this.namespaceLog} slow connection to states DB. Still waiting ...`);
            }
        }, this._config.states.connectTimeout || 2_000);

        if (!this.States) {
            this._logger.warn(`${this.namespaceLog} States DB constructor has not been initialized`);
            this.terminate(EXIT_CODES.NO_ERROR);
        }

        // Internal object, but some special adapters want to access it anyway.
        this.#states = new this.States({
            namespace: this.namespaceLog,
            connection: this._config.states,
            connected: async () => {
                if (!this.#states) {
                    return;
                }

                this._logger.silly(`${this.namespaceLog} statesDB connected`);
                this.statesConnectedTime = Date.now();

                if (this._initializeTimeout) {
                    clearTimeout(this._initializeTimeout);
                    this._initializeTimeout = null;
                }

                if (!this._config.isInstall) {
                    // Subscribe for process exit signal
                    this.#states.subscribe(`system.adapter.${this.namespace}.sigKill`);

                    // Subscribe for loglevel
                    this.#states.subscribe(`system.adapter.${this.namespace}.logLevel`);
                }
                if (this._options.subscribable) {
                    // subscribe on if other instance wants to have states of this adapter
                    this.#states.subscribe(`system.adapter.${this.namespace}.subscribes`);

                    // read actual autosubscribe requests
                    let state;
                    try {
                        state = await this.#states.getStateAsync(`system.adapter.${this.namespace}.subscribes`);
                    } catch {
                        // ignore
                    }
                    if (!state?.val) {
                        this.patterns = {};
                    } else {
                        try {
                            this.patterns = JSON.parse(state.val as string);
                            Object.keys(this.patterns!).forEach(
                                p => (this.patterns![p].regex = tools.pattern2RegEx(p))
                            );
                        } catch {
                            this.patterns = {};
                        }
                    }
                    return tools.maybeCallback(cb);
                } else {
                    return tools.maybeCallback(cb);
                }
            },
            logger: this._logger,
            change: async (id, stateOrMessage) => {
                this.inputCount++;
                // for simplicity reasons we exclude Message for now TODO
                const state = stateOrMessage as ioBroker.State | null;

                if (!id || typeof id !== 'string') {
                    this._logger.warn(`${this.namespaceLog} Invalid id on system state change: ${JSON.stringify(id)}`);
                    return;
                }

                if (
                    id === `system.adapter.${this.namespace}.sigKill` &&
                    state &&
                    state.ts > this.statesConnectedTime! &&
                    state.from &&
                    state.from.startsWith('system.host.')
                ) {
                    const sigKillVal = parseInt(state.val as any);
                    if (!isNaN(sigKillVal)) {
                        if (this.startedInCompactMode || sigKillVal === -1) {
                            this._logger.info(
                                `${this.namespaceLog} Got terminate signal ${
                                    sigKillVal === -1 ? 'TERMINATE_YOURSELF' : ` TERMINATE ${sigKillVal}`
                                }`
                            );
                        } else {
                            this._logger.warn(
                                `${this.namespaceLog} Got terminate signal. Checking desired PID: ${sigKillVal} vs own PID ${process.pid}`
                            );
                        }
                        // by deletion of state, stop this instance
                        if (sigKillVal !== process.pid && !this._config.forceIfDisabled) {
                            this._stop({
                                isPause: false,
                                isScheduled: false,
                                exitCode: EXIT_CODES.ADAPTER_REQUESTED_TERMINATION,
                                updateAliveState: false
                            });
                            setTimeout(() => this.terminate(EXIT_CODES.ADAPTER_REQUESTED_TERMINATION), 4000);
                        }
                    }
                }

                if (id === `system.adapter.${this.namespace}.logLevel`) {
                    if (this._config && this._config.log && state && !state.ack) {
                        let currentLevel = this._config.log.level;
                        if (
                            state.val &&
                            state.val !== currentLevel &&
                            ['silly', 'debug', 'info', 'warn', 'error'].includes(state.val as string)
                        ) {
                            this.overwriteLogLevel = true;
                            this._config.log.level = state.val;
                            for (const transport in this._logger.transports) {
                                if (!Object.prototype.hasOwnProperty.call(this._logger.transports, transport)) {
                                    continue;
                                }
                                // set the loglevel on transport only if no loglevel was pinned in log config
                                // @ts-expect-error it is our own modification
                                if (!this._logger.transports[transport]._defaultConfigLoglevel) {
                                    this._logger.transports[transport].level = state.val as string;
                                }
                            }
                            this._logger.info(
                                `${this.namespaceLog} Loglevel changed from "${currentLevel}" to "${state.val}"`
                            );
                            currentLevel = state.val;
                        } else if (state.val && state.val !== currentLevel) {
                            this._logger.info(`${this.namespaceLog} Got invalid loglevel "${state.val}", ignoring`);
                        }
                        this.outputCount++;
                        this.#states &&
                            this.#states.setState(`system.adapter.${this.namespace}.logLevel`, {
                                val: currentLevel,
                                ack: true,
                                from: `system.adapter.${this.namespace}`
                            });
                    }
                }

                // todo remove it as an error with log will be found
                if (id === `system.adapter.${this.namespace}.checkLogging`) {
                    this._checkLogging();
                }

                // someone subscribes or unsubscribes from adapter
                if (this._options.subscribable && id === `system.adapter.${this.namespace}.subscribes`) {
                    let subs: Record<string, any>;
                    try {
                        subs = JSON.parse((state && (state.val as string)) || '{}');
                        Object.keys(subs).forEach(p => (subs[p].regex = tools.pattern2RegEx(p)));
                    } catch {
                        subs = {};
                    }

                    this.patterns = subs;
                    if (!this._stopInProgress) {
                        if (typeof this._options.subscribesChange === 'function') {
                            this._options.subscribesChange(subs);
                        } else {
                            this.emit('subscribesChange', subs);
                        }
                    }
                }

                // If someone want to have log messages
                if (id.startsWith(SYSTEM_ADAPTER_PREFIX) && id.endsWith('.logging')) {
                    const instance = id.substring(0, id.length - '.logging'.length);

                    this._logger.silly(`${this.namespaceLog} ${instance}: logging ${state ? state.val : false}`);
                    this.logRedirect!(state ? !!state.val : false, instance);
                } else if (id === `log.system.adapter.${this.namespace}`) {
                    this._options.logTransporter && this.processLog && this.processLog(state);
                } else if (id === `messagebox.system.adapter.${this.namespace}` && state) {
                    // If this is messagebox
                    const obj = state as unknown as ioBroker.Message;

                    if (obj) {
                        let callbackObj: MessageCallbackObject | undefined;

                        if (obj.callback?.id) {
                            callbackObj = this.messageCallbacks.get(obj.callback.id);
                        }

                        // If callback stored for this request
                        if (obj.callback && obj.callback.ack && obj.callback.id && callbackObj) {
                            // Call callback function
                            if (typeof callbackObj.cb === 'function') {
                                callbackObj.cb(obj.message);

                                if (callbackObj.timer) {
                                    clearTimeout(callbackObj.timer);
                                }

                                this.messageCallbacks.delete(obj.callback.id);
                            }
                            // delete too old callbacks IDs, like garbage collector
                            const now = Date.now();
                            for (const [_id, callback] of this.messageCallbacks) {
                                if (now - callback.time > 3_600_000) {
                                    this.messageCallbacks.delete(_id);
                                }
                            }
                        } else if (!this._stopInProgress) {
                            if (obj.command === 'clientSubscribe') {
                                const res = await this.uiMessagingController.registerClientSubscribeByMessage(obj);
                                this.sendTo(obj.from, obj.command, res, obj.callback);
                                return;
                            }

                            if (obj.command === 'clientUnsubscribe' || obj.command === 'clientSubscribeError') {
                                return this.uiMessagingController.removeClientSubscribeByMessage(
                                    obj as UserInterfaceClientRemoveMessage
                                );
                            }

                            if (this._options.message) {
                                // Else inform about new message the adapter
                                this._options.message(obj);
                            }
                            this.emit('message', obj);
                        }
                    }
                } else if (id.startsWith(`system.adapter.${this.namespace}.plugins.`) && id.endsWith('.enabled')) {
                    if (!state || state.ack) {
                        return;
                    }
                    const pluginStatesIndex = `system.adapter.${this.namespace}.plugins.`.length;
                    let nameEndIndex: number | undefined = id.indexOf('.', pluginStatesIndex + 1);
                    if (nameEndIndex === -1) {
                        nameEndIndex = undefined;
                    }
                    const pluginName = id.substring(pluginStatesIndex, nameEndIndex);

                    if (!this.pluginHandler?.pluginExists(pluginName)) {
                        return;
                    }

                    if (this.pluginHandler.isPluginActive(pluginName) !== state.val) {
                        if (state.val) {
                            if (!this.pluginHandler.isPluginInstanciated(pluginName)) {
                                this.pluginHandler.instanciatePlugin(
                                    pluginName,
                                    this.pluginHandler.getPluginConfig(pluginName) || {},
                                    thisDir
                                );
                                this.pluginHandler.setDatabaseForPlugin(pluginName, this.#objects, this.#states);
                                this.pluginHandler.initPlugin(pluginName, this.adapterConfig || {});
                            }
                        } else {
                            if (!this.pluginHandler.destroy(pluginName)) {
                                this._logger.info(
                                    `${this.namespaceLog} Plugin ${pluginName} could not be disabled. Please restart adapter to disable it.`
                                );
                            }
                        }
                    }
                } else if (!this._stopInProgress && this.adapterReady && this.aliases.has(id)) {
                    // If adapter is ready and for this ID exist some alias links
                    const alias = this.aliases.get(id)!;
                    /** Prevent multiple publishes if multiple pattern contain this alias id */
                    const uniqueTargets = new Set<string>();

                    for (const target of alias.targets) {
                        const targetId = target.id;
                        if (uniqueTargets.has(targetId)) {
                            continue;
                        }

                        uniqueTargets.add(targetId);

                        const source = alias!.source;

                        const aState = state
                            ? tools.formatAliasValue({
                                  sourceCommon: source,
                                  targetCommon: target,
                                  state: deepClone(state),
                                  logger: this._logger,
                                  logNamespace: this.namespaceLog,
                                  sourceId: id,
                                  targetId
                              })
                            : null;

                        if (aState || !state) {
                            if (typeof this._options.stateChange === 'function') {
                                this._options.stateChange(targetId, aState);
                            } else {
                                // emit 'stateChange' event instantly
                                setImmediate(() => this.emit('stateChange', targetId, aState));
                            }
                        }
                    }
                }
            },
            changeUser: (id, state) => {
                this.inputCount++;

                if (!id || typeof id !== 'string') {
                    this._logger.warn(`${this.namespaceLog} Invalid id on state change: ${JSON.stringify(id)}`);
                    return;
                }

                if (this.adapterReady) {
                    if (this.oStates) {
                        if (!state) {
                            delete this.oStates[id];
                        } else {
                            this.oStates[id] = state;
                        }
                    }

                    if (!this._stopInProgress) {
                        if (typeof this._options.stateChange === 'function') {
                            setImmediate(() => this._options.stateChange!(id, state));
                        } else {
                            // emit 'stateChange' event instantly
                            setImmediate(() => this.emit('stateChange', id, state));
                        }
                    }
                }
            },
            disconnected: () => {
                this.connected = false;
                !this.terminated &&
                    setTimeout(() => {
                        if (this.connected) {
                            return;
                        } // If reconnected in the meantime, do not terminate
                        this._logger.warn(`${this.namespaceLog} Cannot connect/reconnect to states DB. Terminating`);
                        this.terminate(EXIT_CODES.NO_ERROR);
                    }, 5000);
            }
        });
    }

    private _initObjects(cb: () => void): void {
        this._initializeTimeout = setTimeout(() => {
            this._initializeTimeout = null;
            if (this._config.isInstall) {
                this._logger.warn(`${this.namespaceLog} no connection to objects DB. Terminating`);
                this.terminate(EXIT_CODES.NO_ERROR);
            } else {
                this._logger.warn(`${this.namespaceLog} slow connection to objects DB. Still waiting ...`);
            }
        }, this._config.objects.connectTimeout * 2); // Because we do not connect only anymore, give it a bit more time

        if (!this.Objects) {
            this._logger.warn(`${this.namespaceLog} Objects DB constructor has not been initialized`);
            this.terminate(EXIT_CODES.NO_ERROR);
        }

        this.#objects = new this.Objects({
            namespace: this.namespaceLog,
            connection: this._config.objects,
            logger: this._logger,
            connected: async () => {
                this.connected = true;
                if (this._initializeTimeout) {
                    clearTimeout(this._initializeTimeout);
                    this._initializeTimeout = null;
                }

                if (!this.#objects) {
                    return;
                }

                // subscribe to user changes
                this.#objects.subscribe('system.user.*');

                // get all enums and register for enum changes
                this.enums = await tools.getAllEnums(this.#objects);
                this.#objects.subscribe('enum.*');

                // Read dateformat if using of formatDate is announced
                if (this._options.useFormatDate) {
                    this.#objects.getObject('system.config', (err, data) => {
                        if (data?.common) {
                            this.dateFormat = data.common.dateFormat;
                            this.isFloatComma = data.common.isFloatComma;
                            this.language = data.common.language;
                            this.longitude = data.common.longitude;
                            this.latitude = data.common.latitude;
                            this.defaultHistory = data.common.defaultHistory;
                        }
                        if (data?.native) {
                            this._systemSecret = data.native.secret;
                        }
                        return tools.maybeCallback(cb);
                    });
                } else {
                    return tools.maybeCallback(cb);
                }
            },
            disconnected: () => {
                this.connected = false;
                !this.terminated &&
                    setTimeout(() => {
                        if (this.connected) {
                            return;
                        } // If reconnected in the meantime, do not terminate

                        this._logger.warn(`${this.namespaceLog} Cannot connect/reconnect to objects DB. Terminating`);
                        this.terminate(EXIT_CODES.NO_ERROR);
                    }, 4000);
            },
            change: async (id, obj) => {
                // System level object changes (and alias objects)
                if (!id) {
                    this._logger.error(`${this.namespaceLog} change ID is empty: ${JSON.stringify(obj)}`);
                    return;
                }

                // If desired, that adapter must be terminated
                if (id === `system.adapter.${this.namespace}` && obj?.common?.enabled === false) {
                    this._logger.info(`${this.namespaceLog} Adapter is disabled => stop`);
                    this._stop();
                    setTimeout(() => this.terminate(EXIT_CODES.NO_ERROR), 4_000);
                    return;
                }

                // update language, dateFormat and comma
                if (
                    id === 'system.config' &&
                    obj?.common &&
                    (this._options.useFormatDate || this.defaultHistory !== undefined)
                ) {
                    this.dateFormat = obj.common.dateFormat;
                    this.isFloatComma = obj.common.isFloatComma;
                    this.language = obj.common.language;
                    this.longitude = obj.common.longitude;
                    this.latitude = obj.common.latitude;
                    this.defaultHistory = obj.common.defaultHistory;
                }

                // if alias
                if (id.startsWith(ALIAS_STARTS_WITH)) {
                    // if `this.aliases` is empty, or no target found, it's a new alias
                    let isNewAlias = true;

                    for (const [sourceId, alias] of this.aliases) {
                        const targetAlias = alias.targets.find(entry => entry.id === id);

                        // Find entry for this alias
                        if (targetAlias) {
                            isNewAlias = false;

                            // new sourceId or same
                            if (obj?.common?.alias?.id) {
                                // check if id.read or id
                                const newSourceId =
                                    typeof obj.common.alias.id.read === 'string'
                                        ? obj.common.alias.id.read
                                        : obj.common.alias.id;

                                // if linked ID changed
                                if (newSourceId !== sourceId) {
                                    await this._removeAliasSubscribe(sourceId, targetAlias);
                                    try {
                                        await this._addAliasSubscribe(obj, targetAlias.pattern);
                                    } catch (e) {
                                        this._logger.error(
                                            `${this.namespaceLog} Could not add alias subscription: ${e.message}`
                                        );
                                    }
                                } else {
                                    // update attributes
                                    targetAlias.min = obj.common.min;
                                    targetAlias.max = obj.common.max;
                                    targetAlias.type = obj.common.type;
                                    targetAlias.alias = deepClone(obj.common.alias);
                                }
                            } else {
                                // link was deleted
                                // remove from targets array
                                await this._removeAliasSubscribe(sourceId, targetAlias);
                            }
                        }
                    }

                    // it's a new alias, we add it to our subscription
                    if (isNewAlias && obj) {
                        for (const aliasPattern of this.aliasPatterns) {
                            // check if it's in our subs range, if so add it
                            const testPattern =
                                aliasPattern.slice(-1) === '*'
                                    ? new RegExp(tools.pattern2RegEx(aliasPattern))
                                    : aliasPattern;

                            if (
                                (typeof testPattern === 'string' && aliasPattern === id) ||
                                (testPattern instanceof RegExp && testPattern.test(id))
                            ) {
                                try {
                                    await this._addAliasSubscribe(obj, id);
                                } catch (e) {
                                    this._logger.warn(
                                        `${this.namespaceLog} Could not add alias subscription: ${e.message}`
                                    );
                                }
                                break;
                            }
                        }
                    }
                }

                // process auto-subscribe adapters
                if (id.startsWith('system.adapter.')) {
                    if (obj?.common?.subscribable) {
                        const _id = id.substring(15); // 'system.adapter.'.length
                        if (obj.common.enabled) {
                            if (!this.autoSubscribe.includes(_id)) {
                                this.autoSubscribe.push(_id);
                            }
                        } else {
                            const pos = this.autoSubscribe.indexOf(_id);
                            if (pos !== -1) {
                                this.autoSubscribe.splice(pos, 1);
                            }
                        }
                    }
                }

                // Clear cache if got the message about change (Will work for admin and javascript - TODO: maybe always subscribe?)
                if (id.startsWith('system.user.') || id.startsWith('system.group.')) {
                    this.users = {};
                    this.groups = {};
                    this.usernames = {};
                }

                if (id.startsWith('enum.')) {
                    if (!obj) {
                        delete this.enums[id];
                    } else if (obj.type === 'enum') {
                        this.enums[id] = obj;
                    }
                }
            },
            changeUser: (id, obj) => {
                // User level object changes
                if (!id) {
                    this._logger.error(`${this.namespaceLog} change ID is empty: ${JSON.stringify(obj)}`);
                    return;
                }

                // remove protectedNative if not admin or own adapter
                if (
                    obj &&
                    'protectedNative' in obj &&
                    Array.isArray(obj.protectedNative) &&
                    obj._id &&
                    obj._id.startsWith('system.adapter.') &&
                    obj.native &&
                    !NO_PROTECT_ADAPTERS.includes(this.name) &&
                    this.name !== obj._id.split('.')[2]
                ) {
                    for (const attr of obj.protectedNative) {
                        delete obj.native[attr];
                    }
                }

                if (this.adapterReady) {
                    // update oObjects structure if desired
                    if (this.oObjects) {
                        if (obj) {
                            this.oObjects[id] = obj;
                        } else {
                            delete this.oObjects[id];
                        }
                    }

                    if (!this._stopInProgress) {
                        typeof this._options.objectChange === 'function' &&
                            // @ts-expect-error
                            setImmediate(() => this._options.objectChange(id, obj));
                        // emit 'objectChange' event instantly
                        setImmediate(() => this.emit('objectChange', id, obj));
                    }
                }
            },
            changeFileUser: (id, fileName, size) => {
                if (!id) {
                    this._logger.error(`${this.namespaceLog} change file name is empty`);
                    return;
                }
                if (this.adapterReady && !this._stopInProgress) {
                    typeof this._options.fileChange === 'function' &&
                        setImmediate(() => this._options.fileChange!(id, fileName, size));
                    // emit 'fileChange' event instantly
                    setImmediate(() => this.emit('fileChange', id, fileName, size));
                }
            }
        });
    }

    /**
     * Called if states and objects successfully initialized
     */
    private async _prepareInitAdapter(): Promise<void> {
        if (this.terminated || !this.#objects || !this.#states) {
            return;
        }

        if (this._options.instance !== undefined) {
            return this._initAdapter(this._options);
        } else {
            const resAlive = await this.#states.getState(`system.adapter.${this.namespace}.alive`);
            const killRes = await this.#states.getState(`system.adapter.${this.namespace}.sigKill`);

            if (killRes?.val !== undefined) {
                killRes.val = parseInt(killRes.val as any, 10);
            }
            if (!this._config.isInstall && this.startedInCompactMode && killRes && !killRes.ack && killRes.val === -1) {
                this._logger.error(
                    `${this.namespaceLog} ${this.namespace} needs to be stopped because not correctly started in compact mode`
                );
                this.terminate(EXIT_CODES.ADAPTER_REQUESTED_TERMINATION);
            } else if (
                !this._config.forceIfDisabled &&
                !this._config.isInstall &&
                !this.startedInCompactMode &&
                killRes &&
                killRes.from?.startsWith('system.host.') &&
                killRes.ack &&
                !isNaN(killRes.val as any) &&
                killRes.val !== process.pid
            ) {
                this._logger.error(
                    `${this.namespaceLog} ${this.namespace} invalid process id scenario ${killRes.val} vs. own ID ${process.pid}. Stopping`
                );
                this.terminate(EXIT_CODES.ADAPTER_REQUESTED_TERMINATION);
            } else if (
                !this._config.isInstall &&
                resAlive &&
                resAlive.val === true &&
                resAlive.ack &&
                !this._config.forceIfDisabled
            ) {
                this._logger.error(`${this.namespaceLog} ${this.namespace} already running`);
                this.terminate(EXIT_CODES.ADAPTER_ALREADY_RUNNING);
            } else {
                let res: ioBroker.InstanceObject | null | undefined;
                try {
                    res = await this.#objects.getObject(`system.adapter.${this.namespace}`);
                } catch (e) {
                    this._logger.error(
                        `${this.namespaceLog} ${this.namespace} Could not get instance object: ${e.message}`
                    );
                }

                if (!res && !this._config.isInstall) {
                    this._logger.error(`${this.namespaceLog} ${this.namespace} invalid config`);
                    this.terminate(EXIT_CODES.INVALID_ADAPTER_CONFIG);
                } else {
                    return this._initAdapter(res);
                }
            }
        }
    }

    /**
     * Initialize the adapter
     *
     * @param adapterConfig the AdapterOptions or the InstanceObject, is null/undefined if it is install process
     */
    private async _initAdapter(adapterConfig?: AdapterOptions | ioBroker.InstanceObject | null): Promise<void> {
        await this._initLogging();

        if (!this.pluginHandler) {
            return;
        }
        this.pluginHandler.setDatabaseForPlugins(this.#objects, this.#states);
        this.pluginHandler.initPlugins(adapterConfig || {}, async () => {
            if (!this.#states || !this.#objects || this.terminated) {
                // if adapterState was destroyed,we should not continue
                return;
            }

            this.#states.subscribe(`system.adapter.${this.namespace}.plugins.*`);
            if (this._options.instance === undefined) {
                if (!adapterConfig || !('common' in adapterConfig) || !adapterConfig.common.enabled) {
                    if (adapterConfig && 'common' in adapterConfig && adapterConfig.common.enabled !== undefined) {
                        !this._config.isInstall && this._logger.error(`${this.namespaceLog} adapter disabled`);
                    } else {
                        !this._config.isInstall &&
                            this._logger.error(`${this.namespaceLog} no config found for adapter`);
                    }

                    if (!this._config.isInstall && (!process.argv || !this._config.forceIfDisabled)) {
                        const id = `system.adapter.${this.namespace}`;
                        this.outputCount += 2;
                        this.#states.setState(`${id}.alive`, { val: true, ack: true, expire: 30, from: id });
                        let done = false;
                        this.#states.setState(
                            `${id}.connected`,
                            {
                                val: true,
                                ack: true,
                                expire: 30,
                                from: id
                            },
                            () => {
                                if (!done) {
                                    done = true;
                                    this.terminate(EXIT_CODES.NO_ADAPTER_CONFIG_FOUND);
                                }
                            }
                        );
                        setTimeout(() => {
                            if (!done) {
                                done = true;
                                this.terminate(EXIT_CODES.NO_ADAPTER_CONFIG_FOUND);
                            }
                        }, 1_000);
                        return;
                    }
                }

                if (!this._config.isInstall && (!adapterConfig || !('_id' in adapterConfig))) {
                    this._logger.error(`${this.namespaceLog} invalid config: no _id found`);
                    this.terminate(EXIT_CODES.INVALID_ADAPTER_ID);
                    return;
                }

                let name;
                let instance;

                if (!this._config.isInstall) {
                    // @ts-expect-error
                    const tmp = adapterConfig._id.match(/^system\.adapter\.([a-zA-Z0-9-_]+)\.([0-9]+)$/);
                    if (!tmp) {
                        this._logger.error(`${this.namespaceLog} invalid config`);
                        this.terminate(EXIT_CODES.INVALID_ADAPTER_ID);
                        return;
                    }
                    name = tmp[1];
                    instance = parseInt(tmp[2]) || 0;
                } else {
                    name = this.name;
                    instance = 0;
                    adapterConfig = adapterConfig || {
                        // @ts-expect-error protectedNative exists on instance objects
                        common: { mode: 'once', name: name, protectedNative: [] },
                        native: {}
                    };
                }

                // @ts-expect-error
                if (adapterConfig.common.loglevel && !this.overwriteLogLevel) {
                    // set configured in DB log level
                    for (const trans of Object.values(this._logger.transports)) {
                        // set the loglevel on transport only if no loglevel was pinned in log config
                        // @ts-expect-error it is our own modification
                        if (!trans._defaultConfigLoglevel) {
                            // @ts-expect-error
                            trans.level = adapterConfig.common.loglevel;
                        }
                    }
                    // @ts-expect-error
                    this._config.log.level = adapterConfig.common.loglevel;
                }

                // @ts-expect-error
                this.name = adapterConfig.common.name;
                this.instance = instance;
                this.namespace = `${name}.${instance}`;
                this.namespaceLog = this.namespace + (this.startedInCompactMode ? ' (COMPACT)' : ` (${process.pid})`);
                if (!this.startedInCompactMode) {
                    process.title = `io.${this.namespace}`;
                }

                // @ts-expect-error
                this.config = adapterConfig.native;
                // @ts-expect-error
                this.host = adapterConfig.common.host;
                // @ts-expect-error
                this.common = adapterConfig.common;

                if (
                    // @ts-expect-error
                    adapterConfig.common.mode === 'schedule' ||
                    // @ts-expect-error
                    adapterConfig.common.mode === 'once'
                ) {
                    this.stop = params => this._stop({ ...params, isPause: true });
                } else if (this.startedInCompactMode) {
                    this.stop = params => this._stop({ ...params, isPause: false });
                    this.kill = this.stop;
                } else {
                    this.stop = params => this._stop({ ...params, isPause: false });
                }

                // Monitor logging state
                this.#states.subscribe(`${SYSTEM_ADAPTER_PREFIX}*.logging`);

                if (
                    typeof this._options.message === 'function' &&
                    // @ts-expect-error, we should infer correctly that this is an InstanceObject in this case
                    !isMessageboxSupported(adapterConfig.common)
                ) {
                    this._logger.error(
                        `${this.namespaceLog} : message handler implemented, but messagebox not enabled. Define common.messagebox in io-package.json for adapter or delete message handler.`
                    );
                    // @ts-expect-error we should infer adapterConfig correctly
                } else if (isMessageboxSupported(adapterConfig.common)) {
                    this.mboxSubscribed = true;
                    this.#states.subscribeMessage(`system.adapter.${this.namespace}`);
                }
            } else {
                // @ts-expect-error
                this.name = adapterConfig.name || this.name;
                // @ts-expect-error
                this.instance = adapterConfig.instance || 0;
                this.namespace = `${this.name}.${this.instance!}`;
                this.namespaceLog = this.namespace + (this.startedInCompactMode ? ' (COMPACT)' : ` (${process.pid})`);
                // @ts-expect-error
                this.config = adapterConfig.native || {};
                // @ts-expect-error
                this.common = adapterConfig.common || {};
                this.host = this.common?.host || tools.getHostName() || os.hostname();
            }

            this.adapterConfig = adapterConfig;

            this._utils = new Validator(
                this.#objects,
                this.#states,
                this.namespaceLog,
                this._logger,
                this.namespace,
                this._namespaceRegExp
            );

            this.log = new Log(this.namespaceLog, this._config.log.level, this._logger);

            // Check that version in DB is the same as on disk
            if ((adapterConfig as ioBroker.InstanceObject).common.version !== packJson.version) {
                // TODO: think about to make upload automatically if a version on disk is newer than in DB. Now it is just hint in the log.
                this._logger.warn(
                    `${this.namespaceLog} Version in DB is ${(adapterConfig as ioBroker.InstanceObject).common.version}, but this version is ${packJson.version}. Please synchronise the adapter with "iob upload ${(adapterConfig as ioBroker.InstanceObject).common.name}".`
                );
            }

            await this._createInstancesObjects(adapterConfig as ioBroker.InstanceObject);

            // auto oObjects
            if (this._options.objects) {
                this.oObjects = await this.getAdapterObjectsAsync();
                await this.subscribeObjectsAsync('*');
            }

            // initialize the system secret
            await this.getSystemSecret();

            // Decrypt all attributes of encryptedNative
            const promises = [];
            // @ts-expect-error
            if (Array.isArray(adapterConfig.encryptedNative)) {
                // @ts-expect-error
                for (const attr of adapterConfig.encryptedNative) {
                    // we can only decrypt strings
                    // @ts-expect-error
                    if (typeof this.config[attr] === 'string') {
                        promises.push(
                            this.getEncryptedConfig(attr)
                                // @ts-expect-error
                                .then(decryptedValue => (this.config[attr] = decryptedValue))
                                .catch(e =>
                                    this._logger.error(
                                        `${this.namespaceLog} Can not decrypt attribute ${attr}: ${e.message}`
                                    )
                                )
                        );
                    }
                }
            } else {
                // remove encrypted native from supported features, otherwise this can cause issues, if no adapter upload done with js-c v3+ yet
                const idx = this.SUPPORTED_FEATURES.indexOf('ADAPTER_AUTO_DECRYPT_NATIVE');
                if (idx !== -1) {
                    this.SUPPORTED_FEATURES.splice(idx, 1);
                }
            }

            // Wait till all attributes decrypted
            await Promise.all(promises);

            if (!this.#states) {
                // if this.adapterStates was destroyed, we should not continue
                return;
            }

            this.outputCount++;
            // set current loglevel
            this.#states.setState(`system.adapter.${this.namespace}.logLevel`, {
                val: this._config.log.level,
                ack: true,
                from: `system.adapter.${this.namespace}`
            });

            if (this._options.instance === undefined) {
                this.version = this.pack?.version
                    ? this.pack.version
                    : this.ioPack?.common
                      ? this.ioPack.common.version
                      : 'unknown';
                // display if it's a non-official version - only if installedFrom is explicitly given and differs it's not npm
                const isNpmVersion = isInstalledFromNpm({
                    adapterName: this.name,
                    installedFrom: this.ioPack.common.installedFrom
                });

                this._logger.info(
                    `${this.namespaceLog} starting. Version ${this.version} ${
                        !isNpmVersion ? `(non-npm: ${this.ioPack.common.installedFrom}) ` : ''
                    }in ${this.adapterDir}, node: ${process.version}, js-controller: ${controllerVersion}`
                );
                this._config.system = this._config.system || {};
                this._config.system.statisticsInterval = parseInt(this._config.system.statisticsInterval, 10) || 15_000;
                if (!this._config.isInstall) {
                    this._reportInterval = setInterval(
                        () => this._reportStatus(),
                        this._config.system.statisticsInterval
                    );
                    this._reportStatus();
                    const id = `system.adapter.${this.namespace}`;
                    this.#states.setState(`${id}.compactMode`, {
                        ack: true,
                        from: id,
                        val: this.startedInCompactMode
                    });

                    this.outputCount++;

                    if (this.startedInCompactMode) {
                        this.#states.setState(`${id}.cpu`, { ack: true, from: id, val: 0 });
                        this.#states.setState(`${id}.cputime`, { ack: true, from: id, val: 0 });
                        this.#states.setState(`${id}.memRss`, { val: 0, ack: true, from: id });
                        this.#states.setState(`${id}.memHeapTotal`, { val: 0, ack: true, from: id });
                        this.#states.setState(`${id}.memHeapUsed`, { val: 0, ack: true, from: id });
                        this.#states.setState(`${id}.eventLoopLag`, { val: 0, ack: true, from: id });
                        this.outputCount += 6;
                    } else {
                        tools.measureEventLoopLag(1_000, lag => {
                            if (lag) {
                                this.eventLoopLags.push(lag);
                            }
                        });
                    }
                }
            }

            if (adapterConfig && 'common' in adapterConfig && adapterConfig.common.restartSchedule) {
                try {
                    this._schedule = await import('node-schedule');
                } catch {
                    this._logger.error(`${this.namespaceLog} Cannot load node-schedule. Scheduled restart is disabled`);
                }
                if (this._schedule) {
                    this._logger.debug(
                        `${this.namespaceLog} Schedule restart: ${adapterConfig.common.restartSchedule}`
                    );
                    this._restartScheduleJob = this._schedule.scheduleJob(adapterConfig.common.restartSchedule, () => {
                        this._logger.info(`${this.namespaceLog} Scheduled restart.`);
                        this._stop({ isPause: false, isScheduled: true });
                    });
                }
            }

            // auto oStates
            if (this._options.states) {
                this.getStates('*', null, (err, _states) => {
                    if (this._stopInProgress) {
                        return;
                    }

                    this.oStates = _states;
                    this.subscribeStates('*');

                    if (this._firstConnection) {
                        this._firstConnection = false;
                        this._callReadyHandler();
                    }

                    this.adapterReady = true;
                });
            } else if (!this._stopInProgress) {
                this._callReadyHandler();
                this.adapterReady = true;
            }
        });
    }

    /**
     * Calls the ready handler, if it is an install run it calls the install handler instead
     */
    private _callReadyHandler(): void {
        if (
            this._config.isInstall &&
            (typeof this._options.install === 'function' || this.listeners('install').length)
        ) {
            if (typeof this._options.install === 'function') {
                this._options.install();
            }
            this.emit('install');
        } else {
            if (typeof this._options.ready === 'function') {
                this._options.ready();
            }
            this.emit('ready');
        }
    }

    private async _exceptionHandler(err: NodeJS.ErrnoException, isUnhandledRejection?: boolean): Promise<void> {
        // If the adapter has a callback to listen for unhandled errors
        // give it a chance to handle the error itself instead of restarting it
        if (typeof this._options.error === 'function') {
            try {
                // if the error handler in the adapter returned exactly true,
                // we expect the error to be handled and do nothing more
                const wasHandled = this._options.error(err);
                if (wasHandled === true) {
                    return;
                }
            } catch (e) {
                console.error(`Error in adapter error handler: ${e.message}`);
            }
        }

        // catch it on Windows
        if (this.getPortRunning && err?.message === 'listen EADDRINUSE') {
            const { host, port, callback } = this.getPortRunning;
            this._logger.warn(
                `${this.namespaceLog} Port ${port}${host ? ` for host ${host}` : ''} is in use. Get next`
            );

            setImmediate(() => this.getPort(port + 1, host, callback));
            return;
        }

        if (isUnhandledRejection) {
            this._logger.error(
                `${this.namespaceLog} Unhandled promise rejection. This error originated either by throwing inside of an async function without a catch block, or by rejecting a promise which was not handled with .catch().`
            );
        }
        this._logger.error(
            `${this.namespaceLog} ${isUnhandledRejection ? 'unhandled promise rejection' : 'uncaught exception'}: ${
                err ? err.message : err
            }`
        );
        if (err && err.stack) {
            this._logger.error(`${this.namespaceLog} ${err.stack}`);
        }

        if (err) {
            const message = err.code ? `Exception-Code: ${err.code}: ${err.message}` : err.message;
            this._logger.error(`${this.namespaceLog} ${message}`);
            try {
                await this.registerNotification('system', null, message);
            } catch {
                // ignore
            }
        }

        try {
            this._stop({
                isPause: false,
                isScheduled: false,
                exitCode: EXIT_CODES.UNCAUGHT_EXCEPTION,
                updateAliveState: false
            });
            setTimeout(() => this.terminate(EXIT_CODES.UNCAUGHT_EXCEPTION), 1_000);
        } catch (err) {
            this._logger.error(`${this.namespaceLog} exception by stop: ${err ? err.message : err}`);
        }
    }

    private async _createInstancesObjects(instanceObj: ioBroker.InstanceObject): Promise<void> {
        let objs: (IoPackageInstanceObject & { state?: ioBroker.StateValue })[];

        if (instanceObj?.common && !('onlyWWW' in instanceObj.common) && instanceObj.common.mode !== 'once') {
            objs = tools.getInstanceIndicatorObjects(this.namespace);
        } else {
            objs = [];
        }

        if (instanceObj && 'instanceObjects' in instanceObj) {
            for (const instObj of instanceObj.instanceObjects) {
                const obj: IoPackageInstanceObject & { state?: ioBroker.StateValue } = instObj;

                const allowedTopLevelTypes: ioBroker.ObjectType[] = ['meta', 'device'];

                // the object comes from non-checked io-package, so treat the id as unknown
                if (
                    !obj ||
                    typeof (obj._id as unknown) !== 'string' ||
                    (obj._id === '' && !allowedTopLevelTypes.includes(obj.type))
                ) {
                    this._logger.error(
                        `${this.namespaceLog} ${this.namespace} invalid instance object: ${JSON.stringify(obj)}`
                    );
                    continue;
                }

                if (!obj._id.startsWith(this.namespace)) {
                    // instanceObjects are normally defined without namespace prefix
                    obj._id = obj._id === '' ? this.namespace : `${this.namespace}.${obj._id}`;
                }

                if (obj.common?.name) {
                    const commonName = obj.common.name;
                    // if name has many languages
                    if (tools.isObject(commonName)) {
                        for (const [lang, value] of Object.entries(commonName)) {
                            commonName[lang as ioBroker.Languages] = value.replace(
                                '%INSTANCE%',
                                this.instance!.toString()
                            );
                        }
                    } else {
                        obj.common.name = commonName.replace('%INSTANCE%', this.instance!.toString());
                    }

                    if ('desc' in obj.common) {
                        const commonDesc = obj.common.desc;

                        // if description has many languages
                        if (tools.isObject(commonDesc)) {
                            for (const [lang, value] of Object.entries(commonDesc)) {
                                commonDesc[lang as ioBroker.Languages] = value.replace(
                                    '%INSTANCE%',
                                    this.instance!.toString()
                                );
                            }
                        } else if (commonDesc) {
                            obj.common.desc = commonDesc.replace('%INSTANCE%', this.instance!.toString());
                        }
                    }

                    if (obj.type === 'state' && obj.common.def !== undefined) {
                        // default value given - if obj non-existing we have to set it
                        try {
                            const checkObj = await this.#objects!.objectExists(obj._id);
                            if (!checkObj) {
                                obj.state = obj.common.def;
                            }
                        } catch (e) {
                            this._logger.warn(
                                `${this.namespaceLog} Did not add default (${obj.common.def}) value on creation of ${obj._id}: ${e.message}`
                            );
                        }
                    }
                }

                objs.push(obj);
            }
        }

        // create logging object for log-transporter instances
        if (instanceObj?.common?.logTransporter) {
            // create system.adapter.ADAPTERNAME.instance.logger
            objs.push({
                _id: `system.adapter.${this.namespace}.logging`,
                common: {
                    type: 'boolean',
                    name: 'Logging for instance activated',
                    role: 'indicator.state',
                    write: false,
                    read: true,
                    def: false
                },
                type: 'state',
                native: {}
            });
        }

        try {
            await this._extendObjects(objs);
        } catch (err) {
            this._logger.error(
                `${this.namespaceLog} Cannot update objects: ${err}`
            );
        }
    }

    private async _extendObjects(tasks: (IoPackageInstanceObject & { state?: ioBroker.StateValue })[]): Promise<void> {
        if (!tasks || !tasks.length) {
            return;
        }
        for (const task of tasks) {
            const state = task.state;
            if (state !== undefined) {
                delete task.state;
            }
            try {
                tools.validateGeneralObjectProperties(task, true);
            } catch (e) {
                this._logger.error(`${this.namespaceLog} Object ${task._id} is invalid: ${e.message}`);
                throw e;
            }

            if (!this.#objects) {
                this._logger.info(
                    `${this.namespaceLog} extendObjects not processed because Objects database not connected.`
                );
                throw new Error(tools.ERRORS.ERROR_DB_CLOSED);
            }

            // preserve attributes on instance creation
            const options = { preserve: { common: ['name'], native: true } };

            try {
                await this.extendForeignObjectAsync(task._id, task, options);
            } catch {
                // ignore
            }

            if (state !== undefined) {
                if (!this.#states) {
                    this._logger.info(
                        `${this.namespaceLog} extendObjects not processed because States database not connected.`
                    );
                    throw new Error(tools.ERRORS.ERROR_DB_CLOSED);
                }
                this.outputCount++;
                await this.#states.setState(task._id, {
                    val: state,
                    from: `system.adapter.${this.namespace}`,
                    ack: true
                });
            }
        }
    }

    /**
     * Replaces forbidden chars in an id if present
     * Additionally logs a warning
     *
     * @param id the id which will be replaced
     */
    private fixForbiddenCharsInId(id: string): string {
        const mId = id.replace(FORBIDDEN_CHARS, '_');
        if (mId !== id) {
            this._logger.warn(`${this.namespaceLog} Used invalid characters: ${id} changed to ${mId}`);
        }

        return mId;
    }

    /**
     * This method reports deprecations via Sentry (controller own instance) and can only be used internally
     *
     * @param options information about version to remove feature and the log message
     */
    private async reportDeprecation(options: InternalReportDeprecationOption): Promise<void> {
        if (!this.#states) {
            throw new Error(tools.ERRORS.ERROR_DB_CLOSED);
        }

        const { version, deprecationMessage } = options;

        const additionalMsg = version
            ? `This will throw an error up from js-controller version ${version}! `
            : 'Please report to the developer.';

        this._logger.warn(`${this.namespaceLog} ${deprecationMessage} ${additionalMsg}`);

        if (this.reportedDeprecations.has(deprecationMessage)) {
            return;
        }

        this.reportedDeprecations.add(deprecationMessage);

        const obj = {
            command: 'sendToSentry',
            message: {
                extraInfo: {
                    deprecationMessage,
                    adapter: this.name,
                    version: this.version
                },
                message: `Deprecation ${this.name}`,
                level: 'info'
            },
            from: `system.adapter.${this.namespace}`
        };

        await this.#states.pushMessage(`system.host.${this.host}`, obj as any);
    }

    /**
     * Initialize the plugin handler for this adapter
     */
    private _initPluginHandler(): void {
        const pluginSettings: PluginHandlerSettings = {
            scope: 'adapter',
            namespace: `system.adapter.${this.namespace}`,
            logNamespace: this.namespaceLog,
            // @ts-expect-error
            log: this._logger,
            iobrokerConfig: this._config,
            // @ts-expect-error
            parentPackage: this.pack,
            controllerVersion
        };

        this.pluginHandler = new PluginHandler(pluginSettings);
        try {
            this.pluginHandler.addPlugins(this.ioPack.common.plugins || {}, [this.adapterDir, thisDir]); // first resolve from adapter directory, else from js-controller
        } catch (e) {
            this._logger.error(`Could not add plugins: ${e.message}`);
        }
    }

    /**
     * Initializes the adapter
     */
    private async _init(): Promise<void> {
        /**
         * Initiates the databases
         */
        const _initDBs = (): void => {
            this._initObjects(() => {
                if (this.inited) {
                    this._logger.warn(`${this.namespaceLog} Reconnection to DB.`);
                    return;
                }

                this.inited = true;
                this._initStates(() => this._prepareInitAdapter());
            });
        };

        if (fs.existsSync(`${this.adapterDir}/package.json`)) {
            this.pack = fs.readJSONSync(`${this.adapterDir}/package.json`);
        } else {
            this._logger.info(`${this.namespaceLog} Non npm module. No package.json`);
        }

        // If required system configuration. Store it in systemConfig attribute
        if (this._options.systemConfig) {
            this.systemConfig = this._config;
            // Workaround for an admin 5 issue which could lead to deleting the dataDir folder
            // TODO: remove it as soon as all adapters are fixed which use systemConfig.dataDir
            if (!Object.prototype.hasOwnProperty.call(this.systemConfig, 'dataDir')) {
                this.systemConfig.dataDir = tools.getDefaultDataDir();
            }
        }

        if (this._config.states && this._config.states.type) {
            try {
                this.States = (await import(`@iobroker/db-states-${this._config.states.type}`)).Client;
            } catch (err) {
                throw new Error(`Unknown states type: ${this._config.states.type}: ${err.message}`);
            }
        } else {
            this.States = await getStatesConstructor();
        }

        if (this._config.objects && this._config.objects.type) {
            try {
                this.Objects = (await import(`@iobroker/db-objects-${this._config.objects.type}`)).Client;
            } catch (err) {
                throw new Error(`Unknown objects type: ${this._config.objects.type}: ${err.message}`);
            }
        } else {
            this.Objects = await getObjectsConstructor();
        }

        const ifaces = os.networkInterfaces();
        const ipArr = [];
        for (const iface of Object.values(ifaces)) {
            if (iface) {
                iface.forEach(details => !details.internal && ipArr.push(details.address));
            }
        }

        this.namespaceLog = this.namespace + (this.startedInCompactMode ? ' (COMPACT)' : ` (${process.pid})`);

        // Can be later deleted if no more appears TODO: check
        this.inited = false;

        process.once('SIGINT', () => this._stop());
        process.once('SIGTERM', () => this._stop());
        // And the exit event shuts down the child.
        process.once('exit', () => this._stop());

        process.on('uncaughtException', err => this._exceptionHandler(err));
        process.on('unhandledRejection', err => this._exceptionHandler(err as any, true));

        this._initPluginHandler();
        // finally init
        _initDBs();
    }
}

/**
 * Polyfill to allow calling without `new`
 */
export const Adapter = new Proxy(AdapterClass, {
    apply(target, thisArg, argArray) {
        // @ts-expect-error fix later on if necessary
        return new target(...argArray);
    }
}) as typeof AdapterClass;<|MERGE_RESOLUTION|>--- conflicted
+++ resolved
@@ -1263,13 +1263,8 @@
      * @param moduleNameOrUrl name of the node module or GitHub url which can be passed to `npm install`
      * @param options version information
      */
-<<<<<<< HEAD
-    installNodeModule(moduleName: string, options: unknown): Promise<CommandResult> {
-        Validator.assertString(moduleName, 'moduleName');
-=======
     installNodeModule(moduleNameOrUrl: unknown, options: unknown): Promise<CommandResult> {
         Validator.assertString(moduleNameOrUrl, 'moduleNameOrUrl');
->>>>>>> e7561ffc
         Validator.assertObject<InstallNodeModuleOptions>(options, 'options');
 
         return this._installNodeModule({ ...options, moduleNameOrUrl });
@@ -1305,7 +1300,7 @@
      *
      * @param moduleName name of the node module
      */
-    uninstallNodeModule(moduleName: string): Promise<CommandResult> {
+    uninstallNodeModule(moduleName: unknown): Promise<CommandResult> {
         Validator.assertString(moduleName, 'moduleName');
 
         const internalModuleName = getAdapterScopedPackageIdentifier({ moduleName, namespace: this.namespace });
@@ -1320,7 +1315,7 @@
      * @param moduleName name of the node module
      * @returns the required node module
      */
-    importNodeModule(moduleName: string): Promise<unknown> {
+    importNodeModule(moduleName: unknown): Promise<unknown> {
         Validator.assertString(moduleName, 'moduleName');
 
         const internalModuleName = getAdapterScopedPackageIdentifier({ moduleName, namespace: this.namespace });
@@ -1337,7 +1332,7 @@
      * @param secretVal to use for decrypt (or value if only one parameter is given)
      * @param value value to decrypt (if secret is provided)
      */
-    decrypt(secretVal: string, value?: string): string {
+    decrypt(secretVal: unknown, value?: unknown): string {
         if (value === undefined) {
             value = secretVal;
             secretVal = this._systemSecret as string;
@@ -1359,7 +1354,7 @@
      * @param secretVal to use for encrypting (or value if only one parameter is given)
      * @param [value] value to encrypt (if secret is provided)
      */
-    encrypt(secretVal: string, value?: string): string {
+    encrypt(secretVal: unknown, value?: unknown): string {
         if (value === undefined) {
             value = secretVal;
             secretVal = this._systemSecret as string;
@@ -4544,7 +4539,7 @@
 
     private async _deleteObjects(
         tasks: { id: string; [other: string]: any }[],
-        options: Record<string, any>,
+        options: Record<string, any>
     ): Promise<void> {
         if (!tasks || !tasks.length) {
             return;
@@ -4633,16 +4628,15 @@
 
                 const selector = { startkey: `${id}.`, endkey: `${id}.\u9999` };
                 // read all underlying states
-                this.#objects!.getObjectList(selector, options, (err, res) => {
-                    res &&
-                        res.rows.forEach(
-                            (item: ioBroker.GetObjectListItem<ioBroker.Object>) =>
-                                !tasks.find(task => task.id === item.id) &&
-                                (!item.value || !item.value.common || !item.value.common.dontDelete) && // exclude objects with dontDelete flag
-                                tasks.push({ id: item.id, state: item.value && item.value.type === 'state' })
-                        );
-                    this._deleteObjects(tasks, options)
-                        .then(() => tools.maybeCallback(callback));
+                this.#objects!.getObjectList(selector, options, async (err, res) => {
+                    res?.rows.forEach(
+                        (item: ioBroker.GetObjectListItem<ioBroker.Object>) =>
+                            !tasks.find(task => task.id === item.id) &&
+                            (!item.value || !item.value.common || !item.value.common.dontDelete) && // exclude objects with dontDelete flag
+                            tasks.push({ id: item.id, state: item.value && item.value.type === 'state' })
+                    );
+                    await this._deleteObjects(tasks, options);
+                    tools.maybeCallback(callback);
                 });
             });
         } else {
@@ -9135,7 +9129,7 @@
      *
      *        See possible attributes of the state in @setState explanation
      */
-    getHistory(id: string, options: unknown, callback?: unknown): any {
+    getHistory(id: unknown, options: unknown, callback?: unknown): any {
         if (typeof options === 'function') {
             callback = options;
             options = {};
@@ -9646,17 +9640,6 @@
 
         let aliasDetails: AliasDetails;
 
-<<<<<<< HEAD
-            if (!aliasDetails.source) {
-                let sourceObj;
-                try {
-                    await this.#states!.subscribe(sourceId);
-                    // we ignore permissions on the source object and thus get it as an admin user
-                    sourceObj = await this.#objects!.getObject(sourceId, { user: SYSTEM_ADMIN_USER });
-                } catch (e) {
-                    return tools.maybeCallbackWithError(callback, e);
-                }
-=======
         if (!this.aliases.has(sourceId)) {
             aliasDetails = { targets: [] };
             // add the alias before doing anything async, so if a delete comes in between we can detect it
@@ -9664,11 +9647,10 @@
         } else {
             aliasDetails = this.aliases.get(sourceId)!;
         }
->>>>>>> e7561ffc
 
         if (!aliasDetails.source) {
             await this.#states!.subscribe(sourceId);
-            // we ignore permissions on the source object and thus get it as admin user
+            // we ignore permissions on the source object and thus get it as an admin user
             const sourceObj = await this.#objects!.getObject(sourceId, { user: SYSTEM_ADMIN_USER });
 
             // if we have a common and the alias has not been removed in-between
