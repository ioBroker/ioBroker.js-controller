--- conflicted
+++ resolved
@@ -8460,11 +8460,7 @@
                                 logger.error(this.namespaceLog + ' Cannot load node-schedule. Scheduled restart is disabled');
                             }
                             if (schedule) {
-<<<<<<< HEAD
-                                logger.silly(`${this.namespaceLog} Schedule restart: ${adapterConfig.common.restartSchedule}`);
-=======
                                 logger.debug(`${this.namespaceLog} Schedule restart: ${adapterConfig.common.restartSchedule}`);
->>>>>>> f13cf41e
                                 restartScheduleJob = schedule.scheduleJob(adapterConfig.common.restartSchedule, () => {
                                     logger.info(this.namespaceLog + ' Scheduled restart.');
                                     stop(false, true);
