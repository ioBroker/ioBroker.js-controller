'use strict';

// This is file, that makes all communication with controller. All options are optional except name.
// following options are available:
//   name:                  name of the adapter. Must be exactly the same as directory name.
//   dirname:               adapter directory name
//   instance:              instance number of adapter
//   objects:               true or false, if desired to have oObjects. This is a list with all states, channels and devices of this adapter and it will be updated automatically.
//   states:                true or false, if desired to have oStates. This is a list with all states values and it will be updated automatically.
//   systemConfig:          if required system configuration. Store it in systemConfig attribute
//   objectChange:          callback function (id, obj) that will be called if object changed
//   stateChange:           callback function (id, obj) that will be called if state changed
//   message:               callback to inform about new message the adapter
//   unload:                callback to stop the adapter
//   config:                configuration of the connection to controller
//   noNamespace:           return short names of objects and states in objectChange and in stateChange
//   strictObjectChecks:    flag which defaults to true - if true, adapter warns if states are set without an corresponding existing object

const net = require('net');
const fs = require('fs-extra');
const extend = require('node.extend');
const util = require('util');
const os = require('os');
const jwt = require('jsonwebtoken');
const EventEmitter = require('events').EventEmitter;
const { tools } = require('@iobroker/js-controller-common');
const pidUsage = require('pidusage');
const deepClone = require('deep-clone');
const { EXIT_CODES } = require('@iobroker/js-controller-common');
const { PluginHandler } = require('@iobroker/plugin-base');
const semver = require('semver');
// local version is always same as controller version, since lerna exact: true is used
const controllerVersion = require('@iobroker/js-controller-adapter/package.json').version;

const { password } = require('@iobroker/js-controller-common');

const { FORBIDDEN_CHARS } = tools;
const DEFAULT_SECRET = 'Zgfr56gFe87jJOM';
const ALIAS_STARTS_WITH = 'alias.';

const SYSTEM_ADMIN_USER = 'system.user.admin';
const SYSTEM_ADMIN_GROUP = 'system.group.administrator';
const QUALITY_SUBS_INITIAL = 0x20;

const supportedFeatures = [
    'ALIAS', // Alias Feature supported, Since js-controller 2.0
    'ALIAS_SEPARATE_READ_WRITE_ID', // Alias support separated ids for read and write, Since js-controller 3.0
    'ADAPTER_GETPORT_BIND', // getPort method of adapter supports second parameter to bind to a special network interface, Since js-controller 2.0
    'ADAPTER_DEL_OBJECT_RECURSIVE', // delObject supports options.recursive flag to delete objects structures recursive, Since js-controller 2.2
    'ADAPTER_SET_OBJECT_SETS_DEFAULT_VALUE', // setObject(*) methods set the default (def) value via setState after the object is created. Since js-controller 2.0
    'ADAPTER_AUTO_DECRYPT_NATIVE', // all native attributes, that are listed in an array `encryptedNative` in io-pack will be automatically decrypted and encrypted. Since js-controller 3.0
    'PLUGINS', // configurable plugins supported. Since js-controller 3.0
    'CONTROLLER_NPM_AUTO_REBUILD', // Automatic rebuild when node version mismatch is detected. Since js-controller 3.0
    'CONTROLLER_READWRITE_BASE_SETTINGS', // If base settings could be read and written. Since js-controller 3.0
    'CONTROLLER_MULTI_REPO', // Controller supports multiple repositories
    'CONTROLLER_LICENSE_MANAGER', // Controller can read licenses from iobroker.net. Since js-controller 4.0    'CONTROLLER_MULTI_REPO', // Controller supports multiple repositories
    'CONTROLLER_GET_TIME', // you can get the local time and offset via sendTo 'getHostTime'. Since js-controller 4.0
    'DEL_INSTANCE_CUSTOM' // instances/adapter can be deleted with --custom flag to remove corresponding custom of all objects. Since js-controller 4.0
];

//const ACCESS_EVERY_EXEC  = 0x1;
const ACCESS_EVERY_WRITE = 0x2;
const ACCESS_EVERY_READ = 0x4;
//const ACCESS_EVERY_RW    = ACCESS_EVERY_WRITE | ACCESS_EVERY_READ;
//const ACCESS_EVERY_ALL   = ACCESS_EVERY_WRITE | ACCESS_EVERY_READ | ACCESS_EVERY_EXEC;

//const ACCESS_GROUP_EXEC  = 0x10;
const ACCESS_GROUP_WRITE = 0x20;
const ACCESS_GROUP_READ = 0x40;
//const ACCESS_GROUP_RW    = ACCESS_GROUP_WRITE | ACCESS_GROUP_READ;
//const ACCESS_GROUP_ALL   = ACCESS_GROUP_WRITE | ACCESS_GROUP_READ | ACCESS_GROUP_EXEC;

//const ACCESS_USER_EXEC   = 0x100;
const ACCESS_USER_WRITE = 0x200;
const ACCESS_USER_READ = 0x400;
//const ACCESS_USER_RW     = ACCESS_USER_WRITE | ACCESS_USER_READ;
//const ACCESS_USER_ALL    = ACCESS_USER_WRITE | ACCESS_USER_READ | ACCESS_USER_EXEC;

// const ACCESS_EXEC        = 0x1;
// const ACCESS_WRITE       = 0x2;
// const ACCESS_READ        = 0x4;
// const ACCESS_LIST        = 'list';
// const ACCESS_DELETE      = 'delete';
// const ACCESS_CREATE      = 'create';

const ERROR_PERMISSION = 'permissionError';

/**
 * Look up the error description for an error code
 *
 * @param {number} code error code
 * @return {string} error description
 */
function getErrorText(code) {
    code = code || 0;
    return (EXIT_CODES[code] || code).toString();
}

class Log {
    /**
     * @param {string} namespaceLog Logging namespace to prefix
     * @param {string} level The log level
     * @param {object} logger logger instance
     */
    constructor(namespaceLog, level, logger) {
        this.namespaceLog = namespaceLog;
        this.level = level;
        // We have to bind the this context here or it is possible that `this` is
        // undefined when passing around the logger methods. This happens e.g. when doing this:
        //   const log = new Log(...);
        //   const test = log.info;
        //   test();
        this.logger = logger;
        this.silly = this.silly.bind(this);
        this.debug = this.debug.bind(this);
        this.info = this.info.bind(this);
        this.error = this.error.bind(this);
        this.warn = this.warn.bind(this);
    }

    silly(msg) {
        this.logger.silly(this.namespaceLog + ' ' + msg);
    }

    debug(msg) {
        this.logger.debug(this.namespaceLog + ' ' + msg);
    }

    info(msg) {
        this.logger.info(this.namespaceLog + ' ' + msg);
    }

    error(msg) {
        this.logger.error(this.namespaceLog + ' ' + msg);
    }

    warn(msg) {
        this.logger.warn(this.namespaceLog + ' ' + msg);
    }
}

/**
 * Adapter class
 *
 * How the initialization happens:
 *  initObjects => initStates => prepareInitAdapter => createInstancesObjects => initAdapter => initLogging => ready
 *
 * @class
 * @param {string|object} options object like {name: "adapterName", systemConfig: true} or just "adapterName"
 * @return {object} object instance
 */
function Adapter(options) {
    if (!(this instanceof Adapter)) {
        return new Adapter(options);
    }

    /** @type {Record<string, any>} */
    let config = null;
    let defaultObjs;
    const configFileName = tools.getConfigFileName();

    if (fs.existsSync(configFileName)) {
        config = fs.readJSONSync(configFileName);
        config.states = config.states || { type: 'file' };
        config.objects = config.objects || { type: 'file' };
    } else {
        throw new Error(`Cannot find ${configFileName}`);
    }

    if (!options || (!config && !options.config)) {
        throw new Error('Configuration not set!');
    }

    let schedule;
    let restartScheduleJob;
    let initializeTimeout;
    let adapterStates;
    let adapterObjects;
    let timers = {};
    let timerId = 1;
    let intervals = {};
    let stopInProgress = false;

    if (options.config && !options.config.log) {
        options.config.log = config.log;
    }

    config = options.config || config;
    this.startedInCompactMode = options.compact;
    let firstConnection = true;
    let systemSecret = null;

    let reportInterval;

    this.logList = [];
    this.aliases = {};
    this.aliasPatterns = [];
    this.enums = {};

    this.eventLoopLags = [];
    this.overwriteLogLevel = false;
    this.adapterReady = false;

    // Provide tools for use in adapter
    this.tools = tools;

    // possible arguments
    // 0,1,.. - instance
    // info, debug, warn, error - log level
    // --force
    // --logs
    // --silent
    // --install
    // --debug = --force + --logs
    if (process.argv) {
        for (let a = 1; a < process.argv.length; a++) {
            if (
                process.argv[a] === 'info' ||
                process.argv[a] === 'debug' ||
                process.argv[a] === 'error' ||
                process.argv[a] === 'warn' ||
                process.argv[a] === 'silly'
            ) {
                config.log.level = process.argv[a];
                this.overwriteLogLevel = true;
            } else if (process.argv[a] === '--silent') {
                config.isInstall = true;
                process.argv[a] = '--install';
            } else if (process.argv[a] === '--install') {
                config.isInstall = true;
            } else if (process.argv[a] === '--logs') {
                config.consoleOutput = true;
            } else if (process.argv[a] === '--force') {
                config.forceIfDisabled = true;
            } else if (process.argv[a] === '--debug') {
                config.forceIfDisabled = true;
                config.consoleOutput = true;
                if (config.log.level !== 'silly') {
                    config.log.level = 'debug';
                    this.overwriteLogLevel = true;
                }
            } else if (process.argv[a] === '--console') {
                config.consoleOutput = true;
            } else if (parseInt(process.argv[a], 10).toString() === process.argv[a]) {
                config.instance = parseInt(process.argv[a], 10);
            }
        }
    }

    config.log.level = config.log.level || 'info';

    config.log.noStdout = !config.consoleOutput;

    const logger = require('@iobroker/js-controller-common').logger(config.log);

    // compatibility
    if (!logger.silly) {
        logger.silly = logger.debug;
    }

    // enable "var adapter = require(__dirname + '/../../lib/adapter.js')('adapterName');" call
    if (typeof options === 'string') {
        options = { name: options };
    }

    if (!options.name) {
        throw new Error('No name of adapter!');
    }

    this.performStrictObjectChecks = options.strictObjectChecks !== false;

    this._getObjectsByArray = (keys, objects, options, cb, _index, _result, _errors) => {
        if (objects) {
            return tools.maybeCallbackWithError(cb, null, objects);
        }
        _index = _index || 0;
        _result = _result || [];
        _errors = _errors || [];

        while (!keys[_index] && _index < keys.length) {
            _index++;
        }

        if (_index >= keys.length) {
            return tools.maybeCallbackWithError(cb, _errors.find(e => e) ? _errors : null, _result);
        }

        // if empty => skip immediately
        this.getForeignObject(keys[_index], options, (err, obj) => {
            _result[_index] = obj;
            setImmediate(() => this._getObjectsByArray(keys, objects, options, cb, _index + 1, _result, _errors));
        });
    };

    /**
     * stops the execution of adapter, but not disables it.
     *
     * Sometimes, the adapter must be stopped if some libraries are missing.
     *
     * @alias terminate
     * @memberof Adapter
     * @param {string | number} [reason] optional termination description
     * @param {number} [exitCode] optional exit code
     */
    this.terminate = (reason, exitCode) => {
        // This function must be defined very first, because in the next lines will be yet used.
        if (this.terminated) {
            return;
        }
        this.terminated = true;

        this.pluginHandler && this.pluginHandler.destroyAll();

        if (reportInterval) {
            clearInterval(reportInterval);
            reportInterval = null;
        }
        if (restartScheduleJob) {
            restartScheduleJob.cancel();
            restartScheduleJob = null;
        }
        if (typeof reason === 'number') {
            // Only the exit code was passed
            exitCode = reason;
            reason = null;
        }
        if (typeof exitCode !== 'number') {
            exitCode =
                process.argv.indexOf('--install') === -1
                    ? EXIT_CODES.ADAPTER_REQUESTED_TERMINATION
                    : EXIT_CODES.NO_ERROR;
        }

        const isNotCritical =
            exitCode === EXIT_CODES.ADAPTER_REQUESTED_TERMINATION ||
            exitCode === EXIT_CODES.START_IMMEDIATELY_AFTER_STOP ||
            exitCode === EXIT_CODES.NO_ERROR;
        const text = `${this.namespaceLog} Terminated (${getErrorText(exitCode)}): ${
            reason ? reason : 'Without reason'
        }`;
        if (isNotCritical) {
            logger.info(text);
        } else {
            logger.warn(text);
        }
        setTimeout(async () => {
            // give last states some time to get handled
            if (adapterStates) {
                try {
                    await adapterStates.destroy();
                } catch {
                    // ignore
                }
            }
            if (adapterObjects) {
                try {
                    await adapterObjects.destroy();
                } catch {
                    //ignore
                }
            }
            if (this.startedInCompactMode) {
                this.emit('exit', exitCode, reason);
                adapterStates = null;
                adapterObjects = null;
            } else {
                process.exit(exitCode === undefined ? EXIT_CODES.ADAPTER_REQUESTED_TERMINATION : exitCode);
            }
        }, 500);
    };

    // If installed as npm module
    if (options.dirname) {
        this.adapterDir = options.dirname.replace(/\\/g, '/');
    } else {
        this.adapterDir = tools.getAdapterDir(options.name);

        if (!this.adapterDir) {
            logger.error(`${this.namespaceLog} Cannot find directory of adapter ${options.name}`);
            this.terminate(EXIT_CODES.CANNOT_FIND_ADAPTER_DIR);
        }
    }

    // remove "lib"
    /*
    this.adapterDir.pop();
    const jsc = this.adapterDir.pop();
    if ((jsc === tools.appName + '.js-controller' || jsc === tools.appName.toLowerCase() + '.js-controller') && this.adapterDir.pop() === 'node_modules') {
        // js-controller is installed as npm
        const appName = tools.appName.toLowerCase();
        this.adapterDir = this.adapterDir.join('/');
        if (fs.existsSync(this.adapterDir + '/node_modules/' + appName + '.' + options.name)) {
            this.adapterDir += '/node_modules/' + appName + '.' + options.name;
        } else if (fs.existsSync(this.adapterDir + '/node_modules/' + appName + '.js-controller/node_modules/' + appName + '.' + options.name)) {
            this.adapterDir += '/node_modules/' + appName + '.js-controller/node_modules/' + appName + '.' + options.name;
        } else if (fs.existsSync(this.adapterDir + '/node_modules/' + appName + '.js-controller/adapter/' + options.name)) {
            this.adapterDir += '/node_modules/' + appName + '.js-controller/adapter/' + options.name;
        } else if (fs.existsSync(this.adapterDir + '/node_modules/' + tools.appName + '.js-controller/node_modules/' + appName + '.' + options.name)) {
            this.adapterDir += '/node_modules/' + tools.appName + '.js-controller/node_modules/' + appName + '.' + options.name;
        } else {
            logger.error(this.namespaceLog + ' Cannot find directory of adapter ' + options.name);
            this.terminate(EXIT_CODES.CANNOT_FIND_ADAPTER_DIR);
        }
    } else {
        this.adapterDir = __dirname.replace(/\\/g, '/');
        // remove "/lib"
        this.adapterDir = this.adapterDir.substring(0, this.adapterDir.length - 4);
        if (fs.existsSync(this.adapterDir + '/node_modules/' + tools.appName + '.' + options.name)) {
            this.adapterDir += '/node_modules/' + tools.appName + '.' + options.name;
        } else if (fs.existsSync(this.adapterDir + '/../node_modules/' + tools.appName + '.' + options.name)) {
            const parts = this.adapterDir.split('/');
            parts.pop();
            this.adapterDir = parts.join('/') + '/node_modules/' + tools.appName + '.' + options.name;
        } else {
            logger.error(this.namespaceLog + ' Cannot find directory of adapter ' + options.name);
            this.terminate(EXIT_CODES.CANNOT_FIND_ADAPTER_DIR);
        }
    }
}
 */

    if (fs.existsSync(this.adapterDir + '/package.json')) {
        this.pack = fs.readJSONSync(this.adapterDir + '/package.json');
    } else {
        logger.info(this.namespaceLog + ' Non npm module. No package.json');
    }

    if (!this.pack || !this.pack.io) {
        if (fs.existsSync(this.adapterDir + '/io-package.json')) {
            this.ioPack = fs.readJSONSync(this.adapterDir + '/io-package.json');
        } else {
            logger.error(this.namespaceLog + ' Cannot find: ' + this.adapterDir + '/io-package.json');
            this.terminate(EXIT_CODES.CANNOT_FIND_ADAPTER_DIR);
        }
    } else {
        this.ioPack = this.pack.io;
    }

    // If required system configuration. Store it in systemConfig attribute
    if (options.systemConfig) {
        this.systemConfig = config;
        // Workaround for an admin 5 issue which could lead to deleting the dataDir folder
        // TODO: remove it as soon as all adapters are fixed which use systemConfig.dataDir
        if (!Object.prototype.hasOwnProperty.call(this.systemConfig, 'dataDir')) {
            this.systemConfig.dataDir = tools.getDefaultDataDir();
        }
    }

    let States;
    if (config.states && config.states.type) {
        try {
            States = require(`@iobroker/db-states-${config.states.type}`).Client;
        } catch (err) {
            throw new Error(`Unknown states type: ${config.states.type}: ${err.message}`);
        }
    } else {
        States = require('@iobroker/js-controller-common-db').getStatesConstructor();
    }

    let Objects;
    if (config.objects && config.objects.type) {
        try {
            Objects = require(`@iobroker/db-objects-${config.objects.type}`).Client;
        } catch (err) {
            throw new Error(`Unknown objects type: ${config.objects.type}: ${err.message}`);
        }
    } else {
        Objects = require('@iobroker/js-controller-common-db').getObjectsConstructor();
    }

    const ifaces = os.networkInterfaces();
    const ipArr = [];
    for (const dev in ifaces) {
        if (!Object.prototype.hasOwnProperty.call(ifaces, dev)) {
            continue;
        }
        ifaces[dev].forEach(details => !details.internal && ipArr.push(details.address));
    }

    const instance = parseInt(
        options.compactInstance !== undefined
            ? options.compactInstance
            : options.instance !== undefined
            ? options.instance
            : config.instance || 0,
        10
    );

    this.name = options.name;
    this.namespace = options.name + '.' + instance;
    this.namespaceLog = this.namespace + (this.startedInCompactMode ? ' (COMPACT)' : ' (' + process.pid + ')');
    this._namespaceRegExp = new RegExp('^' + (this.namespace + '.').replace(/\./g, '\\.')); // cache the regex object 'adapter.0.'

    /** The cache of users */
    this.users = {};
    /** The cache of usernames */
    this.usernames = {};
    /** The cache of user groups */
    this.groups = {};
    this.defaultHistory = null;
    /** An array of instances, that support auto subscribe */
    this.autoSubscribe = null;
    this.inputCount = 0;
    this.outputCount = 0;
    /** A RegExp to test for forbidden chars in object IDs */
    this.FORBIDDEN_CHARS = FORBIDDEN_CHARS;
    /** Whether the adapter has already terminated */
    this.terminated = false;

    let callbackId = 1;
    this.getPortRunning = null;

    /**
     * Checks if a passed ID is valid. Throws an error if id is invalid
     *
     * @param {string|object} id id to check or object with properties device, channel and state
     * @param {boolean} isForeignId true&false if the ID is a foreign/full ID or only an "adapter local" id
     * @param {object} options optional
     * @throws Error when id is invalid
     */
    const validateId = (id, isForeignId, options) => {
        // there is special maintenance mode to clear the DB from invalid IDs
        if (options && options.maintenance && options.user === SYSTEM_ADMIN_USER) {
            return;
        }

        if (!id && id !== 0) {
            throw new Error('The id is empty! Please provide a valid id.');
        }

        const type = typeof id;

        if (!isForeignId && type === 'number') {
            logger.warn(
                `${this.namespaceLog} The id "${id}" has an invalid type! Expected "string" or "object", received "number".`
            );
            logger.warn(
                `${this.namespaceLog} This will be refused in future versions. Please report this to the developer.`
            );
        } else if (type !== 'string' && !tools.isObject(id)) {
            throw new Error(`The id "${id}" has an invalid type! Expected "string" or "object", received "${type}".`);
        }

        if (tools.isObject(id)) {
            // id can be an object, at least one of the following properties has to exist
            const reqProperties = ['device', 'channel', 'state'];
            let found = false;
            for (const reqProperty of reqProperties) {
                if (reqProperty !== undefined) {
                    if (typeof reqProperty !== 'string') {
                        throw new Error(
                            `The id's property "${reqProperty}" of "${JSON.stringify(
                                id
                            )}" has an invalid type! Expected "string", received "${typeof reqProperty}".`
                        );
                    }

                    if (reqProperty.includes('.')) {
                        throw new Error(
                            `The id's property "${reqProperty}" of "${JSON.stringify(
                                id
                            )}" contains the invalid character "."!`
                        );
                    }
                    found = true;
                }
            }
            if (found === false) {
                throw new Error(
                    `The id "${JSON.stringify(
                        id
                    )}" is an invalid object! Expected at least one of the properties "device", "channel" or "state" to exist.`
                );
            }
        } else {
            if (type !== 'string') {
                throw new Error(
                    `The id "${JSON.stringify(id)}" has an invalid type! Expected "string", received "${type}".`
                );
            }
            if (id.endsWith('.')) {
                throw new Error(`The id "${id}" is invalid. Ids are not allowed to end in "."`);
            }
        }
    };

    /**
     * Helper function to find next free port
     *
     * Looks for first free TCP port starting with given one:
     * <pre><code>
     *     adapter.getPort(8081, function (port) {
     *         adapter.log.debug('Following port is free: ' + port);
     *     });
     * </code></pre>
     *
     * @alias getPort
     * @memberof Adapter
     * @param {number} port port number to start the search for free port
     * @param {string} [host] optional hostname for the port search
     * @param {(port: number) => void} callback return result
     *        <pre><code>function (port) {}</code></pre>
     */
    this.getPort = (port, host, callback) => {
        if (!port) {
            throw new Error('adapterGetPort: no port');
        }

        if (typeof host === 'function') {
            callback = host;
            host = null;
        }
        if (!host) {
            host = undefined;
        }

        if (typeof port === 'string') {
            port = parseInt(port, 10);
        }
        this.getPortRunning = { port, host, callback };
        const server = net.createServer();
        try {
            server.listen({ port, host }, (/* err */) => {
                server.once('close', () => {
                    return tools.maybeCallback(callback, port);
                });
                server.close();
            });
            server.on('error', (/* err */) => {
                setTimeout(() => this.getPort(port + 1, host, callback), 100);
            });
        } catch {
            setImmediate(() => this.getPort(port + 1, host, callback));
        }
    };

    /**
     * Promise-version of Adapter.getPort
     */
    this.getPortAsync = tools.promisifyNoError(this.getPort, this);

    /**
     * Method to check for available Features for adapter development
     *
     * Use it like ...
     * <pre><code>
     *     if (adapter.supportsFeature && adapter.supportsFeature('ALIAS')) {
     *         ...
     *     }
     * </code></pre>

     * @alias supportsFeature
     * @memberof Adapter
     * @param {string} featureName the name of the feature to check
     * @returns {boolean} true/false if the feature is in the list of supported features
     */
    this.supportsFeature = featureName => {
        return supportedFeatures.includes(featureName);
    };

    /**
     * validates user and password
     *
     *
     * @alias checkPassword
     * @memberof Adapter
     * @param {string} user user name as text
     * @param {string} pw password as text
     * @param {object} [options] optional user context
     * @param {(success: boolean, user: string) => void} callback return result
     *        <pre><code>
     *            function (result) {
     *              if (result) adapter.log.debug('User is valid');
     *            }
     *        </code></pre>
     */
    this.checkPassword = async (user, pw, options, callback) => {
        if (typeof options === 'function') {
            callback = options;
            options = null;
        }

        if (!callback) {
            throw new Error('checkPassword: no callback');
        }

        if (user && !user.startsWith('system.user.')) {
            // its not yet a `system.user.xy` id, thus we assume it's a username
            if (!this.usernames[user]) {
                // we did not find the id of the username in our cache -> update cache
                try {
                    await updateUsernameCache();
                } catch (e) {
                    this.log.error(e.message);
                }
                if (!this.usernames[user]) {
                    // user still not there, its no valid user -> fallback to legacy check
                    user = `system.user.${user
                        .toString()
                        .replace(this.FORBIDDEN_CHARS, '_')
                        .replace(/\s/g, '_')
                        .replace(/\./g, '_')
                        .toLowerCase()}`;
                } else {
                    user = this.usernames[user].id;
                }
            } else {
                user = this.usernames[user].id;
            }
        }

        this.getForeignObject(user, options, (err, obj) => {
            if (err || !obj || !obj.common || (!obj.common.enabled && user !== SYSTEM_ADMIN_USER)) {
                return tools.maybeCallback(callback, false, user);
            } else {
                password(pw).check(obj.common.password, (err, res) => {
                    return tools.maybeCallback(callback, res, user);
                });
            }
        });
    };
    /**
     * Promise-version of Adapter.checkPassword
     */
    this.checkPasswordAsync = tools.promisifyNoError(this.checkPassword, this);

    /**
     * Return ID of given username
     *
     * @param {string} username - name of the user
     * @return {Promise<undefined|string>}
     */
    this.getUserID = async username => {
        if (!this.usernames[username]) {
            try {
                // did not find username, we should have a look in the cache
                await updateUsernameCache();

                if (!this.usernames[username]) {
                    return;
                }
            } catch (e) {
                this.log.error(e.message);
                return;
            }
        }

        return this.usernames[username].id;
    };

    /**
     * sets the user's password
     *
     * @alias setPassword
     * @memberof Adapter
     * @param {string} user user name as text
     * @param {string} pw password as text
     * @param {object} [options] optional user context
     * @param {ioBroker.ErrorCallback} [callback] return result
     *        <pre><code>
     *            function (err) {
     *              if (err) adapter.log.error('Cannot set password: ' + err);
     *            }
     *        </code></pre>
     */
    this.setPassword = async (user, pw, options, callback) => {
        if (typeof options === 'function') {
            callback = options;
            options = null;
        }

        if (user && !user.startsWith('system.user.')) {
            // its not yet a `system.user.xy` id, thus we assume it's a username
            if (!this.usernames[user]) {
                // we did not find the id of the username in our cache -> update cache
                try {
                    await updateUsernameCache();
                } catch (e) {
                    this.log.error(e);
                }
                if (!this.usernames[user]) {
                    // user still not there, fallback to legacy check
                    user = `system.user.${user
                        .toString()
                        .replace(this.FORBIDDEN_CHARS, '_')
                        .replace(/\s/g, '_')
                        .replace(/\./g, '_')
                        .toLowerCase()}`;
                } else {
                    user = this.usernames[user].id;
                }
            } else {
                user = this.usernames[user].id;
            }
        }

        this.getForeignObject(user, options, (err, obj) => {
            if (err || !obj) {
                return tools.maybeCallbackWithError(callback, 'User does not exist');
            }

            // BF: (2020.05.22) are the empty passwords allowed??
            if (!pw) {
                this.extendForeignObject(
                    user,
                    {
                        common: {
                            password: ''
                        }
                    },
                    options,
                    () => {
                        return tools.maybeCallback(callback);
                    }
                );
            } else {
                password(pw).hash(null, null, (err, res) => {
                    if (err) {
                        return tools.maybeCallbackWithError(callback, err);
                    }
                    this.extendForeignObject(
                        user,
                        {
                            common: {
                                password: res
                            }
                        },
                        options,
                        () => {
                            return tools.maybeCallbackWithError(callback, null);
                        }
                    );
                });
            }
        });
    };

    /**
     * Promise-version of Adapter.setPassword
     */
    this.setPasswordAsync = tools.promisify(this.setPassword, this);

    /**
     * returns if user exists and is in the group
     *
     * This function used mostly internally and the adapter developer do not require it.
     *
     * @alias checkGroup
     * @memberof Adapter
     * @param {string} user user name as text
     * @param {string} group group name
     * @param {object} [options] optional user context
     * @param {(result: boolean) => void} callback return result
     *        <pre><code>
     *            function (result) {
     *              if (result) adapter.log.debug('User exists and in the group');
     *            }
     *        </code></pre>
     */
    this.checkGroup = async (user, group, options, callback) => {
        user = user || '';

        if (typeof options === 'function') {
            callback = options;
            options = null;
        }

        if (user && !user.startsWith('system.user.')) {
            // its not yet a `system.user.xy` id, thus we assume it's a username
            if (!this.usernames[user]) {
                // we did not find the id of the username in our cache -> update cache
                try {
                    await updateUsernameCache();
                } catch (e) {
                    this.log.error(e);
                }

                if (!this.usernames[user]) {
                    // user still not there, its no valid user -> fallback
                    user = `system.user.${user
                        .toString()
                        .replace(this.FORBIDDEN_CHARS, '_')
                        .replace(/\s/g, '_')
                        .replace(/\./g, '_')
                        .toLowerCase()}`;
                } else {
                    user = this.usernames[user].id;
                }
            } else {
                user = this.usernames[user].id;
            }
        }

        if (group && !group.startsWith('system.group.')) {
            group = 'system.group.' + group;
        }
        this.getForeignObject(user, options, (err, obj) => {
            if (err || !obj) {
                return tools.maybeCallback(callback, false);
            }
            this.getForeignObject(group, options, (err, obj) => {
                if (err || !obj) {
                    return tools.maybeCallback(callback, false);
                }
                if (obj.common.members.includes(user)) {
                    return tools.maybeCallback(callback, true);
                } else {
                    return tools.maybeCallback(callback, false);
                }
            });
        });
    };

    /**
     * Promise-version of Adapter.checkGroup
     */
    this.checkGroupAsync = tools.promisifyNoError(this.checkGroup, this);

    /** @typedef {{[permission: string]: {type: 'object' | 'state' | '' | 'other' | 'file', operation: string}}} CommandsPermissions */

    /**
     * get the user permissions
     *
     * This function used mostly internally and the adapter developer do not require it.
     * The function reads permissions of user's groups (it can be more than one) and merge permissions together
     *
     * @alias calculatePermissions
     * @memberof Adapter
     * @param {string} user user name as text
     * @param {CommandsPermissions} commandsPermissions object that describes the access rights like
     *     <pre><code>
     *         // static information
     *         var commandsPermissions = {
     *            getObject:          {type: 'object',    operation: 'read'},
     *            getObjects:         {type: 'object',    operation: 'list'},
     *            getObjectView:      {type: 'object',    operation: 'list'},
     *            setObject:          {type: 'object',    operation: 'write'},
     *            subscribeObjects:   {type: 'object',    operation: 'read'},
     *            unsubscribeObjects: {type: 'object',    operation: 'read'},
     *
     *            getStates:          {type: 'state',     operation: 'list'},
     *            getState:           {type: 'state',     operation: 'read'},
     *            setState:           {type: 'state',     operation: 'write'},
     *            getStateHistory:    {type: 'state',     operation: 'read'},
     *            subscribe:          {type: 'state',     operation: 'read'},
     *            unsubscribe:        {type: 'state',     operation: 'read'},
     *            getVersion:         {type: '',          operation: ''},
     *
     *            httpGet:            {type: 'other',     operation: 'http'},
     *            sendTo:             {type: 'other',     operation: 'sendto'},
     *            sendToHost:         {type: 'other',     operation: 'sendto'},
     *
     *            readFile:           {type: 'file',      operation: 'read'},
     *            readFile64:         {type: 'file',      operation: 'read'},
     *            writeFile:          {type: 'file',      operation: 'write'},
     *            writeFile64:        {type: 'file',      operation: 'write'},
     *            unlink:             {type: 'file',      operation: 'delete'},
     *            rename:             {type: 'file',      operation: 'write'},
     *            mkdir:              {type: 'file',      operation: 'write'},
     *            readDir:            {type: 'file',      operation: 'list'},
     *            chmodFile:          {type: 'file',      operation: 'write'},
     *            chownFile:          {type: 'file',      operation: 'write'},
     *
     *            authEnabled:        {type: '',          operation: ''},
     *            disconnect:         {type: '',          operation: ''},
     *            listPermissions:    {type: '',          operation: ''},
     *            getUserPermissions: {type: 'object',    operation: 'read'}
     *         };
     *        </code></pre>
     * @param {object} [options] optional user context
     * @param {(result: ioBroker.PermissionSet) => void} [callback] return result
     *        <pre><code>
     *            function (acl) {
     *              // Access control object for admin looks like:
     *              // {
     *              //    file: {
     *              //         read:       true,
     *              //         write:      true,
     *              //         'delete':   true,
     *              //         create:     true,
     *              //         list:       true
     *              //     },
     *              //     object: {
     *              //         read:       true,
     *              //         write:      true,
     *              //         'delete':   true,
     *              //         list:       true
     *              //     },
     *              //     state: {
     *              //         read:       true,
     *              //         write:      true,
     *              //         'delete':   true,
     *              //         create:     true,
     *              //         list:       true
     *              //     },
     *              //     user: 'admin',
     *              //     users:  {
     *              //         read:       true,
     *              //         write:      true,
     *              //         create:     true,
     *              //         'delete':   true,
     *              //         list:       true
     *              //     },
     *              //     other: {
     *              //         execute:    true,
     *              //         http:       true,
     *              //         sendto:     true
     *              //     },
     *              //     groups: ['administrator'] // can be more than one
     *              // }
     *            }
     *        </code></pre>
     */
    this.calculatePermissions = async (user, commandsPermissions, options, callback) => {
        user = user || '';

        if (typeof options === 'function') {
            callback = options;
            options = null;
        }

        if (user && !user.startsWith('system.user.')) {
            // its not yet a `system.user.xy` id, thus we assume it's a username
            if (!this.usernames[user]) {
                // we did not find the id of the username in our cache -> update cache
                try {
                    await updateUsernameCache();
                } catch (e) {
                    this.log.error(e.message);
                }
                // user still not there, fallback
                if (!this.usernames[user]) {
                    user = `system.user.${user
                        .toString()
                        .replace(this.FORBIDDEN_CHARS, '_')
                        .replace(/\s/g, '_')
                        .replace(/\./g, '_')
                        .toLowerCase()}`;
                } else {
                    user = this.usernames[user].id;
                }
            } else {
                user = this.usernames[user].id;
            }
        }

        // read all groups
        let acl = { user: user };
        if (user === SYSTEM_ADMIN_USER) {
            acl.groups = [SYSTEM_ADMIN_GROUP];
            for (const commandPermission of Object.values(commandsPermissions)) {
                if (!commandPermission.type) {
                    continue;
                }
                acl[commandPermission.type] = acl[commandPermission.type] || {};
                acl[commandPermission.type][commandPermission.operation] = true;
            }

            return tools.maybeCallback(callback, acl);
        }
        acl.groups = [];
        this.getForeignObjects('*', 'group', null, options, (err, groups) => {
            // aggregate all groups permissions, where this user is
            if (groups) {
                for (const g of Object.keys(groups)) {
                    if (
                        groups[g] &&
                        groups[g].common &&
                        groups[g].common.members &&
                        groups[g].common.members.includes(user)
                    ) {
                        acl.groups.push(groups[g]._id);
                        if (groups[g]._id === SYSTEM_ADMIN_GROUP) {
                            acl = {
                                file: {
                                    read: true,
                                    write: true,
                                    delete: true,
                                    create: true,
                                    list: true
                                },
                                object: {
                                    read: true,
                                    write: true,
                                    delete: true,
                                    list: true
                                },
                                state: {
                                    read: true,
                                    write: true,
                                    delete: true,
                                    create: true,
                                    list: true
                                },
                                user: user,
                                users: {
                                    read: true,
                                    write: true,
                                    create: true,
                                    delete: true,
                                    list: true
                                },
                                other: {
                                    execute: true,
                                    http: true,
                                    sendto: true
                                },
                                groups: acl.groups
                            };
                            break;
                        }

                        const gAcl = groups[g].common.acl;
                        try {
                            for (const type of Object.keys(gAcl)) {
                                // fix bug. Some version have user instead of users.
                                if (type === 'user') {
                                    acl.users = acl.users || {};
                                } else {
                                    acl[type] = acl[type] || {};
                                }
                                for (const op of Object.keys(gAcl[type])) {
                                    // fix error
                                    if (type === 'user') {
                                        acl.users[op] = acl.users[op] || gAcl.user[op];
                                    } else {
                                        acl[type][op] = acl[type][op] || gAcl[type][op];
                                    }
                                }
                            }
                        } catch (e) {
                            logger.error(`${this.namespaceLog} Cannot set acl: ${e.message}`);
                            logger.error(`${this.namespaceLog} Cannot set acl: ${JSON.stringify(gAcl)}`);
                            logger.error(`${this.namespaceLog} Cannot set acl: ${JSON.stringify(acl)}`);
                        }
                    }
                }
            }

            return tools.maybeCallback(callback, acl);
        });
    };
    /**
     * Promise-version of Adapter.calculatePermissions
     */
    this.calculatePermissionsAsync = tools.promisifyNoError(this.calculatePermissions, this);

    const readFileCertificate = cert => {
        if (typeof cert === 'string') {
            try {
                // if length < 1024 its no valid cert, so we assume a path to a valid certificate
                if (cert.length < 1024 && fs.existsSync(cert)) {
                    const certFile = cert;
                    cert = fs.readFileSync(certFile, 'utf8');
                    // start watcher of this file
                    fs.watch(certFile, (eventType, filename) => {
                        logger.warn(`${this.namespaceLog} New certificate "${filename}" detected. Restart adapter`);
                        setTimeout(stop, 2000, false, true);
                    });
                }
            } catch (e) {
                logger.error(`${this.namespaceLog} Could not read certificate from file ${cert}: ${e.message}`);
            }
        }
        return cert;
    };

    /**
     * returns SSL certificates by name
     *
     * This function returns SSL certificates (private key, public cert and chained certificate).
     * Names are defined in the system's configuration in admin, e.g. "defaultPrivate", "defaultPublic".
     * The result can be directly used for creation of https server.
     *
     * @alias getCertificates
     * @memberof Adapter
     * @param {string} [publicName] public certificate name
     * @param {string} [privateName] private certificate name
     * @param {string} [chainedName] optional chained certificate name
     * @param {(err: string | null, certs?: ioBroker.Certificates, useLetsEncryptCert?: boolean) => void} callback return result
     *        <pre><code>
     *            function (err, certs, letsEncrypt) {
     *              adapter.log.debug('private key: ' + certs.key);
     *              adapter.log.debug('public cert: ' + certs.cert);
     *              adapter.log.debug('chained cert: ' + certs.ca);
     *            }
     *        </code></pre>
     */
    this.getCertificates = (publicName, privateName, chainedName, callback) => {
        if (typeof publicName === 'function') {
            callback = publicName;
            publicName = null;
        }
        if (typeof privateName === 'function') {
            callback = privateName;
            privateName = null;
        }
        if (typeof chainedName === 'function') {
            callback = chainedName;
            chainedName = null;
        }
        publicName = publicName || this.config.certPublic;
        privateName = privateName || this.config.certPrivate;
        chainedName = chainedName || this.config.certChained;

        // Load certificates
        this.getForeignObject('system.certificates', null, (err, obj) => {
            if (
                err ||
                !obj ||
                !obj.native.certificates ||
                !publicName ||
                !privateName ||
                !obj.native.certificates[publicName] ||
                !obj.native.certificates[privateName] ||
                (chainedName && !obj.native.certificates[chainedName])
            ) {
                logger.error(
                    this.namespaceLog +
                        ' Cannot configure secure web server, because no certificates found: ' +
                        publicName +
                        ', ' +
                        privateName +
                        ', ' +
                        chainedName
                );
                return tools.maybeCallbackWithError(callback, tools.ERRORS.ERROR_NOT_FOUND);
            } else {
                let ca;
                if (chainedName) {
                    const chained = readFileCertificate(obj.native.certificates[chainedName]).split(
                        '-----END CERTIFICATE-----\r\n'
                    );
                    ca = [];
                    for (let c = 0; c < chained.length; c++) {
                        if (chained[c].replace(/(\r\n|\r|\n)/g, '').trim()) {
                            ca.push(chained[c] + '-----END CERTIFICATE-----\r\n');
                        }
                    }
                }

                return tools.maybeCallbackWithError(
                    callback,
                    null,
                    {
                        key: readFileCertificate(obj.native.certificates[privateName]),
                        cert: readFileCertificate(obj.native.certificates[publicName]),
                        ca
                    },
                    obj.native.letsEncrypt
                );
            }
        });
    };
    /**
     * Promise-version of Adapter.getCertificates
     */
    this.getCertificatesAsync = tools.promisify(this.getCertificates, this);

    /**
     * Restarts an instance of the adapter.
     *
     * @memberof Adapter
     */
    this.restart = () => {
        logger.warn(this.namespaceLog + ' Restart initiated');
        this.stop();
    };

    /**
     * Updates the adapter config with new values. Only a subset of the configuration has to be provided,
     * since merging with the existing config is done automatically, e.g. like this:
     *
     * `adapter.updateConfig({prop1: "newValue1"})`
     *
     * After updating the configuration, the adapter is automatically restarted.
     *
     * @param {Record<string, any>} newConfig The new config values to be stored
     */
    this.updateConfig = newConfig => {
        // merge the old and new configuration
        const _config = Object.assign({}, this.config, newConfig);
        // update the adapter config object
        const configObjId = `system.adapter.${this.namespace}`;
        this.getForeignObjectAsync(configObjId)
            .then(obj => {
                if (!obj) {
                    return Promise.reject(new Error(tools.ERRORS.ERROR_DB_CLOSED));
                }
                obj.native = _config;
                return this.setForeignObjectAsync(configObjId, obj);
            })
            .catch(err => logger.error(`${this.namespaceLog} Updating the adapter config failed: ${err.message}`));
    };

    /**
     * Disables and stops the adapter instance.
     */
    this.disable = () => {
        // update the adapter config object
        const configObjId = `system.adapter.${this.namespace}`;
        this.getForeignObjectAsync(configObjId)
            .then(obj => {
                if (!obj) {
                    return Promise.reject(new Error(tools.ERRORS.ERROR_DB_CLOSED));
                }
                obj.common.enabled = false;
                return this.setForeignObjectAsync(configObjId, obj);
            })
            .catch(err => logger.error(`${this.namespaceLog} Disabling the adapter instance failed: ${err.message}`));
    };

    /**
     * Reads the encrypted parameter from config.
     *
     * It returns promise if no callback is provided.
     * @param {string} attribute - attribute name in native configuration part
     * @param {(error: Error | null | undefined, result?: string) => void} [callback] - optional callback
     * @returns {Promise<any>} promise if no callback provided
     *
     */
    this.getEncryptedConfig = async (attribute, callback) => {
        if (Object.prototype.hasOwnProperty.call(this.config, attribute)) {
            if (systemSecret !== null) {
                return tools.maybeCallbackWithError(
                    callback,
                    null,
                    tools.decrypt(systemSecret, this.config[attribute])
                );
            } else {
                try {
                    const data = await this.getForeignObjectAsync('system.config');
                    if (data && data.native) {
                        systemSecret = data.native.secret;
                    }
                } catch {
                    // do nothing - we initialize default secret below
                }
                systemSecret = systemSecret || DEFAULT_SECRET;
                return tools.maybeCallbackWithError(
                    callback,
                    null,
                    tools.decrypt(systemSecret, this.config[attribute])
                );
            }
        } else {
            return tools.maybeCallbackWithError(callback, `Attribute "${attribute}" not found`);
        }
    };

    /**
     * Same as setTimeout
     * but it check the running timers on unload
     *
     * It returns promise if no callback is provided.
     * @param {function} cb - timer callback
     * @param {number} timeout - timeout in milliseconds
     * @param {any[]} args - as many arguments as needed, which will be passed to setTimeout
     * @returns {number|void} timer id
     */
    this.setTimeout = (cb, timeout, ...args) => {
        if (typeof cb !== 'function') {
            this.log.warn(`setTimeout expected callback to be of type "function", but got "${typeof cb}"`);
            return;
        }

        timerId = (timerId + 1) % 0xffffffff;

        const _cb = (function (id, _cb) {
            return function (...args) {
                delete timers[id];
                _cb(...args);
            };
        })(timerId, cb);

        timers[timerId] = setTimeout.call(null, _cb, timeout, ...args);
        return timerId;
    };

    /**
     * Same as clearTimeout
     * but it check the running timers on unload
     *
     * It returns promise if no callback is provided.
     * @param {number} id - timer id
     */
    this.clearTimeout = id => {
        if (!timers[id]) {
            logger.warn(`${this.namespaceLog} Clear yet terminated timer ${id}`);
        } else {
            clearTimeout(timers[id]);
            delete timers[id];
        }
    };

    /**
     * Same as setInterval
     * but it check the running intervals on unload
     *
     * It returns promise if no callback is provided.
     * @param {function} cb - interval callback
     * @param {number} timeout - interval in milliseconds
     * @param {any[]} args - as many arguments as needed, which will be passed to setTimeout
     * @returns {number|void} interval id
     */
    this.setInterval = (cb, timeout, ...args) => {
        if (typeof cb !== 'function') {
            this.log.error(`setInterval expected callback to be of type "function", but got "${typeof cb}"`);
            return;
        }
        timerId = (timerId + 1) % 0xffffffff;
        intervals[timerId] = setInterval.call(null, cb, timeout, ...args);

        return timerId;
    };

    /**
     * Same as clearInterval
     * but it check the running intervals on unload
     *
     * It returns promise if no callback is provided.
     * @param {number} id - interval id
     */
    this.clearInterval = id => {
        if (!intervals[id]) {
            logger.warn(`${this.namespaceLog} Clear yet terminated interval ${id}`);
        } else {
            clearInterval(intervals[id]);
            delete intervals[id];
        }
    };

    // Can be later deleted if no more appears
    this.inited = false;

    const extendObjects = async (tasks, callback) => {
        if (!tasks || !tasks.length) {
            return tools.maybeCallback(callback);
        }
        const task = tasks.shift();
        const state = task.state;
        if (state !== undefined) {
            delete task.state;
        }

        try {
            tools.validateGeneralObjectProperties(task, true);
        } catch (e) {
            // todo: in the future we will not create this object
            logger.warn(`${this.namespaceLog} Object ${task._id} is invalid: ${e.message}`);
            logger.warn(
                `${this.namespaceLog} This object will not be created in future versions. Please report this to the developer.`
            );
        }

        if (!adapterObjects) {
            logger.info(`${this.namespaceLog} extendObjects not processed because Objects database not connected.`);
            return tools.maybeCallbackWithError(callback, tools.ERRORS.ERROR_DB_CLOSED);
        }

        // preserve attributes on instance creation
        const options = { preserve: { common: ['name'], native: true } };

        try {
            await this.extendForeignObjectAsync(task._id, task, options);
        } catch {
            // ignore
        }

        if (state !== undefined) {
            if (!adapterStates) {
                logger.info(`${this.namespaceLog} extendObjects not processed because States database not connected.`);
                return tools.maybeCallbackWithError(callback, tools.ERRORS.ERROR_DB_CLOSED);
            }
            this.outputCount++;
            adapterStates.setState(
                task._id,
                {
                    val: state,
                    from: `system.adapter.${this.namespace}`,
                    ack: true
                },
                () => setImmediate(extendObjects, tasks, callback)
            );
        } else {
            setImmediate(extendObjects, tasks, callback);
        }
    };

    const createInstancesObjects = async (instanceObj, callback) => {
        let objs;

        if (instanceObj && instanceObj.common && !instanceObj.common.onlyWWW && instanceObj.common.mode !== 'once') {
            objs = tools.getInstanceIndicatorObjects(this.namespace, instanceObj.common.wakeup);
        } else {
            objs = [];
        }

        if (instanceObj && instanceObj.instanceObjects) {
            for (const obj of instanceObj.instanceObjects) {
                if (!obj._id.startsWith(this.namespace)) {
                    // instanceObjects are normally defined without namespace prefix
                    obj._id = obj._id === '' ? this.namespace : `${this.namespace}.${obj._id}`;
                }

                if (obj && (obj._id || obj.type === 'meta')) {
                    if (obj.common) {
                        if (obj.common.name) {
                            // if name has many languages
                            if (typeof obj.common.name === 'object') {
                                Object.keys(obj.common.name).forEach(
                                    lang =>
                                        (obj.common.name[lang] = obj.common.name[lang].replace('%INSTANCE%', instance))
                                );
                            } else {
                                obj.common.name = obj.common.name.replace('%INSTANCE%', instance);
                            }
                        }
                        if (obj.common.desc) {
                            // if description has many languages
                            if (typeof obj.common.desc === 'object') {
                                Object.keys(obj.common.desc).forEach(
                                    lang =>
                                        (obj.common.desc[lang] = obj.common.desc[lang].replace('%INSTANCE%', instance))
                                );
                            } else {
                                obj.common.desc = obj.common.desc.replace('%INSTANCE%', instance);
                            }
                        }

                        if (obj.type === 'state' && obj.common.def !== undefined) {
                            // default value given - if obj non existing we have to set it
                            try {
                                const checkObj = await this.getForeignObjectAsync(obj._id);
                                if (!checkObj) {
                                    obj.state = obj.common.def;
                                }
                            } catch (e) {
                                logger.warn(
                                    `${this.namespaceLog} Did not add default (${obj.common.def}) value on creation of ${obj._id}: ${e.message}`
                                );
                            }
                        }
                    }

                    objs.push(obj);
                } else {
                    logger.error(
                        `${this.namespaceLog} ${options.name}.${instance} invalid instance object: ${JSON.stringify(
                            obj
                        )}`
                    );
                }
            }
        }

        extendObjects(objs, callback);
    };

    const prepareInitAdapter = () => {
        if (options.instance !== undefined) {
            initAdapter(options);
        } else {
            this.getForeignState(`system.adapter.${this.namespace}.alive`, null, (err, resAlive) => {
                this.getForeignState(`system.adapter.${this.namespace}.sigKill`, null, (err, killRes) => {
                    if (killRes && killRes.val !== undefined) {
                        killRes.val = parseInt(killRes.val, 10);
                    }
                    if (
                        !config.isInstall &&
                        this.startedInCompactMode &&
                        killRes &&
                        !killRes.ack &&
                        killRes.val === -1
                    ) {
                        logger.error(
                            this.namespaceLog +
                                ' ' +
                                options.name +
                                '.' +
                                instance +
                                ' needs to be stopped because not correctly started in compact mode'
                        );
                        this.terminate(EXIT_CODES.ADAPTER_REQUESTED_TERMINATION);
                    } else if (
                        !config.forceIfDisabled &&
                        !config.isInstall &&
                        !this.startedInCompactMode &&
                        killRes &&
                        killRes.from &&
                        killRes.from.startsWith('system.host.') &&
                        killRes.ack &&
                        !isNaN(killRes.val) &&
                        killRes.val !== process.pid
                    ) {
                        logger.error(
                            this.namespaceLog +
                                ' ' +
                                options.name +
                                '.' +
                                instance +
                                ' invalid process id scenario ' +
                                killRes.val +
                                ' vs. own ID ' +
                                process.pid +
                                '. Stopping'
                        );
                        this.terminate(EXIT_CODES.ADAPTER_REQUESTED_TERMINATION);
                    } else if (
                        !config.isInstall &&
                        resAlive &&
                        resAlive.val === true &&
                        resAlive.ack &&
                        !config.forceIfDisabled
                    ) {
                        logger.error(this.namespaceLog + ' ' + options.name + '.' + instance + ' already running');
                        this.terminate(EXIT_CODES.ADAPTER_ALREADY_RUNNING);
                    } else {
                        this.getForeignObject('system.adapter.' + this.namespace, null, (err, res) => {
                            if ((err || !res) && !config.isInstall) {
                                logger.error(
                                    this.namespaceLog + ' ' + options.name + '.' + instance + ' invalid config'
                                );
                                this.terminate(EXIT_CODES.INVALID_ADAPTER_CONFIG);
                            } else {
                                createInstancesObjects(res, () => initAdapter(res));
                            }
                        });
                    }
                });
            });
        }
    };

    const autoSubscribeOn = async () => {
        if (!this.autoSubscribe && adapterObjects) {
            try {
                // collect all
                const res = await adapterObjects.getObjectViewAsync('system', 'instance', {
                    startkey: 'system.adapter.',
                    endkey: 'system.adapter.\u9999'
                });

                if (res && res.rows) {
                    this.autoSubscribe = [];
<<<<<<< HEAD
                    for (const row of res.rows) {
                        if (row.value.common.subscribable) {
                            const _id = row.id.substring(15); // cut system.adapter.
=======
                    for (let c = res.rows.length - 1; c >= 0; c--) {
                        if (res.rows[c].value.common.subscribable) {
                            const _id = res.rows[c].id.substring(15); // cut system.adapter.
>>>>>>> 190e2ed6
                            if (!this.autoSubscribe.includes(_id)) {
                                this.autoSubscribe.push(_id);
                            }
                        }
                    }
                }

                // because of autoSubscribe
                await adapterObjects.subscribeAsync('system.adapter.*');
            } catch {
                // ignore
            }
        }
    };

    const initObjects = cb => {
        initializeTimeout = setTimeout(() => {
            initializeTimeout = null;
            if (config.isInstall) {
                logger && logger.warn(this.namespaceLog + ' no connection to objects DB. Terminating');
                this.terminate(EXIT_CODES.NO_ERROR);
            } else {
                logger && logger.warn(this.namespaceLog + ' slow connection to objects DB. Still waiting ...');
            }
        }, (config.objects.connectTimeout || 2000) * 3); // Because we do not connect only anymore, give it a bit more time

        adapterObjects = new Objects({
            namespace: this.namespaceLog,
            connection: config.objects,
            logger: logger,
            connected: async () => {
                this.connected = true;
                if (initializeTimeout) {
                    clearTimeout(initializeTimeout);
                    initializeTimeout = null;
                }

                // subscribe to user changes
                adapterObjects.subscribe('system.user.*');

                // get all enums and register for enum changes
                this.enums = await this.getEnumsAsync();
                adapterObjects.subscribe('enum.*');

                // Read dateformat if using of formatDate is announced
                if (options.useFormatDate) {
                    this.getForeignObject('system.config', (err, data) => {
                        if (data && data.common) {
                            this.dateFormat = data.common.dateFormat;
                            this.isFloatComma = data.common.isFloatComma;
                            this.language = data.common.language;
                            this.longitude = data.common.longitude;
                            this.latitude = data.common.latitude;
                            this.defaultHistory = data.common.defaultHistory;
                        }
                        if (data && data.native) {
                            systemSecret = data.native.secret;
                        }
                        return tools.maybeCallback(cb);
                    });
                } else {
                    return tools.maybeCallback(cb);
                }
            },
            disconnected: () => {
                this.connected = false;
                !this.terminated &&
                    setTimeout(() => {
                        if (this.connected) {
                            return;
                        } // If reconnected in the meantime, do not terminate
                        logger &&
                            logger.warn(this.namespaceLog + ' Cannot connect/reconnect to objects DB. Terminating');
                        this.terminate(EXIT_CODES.NO_ERROR);
                    }, 4000);
            },
            change: async (id, obj) => {
                // System level object changes (and alias objects)
                if (obj === 'null' || obj === '') {
                    obj = null;
                }

                if (!id) {
                    logger.error(`${this.namespaceLog} change ID is empty: ${JSON.stringify(obj)}`);
                    return;
                }

                // If desired, that adapter must be terminated
                if (id === `system.adapter.${this.namespace}` && obj && obj.common && obj.common.enabled === false) {
                    logger.info(this.namespaceLog + ' Adapter is disabled => stop');
                    stop();
                    setTimeout(() => this.terminate(EXIT_CODES.NO_ERROR), 4000);
                    return;
                }

                // update language, dateFormat and comma
                if (
                    id === 'system.config' &&
                    obj &&
                    obj.common &&
                    (options.useFormatDate || this.defaultHistory !== undefined)
                ) {
                    this.dateFormat = obj.common.dateFormat;
                    this.isFloatComma = obj.common.isFloatComma;
                    this.language = obj.common.language;
                    this.longitude = obj.common.longitude;
                    this.latitude = obj.common.latitude;
                    this.defaultHistory = obj.common.defaultHistory;
                }

                // if alias
                if (id.startsWith(ALIAS_STARTS_WITH)) {
                    // aliases['sourceId'] = {
                    //     source: {common attributes},
                    //     targets: [
                    //         {
                    //             alias: {},
                    //             id: 'aliasId',
                    //             pattern: 'some pattern',
                    //             type: stateType,
                    //             max: number,
                    //             min: number,
                    //         }
                    //     ]
                    // };

                    // if this.aliases is empty, or no target found its a new alias
                    let isNewAlias = true;

                    for (const [sourceId, alias] of Object.entries(this.aliases)) {
                        const targetAlias = alias.targets.find(entry => entry.id === id);

                        // Find entry for this alias
                        if (targetAlias) {
                            isNewAlias = false;

                            // new sourceId or same
                            if (obj && obj.common && obj.common.alias && obj.common.alias.id) {
                                // check if id.read or id
                                const newSourceId =
                                    typeof obj.common.alias.id.read === 'string'
                                        ? obj.common.alias.id.read
                                        : obj.common.alias.id;

                                // if linked ID changed
                                if (newSourceId !== sourceId) {
                                    this._removeAliasSubscribe(sourceId, targetAlias, async () => {
                                        try {
                                            await this._addAliasSubscribe(obj, targetAlias.pattern);
                                        } catch (e) {
                                            logger.error(
                                                `${this.namespaceLog} Could not add alias subscription: ${e.message}`
                                            );
                                        }
                                    });
                                } else {
                                    // update attributes
                                    targetAlias.min = obj.common.min;
                                    targetAlias.max = obj.common.max;
                                    targetAlias.type = obj.common.type;
                                    targetAlias.alias = deepClone(obj.common.alias);
                                }
                            } else {
                                // link was deleted
                                // remove from targets array
                                this._removeAliasSubscribe(sourceId, targetAlias);
                            }
                        }
                    }

                    // it's a new alias, we add it to our subscription
                    if (isNewAlias) {
                        for (const aliasPattern of this.aliasPatterns) {
                            // check if its in our subs range, if so add it
                            const testPattern =
                                aliasPattern.slice(-1) === '*'
                                    ? new RegExp(tools.pattern2RegEx(aliasPattern))
                                    : aliasPattern;

                            if (
                                (typeof testPattern === 'string' && aliasPattern === id) ||
                                (testPattern instanceof RegExp && testPattern.test(id))
                            ) {
                                try {
                                    await this._addAliasSubscribe(obj, id);
                                } catch (e) {
                                    this.log.warn(`Could not add alias subscription: ${e.message}`);
                                }
                                break;
                            }
                        }
                    }
                }

                // process autosubscribe adapters
                if (id.startsWith('system.adapter.')) {
                    if (obj && obj.common && obj.common.subscribable) {
                        const _id = id.substring(15); // 'system.adapter.'.length
                        if (obj.common.enabled) {
                            if (!this.autoSubscribe.includes(_id)) {
                                this.autoSubscribe.push(_id);
                            }
                        } else {
                            const pos = this.autoSubscribe.indexOf(_id);
                            if (pos !== -1) {
                                this.autoSubscribe.splice(pos, 1);
                            }
                        }
                    }
                }

                // Clear cache if got the message about change (Will work for admin and javascript - TODO: maybe always subscribe?)
                if (id.startsWith('system.user.') || id.startsWith('system.group.')) {
                    this.users = {};
                    this.groups = {};
                    this.usernames = {};
                }

                if (id.startsWith('enum.')) {
                    if (!obj) {
                        delete this.enums[id];
                    } else if (obj.type === 'enum') {
                        this.enums[id] = obj;
                    }
                }
            },
            changeUser: (id, obj) => {
                // User level object changes
                if (obj === 'null' || obj === '') {
                    obj = null;
                }

                if (!id) {
                    logger.error(`${this.namespaceLog} change ID is empty: ${JSON.stringify(obj)}`);
                    return;
                }

                // remove protectedNative if not admin or own adapter
                const adapterName = this.namespace.split('.')[0];
                if (
                    obj &&
                    obj.protectedNative &&
                    obj.protectedNative.length &&
                    obj._id &&
                    obj._id.startsWith('system.adapter.') &&
                    adapterName !== 'admin' &&
                    adapterName !== obj._id.split('.')[2]
                ) {
                    for (const attr of obj.protectedNative) {
                        delete obj.native[attr];
                    }
                }

                if (this.adapterReady) {
                    // update oObjects structure if desired
                    if (this.oObjects) {
                        if (obj) {
                            this.oObjects[id] = obj;
                        } else {
                            delete this.oObjects[id];
                        }
                    }

                    if (!stopInProgress) {
                        typeof options.objectChange === 'function' && setImmediate(options.objectChange, id, obj);
                        // emit 'objectChange' event instantly
                        setImmediate(() => this.emit('objectChange', id, obj));
                    }
                }
            }
        });

        /**
         * Performs the strict object check, which includes checking object existence, read-only logic, type and min/max
         * additionally it rounds state values whose objects have a common.step attribute defined
         *
         * @param {string} id - id of the state
         * @param {object} state - ioBroker setState object
         * @return {Promise<void>}
         */
        this._performStrictObjectCheck = async (id, state) => {
            // TODO: in js-c 3.5 (or 2 releases after 3.3) we should let it throw and add tests, maybe we
            // can already let the non existing object case throw with 3.4 because this is already producing a warning
            try {
                if (state.val === undefined) {
                    // only ack etc. is also possible to acknowledge the current value,
                    // if only undefined provided, it should have thrown before
                    return;
                }

                const obj = await adapterObjects.getObjectAsync(id);
                // at first check object existence
                if (!obj) {
                    logger.warn(
                        `${this.namespaceLog} State "${id}" has no existing object, this might lead to an error in future versions`
                    );
                    return;
                }

                // for a state object we require common.type to exist
                if (obj.common && obj.common.type) {
                    // check if we are allowed to write (read-only can only be written with ack: true)
                    if (!state.ack && obj.common.write === false) {
                        logger.warn(
                            `${this.namespaceLog} Read-only state "${id}" has been written without ack-flag with value "${state.val}"`
                        );
                    }

                    if (state.val !== null) {
                        // now check if type is correct, null is always allowed
                        if (obj.common.type === 'file') {
                            // file has to be set with setBinaryState
                            logger.warn(
                                `${this.namespaceLog} State to set for "${id}" has to be written with setBinaryState/Async, because its object is of type "file"`
                            );
                        } else if (
                            !(
                                (obj.common.type === 'mixed' && typeof state.val !== 'object') ||
                                (obj.common.type !== 'object' && obj.common.type === typeof state.val) ||
                                (obj.common.type === 'array' && typeof state.val === 'string') ||
                                (obj.common.type === 'json' && typeof state.val === 'string') ||
                                (obj.common.type === 'file' && typeof state.val === 'string') ||
                                (obj.common.type === 'object' && typeof state.val === 'string')
                            )
                        ) {
                            // types can be 'number', 'string', 'boolean', 'array', 'object', 'mixed', 'json'
                            // array, object, json need to be string
                            if (['object', 'json', 'array'].includes(obj.common.type)) {
                                logger.info(
                                    `${
                                        this.namespaceLog
                                    } State value to set for "${id}" has to be stringified but received type "${typeof state.val}"`
                                );
                            } else {
                                logger.info(
                                    `${this.namespaceLog} State value to set for "${id}" has to be ${
                                        obj.common.type === 'mixed'
                                            ? `one of type "string", "number", "boolean"`
                                            : `type "${obj.common.type}"`
                                    } but received type "${typeof state.val}" `
                                );
                            }
                        }

                        // now round step and check min/max if it's a number
                        if (typeof state.val === 'number') {
                            if (typeof obj.common.step === 'number' && obj.common.step > 0) {
                                // round to next step
                                const inv = 1 / obj.common.step;
                                state.val = Math.round(state.val * inv) / inv;
                            }

                            if (obj.common.max !== undefined && state.val > obj.common.max) {
                                logger.warn(
                                    `${this.namespaceLog} State value to set for "${id}" has value "${state.val}" greater than max "${obj.common.max}"`
                                );
                            }

                            if (obj.common.min !== undefined && state.val < obj.common.min) {
                                logger.warn(
                                    `${this.namespaceLog} State value to set for "${id}" has value "${state.val}" less than min "${obj.common.min}"`
                                );
                            }
                        }
                    }
                } else {
                    logger.warn(
                        `${this.namespaceLog} Object of state "${id}" is missing the required property "common.type"`
                    );
                }
            } catch (e) {
                logger.warn(`${this.namespaceLog} Could not perform strict object check of state ${id}: ${e.message}`);
            }
        };

        /**
         * @param {string | {device?: string, channel?: string, state?: string}} id
         * @param {boolean} [isPattern=false]
         */
        this._fixId = (id, isPattern /* , type */) => {
            if (!id) {
                id = '';
            }

            let result = '';
            // If id is an object
            if (tools.isObject(id)) {
                // Add namespace + device + channel
                result =
                    this.namespace +
                    '.' +
                    (id.device ? id.device + '.' : '') +
                    (id.channel ? id.channel + '.' : '') +
                    (id.state ? id.state : '');
            } else if (typeof id === 'string') {
                result = id;

                // if not instance name itself and also not starts with namespace and "."
                if (id !== this.namespace && !this._namespaceRegExp.test(id)) {
                    if (!isPattern) {
                        result = this.namespace + (id ? '.' + id : '');
                    } else {
                        result = this.namespace + '.' + (id ? id : '');
                    }
                }
            }
            return result;
        };

        /**
         * Helper method for `set[Foreign]Object[NotExists]` that also sets the default value if one is configured
         * @param {string} id of the object
         * @param obj The object to set
         * @param {object} [options]
         * @param {function} [callback]
         */
        const setObjectWithDefaultValue = async (id, obj, options, callback) => {
            if (typeof options === 'function') {
                callback = options;
                options = undefined;
            }
            if (!adapterObjects) {
                this.log.info('setObject not processed because Objects database not connected');
                return tools.maybeCallbackWithError(callback, tools.ERRORS.ERROR_DB_CLOSED);
            }

            try {
                tools.validateGeneralObjectProperties(obj, false);
            } catch (e) {
                // todo: in the future we will not create this object
                this.log.warn(`Object ${id} is invalid: ${e.message}`);
                this.log.warn(
                    'This object will not be created in future versions. Please report this to the developer.'
                );
            }

            try {
                validateId(id, true, options);
            } catch (err) {
                return tools.maybeCallbackWithError(callback, err);
            }

            try {
                const result = await adapterObjects.setObjectAsync(id, obj, options);
                if (obj.type === 'state' && obj.common && obj.common.def !== undefined && obj.common.def !== null) {
                    const state = await this.getForeignStateAsync(id);
                    // only set the def state, if state is non-existent
                    if (!state || state.val === undefined) {
                        await this.setForeignStateAsync(id, {
                            val: obj.common.def,
                            q: QUALITY_SUBS_INITIAL,
                            ack: true
                        });
                    }
                }
                return tools.maybeCallbackWithError(callback, null, result);
            } catch (e) {
                return tools.maybeCallbackWithError(callback, e);
            }
        };

        /**
         * Creates or overwrites object in objectDB.
         *
         * This function can create or overwrite objects in objectDB for this adapter.
         * Only Ids that belong to this adapter can be modified. So the function automatically adds "adapter.X." to ID.
         * <b>common</b>, <b>native</b> and <b>type</b> attributes are mandatory and it will be checked.
         * Additionally type "state" requires <b>role</b>, <b>type</b> and <b>name</b>, e.g.:
         * <pre><code>{
         *     common: {
         *          name: 'object name',
         *          type: 'number', // string, boolean, object, mixed, array
         *          role: 'value'   // see https://github.com/ioBroker/ioBroker/blob/master/doc/SCHEMA.md#state-commonrole
         *     },
         *     native: {},
         *     type: 'state' // channel, device
         * }</code></pre>
         *
         * @alias setObject
         * @memberof Adapter
         * @param {string} id object ID, that must be overwritten or created.
         * @param {object} obj new object
         * @param {object} [options] optional user context
         * @param {ioBroker.SetObjectCallback} [callback] return result
         * @returns {ioBroker.SetObjectPromise}
         *        <pre><code>
         *            function (err, obj) {
         *              // obj is {id: id}
         *              if (err) adapter.log.error('Cannot write object: ' + err);
         *            }
         *        </code></pre>
         */
        this.setObject = (id, obj, options, callback) => {
            if (typeof options === 'function') {
                callback = options;
                options = null;
            }
            if (!defaultObjs) {
                defaultObjs = require('./defaultObjs.js')('de', '°C', 'EUR');
            }

            if (!obj) {
                logger.error(`${this.namespaceLog} setObject: try to set null object for ${id}`);
                return tools.maybeCallbackWithError(callback, tools.ERRORS.ERROR_EMPTY_OBJECT);
            }

            if (!tools.isObject(obj)) {
                logger.error(
                    `${
                        this.namespaceLog
                    } setForeignObject: type of object parameter expected to be an object, but "${typeof obj}" provided`
                );
                return tools.maybeCallbackWithError(callback, tools.ERRORS.ERROR_NO_OBJECT);
            }

            if (obj.type !== 'meta') {
                try {
                    validateId(id, false, null);
                } catch (err) {
                    logger.error(tools.appendStackTrace(`${this.namespaceLog} ${err.message}`));
                    return;
                }
            }

            if (Object.prototype.hasOwnProperty.call(obj, 'type')) {
                if (!Object.prototype.hasOwnProperty.call(obj, 'native')) {
                    logger.warn(
                        this.namespaceLog + ' setObject ' + id + ' (type=' + obj.type + ') property native missing!'
                    );
                    obj.native = {};
                }
                // Check property 'common'
                if (!Object.prototype.hasOwnProperty.call(obj, 'common')) {
                    logger.warn(
                        this.namespaceLog + ' setObject ' + id + ' (type=' + obj.type + ') property common missing!'
                    );
                    obj.common = {};
                } else if (obj.type === 'state') {
                    // Try to extend the model for type='state'
                    // Check property 'role' by 'state'
                    if (Object.prototype.hasOwnProperty.call(obj.common, 'role') && defaultObjs[obj.common.role]) {
                        obj.common = extend(true, {}, defaultObjs[obj.common.role], obj.common);
                    } else if (!Object.prototype.hasOwnProperty.call(obj.common, 'role')) {
                        logger.warn(
                            `${this.namespaceLog} setObject ${id} (type=${obj.type}) property common.role missing!`
                        );
                    }
                    if (!Object.prototype.hasOwnProperty.call(obj.common, 'type')) {
                        logger.warn(
                            `${this.namespaceLog} setObject ${id} (type=${obj.type}) property common.type missing!`
                        );
                    }
                    if (
                        Object.prototype.hasOwnProperty.call(obj.common, 'custom') &&
                        obj.common.custom !== null &&
                        !tools.isObject(obj.common.custom)
                    ) {
                        logger.error(
                            `${this.namespaceLog} setObject ${id} (type=${
                                obj.type
                            }) property common.custom is of type ${typeof obj.common.custom}, expected object.`
                        );
                        return tools.maybeCallbackWithError(callback, 'common.custom needs to be an object');
                    }
                } else {
                    if (Object.prototype.hasOwnProperty.call(obj.common, 'custom') && obj.common.custom !== null) {
                        logger.warn(
                            `${this.namespaceLog} setObject ${id} (type=${obj.type}) property common.custom must not exist.`
                        );
                        delete obj.common.custom;
                    }
                }

                if (!Object.prototype.hasOwnProperty.call(obj.common, 'name')) {
                    obj.common.name = id;
                    // it is more an unimportant warning as debug
                    logger.debug(
                        `${this.namespaceLog} setObject ${id} (type=${obj.type}) property common.name missing, using id as name`
                    );
                }

                id = this._fixId(id, false /*, obj.type*/);

                if (obj.children || obj.parent) {
                    logger.warn(`${this.namespaceLog} Do not use parent or children for ${id}`);
                }

                obj.from = obj.from || 'system.adapter.' + this.namespace;
                obj.user = obj.user || (options ? options.user : '') || SYSTEM_ADMIN_USER;
                obj.ts = obj.ts || Date.now();

                setObjectWithDefaultValue(id, obj, options, callback);
            } else {
                logger.error(this.namespaceLog + ' setObject ' + id + ' mandatory property type missing!');
                return tools.maybeCallbackWithError(callback, 'mandatory property type missing!');
            }
        };
        /**
         * Promise-version of Adapter.setObject
         */
        this.setObjectAsync = tools.promisify(this.setObject, this);

        /**
         * Get all states, channels and devices of this adapter.
         *
         * @alias getAdapterObjects
         * @memberof Adapter
         * @param {(objects: Record<string, ioBroker.Object>) => void} callback return result
         *        <pre><code>
         *            function (objects) {
         *                for (var id in objects) {
         *                    adapter.log.debug(id);
         *                }
         *            }
         *        </code></pre>
         */
        this.getAdapterObjects = async callback => {
            const ret = {};
            // Adds result rows to the return object
            /** @param {any[] | undefined} rows */
            const addRows = rows => {
                if (rows) {
                    for (const { id, value } of rows) {
                        ret[id] = value;
                    }
                }
            };

            if (!adapterObjects) {
                return tools.maybeCallback(callback, ret);
            }

            const options = { startkey: this.namespace + '.', endkey: this.namespace + '.\u9999', include_docs: true };

            try {
                const folders = await adapterObjects.getObjectViewAsync('system', 'folder', options);
                addRows(folders.rows);
            } catch {
                /* ignore, we'll return what we get till now */
            }
            try {
                const devices = await adapterObjects.getObjectViewAsync('system', 'device', options);
                addRows(devices.rows);
            } catch {
                /* ignore, we'll return what we get till now */
            }
            try {
                const channels = await adapterObjects.getObjectViewAsync('system', 'channel', options);
                addRows(channels.rows);
            } catch {
                /* ignore, we'll return what we get till now */
            }
            try {
                const states = await adapterObjects.getObjectViewAsync('system', 'state', options);
                addRows(states.rows);
            } catch {
                /* ignore, we'll return what we get till now */
            }

            return tools.maybeCallback(callback, ret);
        };
        /**
         * Promise-version of Adapter.getAdapterObjects
         */
        this.getAdapterObjectsAsync = tools.promisifyNoError(this.getAdapterObjects, this);

        /**
         * Extend some object and create it if it does not exist
         *
         * You can change or extend some object. E.g existing object is:
         * <pre><code>
         *     {
         *          common: {
         *              name: 'Adapter name',
         *              desc: 'Description'
         *          },
         *          type: 'state',
         *          native: {
         *              unused: 'text'
         *          }
         *     }
         * </code></pre>
         *
         * If following object will be passed as argument
         *
         * <pre><code>
         *     {
         *          common: {
         *              desc: 'New description',
         *              min: 0,
         *              max: 100
         *          },
         *          native: {
         *              unused: null
         *          }
         *     }
         * </code></pre>
         *
         * We will get as output:
         * <pre><code>
         *     {
         *          common: {
         *              desc: 'New description',
         *              min: 0,
         *              max: 100
         *          },
         *          type: 'state',
         *          native: {
         *          }
         *     }
         * </code></pre>
         *
         *
         * @alias extendObject
         * @memberof Adapter
         * @param {string} id object ID, that must be extended
         * @param {object} obj part that must be extended
         * @param {object} [options] optional user context
         * @param {ioBroker.ExtendObjectCallback} [callback] return result
         *        <pre><code>
         *            function (err, obj) {
         *                if (err) adapter.log.error(err);
         *                // obj is {"id": id}
         *            }
         *        </code></pre>
         */
        this.extendObject = async (id, obj, options, callback) => {
            if (typeof options === 'function') {
                callback = options;
                options = null;
            }

            if (!obj) {
                logger.error(`${this.namespaceLog} extendObject: try to extend null object for ${id}`);
                return tools.maybeCallbackWithError(callback, tools.ERRORS.ERROR_EMPTY_OBJECT);
            }

            if (!tools.isObject(obj)) {
                logger.error(
                    `${
                        this.namespaceLog
                    } extendObject: type of object parameter expected to be an object, but ${typeof obj} provided`
                );
                return tools.maybeCallbackWithError(callback, tools.ERRORS.ERROR_NO_OBJECT);
            }

            if (!adapterObjects) {
                logger.info(`${this.namespaceLog} extendObject not processed because Objects database not connected`);
                return tools.maybeCallbackWithError(callback, tools.ERRORS.ERROR_DB_CLOSED);
            }

            try {
                tools.validateGeneralObjectProperties(obj, true);
            } catch (e) {
                // todo: in the future we will not create this object
                logger.warn(`${this.namespaceLog} Object ${id} is invalid: ${e.message}`);
                logger.warn(
                    `${this.namespaceLog} This object will not be created in future versions. Please report this to the developer.`
                );
            }

            try {
                validateId(id, false, null);
            } catch (err) {
                return tools.maybeCallbackWithError(callback, err);
            }

            id = this._fixId(id, false /*, obj.type*/);

            const mId = id.replace(FORBIDDEN_CHARS, '_');
            if (mId !== id) {
                logger.warn(`${this.namespaceLog} Used invalid characters: ${id} changed to ${mId}`);
                id = mId;
            }

            if (obj.children || obj.parent) {
                logger.warn(`${this.namespaceLog} Do not use parent or children for ${id}`);
            }

            // Read whole object
            let oldObj;
            try {
                oldObj = await adapterObjects.getObjectAsync(id, options);
            } catch (e) {
                return tools.maybeCallbackWithError(callback, e);
            }

            if (!adapterObjects) {
                logger.info(`${this.namespaceLog} extendObject not processed because Objects database not connected`);
                return tools.maybeCallbackWithError(callback, tools.ERRORS.ERROR_DB_CLOSED);
            }

            // remove the preserve attributes
            if (oldObj && options && tools.isObject(options.preserve)) {
                tools.removePreservedProperties(options.preserve, oldObj, obj);
            }

            // delete arrays if they should be changed
            if (
                obj &&
                ((obj.common && obj.common.members) ||
                    (obj.native && obj.native.repositories) ||
                    (obj.native && obj.native.certificates) ||
                    (obj.native && obj.native.devices))
            ) {
                if (!oldObj) {
                    logger.error(`${this.namespaceLog} Object ${id} not exist!`);
                    oldObj = {};
                }
                if (obj.native && obj.native.repositories && oldObj.native && oldObj.native.repositories) {
                    oldObj.native.repositories = [];
                }
                if (obj.common && obj.common.members && oldObj.common && oldObj.common.members) {
                    oldObj.common.members = [];
                }
                if (obj.native && obj.native.certificates && oldObj.native && oldObj.native.certificates) {
                    oldObj.native.certificates = [];
                }
                if (obj.native && obj.native.devices && oldObj.native && oldObj.native.devices) {
                    oldObj.native.devices = [];
                }

                obj.from = obj.from || `system.adapter.${this.namespace}`;
                obj.user = obj.user || (options ? options.user : '') || SYSTEM_ADMIN_USER;
                obj.ts = obj.ts || Date.now();

                obj = extend(true, oldObj, obj);

                return adapterObjects.setObject(id, obj, options, callback);
            } else {
                obj.from = obj.from || `system.adapter.${this.namespace}`;
                obj.user = obj.user || (options ? options.user : '') || SYSTEM_ADMIN_USER;
                obj.ts = obj.ts || Date.now();

                if ((obj.type && obj.type === 'state') || (!obj.type && oldObj && oldObj.type === 'state')) {
                    if (
                        obj.common &&
                        Object.prototype.hasOwnProperty.call(obj.common, 'custom') &&
                        obj.common.custom !== null &&
                        !tools.isObject(obj.common.custom)
                    ) {
                        logger.error(
                            this.namespaceLog +
                                ' extendObject ' +
                                id +
                                ' (type=' +
                                obj.type +
                                ') property common.custom is of type ' +
                                typeof obj.common.custom +
                                ', expected object.'
                        );
                        return tools.maybeCallbackWithError(callback, 'common.custom needs to be an object');
                    }
                } else {
                    if (
                        obj.common &&
                        Object.prototype.hasOwnProperty.call(obj.common, 'custom') &&
                        obj.common.custom !== null
                    ) {
                        logger.warn(
                            this.namespaceLog +
                                ' setObject ' +
                                id +
                                ' (type=' +
                                obj.type +
                                ') property common.custom must not exist.'
                        );
                        delete obj.common.custom;
                    }
                }

                if (!oldObj) {
                    // if old object is not existing we behave like setObject
                    return this.setForeignObject(id, obj, options, callback);
                }

                try {
                    const cbObj = await adapterObjects.extendObjectAsync(id, obj, options);
                    let defState;
                    if (obj.type === 'state' || oldObj.type === 'state') {
                        if (obj.common && obj.common.def !== undefined) {
                            defState = obj.common.def;
                        } else if (oldObj.common && oldObj.common.def !== undefined) {
                            defState = oldObj.common.def;
                        }
                    }

                    if (defState !== undefined) {
                        let currentStateObj;
                        try {
                            currentStateObj = await this.getForeignStateAsync(id);
                        } catch {
                            // do nothing
                        }
                        if (!currentStateObj) {
                            try {
                                await this.setForeignStateAsync(id, {
                                    val: defState,
                                    q: QUALITY_SUBS_INITIAL,
                                    ack: true
                                });
                            } catch (e) {
                                logger.info(
                                    `${this.namespaceLog} Default value for state "${id}" could not be set: ${e.message}`
                                );
                            }
                        }
                    }
                    return tools.maybeCallbackWithError(callback, null, cbObj);
                } catch (e) {
                    return tools.maybeCallbackWithError(callback, e);
                }
            }
        };
        /**
         * Promise-version of Adapter.extendObject
         */
        this.extendObjectAsync = tools.promisify(this.extendObject, this);

        /**
         * Same as {@link Adapter.setObject}, but for any object.
         *
         * ID must be specified as a full name with adapter namespace. E.g "hm-rpc.0.ABC98989.1.STATE"
         *
         * @alias setForeignObject
         * @memberof Adapter
         * @param {string} id object ID, that must be overwritten or created.
         * @param {object} obj new object
         * @param {object} [options] optional user context
         * @param {ioBroker.SetObjectCallback} [callback] return result
         *        <pre><code>
         *            function (err, obj) {
         *              // obj is {id: id}
         *              if (err) adapter.log.error('Cannot write object: ' + err);
         *            }
         *        </code></pre>
         */
        this.setForeignObject = (id, obj, options, callback) => {
            if (typeof options === 'function') {
                callback = options;
                options = null;
            }

            if (!obj) {
                logger.error(`${this.namespaceLog} setForeignObject: try to set null object for ${id}`);
                return tools.maybeCallbackWithError(callback, tools.ERRORS.ERROR_EMPTY_OBJECT);
            }

            if (!tools.isObject(obj)) {
                logger.error(
                    `${
                        this.namespaceLog
                    } setForeignObject: type of object parameter expected to be an object, but ${typeof obj} provided`
                );
                return tools.maybeCallbackWithError(callback, tools.ERRORS.ERROR_NO_OBJECT);
            }

            obj.from = obj.from || 'system.adapter.' + this.namespace;
            obj.user = obj.user || (options ? options.user : '') || SYSTEM_ADMIN_USER;
            obj.ts = obj.ts || Date.now();

            if (id) {
                const mId = id.replace(FORBIDDEN_CHARS, '_');
                if (mId !== id) {
                    logger.warn(`${this.namespaceLog} Used invalid characters: ${id} changed to ${mId}`);
                    id = mId;
                }
            }

            // check that alias is valid if given
            if (obj.common && obj.common.alias && obj.common.alias.id) {
                // if alias is object validate read and write
                if (typeof obj.common.alias.id === 'object') {
                    try {
                        validateId(obj.common.alias.id.write, true, null);
                        validateId(obj.common.alias.id.read, true, null);
                    } catch (e) {
                        return tools.maybeCallbackWithError(callback, `Alias id is invalid: ${e.message}`);
                    }

                    if (
                        obj.common.alias.id.write.startsWith(ALIAS_STARTS_WITH) ||
                        obj.common.alias.id.read.startsWith(ALIAS_STARTS_WITH)
                    ) {
                        return tools.maybeCallbackWithError(callback, 'Aliases cannot be used as target for aliases');
                    }
                } else {
                    try {
                        validateId(obj.common.alias.id, true, null);
                    } catch (e) {
                        return tools.maybeCallbackWithError(callback, `Alias id is invalid: ${e.message}`);
                    }

                    if (obj.common.alias.id.startsWith(ALIAS_STARTS_WITH)) {
                        return tools.maybeCallbackWithError(callback, 'Aliases cannot be used as target for aliases');
                    }
                }
            }

            setObjectWithDefaultValue(id, obj, options, callback);
        };
        /**
         * Promise-version of Adapter.setForeignObject
         */
        this.setForeignObjectAsync = tools.promisify(this.setForeignObject, this);

        /**
         * Same as {@link Adapter.extendObject}, but for any object.
         *
         * ID must be specified as a full name with adapter namespace. E.g "hm-rpc.0.ABC98989.1.STATE"
         *
         * @alias extendForeignObject
         * @memberof Adapter
         * @param {string} id object ID, that must be extended
         * @param {object} obj part that must be extended
         * @param {object} [options] optional user context, or use attribute preserve e.g. {preserve: {common: ['name']}} to preserve common.name
         * @param {ioBroker.SetObjectCallback} [callback] return result
         *        <pre><code>
         *            function (err, obj) {
         *                // obj is {"id": id}
         *                if (err) adapter.log.error(err);
         *            }
         *        </code></pre>
         */
        this.extendForeignObject = async (id, obj, options, callback) => {
            if (typeof options === 'function') {
                callback = options;
                options = null;
            }
            if (!adapterObjects) {
                logger.info(
                    `${this.namespaceLog} extendForeignObject not processed because Objects database not connected`
                );
                return tools.maybeCallbackWithError(callback, tools.ERRORS.ERROR_DB_CLOSED);
            }

            try {
                validateId(id, true, null);
            } catch (err) {
                return tools.maybeCallbackWithError(callback, err);
            }

            const mId = id.replace(FORBIDDEN_CHARS, '_');
            if (mId !== id) {
                logger.warn(`${this.namespaceLog} Used invalid characters: ${id} changed to ${mId}`);
                id = mId;
            }

            if (!obj) {
                logger.error(`${this.namespaceLog} extendForeignObject: try to set null object for ${id}`);
                return tools.maybeCallbackWithError(callback, tools.ERRORS.ERROR_EMPTY_OBJECT);
            }

            // Read whole object
            let oldObj;
            try {
                oldObj = await adapterObjects.getObjectAsync(id, options);
            } catch (e) {
                return tools.maybeCallbackWithError(callback, e);
            }

            // remove the preserve attributes
            if (oldObj && options && tools.isObject(options.preserve)) {
                tools.removePreservedProperties(options.preserve, oldObj, obj);
            }

            // delete arrays if they should be changed
            if (
                obj &&
                ((obj.common && obj.common.members) ||
                    (obj.native && obj.native.repositories) ||
                    (obj.native && obj.native.certificates) ||
                    (obj.native && obj.native.devices))
            ) {
                if (!oldObj) {
                    logger.error(`${this.namespaceLog} Object ${id} not exist!`);
                    oldObj = {};
                }
                if (obj.native && obj.native.repositories && oldObj.native && oldObj.native.repositories) {
                    oldObj.native.repositories = [];
                }
                if (obj.common && obj.common.members && oldObj.common && oldObj.common.members) {
                    oldObj.common.members = [];
                }
                if (obj.native && obj.native.certificates && oldObj.native && oldObj.native.certificates) {
                    oldObj.native.certificates = [];
                }
                if (obj.native && obj.native.devices && oldObj.native && oldObj.native.devices) {
                    oldObj.native.devices = [];
                }

                obj.from = obj.from || `system.adapter.${this.namespace}`;
                obj.user = obj.user || (options ? options.user : '') || SYSTEM_ADMIN_USER;
                obj.ts = obj.ts || Date.now();

                obj = extend(true, oldObj, obj);

                return adapterObjects.setObject(id, obj, options, callback);
            } else {
                obj.from = obj.from || `system.adapter.${this.namespace}`;
                obj.user = obj.user || (options ? options.user : '') || SYSTEM_ADMIN_USER;
                obj.ts = obj.ts || Date.now();

                if ((obj.type && obj.type === 'state') || (!obj.type && oldObj && oldObj.type === 'state')) {
                    if (
                        obj.common &&
                        Object.prototype.hasOwnProperty.call(obj.common, 'custom') &&
                        obj.common.custom !== null &&
                        !tools.isObject(obj.common.custom)
                    ) {
                        logger.error(
                            this.namespaceLog +
                                ' extendObject ' +
                                id +
                                ' (type=' +
                                obj.type +
                                ') property common.custom is of type ' +
                                typeof obj.common.custom +
                                ', expected object.'
                        );
                        return tools.maybeCallbackWithError(callback, 'common.custom needs to be an object');
                    }
                } else {
                    if (
                        obj.common &&
                        Object.prototype.hasOwnProperty.call(obj.common, 'custom') &&
                        obj.common.custom !== null
                    ) {
                        logger.warn(
                            this.namespaceLog +
                                ' setObject ' +
                                id +
                                ' (type=' +
                                obj.type +
                                ') property common.custom must not exist.'
                        );
                        delete obj.common.custom;
                    }
                }

                if (!oldObj) {
                    // if old object is not existing we behave like setObject
                    return this.setForeignObject(id, obj, options, callback);
                }

                try {
                    const cbObj = await adapterObjects.extendObjectAsync(id, obj, options);
                    if (cbObj.value.type === 'state') {
                        let defState;
                        if (obj.common && obj.common.def !== undefined) {
                            defState = obj.common.def;
                        } else if (oldObj.common && oldObj.common.def !== undefined) {
                            defState = oldObj.common.def;
                        }
                        if (defState !== undefined) {
                            let currentStateObj;
                            try {
                                currentStateObj = await this.getForeignStateAsync(id);
                            } catch {
                                // do nothing
                            }
                            if (!currentStateObj) {
                                try {
                                    await this.setForeignStateAsync(id, {
                                        val: defState,
                                        q: QUALITY_SUBS_INITIAL,
                                        ack: true
                                    });
                                } catch (e) {
                                    logger.info(
                                        `${this.namespaceLog} Default value for state "${id}" could not be set: ${e.message}`
                                    );
                                }
                            }
                        }
                    }

                    return tools.maybeCallbackWithError(callback, null, cbObj);
                } catch (e) {
                    return tools.maybeCallbackWithError(callback, e);
                }
            }
        };
        /**
         * Promise-version of Adapter.extendForeignObject
         */
        this.extendForeignObjectAsync = tools.promisify(this.extendForeignObject, this);

        /**
         * Get object of this instance.
         *
         * It is not required, that ID consists namespace. E.g. to get object of "adapterName.X.myObject", only "myObject" is required as ID.
         *
         * @alias getObject
         * @memberof Adapter
         * @param {string} id exactly object ID (without namespace)
         * @param {object} [options] optional user context
         * @param {ioBroker.GetObjectCallback} callback return result
         *        <pre><code>
         *            function (err, obj) {
         *              if (err) adapter.log.error('Cannot get object: ' + err);
         *            }
         *        </code></pre>
         */
        this.getObject = (id, options, callback) => {
            if (typeof options === 'function') {
                callback = options;
                options = null;
            }
            if (!adapterObjects) {
                this.log.info('getObject not processed because Objects database not connected');
                return tools.maybeCallbackWithError(callback, tools.ERRORS.ERROR_DB_CLOSED);
            }

            try {
                validateId(id, false, null);
            } catch (err) {
                return tools.maybeCallbackWithError(callback, err);
            }

            adapterObjects.getObject(this._fixId(id), options, callback);
        };
        /**
         * Promise-version of Adapter.getObject
         */
        this.getObjectAsync = tools.promisify(this.getObject, this);

        /**
         * Read object view from DB.
         *
         * It is required, that ID consists namespace in startkey and endkey. E.g. {startkey: 'hm-rpc.' + adapter.instance + '.', endkey: 'hm-rpc.' + adapter.instance + '.\u9999'}
         * to get all objects of the instance.
         *
         * @alias getObjectView
         * @memberof Adapter
         * @param {string} design name of the design
         * @param {string} search name of the view
         * @param {object} params object containing startkey: first id to include in result; endkey: last id to include in result
         * @param {object} options
         * @param {ioBroker.GetObjectViewCallback} callback return result
         *      <pre><code>
         *          function (err, doc) {
         *              if (doc && doc.rows) {
         *                   for (var i = 0; i < doc.rows.length; i++) {
         *                       var id  = doc.rows[i].id;
         *                        var obj = doc.rows[i].value;
         *                        console.log('Found ' + id + ': ' + JSON.stringify(obj));
         *                   }
         *                           if (!doc.rows.length) console.log('No objects found.');
         *               } else {
         *                   console.log('No objects found: ' + err);
         *               }
         *           }
         *           </code></pre>
         */
        this.getObjectView = (design, search, params, options, callback) => {
            if (typeof options === 'function') {
                callback = options;
                options = undefined;
            }
            if (!adapterObjects) {
                this.log.info('getObjectView not processed because Objects database not connected');
                return tools.maybeCallbackWithError(callback, tools.ERRORS.ERROR_DB_CLOSED);
            }

            params = params || {};

            // Limit search ranges for system views to the relevant namespaces
            // to prevent too wide searches where the objects never will be
            if (design === 'system' && !params.startkey && (!params.endkey || params.endkey === '\u9999')) {
                switch (search) {
                    case 'host':
                        params.startkey = 'system.host.';
                        params.endKey = 'system.host.\u9999';
                        break;
                    case 'adapter':
                    case 'instance':
                    case 'instanceStats':
                        params.startkey = 'system.adapter.';
                        params.endKey = 'system.adapter.\u9999';
                        break;
                    case 'enum':
                        params.startkey = 'enum.';
                        params.endKey = 'enum.\u9999';
                        break;
                    case 'script':
                        params.startkey = 'script.';
                        params.endKey = 'script.\u9999';
                        break;
                    case 'group':
                        params.startkey = 'system.group.';
                        params.endKey = 'system.group.\u9999';
                        break;
                    case 'user':
                        params.startkey = 'system.user.';
                        params.endKey = 'system.user.\u9999';
                        break;
                    case 'config':
                        params.startkey = 'system.';
                        params.endKey = 'system.\u9999';
                        break;
                }
            }

            return adapterObjects.getObjectView(design, search, params, options, callback);
        };
        /**
         * Promise-version of Adapter.getObjectView
         */
        this.getObjectViewAsync = tools.promisify(this.getObjectView, this);

        /**
         * Read object list from DB.
         *
         * It is required, that ID consists namespace in startkey and endkey. E.g. {startkey: 'hm-rpc.' + adapter.instance + '.', endkey: 'hm-rpc.' + adapter.instance + '.\u9999'}
         * to get all objects of the instance.
         *
         * @alias getObjectList
         * @memberof Adapter
         *
         * @param {object} params
         * @param {object} options
         * @param {ioBroker.GetObjectListCallback} callback
         *      <pre><code>
         *          function (err, res) {
         *              if (res && res.rows) {
         *                   for (var i = 0; i < res.rows.length; i++) {
         *                       var id  = res.rows[i].id;
         *                       var obj = res.rows[i].value;
         *                       console.log('Found ' + id + ': ' + JSON.stringify(obj));
         *                   }
         *                   if (!res.rows.length) console.log('No objects found.');
         *              } else {
         *                  console.log('No objects found: ' + err);
         *              }
         *          }
         *       </code></pre>
         */
        this.getObjectList = (params, options, callback) => {
            if (typeof options === 'function') {
                callback = options;
                options = null;
            }

            if (!adapterObjects) {
                this.log.info('getObjectList not processed because Objects database not connected');
                return tools.maybeCallbackWithError(callback, tools.ERRORS.ERROR_DB_CLOSED);
            }

            adapterObjects.getObjectList(params, options, callback);
        };
        /**
         * Promise-version of Adapter.getObjectList
         */
        this.getObjectListAsync = tools.promisify(this.getObjectList, this);

        /**
         * Get the enum tree.
         *
         * Get enums of specified tree or all enums if nothing specified as object with values.
         * If getEnum called with no enum specified, all enums will be returned:
         * <pre><code>
         *      adapter.getEnums(function (err, enums, requestEnum) {
         *        // All enums
         *        if (err) adapter.log.error('Cannot get object: ' + err);
         *        for (var e in enums) {
         *           adapter.log.debug('Enum "' + e + '" has following members: ' + enums[e].common.members.join(', '));
         *        }
         *      });
         * </code></pre>
         *
         * @alias getEnum
         * @memberof Adapter
         * @param {string} _enum enum name, e.g. 'rooms', 'function' or '' (all enums)
         * @param {object} [options] optional user context
         * @param {ioBroker.GetEnumCallback} callback return result
         *        <pre><code>
         *            function (err, enums, requestEnum) {
         *              // requestEnum is _enum
         *              if (err) adapter.log.error('Cannot get object: ' + err);
         *              for (var e in enums) {
         *                 adapter.log.debug('Enum "' + e + '" has following members: ' + enums[e].common.members.join(', '));
         *              }
         *            }
         *        </code></pre>
         */
        this.getEnum = (_enum, options, callback) => {
            if (typeof _enum === 'function') {
                callback = _enum;
                options = null;
                _enum = '';
            }
            if (typeof options === 'function') {
                callback = options;
                options = null;
            }
            if (!adapterObjects) {
                this.log.info('getEnum not processed because Objects database not connected');
                return tools.maybeCallbackWithError(callback, tools.ERRORS.ERROR_DB_CLOSED);
            }

            if (!_enum.startsWith('enum.')) {
                _enum = 'enum.' + _enum;
            }
            const result = {};

            adapterObjects.getObjectView(
                'system',
                'enum',
                {
                    startkey: _enum + '.',
                    endkey: _enum + '.\u9999'
                },
                options,
                (err, res) => {
                    if (err) {
                        return tools.maybeCallbackWithError(callback, err);
                    }
                    if (res && res.rows) {
                        for (let t = 0; t < res.rows.length; t++) {
                            result[res.rows[t].id] = res.rows[t].value;
                        }
                    }
                    return tools.maybeCallbackWithError(callback, err, result, _enum);
                }
            );
        };
        /**
         * Promise-version of Adapter.getEnum
         */
        this.getEnumAsync = tools.promisify(this.getEnum, this, ['result', 'requestEnum']);

        /**
         * Read the members of given enums.
         *
         * Get enums of specified tree or all enums if nothing specified as object with values.
         *
         * @alias getEnums
         * @memberof Adapter
         * @param {string|array} _enumList enum name or names, e.g. ['rooms', 'function']
         * @param {object} [options] optional user context
         * @param {ioBroker.GetEnumsCallback} callback return result
         *        <pre><code>
         *            function (err, enums) {
         *              // requestEnum is _enum
         *              if (err) adapter.log.error('Cannot get object: ' + err);
         *              // Result is like
         *              // {
         *              //    "enum.rooms": {
         *              //       "enum.rooms.livingroom": {
         *              //           common: {
         *              //              members: ['ID1', 'ID2']
         *              //           }
         *              //       },
         *              //       "enum.rooms.sleepingroom": {
         *              //           common: {
         *              //              members: ['ID3', 'ID4']
         *              //           }
         *              //       }
         *              //    },
         *              //    "enum.functions": {
         *              //       "enum.rooms.light": {
         *              //           common: {
         *              //              members: ['ID1', 'ID6']
         *              //           }
         *              //       },
         *              //       "enum.rooms.weather": {
         *              //           common: {
         *              //              members: ['ID4', 'ID7']
         *              //           }
         *              //       }
         *              //    }
         *              // }
         *            }
         *        </code></pre>
         */
        this.getEnums = (_enumList, options, callback) => {
            if (typeof _enumList === 'function') {
                callback = _enumList;
                _enumList = null;
            }
            if (typeof options === 'function') {
                callback = options;
                options = null;
            }
            if (!adapterObjects) {
                this.log.info('getEnums not processed because Objects database not connected');
                return tools.maybeCallbackWithError(callback, tools.ERRORS.ERROR_DB_CLOSED);
            }

            const _enums = {};
            if (_enumList) {
                if (typeof _enumList === 'string') {
                    _enumList = [_enumList];
                }
                const promises = [];

                for (const currEnum of _enumList) {
                    promises.push(
                        new Promise((resolve, reject) =>
                            this.getEnum(currEnum, options, (err, list, _enum) => {
                                if (err) {
                                    return reject(err);
                                } else if (list) {
                                    _enums[_enum] = list;
                                }
                                resolve();
                            })
                        )
                    );
                }

                Promise.all(promises)
                    .then(() => tools.maybeCallbackWithError(callback, null, _enums))
                    .catch(e => tools.maybeCallbackWithError(callback, e));
            } else {
                // Read all enums
                adapterObjects.getObjectView(
                    'system',
                    'enum',
                    {
                        startkey: 'enum.',
                        endkey: 'enum.\u9999'
                    },
                    options,
                    (err, res) => {
                        // be aware, that res.rows[x].id is the name of enum!
                        if (err) {
                            return tools.maybeCallbackWithError(callback, err);
                        }
                        const result = {};
                        if (res && res.rows) {
                            for (let i = 0; i < res.rows.length; i++) {
                                const parts = res.rows[i].id.split('.', 3);
                                if (!parts[2]) {
                                    continue;
                                }
                                if (!result[parts[0] + '.' + parts[1]]) {
                                    result[parts[0] + '.' + parts[1]] = {};
                                }
                                result[parts[0] + '.' + parts[1]][res.rows[i].id] = res.rows[i].value;
                            }
                        }

                        return tools.maybeCallbackWithError(callback, err, result);
                    }
                );
            }
        };
        /**
         * Promise-version of Adapter.getEnums
         */
        this.getEnumsAsync = tools.promisify(this.getEnums, this);

        /**
         * Get objects by pattern, by specific type and resolve their enums.
         *
         * Get all objects in the system of specified type. E.g.:
         *
         *        <pre><code>
         *            adapter.getForeignObjects('hm-rega.0.*', 'state', ['rooms', 'functions'], function (err, objs) {
         *              if (err) adapter.log.error('Cannot get object: ' + err);
         *              // objs look like:
         *              // {
         *              //    "hm-rega.0.ABC0000.1.STATE": {
         *              //        common: {...},
         *              //        native: {},
         *              //        type: 'state',
         *              //        enums: {
         *              //           'enums.rooms.livingroom': 'Living room',
         *              //           'enums.functions.light': 'Light'
         *              //       }
         *              //    },
         *              //    "hm-rega.0.ABC0000.2.STATE": {
         *              //        common: {...},
         *              //        native: {},
         *              //        type: 'state',
         *              //        enums: {
         *              //           'enums.rooms.sleepingroom': 'Sleeping room',
         *              //           'enums.functions.window': 'Windows'
         *              //       }
         *              //    }
         *            }
         *        </code></pre>
         *
         * @alias getForeignObjects
         * @memberof Adapter
         * @param {string} pattern object ID/wildchars
         * @param {string} type type of object: 'state', 'channel' or 'device'. Default - 'state'
         * @param {string|string[]} enums object ID, that must be overwritten or created.
         * @param {object} [options] optional user context
         * @param {ioBroker.GetObjectsCallback} callback return result
         *        <pre><code>
         *            function (err, obj) {
         *              if (err) adapter.log.error('Cannot get object: ' + err);
         *            }
         *        </code></pre>
         */
        this.getForeignObjects = (pattern, type, enums, options, callback) => {
            if (typeof pattern !== 'string') {
                return tools.maybeCallbackWithError(
                    callback,
                    new Error(`Expected pattern to be of type "string", got "${typeof pattern}"`)
                );
            }

            if (typeof options === 'function') {
                callback = options;
                options = null;
            }
            let params = {};
            if (pattern && pattern !== '*') {
                params = {
                    startkey: pattern.replace(/\*/g, ''),
                    endkey: pattern.replace(/\*/g, '\u9999')
                };
            }
            if (typeof enums === 'function') {
                callback = enums;
                enums = null;
            }
            if (typeof type === 'function') {
                callback = type;
                type = null;
            }
            if (typeof type === 'object') {
                options = type;
                type = null;
            }
            if (typeof enums === 'object' && !Array.isArray(enums)) {
                options = enums;
                enums = null;
            }
            if (!adapterObjects) {
                this.log.info('getForeignObjects not processed because Objects database not connected');
                return tools.maybeCallbackWithError(callback, tools.ERRORS.ERROR_DB_CLOSED);
            }

            adapterObjects.getObjectView('system', type || 'state', params, options, (err, res) => {
                if (err) {
                    return tools.maybeCallbackWithError(callback, err);
                }

                // don't forget, that enums returns names in row[x].id and not IDs, you can find id in rows[x].value._id
                this.getEnums(enums, null, (err, _enums) => {
                    const list = {};
                    if (res && res.rows) {
                        for (let i = 0; i < res.rows.length; i++) {
                            if (!res.rows[i].value) {
                                // it is more an unimportant warning as debug
                                logger.debug(
                                    `${this.namespaceLog} getEnums(${JSON.stringify(
                                        enums
                                    )}) returned an enum without a value at index ${i}, obj - ${JSON.stringify(
                                        res.rows[i]
                                    )}`
                                );
                                continue;
                            }
                            const id = res.rows[i].value._id;
                            list[id] = res.rows[i].value;
                            if (_enums && id) {
                                // get device or channel of this state and check it too
                                const parts = id.split('.');
                                parts.splice(parts.length - 1, 1);
                                const channel = parts.join('.');
                                parts.splice(parts.length - 1, 1);
                                const device = parts.join('.');

                                list[id].enums = {};
                                for (const es in _enums) {
                                    if (!Object.prototype.hasOwnProperty.call(_enums, es)) {
                                        continue;
                                    }
                                    for (const e in _enums[es]) {
                                        if (!Object.prototype.hasOwnProperty.call(_enums[es], e)) {
                                            continue;
                                        }
                                        if (!_enums[es][e] || !_enums[es][e].common || !_enums[es][e].common.members) {
                                            continue;
                                        }
                                        if (
                                            _enums[es][e].common.members.includes(id) ||
                                            _enums[es][e].common.members.includes(channel) ||
                                            _enums[es][e].common.members.includes(device)
                                        ) {
                                            list[id].enums[e] = _enums[es][e].common.name;
                                        }
                                    }
                                }
                            }
                        }
                    }
                    return tools.maybeCallbackWithError(callback, null, list);
                });
            });
        };
        /**
         * Promise-version of Adapter.getForeignObjects
         */
        this.getForeignObjectsAsync = tools.promisify(this.getForeignObjects, this);

        /**
         * Find any object by name or ID.
         *
         * Find object by the exact name or ID.
         *
         * @alias findForeignObject
         * @memberof Adapter
         * @param {string} id exactly object ID (without namespace)
         * @param {string} type optional common.type of state: 'number', 'string', 'boolean', 'file', ...
         * @param {object} options optional user context
         * @param {ioBroker.FindObjectCallback} callback return result
         *        <pre><code>
         *            adapter.findForeignObject('Some name', function (err, id, name) {
         *              if (err) adapter.log.error('Cannot get object: ' + err);
         *              adapter.log.debug('ID of object with name "' + name + '" is "' + id + '"');
         *            }
         *        </code></pre>
         */
        this.findForeignObject = (id, type, options, callback) => {
            if (typeof options === 'function') {
                callback = options;
                options = null;
            }
            if (typeof type === 'function') {
                callback = type;
                type = null;
            }
            if (!adapterObjects) {
                this.log.info('findForeignObject not processed because Objects database not connected');
                return tools.maybeCallbackWithError(callback, tools.ERRORS.ERROR_DB_CLOSED);
            }

            try {
                validateId(id, true, null);
            } catch (err) {
                return tools.maybeCallbackWithError(callback, err);
            }

            adapterObjects.findObject(id, type, options, callback);
        };
        /**
         * Promise-version of Adapter.findForeignObject
         */
        this.findForeignObjectAsync = tools.promisify(this.findForeignObject, this, ['id', 'name']);

        /**
         * Get any object.
         *
         * ID must be specified with namespace.
         *
         * @alias getForeignObject
         * @memberof Adapter
         * @param {string} id exactly object ID (with namespace)
         * @param {object} [options] optional user context
         * @param {ioBroker.GetObjectCallback} callback return result
         *        <pre><code>
         *            function (err, obj) {
         *              if (err) adapter.log.error('Cannot get object: ' + err);
         *            }
         *        </code></pre>
         */
        this.getForeignObject = (id, options, callback) => {
            if (typeof options === 'function') {
                callback = options;
                options = null;
            }
            if (!adapterObjects) {
                this.log.info('getForeignObject not processed because Objects database not connected');
                return tools.maybeCallbackWithError(callback, tools.ERRORS.ERROR_DB_CLOSED);
            }

            try {
                validateId(id, true, options);
            } catch (err) {
                return tools.maybeCallbackWithError(callback, err);
            }

            adapterObjects.getObject(id, options, (err, obj) => {
                const adapterName = this.namespace.split('.')[0];
                // remove protectedNative if not admin or own adapter
                if (
                    obj &&
                    obj.protectedNative &&
                    obj.protectedNative.length &&
                    obj._id &&
                    obj._id.startsWith('system.adapter.') &&
                    adapterName !== 'admin' &&
                    adapterName !== obj._id.split('.')[2]
                ) {
                    for (const attr of obj.protectedNative) {
                        delete obj.native[attr];
                    } // endFor
                } // endIf

                return tools.maybeCallbackWithError(callback, err, obj);
            });
        };
        /**
         * Promise-version of Adapter.getForeignObject
         */
        this.getForeignObjectAsync = tools.promisify(this.getForeignObject, this);

        /**
         * Delete an object of this instance.
         *
         * It is not required to provice the adapter namespace, because it will automatically be added.
         * E.g. to delete "adapterName.X.myObject", only "myObject" is required as ID.
         *
         * The corresponding state will be deleted too if the object has type "state".
         *
         * @alias delObject
         * @memberof Adapter
         * @param {string} id exactly object ID (without namespace)
         * @param {object} [options] optional user context. E.g. recursive option could be true
         * @param {ioBroker.ErrorCallback} [callback] return result
         *        <pre><code>
         *            function (err) {
         *              if (err) adapter.log.error('Cannot delete object: ' + err);
         *            }
         *        </code></pre>
         */
        this.delObject = (id, options, callback) => {
            // delObject does the same as delForeignObject, but fixes the ID first
            id = this._fixId(id);
            this.delForeignObject(id, options, callback);
        };
        /**
         * Promise-version of Adapter.delObject
         */
        this.delObjectAsync = tools.promisify(this.delObject, this);
        const _deleteObjects = (tasks, options, cb) => {
            if (!tasks || !tasks.length) {
                return tools.maybeCallback(cb);
            } else {
                const task = tasks.shift();
                adapterObjects.delObject(task.id, options, async err => {
                    if (err) {
                        return tools.maybeCallbackWithError(cb, err);
                    }
                    if (task.state) {
                        try {
                            await this.delForeignStateAsync(task.id, options);
                        } catch (e) {
                            this.log.warn(`Could not remove state of ${task.id}: ${e.message}`);
                        }
                    }
                    try {
                        await tools.removeIdFromAllEnums(adapterObjects, task.id, this.enums);
                    } catch (e) {
                        this.log.warn(`Could not remove ${task.id} from enums: ${e.message}`);
                    }
                    setImmediate(_deleteObjects, tasks, options, cb);
                });
            }
        };
        /**
         * Delete any object.
         *
         * The full ID with namespace must be specified. The corresponding state will be deleted too if the object has type "state".
         *
         * @alias delForeignObject
         * @memberof Adapter
         * @param {string} id exactly object ID (with namespace)
         * @param {object} [options] optional user context or {recursive:true} to delete all underlying objects
         * @param {ioBroker.ErrorCallback} [callback] return result
         *        <pre><code>
         *            function (err) {
         *              if (err) adapter.log.error('Cannot delete object: ' + err);
         *            }
         *        </code></pre>
         */
        this.delForeignObject = (id, options, callback) => {
            if (typeof options === 'function') {
                callback = options;
                options = null;
            }
            if (!adapterObjects) {
                this.log.info('delForeignObject not processed because Objects database not connected');
                return tools.maybeCallbackWithError(callback, tools.ERRORS.ERROR_DB_CLOSED);
            }

            try {
                validateId(id, true, options);
            } catch (err) {
                return tools.maybeCallbackWithError(callback, err);
            }

            // If recursive deletion of all underlying objects, including id
            if (options && options.recursive) {
                // read object itself
                adapterObjects.getObject(id, options, (err, obj) => {
                    const tasks =
                        obj && (!obj.common || !obj.common.dontDelete) ? [{ id, state: obj.type === 'state' }] : [];

                    const selector = { startkey: id + '.', endkey: id + '.\u9999' };
                    // read all underlying states
                    adapterObjects.getObjectList(selector, options, (err, res) => {
                        res &&
                            res.rows &&
                            res.rows.forEach(
                                item =>
                                    !tasks.find(task => task.id === item.id) &&
                                    (!item.value || !item.value.common || !item.value.common.dontDelete) && // exclude objects with dontDelete flag
                                    tasks.push({ id: item.id, state: item.value && item.value.type === 'state' })
                            );
                        _deleteObjects(tasks, options, callback);
                    });
                });
            } else {
                adapterObjects.getObject(id, options, async (err, obj) => {
                    if (err) {
                        return tools.maybeCallbackWithError(callback, err);
                    } else if (obj) {
                        // do not allow deletion of objects with dontDelete flag
                        if (obj.common && obj.common.dontDelete) {
                            return tools.maybeCallbackWithError(callback, new Error('not deletable'));
                        }

                        try {
                            await adapterObjects.delObject(obj._id, options);
                        } catch (err) {
                            return tools.maybeCallbackWithError(callback, err);
                        }
                        if (obj.type === 'state') {
                            try {
                                if (obj.binary) {
                                    await this.delBinaryStateAsync(id, options);
                                } else {
                                    await this.delForeignStateAsync(id, options);
                                }
                            } catch {
                                // Ignore
                            }
                        }
                        try {
                            await tools.removeIdFromAllEnums(adapterObjects, id, this.enums);
                        } catch (e) {
                            return tools.maybeCallbackWithError(callback, e);
                        }
                    }
                    return tools.maybeCallback(callback);
                });
            }
        };
        /**
         * Promise-version of Adapter.delForeignObject
         */
        this.delForeignObjectAsync = tools.promisify(this.delForeignObject, this);

        /**
         * Subscribe for the changes of objects in this instance.
         *
         * @alias subscribeObjects
         * @memberof Adapter
         * @param {string} pattern pattern like 'channel.*' or '*' (all objects of this adapter) - without namespaces
         * @param {object} [options] optional user context
         * @param {ioBroker.ErrorCallback} [callback] optional returns result
         *        <pre><code>
         *            function (err) {
         *              if (err) adapter.log.error('Cannot subscribe object: ' + err);
         *            }
         *        </code></pre>
         */
        this.subscribeObjects = (pattern, options, callback) => {
            if (typeof options === 'function') {
                callback = options;
                options = undefined;
            }
            if (!adapterObjects) {
                this.log.info('subscribeObjects not processed because Objects database not connected');
                return tools.maybeCallbackWithError(callback, tools.ERRORS.ERROR_DB_CLOSED);
            }

            if (pattern === '*') {
                adapterObjects.subscribeUser(this.namespace + '.*', options, callback);
            } else {
                pattern = this._fixId(pattern, true);
                adapterObjects.subscribeUser(pattern, options, callback);
            }
        };
        /**
         * Promise-version of Adapter.subscribeObjects
         */
        this.subscribeObjectsAsync = tools.promisify(this.subscribeObjects, this);

        /**
         * Unsubscribe on the changes of objects in this instance.
         *
         * @alias unsubscribeObjects
         * @memberof Adapter
         * @param {string} pattern pattern like 'channel.*' or '*' (all objects) - without namespaces
         * @param {object} [options] optional user context
         * @param {ioBroker.ErrorCallback} [callback] optional returns result
         *        <pre><code>
         *            function (err) {
         *              if (err) adapter.log.error('Cannot unsubscribe object: ' + err);
         *            }
         *        </code></pre>
         */
        this.unsubscribeObjects = (pattern, options, callback) => {
            if (typeof options === 'function') {
                callback = options;
                options = undefined;
            }
            if (!adapterObjects) {
                this.log.info('unsubscribeObjects not processed because Objects database not connected');
                return tools.maybeCallbackWithError(callback, tools.ERRORS.ERROR_DB_CLOSED);
            }

            if (pattern === '*') {
                adapterObjects.unsubscribeUser(this.namespace + '.*', options, callback);
            } else {
                pattern = this._fixId(pattern, true);
                adapterObjects.unsubscribeUser(pattern, options, callback);
            }
        };
        /**
         * Promise-version of Adapter.unsubscribeObjects
         */
        this.unsubscribeObjectsAsync = tools.promisify(this.unsubscribeObjects, this);

        /**
         * Subscribe for the changes of objects in any instance.
         *
         * @alias subscribeForeignObjects
         * @memberof Adapter
         * @param {string} pattern pattern like 'channel.*' or '*' (all objects) - without namespaces. You can use array of patterns
         * @param {object} [options] optional user context
         * @param {ioBroker.ErrorCallback} [callback] optional returns result
         *        <pre><code>
         *            function (err) {
         *              if (err) adapter.log.error('Cannot subscribe object: ' + err);
         *            }
         *        </code></pre>
         */
        this.subscribeForeignObjects = (pattern, options, callback) => {
            if (typeof options === 'function') {
                callback = options;
                options = undefined;
            }
            if (!adapterObjects) {
                this.log.info('subscribeForeignObjects not processed because Objects database not connected');
                return tools.maybeCallbackWithError(callback, tools.ERRORS.ERROR_DB_CLOSED);
            }

            adapterObjects.subscribeUser(pattern, options, callback);
        };
        /**
         * Promise-version of Adapter.subscribeForeignObjects
         */
        this.subscribeForeignObjectsAsync = tools.promisify(this.subscribeForeignObjects, this);

        /**
         * Unsubscribe for the patterns on all objects.
         *
         * @alias unsubscribeForeignObjects
         * @memberof Adapter
         * @param {string} pattern pattern like 'channel.*' or '*' (all objects) - without namespaces
         * @param {object} [options] optional user context
         * @param {ioBroker.ErrorCallback} [callback] optional returns result
         *        <pre><code>
         *            function (err) {
         *              if (err) adapter.log.error('Cannot unsubscribe object: ' + err);
         *            }
         *        </code></pre>
         */
        this.unsubscribeForeignObjects = (pattern, options, callback) => {
            if (typeof options === 'function') {
                callback = options;
                options = undefined;
            }
            if (!pattern) {
                pattern = '*';
            }
            if (!adapterObjects) {
                this.log.info('unsubscribeForeignObjects not processed because Objects database not connected');
                return tools.maybeCallbackWithError(callback, tools.ERRORS.ERROR_DB_CLOSED);
            }

            adapterObjects.unsubscribeUser(pattern, options, callback);
        };
        /**
         * Promise-version of Adapter.unsubscribeForeignObjects
         */
        this.unsubscribeForeignObjectsAsync = tools.promisify(this.unsubscribeForeignObjects, this);

        /**
         * Same as {@link Adapter.setObject}, but with check if the object exists.
         *
         * ID must be specified as a full name with adapter namespace. E.g "hm-rpc.0.ABC98989.1.STATE".
         * New object will be created only if no object exists with such ID.
         *
         * @alias setObjectNotExists
         * @memberof Adapter
         * @param {string} id object ID, that must be overwritten or created.
         * @param {object} obj new object
         * @param {object} [options] optional user context
         * @param {ioBroker.SetObjectCallback} [callback] return result
         *        <pre><code>
         *            function (err, obj) {
         *              // obj is {id: id}
         *              if (err) adapter.log.error('Cannot write object: ' + err);
         *            }
         *        </code></pre>
         * @returns {Promise<{id: string}>}
         */
        this.setObjectNotExists = async (id, obj, options, callback) => {
            if (typeof options === 'function') {
                callback = options;
                options = null;
            }
            if (!adapterObjects) {
                this.log.info('setObjectNotExists not processed because Objects database not connected');
                return tools.maybeCallbackWithError(callback, tools.ERRORS.ERROR_DB_CLOSED);
            }

            try {
                validateId(id, false, null);
            } catch (err) {
                return tools.maybeCallbackWithError(callback, err);
            }

            id = this._fixId(id);

            if (obj.children || obj.parent) {
                logger.warn(`${this.namespaceLog} Do not use parent or children for ${id}`);
            }

            // check if object already exists
            let objExists;
            try {
                objExists = await adapterObjects.objectExists(id, options);
            } catch (e) {
                return tools.maybeCallbackWithError(
                    callback,
                    `Could not check object existence of ${id}: ${e.message}`
                );
            }

            if (objExists === false) {
                if (!obj.from) {
                    obj.from = 'system.adapter.' + this.namespace;
                }
                if (!obj.user) {
                    obj.user = (options ? options.user : '') || SYSTEM_ADMIN_USER;
                }
                if (!obj.ts) {
                    obj.ts = Date.now();
                }

                return setObjectWithDefaultValue(id, obj, null, callback);
            } else {
                return tools.maybeCallbackWithError(callback, null);
            }
        };
        /**
         * Promise-version of Adapter.setObjectNotExists
         */
        this.setObjectNotExistsAsync = tools.promisify(this.setObjectNotExists, this);

        /**
         * Same as {@link Adapter.setForeignObject}, but with check if the object exists.
         *
         * ID must be specified as a full name with adapter namespace. E.g "hm-rpc.0.ABC98989.1.STATE".
         * New object will be created only if no object exists with such ID.
         *
         * @alias setForeignObjectNotExists
         * @memberof Adapter
         * @param {string} id object ID, that must be overwritten or created.
         * @param {object} obj new object
         * @param {object} [options] optional user context
         * @param {ioBroker.SetObjectCallback} [callback] return result
         *        <pre><code>
         *            function (err, obj) {
         *              // obj is {id: id}
         *              if (err) adapter.log.error('Cannot write object: ' + err);
         *            }
         *        </code></pre>
         * @returns {Promise<{id: string}>}
         */
        this.setForeignObjectNotExists = async (id, obj, options, callback) => {
            if (typeof options === 'function') {
                callback = options;
                options = null;
            }
            if (!adapterObjects) {
                this.log.info('setForeignObjectNotExists not processed because Objects database not connected');
                return tools.maybeCallbackWithError(callback, tools.ERRORS.ERROR_DB_CLOSED);
            }

            try {
                validateId(id, true, null);
            } catch (err) {
                return tools.maybeCallbackWithError(callback, err);
            }

            // check if object exists
            let objExists;
            try {
                objExists = await adapterObjects.objectExists(id, options);
            } catch (e) {
                return tools.maybeCallbackWithError(
                    callback,
                    `Could not check object existence of ${id}: ${e.message}`
                );
            }

            if (objExists === false) {
                if (!obj.from) {
                    obj.from = 'system.adapter.' + this.namespace;
                }
                if (!obj.user) {
                    obj.user = (options ? options.user : '') || SYSTEM_ADMIN_USER;
                }
                if (!obj.ts) {
                    obj.ts = Date.now();
                }

                return setObjectWithDefaultValue(id, obj, null, callback);
            } else {
                return tools.maybeCallbackWithError(callback, null);
            }
        };
        /**
         * Promise-version of Adapter.setForeignObjectNotExists
         */
        this.setForeignObjectNotExistsAsync = tools.promisify(this.setForeignObjectNotExists, this);

        this._DCS2ID = (device, channel, stateOrPoint) => {
            let id = '';
            if (device) {
                id += device;
            }
            if (channel) {
                id += (id ? '.' : '') + channel;
            }

            if (stateOrPoint !== true && stateOrPoint !== false) {
                if (stateOrPoint) {
                    id += (id ? '.' : '') + stateOrPoint;
                }
            } else if (stateOrPoint === true && id) {
                id += '.';
            }
            return id;
        };

        this.createDevice = (deviceName, common, _native, options, callback) => {
            if (typeof options === 'function') {
                callback = options;
                options = null;
            }
            if (!deviceName) {
                logger.error(this.namespaceLog + ' Try to create device with empty name!');
                return;
            }
            if (typeof _native === 'function') {
                callback = _native;
                _native = {};
            }
            if (typeof common === 'function') {
                callback = common;
                common = {};
            }
            common = common || {};
            common.name = common.name || deviceName;

            deviceName = deviceName.replace(FORBIDDEN_CHARS, '_').replace(/\./g, '_');
            _native = _native || {};

            this.setObjectNotExists(
                deviceName,
                {
                    type: 'device',
                    common: common,
                    native: _native
                },
                options,
                callback
            );
        };
        /**
         * Promise-version of Adapter.createDevice
         */
        this.createDeviceAsync = tools.promisify(this.createDevice, this);

        // name of channel must be in format "channel"
        this.createChannel = (parentDevice, channelName, roleOrCommon, _native, options, callback) => {
            if (typeof options === 'function') {
                callback = options;
                options = null;
            }
            if (!channelName) {
                throw new Error('Cannot create a channel without a name!');
            }

            if (typeof _native === 'function') {
                callback = _native;
                _native = {};
            }

            if (typeof roleOrCommon === 'function') {
                callback = roleOrCommon;
                roleOrCommon = undefined;
            }

            let common = {};
            if (typeof roleOrCommon === 'string') {
                common = {
                    name: '',
                    role: roleOrCommon
                };
            } else if (typeof roleOrCommon === 'object') {
                common = roleOrCommon;
            }
            common.name = common.name || channelName;

            if (parentDevice) {
                parentDevice = parentDevice.replace(FORBIDDEN_CHARS, '_').replace(/\./g, '_');
            }
            channelName = channelName.replace(FORBIDDEN_CHARS, '_').replace(/\./g, '_');
            channelName = this._DCS2ID(parentDevice, channelName);

            _native = _native || {};

            const obj = {
                type: 'channel',
                common: common,
                native: _native
            };

            this.setObjectNotExists(channelName, obj, options, callback);
        };
        /**
         * Promise-version of Adapter.createChannel
         */
        this.createChannelAsync = tools.promisify(this.createChannel, this);

        this.createState = (parentDevice, parentChannel, stateName, roleOrCommon, _native, options, callback) => {
            if (typeof options === 'function') {
                callback = options;
                options = null;
            }
            if (!stateName) {
                throw new Error('Cannot create a state without a name!');
            }

            if (typeof _native === 'function') {
                callback = _native;
                _native = {};
            }

            if (typeof roleOrCommon === 'function') {
                callback = roleOrCommon;
                roleOrCommon = undefined;
            }

            /** @type {ioBroker.StateCommon} */
            let common = {};
            if (typeof roleOrCommon === 'string') {
                common = {
                    read: true,
                    write: false,
                    name: '',
                    role: roleOrCommon
                };
            } else if (typeof roleOrCommon === 'object') {
                common = roleOrCommon;
            }

            common.name = common.name || stateName;
            _native = _native || {};

            common.read = common.read === undefined ? true : common.read;
            common.write = common.write === undefined ? false : common.write;

            if (!common.role) {
                logger.error(
                    this.namespaceLog +
                        ' Try to create state ' +
                        (parentDevice ? parentDevice + '.' : '') +
                        parentChannel +
                        '.' +
                        stateName +
                        ' without role'
                );
                return;
            }

            if (parentDevice) {
                parentDevice = parentDevice.replace(FORBIDDEN_CHARS, '_').replace(/\./g, '_');
            }
            if (parentChannel) {
                parentChannel = parentChannel.replace(FORBIDDEN_CHARS, '_').replace(/\./g, '_');
            }
            stateName = stateName.replace(FORBIDDEN_CHARS, '_').replace(/\./g, '_');
            const id = this._fixId({ device: parentDevice, channel: parentChannel, state: stateName });

            // Check min, max and def values for number
            if (common.type !== undefined && common.type === 'number') {
                let min = 0;
                let max = 0;
                let def = 0;
                let err;
                if (common.min !== undefined) {
                    min = common.min;
                    if (typeof min !== 'number') {
                        min = parseFloat(min);
                        if (isNaN(min)) {
                            err = 'Wrong type of ' + id + '.common.min';
                            logger.error(this.namespaceLog + ' ' + err);
                            return tools.maybeCallbackWithError(callback, err);
                        } else {
                            common.min = min;
                        }
                    }
                }
                if (common.max !== undefined) {
                    max = common.max;
                    if (typeof max !== 'number') {
                        max = parseFloat(max);
                        if (isNaN(max)) {
                            err = 'Wrong type of ' + id + '.common.max';
                            logger.error(this.namespaceLog + ' ' + err);
                            return tools.maybeCallbackWithError(callback, err);
                        } else {
                            common.max = max;
                        }
                    }
                }
                if (common.def !== undefined) {
                    def = common.def;
                    if (typeof def !== 'number') {
                        def = parseFloat(def);
                        if (isNaN(def)) {
                            err = new Error('Wrong type of ' + id + '.common.def');
                            logger.error(`${this.namespaceLog} ${err.message}`);
                            return tools.maybeCallbackWithError(callback, err);
                        } else {
                            common.def = def;
                        }
                    }
                }
                if (common.min !== undefined && common.max !== undefined && min > max) {
                    common.max = min;
                    common.min = max;
                }
                if (common.def !== undefined && common.min !== undefined && def < min) {
                    common.def = min;
                }
                if (common.def !== undefined && common.max !== undefined && def > max) {
                    common.def = max;
                }
            }

            this.setObjectNotExists(
                id,
                {
                    type: 'state',
                    common: common,
                    native: _native
                },
                options,
                err => {
                    if (err) {
                        return tools.maybeCallbackWithError(callback, err);
                    } else if (common.def !== undefined) {
                        this.getState(id, null, (err, state) => {
                            if (!state) {
                                if (common.defAck !== undefined) {
                                    this.setState(id, common.def, common.defAck, options, callback);
                                } else {
                                    this.setState(id, common.def, options, callback);
                                }
                            } else {
                                return tools.maybeCallback(callback);
                            }
                        });
                    } else {
                        this.getState(id, null, (err, state) => {
                            if (!state) {
                                this.setState(id, null, true, options, callback);
                            } else {
                                return tools.maybeCallback(callback);
                            }
                        });
                    }
                }
            );
        };
        /**
         * Promise-version of Adapter.createState
         */
        this.createStateAsync = tools.promisify(this.createState, this);

        /**
         * Delete device with all its channels and states.
         *
         * @alias deleteDevice
         * @memberof Adapter
         * @param {string} deviceName is the part of ID like: adapter.instance.<deviceName>
         * @param {object} [options] optional user context
         * @param {ioBroker.ErrorCallback} [callback] return result
         *        <pre><code>
         *            function (err) {
         *              if (err) adapter.log.error('Cannot delete device: ' + err);
         *            }
         *        </code></pre>
         */
        this.deleteDevice = async (deviceName, options, callback) => {
            if (typeof options === 'function') {
                callback = options;
                options = null;
            }
            if (!adapterObjects) {
                this.log.info('deleteDevice not processed because Objects database not connected');
                return tools.maybeCallbackWithError(callback, tools.ERRORS.ERROR_DB_CLOSED);
            }

            deviceName = deviceName.replace(FORBIDDEN_CHARS, '_').replace(/\./g, '_');
            if (!this._namespaceRegExp.test(deviceName)) {
                // make it an id
                deviceName = `${this.namespace}.${deviceName}`;
            }

            // get object to check if it is a device
            let obj;
            try {
                obj = await this.getForeignObjectAsync(deviceName);
            } catch (e) {
                return tools.maybeCallbackWithError(callback, e);
            }

            if (!obj || obj.type !== 'device') {
                // it's not a device, so return but no error
                return tools.maybeCallback(callback);
            }

            // it's a device now delete it + underlying structure
            try {
                await this.delForeignObjectAsync(deviceName, { recursive: true });
            } catch (e) {
                return tools.maybeCallbackWithError(callback, e);
            }

            return tools.maybeCallback(callback);
        };
        /**
         * Promise-version of Adapter.deleteDevice
         */
        this.deleteDeviceAsync = tools.promisify(this.deleteDevice, this);

        this.addChannelToEnum = (enumName, addTo, parentDevice, channelName, options, callback) => {
            if (typeof options === 'function') {
                callback = options;
                options = null;
            }
            if (!adapterObjects) {
                this.log.info('addChannelToEnum not processed because Objects database not connected');
                return tools.maybeCallbackWithError(callback, tools.ERRORS.ERROR_DB_CLOSED);
            }

            if (parentDevice) {
                if (this._namespaceRegExp.test(parentDevice)) {
                    parentDevice = parentDevice.substring(this.namespace.length + 1);
                }
                parentDevice = parentDevice.replace(FORBIDDEN_CHARS, '_').replace(/\./g, '_');
            }

            if (this._namespaceRegExp.test(channelName)) {
                channelName = channelName.substring(this.namespace.length + 1);
            }
            if (parentDevice && channelName.substring(0, parentDevice.length) === parentDevice) {
                channelName = channelName.substring(parentDevice.length + 1);
            }
            channelName = channelName.replace(FORBIDDEN_CHARS, '_').replace(/\./g, '_');

            const objId = this.namespace + '.' + this._DCS2ID(parentDevice, channelName);

            if (addTo.startsWith('enum.')) {
                adapterObjects.getObject(addTo, options, (err, obj) => {
                    if (err) {
                        return tools.maybeCallbackWithError(callback, err);
                    } else if (obj) {
                        if (!obj.common.members.includes(objId)) {
                            obj.common.members.push(objId);
                            obj.from = 'system.adapter.' + this.namespace;
                            obj.user = (options ? options.user : '') || SYSTEM_ADMIN_USER;
                            obj.ts = Date.now();

                            adapterObjects.setObject(obj._id, obj, options, callback);
                        } else {
                            return tools.maybeCallback(callback);
                        }
                    }
                });
            } else {
                if (enumName.startsWith('enum.')) {
                    enumName = enumName.substring(5);
                }

                adapterObjects.getObject('enum.' + enumName + '.' + addTo, options, (err, obj) => {
                    if (err) {
                        return tools.maybeCallbackWithError(callback, err);
                    }

                    if (obj) {
                        if (!obj.common.members.includes(objId)) {
                            obj.common.members.push(objId);

                            obj.from = 'system.adapter.' + this.namespace;
                            obj.user = (options ? options.user : '') || SYSTEM_ADMIN_USER;
                            obj.ts = Date.now();

                            adapterObjects.setObject(obj._id, obj, options, callback);
                        } else {
                            return tools.maybeCallback(callback);
                        }
                    } else {
                        // Create enum
                        adapterObjects.setObject(
                            'enum.' + enumName + '.' + addTo,
                            {
                                common: {
                                    name: addTo,
                                    members: [objId]
                                },
                                from: 'system.adapter.' + this.namespace,
                                ts: Date.now(),
                                type: 'enum'
                            },
                            options,
                            callback
                        );
                    }
                });
            }
        };
        /**
         * Promise-version of Adapter.addChannelToEnum
         */
        this.addChannelToEnumAsync = tools.promisify(this.addChannelToEnum, this);

        this.deleteChannelFromEnum = (enumName, parentDevice, channelName, options, callback) => {
            if (typeof options === 'function') {
                callback = options;
                options = null;
            }
            if (!adapterObjects) {
                this.log.info('deleteChannelFromEnum not processed because Objects database not connected');
                return tools.maybeCallbackWithError(callback, tools.ERRORS.ERROR_DB_CLOSED);
            }

            if (parentDevice) {
                if (parentDevice.substring(0, this.namespace.length) === this.namespace) {
                    parentDevice = parentDevice.substring(this.namespace.length + 1);
                }
                parentDevice = parentDevice.replace(FORBIDDEN_CHARS, '_').replace(/\./g, '_');
            }

            if (channelName && channelName.substring(0, this.namespace.length) === this.namespace) {
                channelName = channelName.substring(this.namespace.length + 1);
            }
            if (parentDevice && channelName && channelName.substring(0, parentDevice.length) === parentDevice) {
                channelName = channelName.substring(parentDevice.length + 1);
            }
            channelName = channelName || '';
            channelName = channelName.replace(FORBIDDEN_CHARS, '_').replace(/\./g, '_');

            const objId = this.namespace + '.' + this._DCS2ID(parentDevice, channelName);

            if (enumName) {
                enumName = 'enum.' + enumName + '.';
            } else {
                enumName = 'enum.';
            }

            adapterObjects.getObjectView(
                'system',
                'enum',
                {
                    startkey: enumName,
                    endkey: enumName + '\u9999'
                },
                options,
                async (err, res) => {
                    if (err) {
                        return tools.maybeCallbackWithError(callback, err);
                    }

                    if (res && res.rows) {
                        for (let i = 0; i < res.rows.length; i++) {
                            try {
                                const obj = await adapterObjects.getObject(res.rows[i].id, options);

                                if (obj && obj.common && obj.common.members) {
                                    const pos = obj.common.members.indexOf(objId);
                                    if (pos !== -1) {
                                        obj.common.members.splice(pos, 1);
                                        obj.from = 'system.adapter.' + this.namespace;
                                        obj.user = (options ? options.user : '') || SYSTEM_ADMIN_USER;
                                        obj.ts = Date.now();

                                        await adapterObjects.setObjectAsync(obj._id, obj, options);
                                    }
                                }
                            } catch (e) {
                                return tools.maybeCallbackWithError(callback, e);
                            }
                        }
                    }
                    return tools.maybeCallback(callback);
                }
            );
        };
        /**
         * Promise-version of Adapter.deleteChannelFromEnum
         */
        this.deleteChannelFromEnumAsync = tools.promisify(this.deleteChannelFromEnum, this);

        /**
         * Deletes channel and udnerlying structure
         * @alais deleteChannel
         *
         * @param {string} parentDevice is the part of ID like: adapter.instance.<deviceName>
         * @param {string} channelName is the part of ID like: adapter.instance.<deviceName>.<channelName>
         * @param {object} [options] optional user context
         * @param {ioBroker.ErrorCallback} [callback] return result
         *        <pre><code>
         *            function (err) {
         *              if (err) adapter.log.error('Cannot delete device: ' + err);
         *            }
         *        </code></pre>
         */
        this.deleteChannel = async (parentDevice, channelName, options, callback) => {
            if (typeof options === 'function') {
                callback = options;
                options = null;
            }
            if (typeof channelName === 'function') {
                callback = channelName;
                channelName = parentDevice;
                parentDevice = '';
            }
            if (parentDevice && !channelName) {
                channelName = parentDevice;
                parentDevice = '';
            } else if (parentDevice && typeof channelName === 'function') {
                callback = channelName;
                channelName = parentDevice;
                parentDevice = '';
            }
            if (!adapterObjects) {
                this.log.info('deleteChannel not processed because Objects database not connected');
                return tools.maybeCallbackWithError(callback, tools.ERRORS.ERROR_DB_CLOSED);
            }

            if (!parentDevice) {
                parentDevice = '';
            }

            if (parentDevice) {
                if (this._namespaceRegExp.test(parentDevice)) {
                    parentDevice = parentDevice.substring(this.namespace.length + 1);
                }
                parentDevice = parentDevice.replace(FORBIDDEN_CHARS, '_').replace(/\./g, '_');
            }

            if (channelName && this._namespaceRegExp.test(channelName)) {
                channelName = channelName.substring(this.namespace.length + 1);
            }
            if (parentDevice && channelName && channelName.substring(0, parentDevice.length) === parentDevice) {
                channelName = channelName.substring(parentDevice.length + 1);
            }
            channelName = channelName || '';
            channelName = channelName.replace(FORBIDDEN_CHARS, '_').replace(/\./g, '_');

            channelName = `${this.namespace}.${this._DCS2ID(parentDevice, channelName)}`;

            // get object to check if it is a channel
            let obj;
            try {
                obj = await this.getForeignObjectAsync(channelName);
            } catch (e) {
                return tools.maybeCallbackWithError(callback, e);
            }

            if (!obj || obj.type !== 'channel') {
                // it's not a channel, so return but no error
                return tools.maybeCallback(callback);
            }

            logger.info(`${this.namespaceLog} Delete channel ${channelName}`);

            // it's a channel now delete it + underlying structure
            try {
                await this.delForeignObjectAsync(channelName, { recursive: true });
            } catch (e) {
                return tools.maybeCallbackWithError(callback, e);
            }

            return tools.maybeCallback(callback);
        };
        /**
         * Promise-version of Adapter.deleteChannel
         */
        this.deleteChannelAsync = tools.promisify(this.deleteChannel, this);

        this.deleteState = (parentDevice, parentChannel, stateName, options, callback) => {
            if (typeof parentChannel === 'function' && stateName === undefined) {
                stateName = parentDevice;
                callback = parentChannel;
                parentChannel = '';
                parentDevice = '';
            } else if (parentChannel === undefined && stateName === undefined) {
                stateName = parentDevice;
                parentDevice = '';
                parentChannel = '';
            } else {
                if (typeof options === 'function') {
                    callback = options;
                    options = null;
                }
                if (typeof stateName === 'function') {
                    callback = stateName;
                    stateName = parentChannel;
                    parentChannel = parentDevice;
                    parentDevice = '';
                }
                if (typeof parentChannel === 'function') {
                    callback = parentChannel;
                    stateName = parentDevice;
                    parentChannel = '';
                    parentDevice = '';
                }
                if (typeof parentChannel === 'function') {
                    callback = parentChannel;
                    stateName = parentDevice;
                    parentChannel = '';
                    parentDevice = '';
                }
            }

            if (parentDevice) {
                if (this._namespaceRegExp.test(parentDevice)) {
                    parentDevice = parentDevice.substring(this.namespace.length + 1);
                }

                parentDevice = parentDevice.replace(FORBIDDEN_CHARS, '_').replace(/\./g, '_');
            }

            if (parentChannel) {
                if (this._namespaceRegExp.test(parentChannel)) {
                    parentChannel = parentChannel.substring(this.namespace.length + 1);
                }
                if (parentDevice && parentChannel.substring(0, parentDevice.length) === parentDevice) {
                    parentChannel = parentChannel.substring(parentDevice.length + 1);
                }

                parentChannel = parentChannel.replace(FORBIDDEN_CHARS, '_').replace(/\./g, '_');
            }

            if (this._namespaceRegExp.test(stateName)) {
                stateName = stateName.substring(this.namespace.length + 1);
            }
            if (parentDevice && stateName.substring(0, parentDevice.length) === parentDevice) {
                stateName = stateName.substring(parentDevice.length + 1);
            }
            if (parentChannel && stateName.substring(0, parentChannel.length) === parentChannel) {
                stateName = stateName.substring(parentChannel.length + 1);
            }
            stateName = stateName || '';
            stateName = stateName.replace(FORBIDDEN_CHARS, '_').replace(/\./g, '_');

            const _name = this._DCS2ID(parentDevice, parentChannel, stateName);
            this.delObject(_name, options, callback);
        };
        /**
         * Promise-version of Adapter.deleteState
         */
        this.deleteStateAsync = tools.promisify(this.deleteState, this);

        this.getDevices = (options, callback) => {
            if (typeof options === 'function' && typeof callback === 'object') {
                const tmp = callback;
                callback = options;
                options = tmp;
            }
            if (typeof options === 'function') {
                callback = options;
                options = null;
            }

            if (!adapterObjects) {
                this.log.info('getDevices not processed because Objects database not connected');
                return tools.maybeCallbackWithError(callback, tools.ERRORS.ERROR_DB_CLOSED);
            }

            adapterObjects.getObjectView(
                'system',
                'device',
                {
                    startkey: this.namespace + '.',
                    endkey: this.namespace + '.\u9999'
                },
                options,
                (err, obj) => {
                    if (err || !obj || !obj.rows || !obj.rows.length) {
                        return tools.maybeCallbackWithError(callback, err, err ? undefined : []);
                    }
                    const res = [];
                    for (let i = 0; i < obj.rows.length; i++) {
                        res.push(obj.rows[i].value);
                    }
                    return tools.maybeCallbackWithError(callback, null, res);
                }
            );
        };
        /**
         * Promise-version of Adapter.getDevices
         */
        this.getDevicesAsync = tools.promisify(this.getDevices, this);

        this.getChannelsOf = (parentDevice, options, callback) => {
            if (typeof options === 'function') {
                callback = options;
                options = null;
            }
            if (typeof parentDevice === 'function') {
                callback = parentDevice;
                parentDevice = null;
            }

            if (!adapterObjects) {
                this.log.info('getChannelsOf not processed because Objects database not connected');
                return tools.maybeCallbackWithError(callback, tools.ERRORS.ERROR_DB_CLOSED);
            }

            if (!parentDevice) {
                parentDevice = '';
            }

            if (parentDevice && this._namespaceRegExp.test(parentDevice)) {
                parentDevice = parentDevice.substring(this.namespace.length + 1);
            }

            parentDevice = parentDevice.replace(FORBIDDEN_CHARS, '_').replace(/\./g, '_');
            parentDevice = this.namespace + (parentDevice ? '.' + parentDevice : '');
            adapterObjects.getObjectView(
                'system',
                'channel',
                {
                    startkey: parentDevice + '.',
                    endkey: parentDevice + '.\u9999'
                },
                options,
                (err, obj) => {
                    if (err || !obj || !obj.rows || !obj.rows.length) {
                        return tools.maybeCallbackWithError(callback, err, err ? undefined : []);
                    }
                    const res = [];
                    for (let i = 0; i < obj.rows.length; i++) {
                        res.push(obj.rows[i].value);
                    }
                    return tools.maybeCallbackWithError(callback, null, res);
                }
            );
        };
        /**
         * Promise-version of Adapter.getChannelsOf
         */
        this.getChannelsOfAsync = tools.promisify(this.getChannelsOf, this);

        this.getChannels = this.getChannelsOf;
        this.getChannelsAsync = this.getChannelsOfAsync;

        this.getStatesOf = (parentDevice, parentChannel, options, callback) => {
            if (typeof options === 'function') {
                callback = options;
                options = null;
            }
            if (typeof parentDevice === 'function') {
                callback = parentDevice;
                parentDevice = null;
                parentChannel = null;
            }
            if (typeof parentChannel === 'function') {
                callback = parentChannel;
                parentChannel = null;
            }
            if (!callback) {
                return;
            }

            if (!adapterObjects) {
                this.log.info('getStatesOf not processed because Objects database not connected');
                return tools.maybeCallbackWithError(callback, tools.ERRORS.ERROR_DB_CLOSED);
            }

            if (!parentDevice) {
                parentDevice = '';
            } else {
                if (this._namespaceRegExp.test(parentDevice)) {
                    parentDevice = parentDevice.substring(this.namespace.length + 1);
                }

                parentDevice = parentDevice.replace(FORBIDDEN_CHARS, '_').replace(/\./g, '_');
            }

            if (!parentChannel) {
                parentChannel = '';
            } else if (this._namespaceRegExp.test(parentChannel)) {
                parentChannel = parentChannel.substring(this.namespace.length + 1);
            }

            if (parentDevice && parentChannel && parentChannel.substring(0, parentDevice.length) === parentDevice) {
                parentChannel = parentChannel.substring(parentDevice.length + 1);
            }

            parentChannel = parentChannel.replace(FORBIDDEN_CHARS, '_').replace(/\./g, '_');

            const id = this.namespace + '.' + this._DCS2ID(parentDevice, parentChannel, true);

            adapterObjects.getObjectView(
                'system',
                'state',
                {
                    startkey: id,
                    endkey: id + '\u9999'
                },
                options,
                (err, obj) => {
                    if (err || !obj || !obj.rows || !obj.rows.length) {
                        return tools.maybeCallbackWithError(callback, err, err ? undefined : []);
                    }
                    const res = [];
                    let read = 0;
                    for (let i = 0; i < obj.rows.length; i++) {
                        read++;
                        adapterObjects.getObject(obj.rows[i].id, (err, subObj) => {
                            if (subObj) {
                                res.push(subObj);
                            }

                            if (!--read) {
                                return tools.maybeCallbackWithError(callback, null, res);
                            }
                        });
                    }
                }
            );
        };
        /**
         * Promise-version of Adapter.getStatesOf
         */
        this.getStatesOfAsync = tools.promisify(this.getStatesOf, this);

        this.addStateToEnum = (enumName, addTo, parentDevice, parentChannel, stateName, options, callback) => {
            if (typeof options === 'function') {
                callback = options;
                options = null;
            }
            if (!adapterObjects) {
                this.log.info('addStateToEnum not processed because Objects database not connected');
                return tools.maybeCallbackWithError(callback, tools.ERRORS.ERROR_DB_CLOSED);
            }

            if (parentDevice) {
                if (this._namespaceRegExp.test(parentDevice)) {
                    parentDevice = parentDevice.substring(this.namespace.length + 1);
                }

                parentDevice = parentDevice.replace(FORBIDDEN_CHARS, '_').replace(/\./g, '_');
            }

            if (parentChannel) {
                if (this._namespaceRegExp.test(parentChannel)) {
                    parentChannel = parentChannel.substring(this.namespace.length + 1);
                }
                if (parentDevice && parentChannel.substring(0, parentDevice.length) === parentDevice) {
                    parentChannel = parentChannel.substring(parentDevice.length + 1);
                }

                parentChannel = parentChannel.replace(FORBIDDEN_CHARS, '_').replace(/\./g, '_');
            }

            if (this._namespaceRegExp.test(stateName)) {
                stateName = stateName.substring(this.namespace.length + 1);
            }
            if (parentDevice && stateName.substring(0, parentDevice.length) === parentDevice) {
                stateName = stateName.substring(parentDevice.length + 1);
            }
            if (parentChannel && stateName.substring(0, parentChannel.length) === parentChannel) {
                stateName = stateName.substring(parentChannel.length + 1);
            }
            stateName = stateName.replace(FORBIDDEN_CHARS, '_').replace(/\./g, '_');

            const objId = this._fixId({ device: parentDevice, channel: parentChannel, state: stateName });

            if (addTo.startsWith('enum.')) {
                adapterObjects.getObject(addTo, options, (err, obj) => {
                    if (err || !obj) {
                        return tools.maybeCallbackWithError(callback, err || tools.ERRORS.ERROR_NOT_FOUND);
                    }
                    if (!obj.common.members.includes(objId)) {
                        obj.common.members.push(objId);
                        obj.from = 'system.adapter.' + this.namespace;
                        obj.user = (options ? options.user : '') || SYSTEM_ADMIN_USER;
                        obj.ts = Date.now();
                        adapterObjects.setObject(obj._id, obj, options, callback);
                    } else {
                        return tools.maybeCallback(callback);
                    }
                });
            } else {
                if (enumName.startsWith('enum.')) {
                    enumName = enumName.substring(5);
                }

                adapterObjects.getObject('enum.' + enumName + '.' + addTo, options, (err, obj) => {
                    if (!err && obj) {
                        if (!obj.common.members.includes(objId)) {
                            obj.common.members.push(objId);
                            obj.from = 'system.adapter.' + this.namespace;
                            obj.user = (options ? options.user : '') || SYSTEM_ADMIN_USER;
                            obj.ts = Date.now();
                            adapterObjects.setObject(obj._id, obj, callback);
                        } else {
                            return tools.maybeCallback(callback);
                        }
                    } else {
                        if (err) {
                            return tools.maybeCallbackWithError(callback, err);
                        }

                        // Create enum
                        adapterObjects.setObject(
                            'enum.' + enumName + '.' + addTo,
                            {
                                common: {
                                    name: addTo,
                                    members: [objId]
                                },
                                from: 'system.adapter.' + this.namespace,
                                ts: Date.now(),
                                type: 'enum'
                            },
                            options,
                            callback
                        );
                    }
                });
            }
        };
        /**
         * Promise-version of Adapter.addStateToEnum
         */
        this.addStateToEnumAsync = tools.promisify(this.addStateToEnum, this);

        this.deleteStateFromEnum = (enumName, parentDevice, parentChannel, stateName, options, callback) => {
            if (typeof options === 'function') {
                callback = options;
                options = null;
            }

            if (!adapterObjects) {
                this.log.info('deleteStateFromEnum not processed because Objects database not connected');
                return tools.maybeCallbackWithError(callback, tools.ERRORS.ERROR_DB_CLOSED);
            }

            if (parentDevice) {
                if (this._namespaceRegExp.test(parentDevice)) {
                    parentDevice = parentDevice.substring(this.namespace.length + 1);
                }

                parentDevice = parentDevice.replace(FORBIDDEN_CHARS, '_').replace(/\./g, '_');
            }

            if (parentChannel) {
                if (this._namespaceRegExp.test(parentChannel)) {
                    parentChannel = parentChannel.substring(this.namespace.length + 1);
                }
                if (parentDevice && parentChannel.substring(0, parentDevice.length) === parentDevice) {
                    parentChannel = parentChannel.substring(parentDevice.length + 1);
                }

                parentChannel = parentChannel.replace(FORBIDDEN_CHARS, '_').replace(/\./g, '_');
            }

            if (this._namespaceRegExp.test(stateName)) {
                stateName = stateName.substring(this.namespace.length + 1);
            }
            if (parentDevice && stateName.substring(0, parentDevice.length) === parentDevice) {
                stateName = stateName.substring(parentDevice.length + 1);
            }
            if (parentChannel && stateName.substring(0, parentChannel.length) === parentChannel) {
                stateName = stateName.substring(parentChannel.length + 1);
            }
            stateName = stateName.replace(FORBIDDEN_CHARS, '_').replace(/\./g, '_');

            const objId = this._fixId(
                {
                    device: parentDevice,
                    channel: parentChannel,
                    state: stateName
                },
                false /*, 'state'*/
            );

            if (enumName) {
                enumName = 'enum.' + enumName + '.';
            } else {
                enumName = 'enum.';
            }

            adapterObjects.getObjectView(
                'system',
                'enum',
                {
                    startkey: enumName,
                    endkey: enumName + '\u9999'
                },
                options,
                async (err, res) => {
                    if (err || !res || !res.rows) {
                        return tools.maybeCallbackWithError(callback, err);
                    }

                    for (const row of res.rows) {
                        try {
                            const obj = await adapterObjects.getObjectAsync(row.id);
                            if (obj && obj.common && obj.common.members) {
                                const pos = obj.common.members.indexOf(objId);
                                if (pos !== -1) {
                                    obj.common.members.splice(pos, 1);
                                    obj.from = 'system.adapter.' + this.namespace;
                                    obj.user = (options ? options.user : '') || SYSTEM_ADMIN_USER;
                                    obj.ts = Date.now();
                                    await adapterObjects.setObjectAsync(obj._id, obj);
                                }
                            }
                        } catch (e) {
                            return tools.maybeCallbackWithError(callback, e);
                        }
                    }
                    return tools.maybeCallback(callback);
                }
            );
        };
        /**
         * Promise-version of Adapter.deleteStateFromEnum
         */
        this.deleteStateFromEnumAsync = tools.promisify(this.deleteStateFromEnum, this);

        /**
         * Change file access rights
         *
         * This function updates the file access rights
         * <pre><code>
         *      adapter.chmodFile('vis.0', '/main/vis-views.json', {mode: 0x644}, function (err, processed) {
         *        if (err) adapter.log.error('Cannot read file: ' + err);
         *        console.log('New files: ' + JSON.stringify(processed));
         *      });
         * </code></pre>
         *
         * @alias chownFile
         * @memberof Adapter
         * @param {string} _adapter adapter name. If adapter name is null, so the name (not instance) of current adapter will be taken.
         * @param {string} path path to file without adapter name. E.g. If you want to update "/vis.0/main/*", here must be "/main/*" and _adapter must be equal to "vis.0".
         * @param {object} options data with mode
         * @param {function} callback return result
         *        <pre><code>
         *            function (err, processedFiles) {
         *                list of processed files with new groups
         *            }
         *        </code></pre>
         */
        this.chmodFile = (_adapter, path, options, callback) => {
            if (_adapter === null) {
                _adapter = this.name;
            }

            if (typeof options === 'function') {
                callback = options;
                options = null;
            }
            if (!adapterObjects) {
                this.log.info('chmodFile not processed because Objects database not connected');
                return tools.maybeCallbackWithError(callback, tools.ERRORS.ERROR_DB_CLOSED);
            }

            adapterObjects.chmodFile(_adapter, path, options, callback);
        };

        /**
         * Promise-version of Adapter.chmodFile
         */
        this.chmodFileAsync = tools.promisify(this.chmodFile, this);

        /**
         * Change file owner
         *
         * This function updates the file owner and ownerGroup
         * <pre><code>
         *      adapter.chownFile('vis.0', '/main/vis-views.json', {owner: 'newOwner', ownerGroup: 'newgroup'}, function (err, processed) {
         *        if (err) adapter.log.error('Cannot read file: ' + err);
         *        console.log('New files: ' + JSON.stringify(processed));
         *      });
         * </code></pre>
         *
         * @alias chownFile
         * @memberof Adapter
         * @param {string} _adapter adapter name. If adapter name is null, so the name (not instance) of current adapter will be taken.
         * @param {string} path path to file without adapter name. E.g. If you want to update "/vis.0/main/*", here must be "/main/*" and _adapter must be equal to "vis.0".
         * @param {object} options data with owner and ownerGroup
         * @param {function} callback return result
         *        <pre><code>
         *            function (err, processedFiles) {
         *                list of processed files with new groups
         *            }
         *        </code></pre>
         */
        this.chownFile = (_adapter, path, options, callback) => {
            if (_adapter === null) {
                _adapter = this.name;
            }

            if (typeof options === 'function') {
                callback = options;
                options = null;
            }
            if (!adapterObjects) {
                this.log.info('chownFile not processed because Objects database not connected');
                return tools.maybeCallbackWithError(callback, tools.ERRORS.ERROR_DB_CLOSED);
            }

            adapterObjects.chownFile(_adapter, path, options, callback);
        };

        /**
         * Promise-version of Adapter.chownFile
         */
        this.chownFileAsync = tools.promisify(this.chownFile, this);

        /**
         * Read directory from DB.
         *
         * This function reads the content of directory from DB for given adapter and path.
         * If getEnum called with no enum specified, all enums will be returned:
         * <pre><code>
         *      adapter.readDir('vis.0', '/main/', function (err, filesOrDirs) {
         *        // All enums
         *        if (err) adapter.log.error('Cannot read directory: ' + err);
         *        if (filesOrDirs) {
         *           for (var f = 0; f < filesOrDirs.length; f++) {
         *              adapter.log.debug('Directory main has following files and dirs: ' + filesOrDirs[f].file + '[dir - ' + filesOrDirs[f].isDir + ']');
         *           }
         *       }
         *      });
         * </code></pre>
         *
         * @alias readDir
         * @memberof Adapter
         * @param {string} _adapter adapter name. If adapter name is null, so the name (not instance) of current adapter will be taken.
         * @param {string} path path to direcory without adapter name. E.g. If you want to read "/vis.0/main/views.json", here must be "/main/views.json" and _adapter must be equal to "vis.0".
         * @param {object} options optional user context
         * @param {ioBroker.ReadDirCallback} callback return result
         *        <pre><code>
         *            function (err, filesOrDirs) {
         *                // filesOrDirs is array with elements like
         *                // {
         *                //      file:       'views.json,
         *                //      stats:      node.js stats object like https://nodejs.org/api/fs.html#fs_class_fs_stats ,
         *                //      isDir:      true/false,
         *                //      acl:        access control list object,
         *                //      modifiedAt: time when modified,
         *                //      createdAt:  time when created
         *                // }
         *            }
         *        </code></pre>
         */
        this.readDir = (_adapter, path, options, callback) => {
            if (_adapter === null) {
                _adapter = this.name;
            }

            if (typeof options === 'function') {
                callback = options;
                options = null;
            }
            if (!adapterObjects) {
                this.log.info('readDir not processed because Objects database not connected');
                return tools.maybeCallbackWithError(callback, tools.ERRORS.ERROR_DB_CLOSED);
            }

            adapterObjects.readDir(_adapter, path, options, callback);
        };
        /**
         * Promise-version of Adapter.readDir
         */
        this.readDirAsync = tools.promisify(this.readDir, this);

        this.unlink = (_adapter, name, options, callback) => {
            if (_adapter === null) {
                _adapter = this.name;
            }

            if (typeof options === 'function') {
                callback = options;
                options = null;
            }
            if (!adapterObjects) {
                this.log.info('unlink not processed because Objects database not connected');
                return tools.maybeCallbackWithError(callback, tools.ERRORS.ERROR_DB_CLOSED);
            }

            adapterObjects.unlink(_adapter, name, options, callback);
        };
        /**
         * Promise-version of Adapter.unlink
         */
        this.unlinkAsync = tools.promisify(this.unlink, this);

        this.delFile = this.unlink;
        this.delFileAsync = this.unlinkAsync;

        this.rename = (_adapter, oldName, newName, options, callback) => {
            if (_adapter === null) {
                _adapter = this.name;
            }
            if (typeof options === 'function') {
                callback = options;
                options = null;
            }
            if (!adapterObjects) {
                this.log.info('rename not processed because Objects database not connected');
                return tools.maybeCallbackWithError(callback, tools.ERRORS.ERROR_DB_CLOSED);
            }

            adapterObjects.rename(_adapter, oldName, newName, options, callback);
        };
        /**
         * Promise-version of Adapter.rename
         */
        this.renameAsync = tools.promisify(this.rename, this);

        this.mkdir = (_adapter, dirname, options, callback) => {
            if (_adapter === null) {
                _adapter = this.name;
            }
            if (typeof options === 'function') {
                callback = options;
                options = null;
            }
            if (!adapterObjects) {
                this.log.info('mkdir not processed because Objects database not connected');
                return tools.maybeCallbackWithError(callback, tools.ERRORS.ERROR_DB_CLOSED);
            }

            adapterObjects.mkdir(_adapter, dirname, options, callback);
        };
        /**
         * Promise-version of Adapter.mkdir
         */
        this.mkdirAsync = tools.promisify(this.mkdir, this);

        /**
         * Read file from DB.
         *
         * This function reads the content of one file from DB for given adapter and file name.
         * <pre><code>
         *      adapter.readFile('vis.0', '/main/vis-views.json', function (err, data) {
         *        // All enums
         *        if (err) adapter.log.error('Cannot read file: ' + err);
         *        console.log('Content of file is: ' + data);
         *      });
         * </code></pre>
         *
         * @alias readFile
         * @memberof Adapter
         * @param {string} _adapter adapter name. If adapter name is null, so the name (not instance) of current adapter will be taken.
         * @param {string} filename path to file without adapter name. E.g. If you want to read "/vis.0/main/views.json", here must be "/main/views.json" and _adapter must be equal to "vis.0".
         * @param {object} options optional user context
         * @param {ioBroker.ReadFileCallback} callback return result
         *        <pre><code>
         *            function (err, data) {
         *                // data is utf8 or binary Buffer depends on the file extension.
         *            }
         *        </code></pre>
         */
        this.readFile = (_adapter, filename, options, callback) => {
            if (_adapter === null) {
                _adapter = this.name;
            }

            if (typeof options === 'function') {
                callback = options;
                options = null;
            }
            if (!adapterObjects) {
                this.log.info('readFile not processed because Objects database not connected');
                return tools.maybeCallbackWithError(callback, tools.ERRORS.ERROR_DB_CLOSED);
            }

            adapterObjects.readFile(_adapter, filename, options, callback);
        };
        /**
         * Promise-version of Adapter.readFile
         */
        this.readFileAsync = tools.promisify(this.readFile, this, ['file', 'mimeType']);

        /**
         * Write file to DB.
         *
         * This function writes the content of one file into DB for given adapter and file name.
         * <pre><code>
         *      adapter.writeFile('vis.0', '/main/vis-views.json', data, function (err) {
         *        err && adapter.log.error('Cannot write file: ' + err);
         *      });
         * </code></pre>
         *
         * @alias readFile
         * @memberof Adapter
         * @param {string} _adapter adapter name. If adapter name is null, so the name (not instance) of current adapter will be taken.
         * @param {string} filename path to file without adapter name. E.g. If you want to read "/vis.0/main/views.json", here must be "/main/views.json" and _adapter must be equal to "vis.0".
         * @param {object} data data as UTF8 string or buffer depends on the file extension.
         * @param {object} [options] optional user context
         * @param {ioBroker.ErrorCallback} [callback] return result
         *        <pre><code>
         *            function (err) {
         *
         *            }
         *        </code></pre>
         */
        this.writeFile = (_adapter, filename, data, options, callback) => {
            if (_adapter === null) {
                _adapter = this.name;
            }

            if (typeof options === 'function') {
                callback = options;
                options = null;
            }
            if (!adapterObjects) {
                this.log.info('writeFile not processed because Objects database not connected');
                return tools.maybeCallbackWithError(callback, tools.ERRORS.ERROR_DB_CLOSED);
            }

            return adapterObjects.writeFile(_adapter, filename, data, options, callback);
        };
        /**
         * Promise-version of Adapter.writeFile
         */
        this.writeFileAsync = tools.promisify(this.writeFile, this);

        /**
         * Checks if file exists in DB.
         *
         * @alias fileExists
         * @memberof Adapter
         * @param {string} _adapter adapter name
         * @param {string} filename path to file without adapter name. E.g. If you want to check "/vis.0/main/views.json", here must be "/main/views.json" and _adapter must be equal to "vis.0".
         * @param {object} [options] optional user context
         * @param {function} [callback] cb function if none provided, a promise is returned
         * @returns {Promise<boolean>}
         */
        this.fileExists = async (_adapter, filename, options, callback) => {
            if (typeof options === 'function') {
                callback = options;
                options = null;
            }

            if (typeof callback !== 'function') {
                return new Promise((resolve, reject) => {
                    this.fileExists(_adapter, filename, options, (err, existent) => {
                        if (err) {
                            reject(err);
                        } else {
                            resolve(existent);
                        }
                    });
                });
            }

            if (!adapterObjects) {
                this.log.info('fileExists not processed because Objects database not connected');
                return tools.maybeCallbackWithError(callback, tools.ERRORS.ERROR_DB_CLOSED);
            }

            try {
                const exists = await adapterObjects.fileExists(_adapter, filename, options);
                callback(null, exists);
            } catch (e) {
                callback(e);
            }
        };
        /**
         * Promise-version of Adapter.fileExists
         */
        this.fileExistsAsync = tools.promisify(this.fileExists, this);

        this.formatValue = (value, decimals, _format) => {
            if (typeof decimals !== 'number') {
                _format = decimals;
                decimals = 2;
            }

            const format =
                !_format || _format.length !== 2
                    ? this.isFloatComma === undefined
                        ? '.,'
                        : this.isFloatComma
                        ? '.,'
                        : ',.'
                    : _format;

            if (typeof value !== 'number') {
                value = parseFloat(value);
            }
            return isNaN(value)
                ? ''
                : value
                      .toFixed(decimals)
                      .replace(format[0], format[1])
                      .replace(/\B(?=(\d{3})+(?!\d))/g, format[0]);
        };

        this.formatDate = (dateObj, isDuration, _format) => {
            if ((typeof isDuration === 'string' && isDuration.toLowerCase() === 'duration') || isDuration === true) {
                isDuration = true;
            }
            if (typeof isDuration !== 'boolean') {
                _format = isDuration;
                isDuration = false;
            }

            if (!dateObj) {
                return '';
            }
            const type = typeof dateObj;
            if (type === 'string') {
                dateObj = new Date(dateObj);
            }

            if (type !== 'object') {
                const j = parseInt(dateObj, 10);
                if (j === dateObj) {
                    // may this is interval
                    if (j < 946681200) {
                        isDuration = true;
                        dateObj = new Date(dateObj);
                    } else {
                        // if less 2000.01.01 00:00:00
                        dateObj = j < 946681200000 ? new Date(j * 1000) : new Date(j);
                    }
                } else {
                    dateObj = new Date(dateObj);
                }
            }
            const format = _format || this.dateFormat || 'DD.MM.YYYY';

            if (isDuration) {
                dateObj.setMilliseconds(dateObj.getMilliseconds() + dateObj.getTimezoneOffset() * 60 * 1000);
            }

            const validFormatChars = 'YJГMМDTДhSчmмsс';
            let s = '';
            let result = '';

            const put = s => {
                /** @type {number | string} */
                let v = '';
                switch (s) {
                    case 'YYYY':
                    case 'JJJJ':
                    case 'ГГГГ':
                    case 'YY':
                    case 'JJ':
                    case 'ГГ':
                        v = /** @type {Date} */ (dateObj).getFullYear();
                        if (s.length === 2) {
                            v %= 100;
                        }
                        if (v <= 9) {
                            v = '0' + v;
                        }
                        break;
                    case 'MM':
                    case 'M':
                    case 'ММ':
                    case 'М':
                        v = dateObj.getMonth() + 1;
                        if (v < 10 && s.length === 2) {
                            v = '0' + v;
                        }
                        break;
                    case 'DD':
                    case 'TT':
                    case 'D':
                    case 'T':
                    case 'ДД':
                    case 'Д':
                        v = dateObj.getDate();
                        if (v < 10 && s.length === 2) {
                            v = '0' + v;
                        }
                        break;
                    case 'hh':
                    case 'SS':
                    case 'h':
                    case 'S':
                    case 'чч':
                    case 'ч':
                        v = dateObj.getHours();
                        if (v < 10 && s.length === 2) {
                            v = '0' + v;
                        }
                        break;
                    case 'mm':
                    case 'm':
                    case 'мм':
                    case 'м':
                        v = dateObj.getMinutes();
                        if (v < 10 && s.length === 2) {
                            v = '0' + v;
                        }
                        break;
                    case 'ss':
                    case 's':
                    case 'cc':
                    case 'c':
                        v = dateObj.getSeconds();
                        if (v < 10 && s.length === 2) {
                            v = '0' + v;
                        }
                        v = v.toString();
                        break;
                    case 'sss':
                    case 'ссс':
                        v = dateObj.getMilliseconds();
                        if (v < 10) {
                            v = '00' + v;
                        } else if (v < 100) {
                            v = '0' + v;
                        }
                        v = v.toString();
                }
                return (result += v);
            };

            for (let i = 0; i < format.length; i++) {
                if (validFormatChars.includes(format[i])) {
                    s += format[i];
                } else {
                    put(s);
                    s = '';
                    result += format[i];
                }
            }
            put(s);
            return result;
        };
    };

    const getGroups = (ids, callback, i) => {
        i = i || 0;
        if (!ids || i >= ids.length) {
            return tools.maybeCallback(callback);
        } else if (this.groups[ids] !== undefined) {
            setImmediate(getGroups, ids, callback, i + 1);
        } else {
            this.getForeignObject(ids[i], null, (err, obj) => {
                this.groups[ids] = obj || {};
                setImmediate(getGroups, ids, callback, i + 1);
            });
        }
    };

    // Cache will be cleared if user or group changes.. Important! only if subscribed.
    const getUserGroups = (options, callback) => {
        if (this.users[options.user]) {
            options.groups = this.users[options.user].groups;
            options.acl = this.users[options.user].acl;
            return tools.maybeCallback(callback, options);
        }
        options.groups = [];
        this.getForeignObject(options.user, null, (err, userAcl) => {
            if (!userAcl) {
                // User does not exists
                logger.error(`${this.namespaceLog} unknown user "${options.user}"`);
                return tools.maybeCallback(callback, options);
            } else {
                this.getForeignObjects('*', 'group', null, null, (err, groups) => {
                    // aggregate all groups permissions, where this user is
                    if (groups) {
                        for (const g in groups) {
                            if (
                                Object.prototype.hasOwnProperty.call(groups, g) &&
                                groups[g] &&
                                groups[g].common &&
                                groups[g].common.members &&
                                groups[g].common.members.includes(options.user)
                            ) {
                                options.groups.push(groups[g]._id);
                            }
                        }
                    }

                    // read all groups for this user
                    this.users[options.user] = {
                        groups: options.groups,
                        acl: (userAcl.common && userAcl.common.acl) || {}
                    };
                    getGroups(options.groups, () => {
                        // combine all rights
                        const user = this.users[options.user];
                        for (let g = 0; g < options.groups.length; g++) {
                            const gName = options.groups[g];
                            if (!this.groups[gName] || !this.groups[gName].common || !this.groups[gName].common.acl) {
                                continue;
                            }
                            const group = this.groups[gName];

                            if (group.common.acl && group.common.acl.file) {
                                if (!user.acl || !user.acl.file) {
                                    user.acl = user.acl || {};
                                    user.acl.file = user.acl.file || {};

                                    user.acl.file.create = group.common.acl.file.create;
                                    user.acl.file.read = group.common.acl.file.read;
                                    user.acl.file.write = group.common.acl.file.write;
                                    user.acl.file['delete'] = group.common.acl.file['delete'];
                                    user.acl.file.list = group.common.acl.file.list;
                                } else {
                                    user.acl.file.create = user.acl.file.create || group.common.acl.file.create;
                                    user.acl.file.read = user.acl.file.read || group.common.acl.file.read;
                                    user.acl.file.write = user.acl.file.write || group.common.acl.file.write;
                                    user.acl.file['delete'] =
                                        user.acl.file['delete'] || group.common.acl.file['delete'];
                                    user.acl.file.list = user.acl.file.list || group.common.acl.file.list;
                                }
                            }

                            if (group.common.acl && group.common.acl.object) {
                                if (!user.acl || !user.acl.object) {
                                    user.acl = user.acl || {};
                                    user.acl.object = user.acl.object || {};

                                    user.acl.object.create = group.common.acl.object.create;
                                    user.acl.object.read = group.common.acl.object.read;
                                    user.acl.object.write = group.common.acl.object.write;
                                    user.acl.object['delete'] = group.common.acl.object['delete'];
                                    user.acl.object.list = group.common.acl.object.list;
                                } else {
                                    user.acl.object.create = user.acl.object.create || group.common.acl.object.create;
                                    user.acl.object.read = user.acl.object.read || group.common.acl.object.read;
                                    user.acl.object.write = user.acl.object.write || group.common.acl.object.write;
                                    user.acl.object['delete'] =
                                        user.acl.object['delete'] || group.common.acl.object['delete'];
                                    user.acl.object.list = user.acl.object.list || group.common.acl.object.list;
                                }
                            }

                            if (group.common.acl && group.common.acl.users) {
                                if (!user.acl || !user.acl.users) {
                                    user.acl = user.acl || {};
                                    user.acl.users = user.acl.users || {};

                                    user.acl.users.create = group.common.acl.users.create;
                                    user.acl.users.read = group.common.acl.users.read;
                                    user.acl.users.write = group.common.acl.users.write;
                                    user.acl.users['delete'] = group.common.acl.users['delete'];
                                    user.acl.users.list = group.common.acl.users.list;
                                } else {
                                    user.acl.users.create = user.acl.users.create || group.common.acl.users.create;
                                    user.acl.users.read = user.acl.users.read || group.common.acl.users.read;
                                    user.acl.users.write = user.acl.users.write || group.common.acl.users.write;
                                    user.acl.users['delete'] =
                                        user.acl.users['delete'] || group.common.acl.users['delete'];
                                    user.acl.users.list = user.acl.users.list || group.common.acl.users.list;
                                }
                            }
                            if (group.common.acl && group.common.acl.state) {
                                if (!user.acl || !user.acl.state) {
                                    user.acl = user.acl || {};
                                    user.acl.state = user.acl.state || {};

                                    user.acl.state.create = group.common.acl.state.create;
                                    user.acl.state.read = group.common.acl.state.read;
                                    user.acl.state.write = group.common.acl.state.write;
                                    user.acl.state['delete'] = group.common.acl.state['delete'];
                                    user.acl.state.list = group.common.acl.state.list;
                                } else {
                                    user.acl.state.create = user.acl.state.create || group.common.acl.state.create;
                                    user.acl.state.read = user.acl.state.read || group.common.acl.state.read;
                                    user.acl.state.write = user.acl.state.write || group.common.acl.state.write;
                                    user.acl.state['delete'] =
                                        user.acl.state['delete'] || group.common.acl.state['delete'];
                                    user.acl.state.list = user.acl.state.list || group.common.acl.state.list;
                                }
                            }
                        }
                        options.acl = user.acl;
                        return tools.maybeCallback(callback, options);
                    });
                });
            }
        });
    };

    /**
     * This method update the cached values in this.usernames
     *
     * @returns {Promise<void>}
     */
    const updateUsernameCache = async () => {
        // make sure cache is cleared
        try {
            // get all users
            const obj = await this.getObjectListAsync({ startkey: 'system.user.', endkey: 'system.user.\u9999' });
            this.usernames = {};
            for (const row of obj.rows) {
                if (row.value.common && typeof row.value.common.name === 'string') {
                    this.usernames[row.value.common.name] = { id: row.id.replace(FORBIDDEN_CHARS, '_') };
                } else {
                    logger.warn(`${this.namespaceLog} Invalid username for id "${row.id}"`);
                }
            }
        } catch (e) {
            throw new Error(`Could not update user cache: ${e.message}`);
        }
    };

    const checkState = (obj, options, command) => {
        const limitToOwnerRights = options.limitToOwnerRights === true;
        if (obj && obj.acl) {
            obj.acl.state = obj.acl.state || obj.acl.object;

            if (obj.acl.state) {
                // If user is owner
                if (options.user === obj.acl.owner) {
                    if (command === 'setState' || command === 'delState') {
                        if (command === 'delState' && !options.acl.state['delete']) {
                            logger.warn(
                                `${this.namespaceLog} Permission error for user "${options.user} on "${obj._id}": ${command}`
                            );
                            return false;
                        } else if (command === 'setState' && !options.acl.state.write) {
                            logger.warn(
                                `${this.namespaceLog} Permission error for user "${options.user} on "${obj._id}": ${command}`
                            );
                            return false;
                        } else if (!(obj.acl.state & ACCESS_USER_WRITE)) {
                            logger.warn(
                                `${this.namespaceLog} Permission error for user "${options.user} on "${obj._id}": ${command}`
                            );
                            return false;
                        }
                    } else if (command === 'getState') {
                        if (!(obj.acl.state & ACCESS_USER_READ) || !options.acl.state.read) {
                            logger.warn(
                                `${this.namespaceLog} Permission error for user "${options.user} on "${obj._id}": ${command}`
                            );
                            return false;
                        }
                    } else {
                        logger.warn(`${this.namespaceLog} Called unknown command on "${obj._id}": ${command}`);
                    }
                } else if (options.groups.includes(obj.acl.ownerGroup) && !limitToOwnerRights) {
                    if (command === 'setState' || command === 'delState') {
                        if (command === 'delState' && !options.acl.state['delete']) {
                            logger.warn(
                                `${this.namespaceLog} Permission error for user "${options.user} on "${obj._id}": ${command}`
                            );
                            return false;
                        } else if (command === 'setState' && !options.acl.state.write) {
                            logger.warn(
                                `${this.namespaceLog} Permission error for user "${options.user} on "${obj._id}": ${command}`
                            );
                            return false;
                        } else if (!(obj.acl.state & ACCESS_GROUP_WRITE)) {
                            logger.warn(
                                `${this.namespaceLog} Permission error for user "${options.user} on "${obj._id}": ${command}`
                            );
                            return false;
                        }
                    } else if (command === 'getState') {
                        if (!(obj.acl.state & ACCESS_GROUP_READ) || !options.acl.state.read) {
                            logger.warn(
                                `${this.namespaceLog} Permission error for user "${options.user} on "${obj._id}": ${command}`
                            );
                            return false;
                        }
                    } else {
                        logger.warn(`${this.namespaceLog} Called unknown command on "${obj._id}": ${command}`);
                    }
                } else if (!limitToOwnerRights) {
                    if (command === 'setState' || command === 'delState') {
                        if (command === 'delState' && !options.acl.state['delete']) {
                            logger.warn(
                                `${this.namespaceLog} Permission error for user "${options.user} on "${obj._id}": ${command}`
                            );
                            return false;
                        } else if (command === 'setState' && !options.acl.state.write) {
                            logger.warn(
                                `${this.namespaceLog} Permission error for user "${options.user} on "${obj._id}": ${command}`
                            );
                            return false;
                        } else if (!(obj.acl.state & ACCESS_EVERY_WRITE)) {
                            logger.warn(
                                `${this.namespaceLog} Permission error for user "${options.user}" on "${obj._id}": ${command}`
                            );
                            return false;
                        }
                    } else if (command === 'getState') {
                        if (!(obj.acl.state & ACCESS_EVERY_READ) || !options.acl.state.read) {
                            logger.warn(
                                `${this.namespaceLog} Permission error for user "${options.user}"on "${obj._id}" : ${command}`
                            );
                            return false;
                        }
                    } else {
                        logger.warn(`${this.namespaceLog} Called unknown command on "${obj._id}": ${command}`);
                        return false;
                    }
                } else {
                    logger.warn(`${this.namespaceLog} Permissions limited to Owner rights on "${obj._id}"`);
                    return false;
                }
            } else if (limitToOwnerRights) {
                logger.warn(`${this.namespaceLog} Permissions limited to Owner rights on "${obj._id}"`);
                return false;
            }
        } else if (limitToOwnerRights) {
            logger.warn(`${this.namespaceLog} Permissions limited to Owner rights on "${obj._id}"`);
            return false;
        }

        return true;
    };

    const checkStates = (ids, options, command, callback, _helper) => {
        if (!options.groups) {
            return getUserGroups(options, () => checkStates(ids, options, command, callback));
        }

        if (Array.isArray(ids)) {
            if (!ids.length) {
                return tools.maybeCallbackWithError(callback, null, ids);
            }

            if (options._objects) {
                const ids = [];
                const objs = [];
                options._objects.forEach((obj, i) => {
                    if (obj && checkState(options._objects[i], options, command)) {
                        ids.push(obj._id);
                        objs.push(obj);
                    }
                });
                options._objects = undefined;
                return tools.maybeCallbackWithError(callback, null, ids, objs);
            } else {
                _helper = _helper || {
                    i: 0,
                    objs: options._objects || [],
                    errors: []
                };

                // this must be a serial call
                checkStates(ids[_helper.i], options, command, (err, obj) => {
                    if (err && obj) {
                        _helper.errors.push(obj._id);
                    }

                    if (obj) {
                        _helper.objs[_helper.i] = obj;
                    }

                    // if finished
                    if (_helper.i + 1 >= ids.length) {
                        if (_helper.errors.length) {
                            for (let j = ids.length - 1; j >= 0; j--) {
                                if (_helper.errors.includes(ids[j])) {
                                    ids.splice(j, 1);
                                    _helper.objs.splice(j, 1);
                                }
                            }
                        }

                        return tools.maybeCallbackWithError(callback, null, ids, _helper.objs);
                    } else {
                        _helper.i++;
                        setImmediate(() => checkStates(ids, options, command, callback, _helper));
                    }
                });
            }
        } else {
            let originalChecked = undefined;

            if (options.checked !== undefined) {
                originalChecked = options.checked;
            }

            options.checked = true;

            if (!adapterObjects) {
                this.log.info('checkStates not processed because Objects database not connected');
                return tools.maybeCallbackWithError(callback, tools.ERRORS.ERROR_DB_CLOSED);
            }
            adapterObjects.getObject(ids, options, (err, obj) => {
                if (originalChecked !== undefined) {
                    options.checked = originalChecked;
                } else {
                    options.checked = undefined;
                }
                if (err) {
                    return tools.maybeCallbackWithError(callback, err, { _id: ids });
                } else {
                    if (!checkState(obj, options, command)) {
                        return tools.maybeCallbackWithError(callback, ERROR_PERMISSION, { _id: ids });
                    }
                }
                return tools.maybeCallbackWithError(callback, null, obj);
            });
        }
    };

    // find out default history instance
    const getDefaultHistory = callback => {
        if (!this.defaultHistory) {
            // read default history instance from system.config
            return this.getForeignObject('system.config', null, (err, data) => {
                if (data && data.common) {
                    this.defaultHistory = data.common.defaultHistory;
                }
                if (data && data.native) {
                    systemSecret = data.native.secret;
                }

                // if no default history set
                if (!this.defaultHistory) {
                    // read all adapters
                    adapterObjects.getObjectView(
                        'system',
                        'instance',
                        {
                            startkey: 'system.adapter.',
                            endkey: 'system.adapter.\u9999'
                        },
                        (err, _obj) => {
                            if (_obj && _obj.rows) {
                                for (let i = 0; i < _obj.rows.length; i++) {
                                    if (_obj.rows[i].value.common && _obj.rows[i].value.common.type === 'storage') {
                                        this.defaultHistory = _obj.rows[i].id.substring('system.adapter.'.length);
                                        break;
                                    }
                                }
                            }
                            if (!this.defaultHistory) {
                                this.defaultHistory = 'history.0';
                            }
                            return tools.maybeCallback(callback);
                        }
                    );
                } else {
                    return tools.maybeCallback(callback);
                }
            });
        } else {
            return tools.maybeCallback(callback);
        }
    };

    const _setStateChangedHelper = (id, state, callback) => {
        if (!adapterObjects) {
            this.log.info('setStateChanged not processed because Objects database not connected');
            return tools.maybeCallbackWithError(callback, tools.ERRORS.ERROR_DB_CLOSED);
        }

        if (id.startsWith(ALIAS_STARTS_WITH)) {
            adapterObjects.getObject(id, (err, obj) => {
                if (obj && obj.common && obj.common.alias && obj.common.alias.id) {
                    // id can be string or can have attribute write
                    const aliasId =
                        typeof obj.common.alias.id.write === 'string' ? obj.common.alias.id.write : obj.common.alias.id;
                    _setStateChangedHelper(aliasId, state, callback);
                } else {
                    logger.warn(`${this.namespaceLog} ${err ? err.message : `Alias ${id} has no target 1`}`);
                    return tools.maybeCallbackWithError(callback, err ? err.message : `Alias ${id} has no target`);
                }
            });
        } else {
            this.getForeignState(id, null, async (err, oldState) => {
                if (err) {
                    return tools.maybeCallbackWithError(callback, err);
                } else {
                    let differ = false;
                    if (!oldState) {
                        differ = true;
                    } else if (state.val !== oldState.val) {
                        differ = true;
                    } else if (state.ack !== undefined && state.ack !== oldState.ack) {
                        differ = true;
                    } else if (state.q !== undefined && state.q !== oldState.q) {
                        differ = true;
                    } else if (state.ts !== undefined && state.ts !== oldState.ts) {
                        differ = true;
                    } else if (state.c !== undefined && state.c !== oldState.c) {
                        // if comment changed
                        differ = true;
                    } else if (state.expire !== undefined && state.expire !== oldState.expire) {
                        differ = true;
                    } else if (state.from !== undefined && state.from !== oldState.from) {
                        differ = true;
                    } else if (state.user !== undefined && state.user !== oldState.user) {
                        differ = true;
                    }

                    if (differ) {
                        if (this.performStrictObjectChecks) {
                            // validate that object exists, read-only logic ok, type ok, etc. won't throw now
                            await this._performStrictObjectCheck(id, state);
                        }
                        this.outputCount++;
                        adapterStates.setState(id, state, (/* err */) => {
                            return tools.maybeCallbackWithError(callback, null, id, false);
                        });
                    } else {
                        return tools.maybeCallbackWithError(callback, null, id, true);
                    }
                }
            });
        }
    };

    // initStates is called from initAdapter
    const initStates = cb => {
        logger.silly(this.namespaceLog + ' objectDB connected');

        config.states.maxQueue = config.states.maxQueue || 1000;

        initializeTimeout = setTimeout(() => {
            initializeTimeout = null;
            if (config.isInstall) {
                logger && logger.warn(this.namespaceLog + ' no connection to states DB. Terminating.');
                this.terminate(EXIT_CODES.NO_ERROR);
            } else {
                logger && logger.warn(this.namespaceLog + ' slow connection to states DB. Still waiting ...');
            }
        }, config.states.connectTimeout || 2000);

        // Internal object, but some special adapters want to access it anyway.
        adapterStates = new States({
            namespace: this.namespaceLog,
            connection: config.states,
            connected: async _statesInstance => {
                logger.silly(this.namespaceLog + ' statesDB connected');
                this.statesConnectedTime = Date.now();

                if (initializeTimeout) {
                    clearTimeout(initializeTimeout);
                    initializeTimeout = null;
                }

                if (!config.isInstall) {
                    // Subscribe for process exit signal
                    adapterStates.subscribe(`system.adapter.${this.namespace}.sigKill`);

                    // Subscribe for loglevel
                    adapterStates.subscribe(`system.adapter.${this.namespace}.logLevel`);
                }
                if (options.subscribable) {
                    // subscribe on if other instance wants to have states of this adapter
                    adapterStates.subscribe(`system.adapter.${this.namespace}.subscribes`);

                    // read actual autosubscribe requests
                    let state;
                    try {
                        state = await adapterStates.getStateAsync(`system.adapter.${this.namespace}.subscribes`);
                    } catch {
                        // ignore
                    }
                    if (!state || !state.val) {
                        this.patterns = {};
                    } else {
                        try {
                            this.patterns = JSON.parse(state.val);
                            Object.keys(this.patterns).forEach(p => (this.patterns[p].regex = tools.pattern2RegEx(p)));
                        } catch {
                            this.patterns = {};
                        }
                    }
                    return tools.maybeCallback(cb);
                } else {
                    return tools.maybeCallback(cb);
                }
            },
            logger: logger,
            change: (id, state) => {
                this.inputCount++;
                if (state === 'null' || state === '') {
                    state = null;
                }

                if (!id || typeof id !== 'string') {
                    console.log('Something is wrong! ' + JSON.stringify(id));
                    return;
                }

                if (
                    id === 'system.adapter.' + this.namespace + '.sigKill' &&
                    state &&
                    state.ts > this.statesConnectedTime &&
                    state.from &&
                    state.from.startsWith('system.host.')
                ) {
                    const sigKillVal = parseInt(state.val);
                    if (!isNaN(sigKillVal)) {
                        if (this.startedInCompactMode || sigKillVal === -1) {
                            logger.info(
                                this.namespaceLog +
                                    ' Got terminate signal ' +
                                    (sigKillVal === -1 ? 'TERMINATE_YOURSELF' : ' TERMINATE ' + sigKillVal)
                            );
                        } else {
                            logger.warn(
                                this.namespaceLog +
                                    ' Got terminate signal. Checking desired PID: ' +
                                    sigKillVal +
                                    ' vs own PID ' +
                                    process.pid
                            );
                        }
                        // by deletion of state, stop this instance
                        if (sigKillVal !== process.pid && !config.forceIfDisabled) {
                            stop(false, false, EXIT_CODES.ADAPTER_REQUESTED_TERMINATION, false);
                            setTimeout(() => this.terminate(EXIT_CODES.ADAPTER_REQUESTED_TERMINATION), 4000);
                        }
                    }
                }

                if (id === `system.adapter.${this.namespace}.logLevel`) {
                    if (config && config.log && state && !state.ack) {
                        let currentLevel = config.log.level;
                        if (
                            state.val &&
                            state.val !== currentLevel &&
                            ['silly', 'debug', 'info', 'warn', 'error'].includes(state.val)
                        ) {
                            this.overwriteLogLevel = true;
                            config.log.level = state.val;
                            for (const transport in logger.transports) {
                                if (!Object.prototype.hasOwnProperty.call(logger.transports, transport)) {
                                    continue;
                                }
                                logger.transports[transport].level = state.val;
                            }
                            logger.info(
                                `${this.namespaceLog} Loglevel changed from "${currentLevel}" to "${state.val}"`
                            );
                            currentLevel = state.val;
                        } else if (state.val && state.val !== currentLevel) {
                            logger.info(`${this.namespaceLog} Got invalid loglevel "${state.val}", ignoring`);
                        }
                        this.outputCount++;
                        adapterStates &&
                            adapterStates.setState(`system.adapter.${this.namespace}.logLevel`, {
                                val: currentLevel,
                                ack: true,
                                from: `system.adapter.${this.namespace}`
                            });
                    }
                }

                // todo remove it as an error with log will be found
                if (id === `system.adapter.${this.namespace}.checkLogging`) {
                    checkLogging();
                }

                // someone subscribes or unsubscribes from adapter
                if (options.subscribable && id === `system.adapter.${this.namespace}.subscribes`) {
                    let subs;
                    try {
                        subs = JSON.parse((state && state.val) || '{}');
                        Object.keys(subs).forEach(p => (subs[p].regex = tools.pattern2RegEx(p)));
                    } catch {
                        subs = {};
                    }

                    this.patterns = subs;
                    if (!stopInProgress) {
                        if (typeof options.subscribesChange === 'function') {
                            options.subscribesChange(subs);
                        } else {
                            this.emit('subscribesChange', subs);
                        }
                    }
                }

                // If someone want to have log messages
                if (this.logList && id.endsWith('.logging')) {
                    const instance = id.substring(0, id.length - '.logging'.length);
                    logger && logger.silly(`${this.namespaceLog} ${instance}: logging ${state ? state.val : false}`);
                    this.logRedirect(state ? state.val : false, instance);
                } else if (id === `log.system.adapter.${this.namespace}`) {
                    options.logTransporter && this.processLog && this.processLog(state);
                } else if (id === `messagebox.system.adapter.${this.namespace}` && state) {
                    // If this is messagebox
                    const obj = state;
                    if (obj) {
                        // If callback stored for this request
                        if (
                            obj.callback &&
                            obj.callback.ack &&
                            obj.callback.id &&
                            this.callbacks &&
                            this.callbacks['_' + obj.callback.id]
                        ) {
                            // Call callback function
                            if (this.callbacks['_' + obj.callback.id].cb) {
                                this.callbacks['_' + obj.callback.id].cb(obj.message);
                                delete this.callbacks['_' + obj.callback.id];
                            }
                            // delete too old callbacks IDs, like garbage collector
                            const now = Date.now();
                            for (const _id in this.callbacks) {
                                if (now - this.callbacks[_id].time > 3600000) {
                                    delete this.callbacks[_id];
                                }
                            }
                        } else if (!stopInProgress) {
                            if (options.message) {
                                // Else inform about new message the adapter
                                options.message(obj);
                            }
                            this.emit('message', obj);
                        }
                    }
                } else if (id.startsWith('system.adapter.' + this.namespace + '.plugins.') && id.endsWith('.enabled')) {
                    if (!state || state.ack) {
                        return;
                    }
                    const pluginStatesIndex = ('system.adapter.' + this.namespace + '.plugins.').length;
                    let nameEndIndex = id.indexOf('.', pluginStatesIndex + 1);
                    if (nameEndIndex === -1) {
                        nameEndIndex = undefined;
                    }
                    const pluginName = id.substring(pluginStatesIndex, nameEndIndex);
                    if (!this.pluginHandler.pluginExists(pluginName)) {
                        return;
                    }
                    if (this.pluginHandler.isPluginActive(pluginName) !== state.val) {
                        if (state.val) {
                            if (!this.pluginHandler.isPluginInstanciated(pluginName)) {
                                this.pluginHandler.instanciatePlugin(
                                    pluginName,
                                    this.pluginHandler.getPluginConfig(pluginName),
                                    __dirname
                                );
                                this.pluginHandler.setDatabaseForPlugin(pluginName, adapterObjects, adapterStates);
                                this.pluginHandler.initPlugin(pluginName, this.adapterConfig);
                            }
                        } else {
                            if (!this.pluginHandler.destroy(pluginName)) {
                                logger.info(
                                    this.namespaceLog +
                                        ' Plugin ' +
                                        pluginName +
                                        ' could not be disabled. Please restart adapter to disable it.'
                                );
                            }
                        }
                    }
                } else if (this.adapterReady && this.aliases[id]) {
                    // If adapter is ready and for this ID exist some alias links
                    this.aliases[id].targets.forEach(target => {
                        const aState = state
                            ? tools.formatAliasValue(
                                  this.aliases[id].source,
                                  target,
                                  deepClone(state),
                                  logger,
                                  this.namespaceLog
                              )
                            : null;
                        const targetId = target.id.read === 'string' ? target.id.read : target.id;

                        if (!stopInProgress && (aState || !state)) {
                            if (typeof options.stateChange === 'function') {
                                options.stateChange(targetId, aState);
                            } else {
                                // emit 'stateChange' event instantly
                                setImmediate(() => this.emit('stateChange', targetId, aState));
                            }
                        }
                    });
                }
            },
            changeUser: (id, state) => {
                this.inputCount++;
                if (state === 'null' || state === '') {
                    state = null;
                }

                if (!id || typeof id !== 'string') {
                    console.log('Something is wrong! ' + JSON.stringify(id));
                    return;
                }

                if (this.adapterReady) {
                    if (this.oStates) {
                        if (!state) {
                            delete this.oStates[id];
                        } else {
                            this.oStates[id] = state;
                        }
                    }

                    if (!stopInProgress) {
                        if (typeof options.stateChange === 'function') {
                            setImmediate(() => options.stateChange(id, state));
                        } else {
                            // emit 'stateChange' event instantly
                            setImmediate(() => this.emit('stateChange', id, state));
                        }
                    }
                }
            },
            disconnected: () => {
                this.connected = false;
                !this.terminated &&
                    setTimeout(() => {
                        if (this.connected) {
                            return;
                        } // If reconnected in the meantime, do not terminate
                        logger &&
                            logger.warn(this.namespaceLog + ' Cannot connect/reconnect to states DB. Terminating');
                        this.terminate(EXIT_CODES.NO_ERROR);
                    }, 5000);
            }
        });

        /**
         * Send message to other adapter instance or all instances of adapter.
         *
         * This function sends a message to specific instance or all instances of some specific adapter.
         * If no instance given (e.g. "pushover"), the callback argument will be ignored. Because normally many responses will come.
         *
         * @alias sendTo
         * @memberof Adapter
         * @param {string} instanceName name of the instance where the message must be send to. E.g. "pushover.0" or "system.adapter.pushover.0".
         * @param {string} command command name, like "send", "browse", "list". Command is depend on target adapter implementation.
         * @param {object} message object that will be given as argument for request
         * @param {function(any):any} [callback] optional return result
         *        <pre><code>
         *            function (result) {
         *              // result is target adapter specific and can vary from adapter to adapter
         *              if (!result) adapter.log.error('No response received');
         *            }
         *        </code></pre>
         */
        this.sendTo = async (instanceName, command, message, callback) => {
            if (typeof message === 'function' && typeof callback === 'undefined') {
                callback = message;
                message = undefined;
            }
            if (typeof message === 'undefined') {
                message = command;
                command = 'send';
            }
            const obj = { command: command, message: message, from: `system.adapter.${this.namespace}` };

            if (typeof instanceName !== 'string' || !instanceName) {
                return tools.maybeCallbackWithError(callback, 'No instanceName provided or not a string');
            }

            if (!instanceName.startsWith('system.adapter.')) {
                instanceName = 'system.adapter.' + instanceName;
            }

            if (!adapterStates) {
                // if states is no longer existing, we do not need to unsubscribe
                this.log.info('sendTo not processed because States database not connected');
                return tools.maybeCallbackWithError(callback, tools.ERRORS.ERROR_DB_CLOSED);
            }

            if (typeof message !== 'object') {
                logger.silly(
                    `${this.namespaceLog} sendTo "${command}" to ${instanceName} from system.adapter.${this.namespace}: ${message}`
                );
            } else {
                logger.silly(
                    `${this.namespaceLog} sendTo "${command}" to ${instanceName} from system.adapter.${this.namespace}`
                );
            }

            // If not specific instance
            if (!instanceName.match(/\.[0-9]+$/)) {
                if (!adapterObjects) {
                    this.log.info('sendTo not processed because Objects database not connected');
                    return tools.maybeCallbackWithError(callback, tools.ERRORS.ERROR_DB_CLOSED);
                }

                // Send to all instances of adapter
                adapterObjects.getObjectView(
                    'system',
                    'instance',
                    {
                        startkey: instanceName + '.',
                        endkey: instanceName + '.\u9999'
                    },
                    async (err, _obj) => {
                        if (_obj && _obj.rows) {
                            for (let i = 0; i < _obj.rows.length; i++) {
                                try {
                                    await adapterStates.pushMessage(_obj.rows[i].id, obj);
                                } catch (e) {
                                    return tools.maybeCallbackWithError(callback, e);
                                }
                            }
                        }
                    }
                );
            } else {
                if (callback) {
                    if (typeof callback === 'function') {
                        // force subscribe even no messagebox enabled
                        if (!this.common.messagebox && !this.mboxSubscribed) {
                            this.mboxSubscribed = true;
                            adapterStates.subscribeMessage('system.adapter.' + this.namespace);
                        }

                        obj.callback = {
                            message: message,
                            id: callbackId++,
                            ack: false,
                            time: Date.now()
                        };
                        if (callbackId >= 0xffffffff) {
                            callbackId = 1;
                        }
                        if (!this.callbacks) {
                            this.callbacks = {};
                        }
                        this.callbacks['_' + obj.callback.id] = { cb: callback };

                        // delete too old callbacks IDs
                        const now = Date.now();
                        for (const _id in this.callbacks) {
                            if (now - this.callbacks[_id].time > 3600000) {
                                delete this.callbacks[_id];
                            }
                        }
                    } else {
                        obj.callback = callback;
                        obj.callback.ack = true;
                    }
                }

                try {
                    await adapterStates.pushMessage(instanceName, obj);
                } catch (e) {
                    return tools.maybeCallbackWithError(callback, e);
                }
            }
        };
        /**
         * Promise-version of Adapter.sendTo
         */
        this.sendToAsync = tools.promisifyNoError(this.sendTo, this);

        /**
         * Send message to specific host or to all hosts.
         *
         * This function sends a message to specific host or all hosts.
         * If no host name given (e.g. null), the callback argument will be ignored. Because normally many responses will come.
         *
         * @alias sendToHost
         * @memberof Adapter
         * @param {any} hostName name of the host where the message must be send to. E.g. "myPC" or "system.host.myPC". If argument is empty, the message will be sent to all hosts.
         * @param {string} command command name. One of: "cmdExec", "getRepository", "getInstalled", "getVersion", "getDiagData", "getLocationOnDisk", "getDevList", "getLogs", "delLogs", "readDirAsZip", "writeDirAsZip", "readObjectsAsZip", "writeObjectsAsZip", "checkLogging". Commands can be checked in controller.js (function processMessage)
         * @param {object} message object that will be given as argument for request
         * @param {function(any):any} [callback] optional return result
         *        <pre><code>
         *            function (result) {
         *              // result is target adapter specific and can vary from command to command
         *              if (!result) adapter.log.error('No response received');
         *            }
         *        </code></pre>
         */
        this.sendToHost = async (hostName, command, message, callback) => {
            if (typeof message === 'undefined') {
                message = command;
                command = 'send';
            }
            const obj = { command, message, from: 'system.adapter.' + this.namespace };

            if (!adapterStates) {
                // if states is no longer existing, we do not need to unsubscribe
                this.log.info('sendToHost not processed because States database not connected');
                return tools.maybeCallbackWithError(callback, tools.ERRORS.ERROR_DB_CLOSED);
            }

            if (hostName && typeof hostName !== 'string') {
                hostName = hostName.toString();
            }

            if (hostName && !hostName.startsWith('system.host.')) {
                hostName = 'system.host.' + hostName;
            }

            if (!hostName) {
                if (!adapterObjects) {
                    this.log.info('sendToHost not processed because Objects database not connected');
                    return tools.maybeCallbackWithError(callback, tools.ERRORS.ERROR_DB_CLOSED);
                }

                // Send to all hosts
                adapterObjects.getObjectList(
                    {
                        startkey: 'system.host.',
                        endkey: `system.host.\u9999`
                    },
                    null,
                    async (err, res) => {
                        if (!adapterStates) {
                            // if states is no longer existing, we do not need to unsubscribe
                            return;
                        }
                        if (!err && res.rows.length) {
                            for (let i = 0; i < res.rows.length; i++) {
                                const parts = res.rows[i].id.split('.');
                                // ignore system.host.name.alive and so on
                                if (parts.length === 3) {
                                    try {
                                        await adapterStates.pushMessage(res.rows[i].id, obj);
                                    } catch (e) {
                                        return tools.maybeCallbackWithError(callback, e);
                                    }
                                }
                            }
                        }
                    }
                );
            } else {
                if (callback) {
                    if (typeof callback === 'function') {
                        // force subscribe even no messagebox enabled
                        if (!this.common.messagebox && !this.mboxSubscribed) {
                            this.mboxSubscribed = true;
                            adapterStates.subscribeMessage(`system.adapter.${this.namespace}`);
                        }

                        obj.callback = {
                            message,
                            id: callbackId++,
                            ack: false,
                            time: Date.now()
                        };
                        if (callbackId >= 0xffffffff) {
                            callbackId = 1;
                        }
                        this.callbacks = this.callbacks || {};
                        this.callbacks['_' + obj.callback.id] = { cb: callback };
                    } else {
                        obj.callback = callback;
                        obj.callback.ack = true;
                    }
                }

                try {
                    await adapterStates.pushMessage(hostName, obj);
                } catch (e) {
                    return tools.maybeCallbackWithError(callback, e);
                }
            }
        };
        /**
         * Promise-version of Adapter.sendToHost
         */
        this.sendToHostAsync = tools.promisifyNoError(this.sendToHost, this);

        /**
         * Send notification with given scope and category to host of this adapter
         *
         * @param {string} scope - scope to be addressed
         * @param {string|null} category - to be addressed, if null message will be checked by regex of given scope
         * @param {string} message - message to be stored/checked
         * @return Promise<void>
         */
        this.registerNotification = async (scope, category, message) => {
            const obj = {
                command: 'addNotification',
                message: { scope, category, message, instance: this.namespace },
                from: `system.adapter.${this.namespace}`
            };

            await adapterStates.pushMessage(this.host, obj);
        };

        this.setExecutableCapabilities = tools.setExecutableCapabilities;

        /**
         * Validates the object-type argument that is passed to setState
         * @param {Record<string, any>} obj
         */
        function validateSetStateObjectArgument(obj) {
            // Check that we have at least one existing non-undefined property at all, else invalid
            if (!Object.keys(obj).some(key => obj[key] !== undefined)) {
                throw new Error(`The state contains no properties! At least one property is expected!`);
            }

            /*
                The following object parameters and types are allowed:
                val:    any,     (optional)
                ack:    boolean, (optional)
                ts:     number,  (optional)
                q:      number,  (optional)
                from:   string,  (optional)
                c:      string,  (optional)
                expire: number   (optional)
                lc:     number   (optional)
                user:   string   (optional)

                Everything else is forbidden
            */
            const optionalProperties = {
                val: 'any',
                ack: 'boolean',
                ts: 'number',
                q: 'number',
                from: 'string',
                c: 'string',
                expire: 'number',
                lc: 'number',
                user: 'string'
            };
            // Are there any forbidden properties?
            const forbiddenProperties = Object.keys(obj).filter(k => !optionalProperties[k]);
            if (forbiddenProperties.length) {
                throw new Error(`The state contains the forbidden properties ${forbiddenProperties.join(', ')}!`);
            }
            // Do all properties have the correct type?
            for (const [key, type] of Object.entries(optionalProperties)) {
                // any permits all types
                if (type === 'any') {
                    continue;
                }
                // don't flag optional properties when they don't exist or are undefined
                if (!(key in obj) || obj[key] === undefined) {
                    continue;
                }
                if (type !== typeof obj[key]) {
                    throw new Error(
                        `The state property "${key}" has the wrong type "${typeof obj[key]}" (should be "${type}")!`
                    );
                }
            }
        }

        /**
         * Writes value into states DB.
         *
         * This function can write values into states DB for this adapter.
         * Only Ids that belong to this adapter can be modified. So the function automatically adds "adapter.X." to ID.
         * ack, options and callback are optional
         *
         * @alias setState
         * @memberof Adapter
         * @param {string} id object ID of the state.
         * @param {object|string|number|boolean} state simple value or object with attribues.
         *  If state is object and ack exists too as function argument, function argument has priority.
         *  <pre><code>
         *      {
         *          val:    value,
         *          ack:    true|false,       // default - false; is command(false) or status(true)
         *          ts:     timestampMS,      // default - now
         *          q:      qualityAsNumber,  // default - 0 (ok)
         *          from:   origin,           // default - this adapter
         *          c:      comment,          // default - empty
         *          expire: expireInSeconds   // default - 0
         *          lc:     timestampMS       // default - automatic calculation
         *      }
         *  </code></pre>
         * @param {boolean} [ack] optional is command(false) or status(true)
         * @param {object} [options] optional user context
         * @param {ioBroker.SetStateCallback} [callback] optional return error and id
         *        <pre><code>
         *            function (err, id) {
         *              if (err) adapter.log.error('Cannot set value for "' + id + '": ' + err);
         *            }
         *        </code></pre>
         */
        this.setState = async (id, state, ack, options, callback) => {
            if (typeof state === 'object' && typeof ack !== 'boolean') {
                callback = options;
                options = ack;
                ack = undefined;
            }
            if (typeof options === 'function') {
                callback = options;
                options = {};
            }

            if (typeof ack === 'function') {
                callback = ack;
                ack = undefined;
            }

            if (!adapterStates) {
                // if states is no longer existing, we do not need to set
                this.log.info('setState not processed because States database not connected');
                return tools.maybeCallbackWithError(callback, tools.ERRORS.ERROR_DB_CLOSED);
            }
            if (!adapterObjects) {
                this.log.info('setState not processed because Objects database not connected');
                return tools.maybeCallbackWithError(callback, tools.ERRORS.ERROR_DB_CLOSED);
            }

            try {
                validateId(id, false, null);
            } catch (err) {
                return tools.maybeCallbackWithError(callback, err);
            }

            id = this._fixId(id, false);

            if (tools.isObject(state)) {
                // Verify that the passed state object is valid
                try {
                    validateSetStateObjectArgument(state);
                } catch (e) {
                    return tools.maybeCallbackWithError(callback, e);
                }
            } else {
                // wrap non-object values in a state object
                state = state !== undefined ? { val: state } : {};
            }

            if (state.val === undefined && !Object.keys(state).length) {
                // undefined is not allowed as state.val -> return
                this.log.info(`undefined is not a valid state value for id "${id}"`);
                // TODO: reactivate line below + test in in next controller version (02.05.2021)
                // return tools.maybeCallbackWithError(callback, 'undefined is not a valid state value');
            }

            if (ack !== undefined) {
                state.ack = ack;
            }

            // if state.from provided, we use it else, we set default property
            state.from =
                typeof state.from === 'string' && state.from !== '' ? state.from : `system.adapter.${this.namespace}`;
            state.user = (options ? options.user : '') || SYSTEM_ADMIN_USER;

            if (options && options.user && options.user !== SYSTEM_ADMIN_USER) {
                checkStates(id, options, 'setState', async (err, obj) => {
                    if (err) {
                        return tools.maybeCallbackWithError(callback, err);
                    } else {
                        if (!adapterObjects) {
                            // if objects is no longer existing, we do not need to unsubscribe
                            this.log.info('setForeignState not processed because Objects database not connected');
                            return tools.maybeCallbackWithError(callback, tools.ERRORS.ERROR_DB_CLOSED);
                        }

                        if (this.performStrictObjectChecks) {
                            // validate that object exists, read-only logic ok, type ok, etc. won't throw now
                            await this._performStrictObjectCheck(id, state);
                        }

                        if (id.startsWith(ALIAS_STARTS_WITH)) {
                            // write alias
                            if (obj && obj.common && obj.common.alias && obj.common.alias.id) {
                                // id can be string or can have attribute write
                                const aliasId =
                                    typeof obj.common.alias.id.write === 'string'
                                        ? obj.common.alias.id.write
                                        : obj.common.alias.id;

                                // validate here because we use objects/states db directly
                                try {
                                    validateId(aliasId, true, null);
                                } catch (e) {
                                    logger.warn(
                                        `${this.namespaceLog} Error validating alias id of ${id}: ${e.message}`
                                    );
                                    return tools.maybeCallbackWithError(
                                        callback,
                                        `Error validating alias id of ${id}: ${e.message}`
                                    );
                                }

                                // check the rights
                                checkStates(aliasId, options, 'setState', (err, targetObj) => {
                                    if (err) {
                                        return tools.maybeCallbackWithError(callback, err);
                                    } else {
                                        if (!adapterStates) {
                                            // if states is no longer existing, we do not need to unsubscribe
                                            this.log.info(
                                                'setForeignState not processed because States database not connected'
                                            );
                                            return tools.maybeCallbackWithError(callback, tools.ERRORS.ERROR_DB_CLOSED);
                                        }

                                        // write target state
                                        this.outputCount++;
                                        adapterStates.setState(
                                            aliasId,
                                            tools.formatAliasValue(
                                                obj && obj.common,
                                                targetObj && targetObj.common,
                                                state,
                                                logger,
                                                this.namespaceLog
                                            ),
                                            callback
                                        );
                                    }
                                });
                            } else {
                                logger.warn(`${this.namespaceLog} ${`Alias ${id} has no target 2`}`);
                                return tools.maybeCallbackWithError(callback, `Alias ${id} has no target`);
                            }
                        } else {
                            if (!adapterStates) {
                                // if states is no longer existing, we do not need to unsubscribe
                                this.log.info('setForeignState not processed because States database not connected');
                                return tools.maybeCallbackWithError(callback, tools.ERRORS.ERROR_DB_CLOSED);
                            }

                            this.outputCount++;
                            adapterStates.setState(id, state, callback);
                        }
                    }
                });
            } else {
                if (id.startsWith(ALIAS_STARTS_WITH)) {
                    // write alias
                    // read alias id
                    adapterObjects.getObject(id, options, (err, obj) => {
                        if (obj && obj.common && obj.common.alias && obj.common.alias.id) {
                            const aliasId =
                                typeof obj.common.alias.id.write === 'string'
                                    ? obj.common.alias.id.write
                                    : obj.common.alias.id;

                            // validate here because we use objects/states db directly
                            try {
                                validateId(aliasId, true, null);
                            } catch (e) {
                                logger.warn(`${this.namespaceLog} Error validating alias id of ${id}: ${e.message}`);
                                return tools.maybeCallbackWithError(
                                    callback,
                                    `Error validating alias id of ${id}: ${e.message}`
                                );
                            }

                            // read object for formatting
                            adapterObjects.getObject(aliasId, options, (err, targetObj) => {
                                // write target state
                                this.outputCount++;
                                adapterStates.setState(
                                    aliasId,
                                    tools.formatAliasValue(
                                        obj && obj.common,
                                        targetObj && targetObj.common,
                                        state,
                                        logger,
                                        this.namespaceLog
                                    ),
                                    callback
                                );
                            });
                        } else {
                            logger.warn(`${this.namespaceLog} ${err ? err.message : `Alias ${id} has no target 3`}`);
                            return tools.maybeCallbackWithError(
                                callback,
                                err ? err.message : `Alias ${id} has no target`
                            );
                        }
                    });
                } else {
                    if (this.performStrictObjectChecks) {
                        // validate that object exists, read-only logic ok, type ok, etc. won't throw now
                        await this._performStrictObjectCheck(id, state);
                    }

                    if (!adapterStates) {
                        // if states is no longer existing, we do not need to set
                        this.log.info('setState not processed because States database not connected');
                        return tools.maybeCallbackWithError(callback, tools.ERRORS.ERROR_DB_CLOSED);
                    }

                    this.outputCount++;
                    adapterStates.setState(id, state, callback);
                }
            }
        };
        /**
         * Promise-version of Adapter.setState
         */
        this.setStateAsync = tools.promisify(this.setState, this);

        /**
         * Writes value into states DB only if the value really changed.
         *
         * This function can write values into states DB for this adapter.
         * Only Ids that belong to this adapter can be modified. So the function automatically adds "adapter.X." to ID.
         * ack, options and callback are optional
         *
         * @alias setStateChanged
         * @memberof Adapter
         * @param {string} id object ID of the state.
         * @param {object|string|number|boolean} state simple value or object with attribues.
         * @param {boolean} [ack] optional is command(false) or status(true)
         * @param {object} [options] optional user context
         * @param {ioBroker.SetStateChangedCallback} [callback] optional return error, id and notChanged
         *        <pre><code>
         *            function (err, id, notChanged) {
         *              if (err) adapter.log.error('Cannot set value for "' + id + '": ' + err);
         *              if (!notChanged) adapter.log.debug('Value was changed');
         *            }
         *        </code></pre>
         */
        this.setStateChanged = (id, state, ack, options, callback) => {
            if (typeof state === 'object' && typeof ack !== 'boolean') {
                callback = options;
                options = ack;
                ack = undefined;
            }
            if (typeof options === 'function') {
                callback = options;
                options = {};
            }

            if (typeof ack === 'function') {
                callback = ack;
                ack = undefined;
            }

            if (!adapterStates) {
                // if states is no longer existing, we do not need to unsubscribe
                this.log.info('setStateCHanged not processed because States database not connected');
                return tools.maybeCallbackWithError(callback, tools.ERRORS.ERROR_DB_CLOSED);
            }

            try {
                validateId(id, false, null);
            } catch (err) {
                return tools.maybeCallbackWithError(callback, err);
            }

            id = this._fixId(id, false /*, 'state'*/);

            if (tools.isObject(state)) {
                // Verify that the passed state object is valid
                try {
                    validateSetStateObjectArgument(state);
                } catch (e) {
                    return tools.maybeCallbackWithError(callback, e);
                }
            } else {
                // wrap non-object values in a state object
                state = state !== undefined ? { val: state } : {};
            }

            if (state.val === undefined && !Object.keys(state).length) {
                // undefined is not allowed as state.val -> return
                this.log.info(`undefined is not a valid state value for id "${id}"`);
                // TODO: reactivate line below + test in in next controller version (02.05.2021)
                // return tools.maybeCallbackWithError(callback, 'undefined is not a valid state value');
            }

            if (ack !== undefined) {
                state.ack = ack;
            }

            // if state.from provided, we use it else, we set default property
            state.from =
                typeof state.from === 'string' && state.from !== '' ? state.from : `system.adapter.${this.namespace}`;
            if (options && options.user && options.user !== SYSTEM_ADMIN_USER) {
                checkStates(id, options, 'setState', err => {
                    if (err) {
                        return tools.maybeCallbackWithError(callback, err);
                    } else {
                        _setStateChangedHelper(id, state, callback);
                    }
                });
            } else {
                _setStateChangedHelper(id, state, callback);
            }
        };
        /**
         * Promise-version of Adapter.setStateChanged
         */
        this.setStateChangedAsync = tools.promisify(this.setStateChanged, this, ['id', 'notChanged']);

        /**
         * Writes value into states DB for any instance.
         *
         * This function can write values into states DB for all instances and system states too.
         * ack, options and callback are optional
         *
         * @alias setForeignState
         * @memberof Adapter
         * @param {string} id object ID of the state.
         * @param {object|string|number|boolean} state simple value or object with attribues.
         *  If state is object, so the ack will be ignored and must be included into object.
         *  <pre><code>
         *      {
         *          val:    value,
         *          ack:    true|false,       // default - false; is command(false) or status(true)
         *          ts:     timestampMS,      // default - now
         *          q:      qualityAsNumber,  // default - 0 (ok)
         *          from:   origin,           // default - this adapter
         *          c:      comment,          // default - empty
         *          expire: expireInSeconds   // default - 0
         *          lc:     timestampMS       // default - automatic calculation
         *      }
         *  </code></pre>
         * @param {boolean} [ack] optional is command(false) or status(true)
         * @param {object} [options] optional user context
         * @param {ioBroker.SetStateCallback} [callback] optional return error and id
         *        <pre><code>
         *            function (err, id) {
         *              if (err) adapter.log.error('Cannot set value for "' + id + '": ' + err);
         *            }
         *        </code></pre>
         */
        this.setForeignState = async (id, state, ack, options, callback) => {
            if (typeof state === 'object' && typeof ack !== 'boolean') {
                callback = options;
                options = ack;
                ack = undefined;
            }

            if (typeof options === 'function') {
                callback = options;
                options = {};
            }

            if (typeof ack === 'function') {
                callback = ack;
                ack = undefined;
            }

            if (!adapterStates) {
                // if states is no longer existing, we do not need to unsubscribe
                this.log.info('setForeignState not processed because States database not connected');
                return tools.maybeCallbackWithError(callback, tools.ERRORS.ERROR_DB_CLOSED);
            }

            try {
                validateId(id, true, null);
            } catch (err) {
                return tools.maybeCallbackWithError(callback, err);
            }

            if (tools.isObject(state)) {
                // Verify that the passed state object is valid
                try {
                    validateSetStateObjectArgument(state);
                } catch (e) {
                    return tools.maybeCallbackWithError(callback, e);
                }
            } else {
                // wrap non-object values in a state object
                state = state !== undefined ? { val: state } : {};
            }

            if (state.val === undefined && !Object.keys(state).length) {
                // undefined is not allowed as state.val -> return
                this.log.info(`undefined is not a valid state value for id "${id}"`);
                // TODO: reactivate line below + test in in next controller version (02.05.2021)
                // return tools.maybeCallbackWithError(callback, 'undefined is not a valid state value');
            }

            if (ack !== undefined) {
                state.ack = ack;
            }

            // if state.from provided, we use it else, we set default property
            state.from =
                typeof state.from === 'string' && state.from !== '' ? state.from : `system.adapter.${this.namespace}`;
            state.user = (options ? options.user : '') || SYSTEM_ADMIN_USER;

            if (!id || typeof id !== 'string') {
                const warn = id ? `ID can be only string and not "${typeof id}"` : `Empty ID: ${JSON.stringify(state)}`;
                logger.warn(`${this.namespaceLog} ${warn}`);
                return tools.maybeCallbackWithError(callback, warn);
            }

            const mId = id.replace(FORBIDDEN_CHARS, '_');
            if (mId !== id) {
                logger.warn(`${this.namespaceLog} Used invalid characters: ${id} changed to ${mId}`);
                id = mId;
            }

            if (options && options.user && options.user !== SYSTEM_ADMIN_USER) {
                checkStates(id, options, 'setState', async (err, obj) => {
                    if (err) {
                        return tools.maybeCallbackWithError(callback, err);
                    } else {
                        if (!adapterStates) {
                            // if states is no longer existing, we do not need to unsubscribe
                            this.log.info('setForeignState not processed because States database not connected');
                            return tools.maybeCallbackWithError(callback, tools.ERRORS.ERROR_DB_CLOSED);
                        }

                        if (this.performStrictObjectChecks) {
                            // validate that object exists, read-only logic ok, type ok, etc. won't throw now
                            await this._performStrictObjectCheck(id, state);
                        }

                        if (id.startsWith(ALIAS_STARTS_WITH)) {
                            // write alias
                            if (obj && obj.common && obj.common.alias && obj.common.alias.id) {
                                // id can be string or can have attribute write
                                const aliasId =
                                    typeof obj.common.alias.id.write === 'string'
                                        ? obj.common.alias.id.write
                                        : obj.common.alias.id;

                                // validate here because we use objects/states db directly
                                try {
                                    validateId(aliasId, true, null);
                                } catch (e) {
                                    logger.warn(
                                        `${this.namespaceLog} Error validating alias id of ${id}: ${e.message}`
                                    );
                                    return tools.maybeCallbackWithError(
                                        callback,
                                        `Error validating alias id of ${id}: ${e.message}`
                                    );
                                }

                                // check the rights
                                checkStates(aliasId, options, 'setState', (err, targetObj) => {
                                    if (err) {
                                        return tools.maybeCallbackWithError(callback, err);
                                    } else {
                                        if (!adapterStates) {
                                            // if states is no longer existing, we do not need to unsubscribe
                                            this.log.info(
                                                'setForeignState not processed because States database not connected'
                                            );
                                            return tools.maybeCallbackWithError(callback, tools.ERRORS.ERROR_DB_CLOSED);
                                        }

                                        this.outputCount++;
                                        adapterStates.setState(
                                            aliasId,
                                            tools.formatAliasValue(
                                                obj && obj.common,
                                                targetObj && targetObj.common,
                                                state,
                                                logger,
                                                this.namespaceLog
                                            ),
                                            callback
                                        );
                                    }
                                });
                            } else {
                                logger.warn(`${this.namespaceLog} Alias ${id} has no target 4`);
                                return tools.maybeCallbackWithError(callback, `Alias ${id} has no target`);
                            }
                        } else {
                            if (!adapterStates) {
                                // if states is no longer existing, we do not need to unsubscribe
                                this.log.info('setForeignState not processed because States database not connected');
                                return tools.maybeCallbackWithError(callback, tools.ERRORS.ERROR_DB_CLOSED);
                            }

                            this.outputCount++;
                            adapterStates.setState(id, state, callback);
                        }
                    }
                });
            } else {
                // write alias
                if (id.startsWith(ALIAS_STARTS_WITH)) {
                    if (!adapterObjects) {
                        this.log.info('setForeignState not processed because Objects database not connected');
                        return tools.maybeCallbackWithError(callback, tools.ERRORS.ERROR_DB_CLOSED);
                    }

                    // read alias id
                    adapterObjects.getObject(id, options, (err, obj) => {
                        if (obj && obj.common && obj.common.alias && obj.common.alias.id) {
                            // alias id can be a string or can have id.write
                            const aliasId =
                                typeof obj.common.alias.id.write === 'string'
                                    ? obj.common.alias.id.write
                                    : obj.common.alias.id;

                            // validate here because we use objects/states db directly
                            try {
                                validateId(aliasId, true, null);
                            } catch (e) {
                                logger.warn(`${this.namespaceLog} Error validating alias id of ${id}: ${e.message}`);
                                return tools.maybeCallbackWithError(
                                    callback,
                                    `Error validating alias id of ${id}: ${e.message}`
                                );
                            }

                            if (!adapterObjects) {
                                // if objects is no longer existing, we do not need to unsubscribe
                                this.log.info('setForeignState not processed because Objects database not connected');
                                return tools.maybeCallbackWithError(callback, tools.ERRORS.ERROR_DB_CLOSED);
                            }

                            // read object for formatting
                            adapterObjects.getObject(aliasId, options, (err, targetObj) => {
                                if (!adapterStates) {
                                    // if states is no longer existing, we do not need to unsubscribe
                                    this.log.info(
                                        'setForeignState not processed because States database not connected'
                                    );
                                    return tools.maybeCallbackWithError(callback, tools.ERRORS.ERROR_DB_CLOSED);
                                }

                                this.outputCount++;
                                adapterStates.setState(
                                    aliasId,
                                    tools.formatAliasValue(
                                        obj && obj.common,
                                        targetObj && targetObj.common,
                                        state,
                                        logger,
                                        this.namespaceLog
                                    ),
                                    callback
                                );
                            });
                        } else {
                            logger.warn(`${this.namespaceLog} ${err ? err.message : `Alias ${id} has no target 5`}`);
                            return tools.maybeCallbackWithError(
                                callback,
                                err ? err.message : `Alias ${id} has no target`
                            );
                        }
                    });
                } else {
                    if (this.performStrictObjectChecks) {
                        if (!adapterObjects) {
                            // if objects is no longer existing, we do not need to unsubscribe
                            this.log.info('setForeignState not processed because Objects database not connected');
                            return tools.maybeCallbackWithError(callback, tools.ERRORS.ERROR_DB_CLOSED);
                        }

                        // validate that object exists, read-only logic ok, type ok, etc. won't throw now
                        await this._performStrictObjectCheck(id, state);
                    }
                    if (!adapterStates) {
                        // if states is no longer existing, we do not need to unsubscribe
                        this.log.info('setForeignState not processed because States database not connected');
                        return tools.maybeCallbackWithError(callback, tools.ERRORS.ERROR_DB_CLOSED);
                    }

                    this.outputCount++;
                    adapterStates.setState(id, state, callback);
                }
            }
        };
        /**
         * Promise-version of Adapter.setForeignState
         */
        this.setForeignStateAsync = tools.promisify(this.setForeignState, this);

        /**
         * Writes value into states DB for any instance, but only if state changed.
         *
         * This function can write values into states DB for all instances and system states too.
         * ack, options and callback are optional
         *
         * @alias setForeignStateChanged
         * @memberof Adapter
         * @param {string} id object ID of the state.
         * @param {object|string|number|boolean} state simple value or object with attribues.
         *  If state is object and ack exists too as function argument, function argument has priority.
         *  <pre><code>
         *      {
         *          val:    value,
         *          ack:    true|false,       // default - false; is command(false) or status(true)
         *          ts:     timestampMS,      // default - now
         *          q:      qualityAsNumber,  // default - 0 (ok)
         *          from:   origin,           // default - this adapter
         *          c:      comment,          // default - empty
         *          expire: expireInSeconds   // default - 0
         *          lc:     timestampMS       // default - automatic calculation
         *      }
         *  </code></pre>
         * @param {boolean} [ack] optional is command(false) or status(true)
         * @param {object} [options] optional user context
         * @param {ioBroker.SetStateChangedCallback} [callback] optional return error and id
         *        <pre><code>
         *            function (err, id) {
         *              if (err) adapter.log.error('Cannot set value for "' + id + '": ' + err);
         *            }
         *        </code></pre>
         */
        this.setForeignStateChanged = (id, state, ack, options, callback) => {
            if (typeof state === 'object' && typeof ack !== 'boolean') {
                callback = options;
                options = ack;
                ack = undefined;
            }

            if (typeof options === 'function') {
                callback = options;
                options = {};
            }

            if (typeof ack === 'function') {
                callback = ack;
                ack = undefined;
            }

            if (!adapterStates) {
                // if states is no longer existing, we do not need to unsubscribe
                this.log.info('setForeignStateChanged not processed because States database not connected');
                return tools.maybeCallbackWithError(callback, tools.ERRORS.ERROR_DB_CLOSED);
            }

            try {
                validateId(id, true, null);
            } catch (err) {
                return tools.maybeCallbackWithError(callback, err);
            }

            if (tools.isObject(state)) {
                // Verify that the passed state object is valid
                try {
                    validateSetStateObjectArgument(state);
                } catch (e) {
                    return tools.maybeCallbackWithError(callback, e);
                }
            } else {
                // wrap non-object values in a state object
                state = state !== undefined ? { val: state } : {};
            }

            if (state.val === undefined && !Object.keys(state).length) {
                // undefined is not allowed as state.val -> return
                this.log.info(`undefined is not a valid state value for id "${id}"`);
                // TODO: reactivate line below + test in in next controller version (02.05.2021)
                // return tools.maybeCallbackWithError(callback, 'undefined is not a valid state value');
            }

            if (ack !== undefined) {
                state.ack = ack;
            }

            // if state.from provided, we use it else, we set default property
            state.from =
                typeof state.from === 'string' && state.from !== '' ? state.from : `system.adapter.${this.namespace}`;
            state.user = (options ? options.user : '') || SYSTEM_ADMIN_USER;

            const mId = id.replace(FORBIDDEN_CHARS, '_');
            if (mId !== id) {
                logger.warn(`${this.namespaceLog} Used invalid characters: ${id} changed to ${mId}`);
                id = mId;
            }

            if (options && options.user && options.user !== SYSTEM_ADMIN_USER) {
                checkStates(id, options, 'setState', err => {
                    if (err) {
                        return tools.maybeCallbackWithError(callback, err);
                    } else {
                        _setStateChangedHelper(id, state, callback);
                    }
                });
            } else {
                _setStateChangedHelper(id, state, callback);
            }
        };
        /**
         * Promise-version of Adapter.setForeignStateChanged
         */
        this.setForeignStateChangedAsync = tools.promisify(this.setForeignStateChanged, this);

        /**
         * Read value from states DB.
         *
         * This function can read values from states DB for this adapter.
         * Only Ids that belong to this adapter can be read. So the function automatically adds "adapter.X." to ID.
         *
         * @alias getState
         * @memberof Adapter
         * @param {string} id object ID of the state.
         * @param {object} options optional user context
         * @param {ioBroker.GetStateCallback} callback return result
         *        <pre><code>
         *            function (err, state) {
         *              if (err) adapter.log.error('Cannot read value: ' + err);
         *            }
         *        </code></pre>
         *
         *        See possible attributes of the state in @setState explanation
         */
        this.getState = (id, options, callback) => {
            // get state does the same as getForeignState but fixes the id first
            id = this._fixId(id, false);
            return this.getForeignState(id, options, callback);
        };
        /**
         * Promise-version of Adapter.getState
         */
        this.getStateAsync = tools.promisify(this.getState, this);

        /**
         * Read value from states DB for any instance and system state.
         *
         * This function can read values from states DB for all instances and adapters. It expects the full path of object ID.
         *
         * @alias getForeignState
         * @memberof Adapter
         * @param {string} id object ID of the state.
         * @param {object} options optional user context
         * @param {ioBroker.GetStateCallback} callback return result
         *        <pre><code>
         *            function (err, state) {
         *              if (err) adapter.log.error('Cannot read value: ' + err);
         *            }
         *        </code></pre>
         *
         *        See possible attributes of the state in @setState explanation
         */
        this.getForeignState = (id, options, callback) => {
            if (typeof options === 'function') {
                callback = options;
                options = {};
            }

            if (!adapterStates) {
                // if states is no longer existing, we do not need to unsubscribe
                this.log.info('getForeignState not processed because States database not connected');
                return tools.maybeCallbackWithError(callback, tools.ERRORS.ERROR_DB_CLOSED);
            }

            if (!adapterObjects) {
                this.log.info('getForeignState not processed because Objects database not connected');
                return tools.maybeCallbackWithError(callback, tools.ERRORS.ERROR_DB_CLOSED);
            }

            try {
                validateId(id, true, options);
            } catch (err) {
                return tools.maybeCallbackWithError(callback, err);
            }

            if (options && options.user && options.user !== SYSTEM_ADMIN_USER) {
                checkStates(id, options, 'getState', (err, obj) => {
                    if (err) {
                        return tools.maybeCallbackWithError(callback, err);
                    } else {
                        if (id.startsWith(ALIAS_STARTS_WITH)) {
                            if (obj && obj.common && obj.common.alias && obj.common.alias.id) {
                                // id can be string or can have attribute id.read
                                const aliasId =
                                    typeof obj.common.alias.id.read === 'string'
                                        ? obj.common.alias.id.read
                                        : obj.common.alias.id;

                                // validate here because we use objects/states db directly
                                try {
                                    validateId(aliasId, true, null);
                                } catch (e) {
                                    logger.warn(
                                        `${this.namespaceLog} Error validating alias id of ${id}: ${e.message}`
                                    );
                                    return tools.maybeCallbackWithError(
                                        callback,
                                        `Error validating alias id of ${id}: ${e.message}`
                                    );
                                }

                                if (aliasId) {
                                    if (this.oStates && this.oStates[aliasId]) {
                                        checkStates(aliasId, options, 'getState', (err, sourceObj) => {
                                            if (err) {
                                                return tools.maybeCallbackWithError(callback, err);
                                            } else {
                                                const state = deepClone(this.oStates[aliasId]);
                                                return tools.maybeCallbackWithError(
                                                    callback,
                                                    err,
                                                    tools.formatAliasValue(
                                                        sourceObj && sourceObj.common,
                                                        obj.common,
                                                        state,
                                                        logger,
                                                        this.namespaceLog
                                                    )
                                                );
                                            }
                                        });
                                    } else {
                                        checkStates(aliasId, options, 'getState', (err, sourceObj) => {
                                            if (err) {
                                                return tools.maybeCallbackWithError(callback, err);
                                            } else {
                                                this.inputCount++;
                                                adapterStates.getState(aliasId, (err, state) =>
                                                    tools.maybeCallbackWithError(
                                                        callback,
                                                        err,
                                                        tools.formatAliasValue(
                                                            sourceObj && sourceObj.common,
                                                            obj.common,
                                                            state,
                                                            logger,
                                                            this.namespaceLog
                                                        )
                                                    )
                                                );
                                            }
                                        });
                                    }
                                }
                            } else {
                                logger.warn(`${this.namespaceLog} Alias ${id} has no target 8`);
                                return tools.maybeCallbackWithError(callback, `Alias ${id} has no target`);
                            }
                        } else {
                            if (this.oStates && this.oStates[id]) {
                                return tools.maybeCallbackWithError(callback, null, this.oStates[id]);
                            } else {
                                adapterStates.getState(id, callback);
                            }
                        }
                    }
                });
            } else {
                if (id.startsWith(ALIAS_STARTS_WITH)) {
                    adapterObjects.getObject(id, (err, obj) => {
                        if (obj && obj.common && obj.common.alias && obj.common.alias.id) {
                            // id can be string or can have attribute id.read
                            const aliasId =
                                typeof obj.common.alias.id.read === 'string'
                                    ? obj.common.alias.id.read
                                    : obj.common.alias.id;

                            // validate here because we use objects/states db directly
                            try {
                                validateId(aliasId, true, null);
                            } catch (e) {
                                logger.warn(`${this.namespaceLog} Error validating alias id of ${id}: ${e.message}`);
                                return tools.maybeCallbackWithError(
                                    callback,
                                    `Error validating alias id of ${id}: ${e.message}`
                                );
                            }

                            adapterObjects.getObject(aliasId, (err, sourceObj) => {
                                if (err) {
                                    return tools.maybeCallbackWithError(callback, err);
                                }
                                if (this.oStates && this.oStates[aliasId]) {
                                    const state = deepClone(this.oStates[aliasId]);
                                    return tools.maybeCallbackWithError(
                                        callback,
                                        err,
                                        tools.formatAliasValue(
                                            sourceObj && sourceObj.common,
                                            obj.common,
                                            state,
                                            logger,
                                            this.namespaceLog
                                        )
                                    );
                                } else {
                                    this.inputCount++;
                                    adapterStates.getState(aliasId, (err, state) => {
                                        return tools.maybeCallbackWithError(
                                            callback,
                                            err,
                                            tools.formatAliasValue(
                                                sourceObj && sourceObj.common,
                                                obj.common,
                                                state,
                                                logger,
                                                this.namespaceLog
                                            )
                                        );
                                    });
                                }
                            });
                        } else {
                            logger.warn(`${this.namespaceLog} ${err ? err.message : `Alias ${id} has no target 9`}`);
                            return tools.maybeCallbackWithError(
                                callback,
                                err ? err.message : `Alias ${id} has no target`
                            );
                        }
                    });
                } else {
                    if (this.oStates && this.oStates[id]) {
                        return tools.maybeCallbackWithError(callback, null, this.oStates[id]);
                    } else {
                        this.inputCount++;
                        adapterStates.getState(id, callback);
                    }
                }
            }
        };
        /**
         * Promise-version of Adapter.getForeignState
         */
        this.getForeignStateAsync = tools.promisify(this.getForeignState, this);

        /**
         * Read historian data for states of any instance or system state.
         *
         * This function can read values from history adapters like: history, sql, influxdb. It expects the full path of object ID.
         * Normally only foreign history has interest, so there is no getHistory and getForeignHistory
         *
         * Possible options:
         *
         *  - instance - (optional) name of instance, where to read the historian data, e.g. 'history.0', 'sql.1'. By default will be taken from system settings.
         *  - start - (optional) time in ms - Date.now()', by default is (now - 1 week)
         *  - end - (optional) time in ms - Date.now()', by default is (now + 5000 seconds)
         *  - step - (optional) used in aggregate (m4, max, min, average, total) step in ms of intervals
         *  - count - number of values if aggregate is 'onchange' or number of intervals if other aggregate method. Count will be ignored if step is set.
         *  - from - if from field should be included in answer
         *  - ack - if ack field should be included in answer
         *  - q - if q field should be included in answer
         *  - addId - if id field should be included in answer
         *  - limit - do not return more entries than limit
         *  - ignoreNull - if null values should be include (false), replaced by last not null value (true) or replaced with 0 (0)
         *  - sessionId - (optional) identifier of request, will be returned back in the answer
         *  - aggregate - aggregate method:
         *      - minmax - used special algorithm. Splice the whole time range in small intervals and find for every interval max, min, start and end values.
         *      - max - Splice the whole time range in small intervals and find for every interval max value and use it for this interval (nulls will be ignored).
         *      - min - Same as max, but take minimal value.
         *      - average - Same as max, but take average value.
         *      - total - Same as max, but calculate total value.
         *      - count - Same as max, but calculate number of values (nulls will be calculated).
         *      - none - No aggregation at all. Only raw values in given period.
         *
         * @alias getHistory
         * @memberof Adapter
         * @param {string} id object ID of the state.
         * @param {object} options see function description
         * @param {ioBroker.GetHistoryCallback} callback return result
         *        <pre><code>
         *            function (error, result, step, sessionId) {
         *              if (error) adapter.log.error('Cannot read value: ' + err);
         *            }
         *        </code></pre>
         *
         *        See possible attributes of the state in @setState explanation
         */
        this.getHistory = (id, options, callback) => {
            try {
                validateId(id, true, null);
            } catch (err) {
                return tools.maybeCallbackWithError(callback, err);
            }

            options = options || {};
            options.end = options.end || Date.now() + 5000000;
            if (!options.count && !options.start) {
                options.start = options.start || Date.now() - 604800000; // - 1 week
            }

            if (!options.instance) {
                if (!this.defaultHistory) {
                    // read default history instance from system.config
                    return getDefaultHistory(() => this.getHistory(id, options, callback));
                } else {
                    options.instance = this.defaultHistory;
                }
            }

            this.sendTo(options.instance || 'history.0', 'getHistory', { id: id, options: options }, res =>
                tools.maybeCallbackWithError(callback, res.error, res.result, res.step, res.sessionId)
            );
        };
        /**
         * Promise-version of Adapter.getHistory
         */
        this.getHistoryAsync = tools.promisify(this.getHistory, this, ['result', 'step', 'sessionId']);

        /**
         * Convert ID into object with device's, channel's and state's name.
         *
         * Convert "adapter.instance.D.C.S" in object {device: D, channel: C, state: S}
         * Convert ID to {device: D, channel: C, state: S}
         *
         * @alias idToDCS
         * @memberof Adapter
         * @param {string} id short or long string of ID like "stateID" or "adapterName.0.stateID".
         * @return {object} parsed ID as an object
         */
        this.idToDCS = id => {
            if (!id) {
                return null;
            }
            const parts = id.split('.');
            if (parts[0] + '.' + parts[1] !== this.namespace) {
                logger.warn(`${this.namespaceLog} Try to decode id not from this adapter`);
                return null;
            }
            return { device: parts[2], channel: parts[3], state: parts[4] };
        };

        /**
         * Deletes a state of this instance.
         * The object will NOT be deleted. If you want to delete it too, use @delObject instead.
         *
         * It is not required to provice the adapter namespace, because it will automatically be added.
         * E.g. to delete "adapterName.X.myObject", only "myObject" is required as ID.
         *
         * No error is returned if state does not exist.
         *
         * @alias delState
         * @memberof Adapter
         * @param {string} id exactly object ID (without namespace)
         * @param {object} [options] optional user context
         * @param {ioBroker.ErrorCallback} [callback] return result
         *        <pre><code>
         *            function (err) {
         *              if (err) adapter.log.error('Cannot delete object: ' + err);
         *            }
         *        </code></pre>
         */
        this.delState = (id, options, callback) => {
            try {
                validateId(id, false, null);
            } catch (err) {
                return tools.maybeCallbackWithError(callback, err);
            }

            // delState does the same as delForeignState, but fixes the ID first
            id = this._fixId(id);
            this.delForeignState(id, options, callback);
        };
        /**
         * Promise-version of Adapter.delState
         */
        this.delStateAsync = tools.promisify(this.delState, this);

        /**
         * Deletes a state of any adapter.
         * The object is NOT deleted. If you want to delete it too, use @delForeignObject instead.
         *
         * No error is returned if state does not exist.
         *
         * @alias delForeignState
         * @memberof Adapter
         * @param {string} id long string for ID like "adapterName.0.stateID".
         * @param {object} [options] optional argument to describe the user context
         * @param {ioBroker.ErrorCallback} [callback] return result function (err) {}
         */
        this.delForeignState = (id, options, callback) => {
            if (typeof options === 'function') {
                callback = options;
                options = null;
            }

            if (!adapterStates) {
                // if states is no longer existing, we do not need to unsubscribe
                this.log.info('delForeignState not processed because States database not connected');
                return tools.maybeCallbackWithError(callback, tools.ERRORS.ERROR_DB_CLOSED);
            }

            try {
                validateId(id, true, options);
            } catch (err) {
                return tools.maybeCallbackWithError(callback, err);
            }

            if (options && options.user && options.user !== SYSTEM_ADMIN_USER) {
                checkStates(id, options, 'delState', err => {
                    if (err) {
                        return tools.maybeCallbackWithError(callback, err);
                    } else {
                        adapterStates.delState(id, callback);
                    }
                });
            } else {
                adapterStates.delState(id, callback);
            }
        };
        /**
         * Promise-version of Adapter.delForeignState
         */
        this.delForeignStateAsync = tools.promisify(this.delForeignState, this);

        /**
         * Read all states of this adapter, that pass the pattern
         *
         * Allows to read all states of current adapter according to pattern. To read all states of current adapter use:
         * <pre><code>
         *     adapter.getStates('*', function (err, states) {
         *         for (var id in states) {
         *              adapter.log.debug('"' + id + '" = "' + states[id].val);
         *         }
         *     });
         * </code></pre>
         *
         * @alias getStates
         * @memberof Adapter
         * @param {string} pattern string in form 'adapter.0.*' or like this. It can be array of IDs too.
         * @param {object} options optional argument to describe the user context
         * @param {ioBroker.GetStatesCallback} callback return result function (err, states) {}, where states is an object like {"ID1": {"val": 1, "ack": true}, "ID2": {"val": 2, "ack": false}, ...}
         */
        this.getStates = (pattern, options, callback) => {
            if (typeof options === 'function') {
                callback = options;
                options = {};
            }
            pattern = this._fixId(pattern, true);
            this.getForeignStates(pattern, options, callback);
        };
        /**
         * Promise-version of Adapter.getStates
         */
        this.getStatesAsync = tools.promisify(this.getStates, this);

        this._processStatesSecondary = function (keys, targetObjs, srcObjs, callback) {
            adapterStates.getStates(keys, (err, arr) => {
                if (err) {
                    return tools.maybeCallbackWithError(callback, err);
                }

                const result = {};

                for (let i = 0; i < keys.length; i++) {
                    const obj = targetObjs && targetObjs[i];
                    if (typeof arr[i] === 'string') {
                        try {
                            arr[i] = JSON.parse(arr[i]);
                        } catch {
                            // if it is not binary state
                            arr[i] < 2000 &&
                                logger.error(this.namespaceLog + ' Cannot parse state "' + keys[i] + ': ' + arr[i]);
                        }
                    }

                    if (obj && obj.common && obj.common.alias) {
                        if (obj.common.alias.val !== undefined) {
                            result[obj._id] = { val: obj.common.alias.val, ts: Date.now(), q: 0 };
                        } else if (srcObjs[i]) {
                            result[obj._id] =
                                tools.formatAliasValue(
                                    srcObjs[i].common,
                                    obj.common,
                                    arr[i] || null,
                                    logger,
                                    this.namespaceLog
                                ) || null;
                        } else {
                            result[obj._id || keys[i]] = arr[i] || null;
                        }
                    } else {
                        result[(obj && obj._id) || keys[i]] = arr[i] || null;
                    }
                }
                return tools.maybeCallbackWithError(callback, null, result);
            });
        };

        this._processStates = function (keys, targetObjs, callback) {
            let aliasFound;
            const aIds = keys.map(id => {
                if (typeof id === 'string' && id.startsWith(ALIAS_STARTS_WITH)) {
                    aliasFound = true;
                    return id;
                } else {
                    return null;
                }
            });

            // if any ID from aliases found
            if (aliasFound) {
                // make a copy of original array
                keys = [...keys];

                // read aliases objects
                this._getObjectsByArray(aIds, targetObjs, options, (errors, targetObjs) => {
                    const srcIds = [];
                    // replace aliases ID with targets
                    targetObjs.forEach((obj, i) => {
                        if (obj && obj.common && obj.common.alias) {
                            // alias id can be string or can have attribute read (this is used by getStates -> so read is important)
                            const aliasId =
                                obj.common.alias.id && typeof obj.common.alias.id.read === 'string'
                                    ? obj.common.alias.id.read
                                    : obj.common.alias.id;

                            keys[i] = aliasId || null;
                            srcIds[i] = keys[i];
                        }
                    });

                    // srcObjs and targetObjs could be merged
                    this._getObjectsByArray(srcIds, null, options, (errors, srcObjs) =>
                        this._processStatesSecondary(keys, targetObjs, srcObjs, callback)
                    );
                });
            } else {
                this._processStatesSecondary(keys, null, null, callback);
            }
        };

        /**
         * Read all states of all adapters (and system states), that pass the pattern
         *
         * Allows to read all states of current adapter according to pattern. To read all states of current adapter use:
         * <pre><code>
         *     adapter.getStates('*', function (err, states) {
         *         for (var id in states) {
         *              adapter.log.debug('"' + id + '" = "' + states[id].val);
         *         }
         *     });
         * </code></pre>
         *
         * @alias getForeignStates
         * @memberof Adapter
         * @param {string | string[]} pattern string in form 'adapter.0.*' or like this. It can be array of IDs too.
         * @param {object} options optional argument to describe the user context
         * @param {ioBroker.GetStatesCallback} callback return result function (err, states) {}, where states is an object like {"ID1": {"val": 1, "ack": true}, "ID2": {"val": 2, "ack": false}, ...}
         */
        this.getForeignStates = (pattern, options, callback) => {
            if (typeof options === 'function') {
                callback = options;
                options = {};
            }
            if (typeof pattern === 'function') {
                callback = pattern;
                pattern = '*';
            }

            if (!adapterStates) {
                // if states is no longer existing, we do not need to unsubscribe
                this.log.info('getForeignStates not processed because States database not connected');
                return tools.maybeCallbackWithError(callback, tools.ERRORS.ERROR_DB_CLOSED);
            }

            if (!adapterObjects) {
                // if states is no longer existing, we do not need to unsubscribe
                this.log.info('getForeignStates not processed because Objects database not connected');
                return tools.maybeCallbackWithError(callback, tools.ERRORS.ERROR_DB_CLOSED);
            }

            if (pattern instanceof RegExp) {
                logger.error(`${this.namespaceLog} Regexp is not supported for "getForeignStates"`);
                return tools.maybeCallbackWithError(callback, 'Regexp is not supported for "getForeignStates"');
            }

            if (!Array.isArray(pattern) && typeof pattern !== 'string') {
                logger.error(
                    `${
                        this.namespaceLog
                    } The Pattern for "getForeignStates" needs to be an Array or an String. ${typeof pattern} provided.`
                );
                return tools.maybeCallbackWithError(
                    callback,
                    `The Pattern for "getForeignStates" needs to be an Array or an String. ${typeof pattern} provided.`
                );
            }

            // if pattern is array
            if (Array.isArray(pattern)) {
                if (options && options.user && options.user !== SYSTEM_ADMIN_USER) {
                    checkStates(pattern, options, 'getState', (err, keys, objs) => {
                        if (err) {
                            return tools.maybeCallbackWithError(callback, err);
                        } else {
                            this._processStates(keys, objs, callback);
                        }
                    });
                } else {
                    this._processStates(pattern, options && options._objects, callback);
                }
            } else {
                // read first the keys for pattern
                let params = {};
                if (pattern && pattern !== '*') {
                    params = {
                        startkey: pattern.replace(/\*/g, ''),
                        endkey: pattern.replace(/\*/g, '\u9999')
                    };
                }
                let originalChecked = undefined;
                if (options.checked !== undefined) {
                    originalChecked = options.checked;
                }
                options.checked = true;

                // in special maintenance mode, just returns all states. Aliases are not supported in this mode
                if (options.user === SYSTEM_ADMIN_USER && options.maintenance) {
                    adapterStates.getKeys(pattern, (err, keys) => {
                        if (err) {
                            return tools.maybeCallbackWithError(callback, err);
                        } else {
                            this._processStatesSecondary(keys, null, null, callback);
                        }
                    });
                }

                adapterObjects.getObjectView('system', 'state', params, options, (err, res) => {
                    if (originalChecked !== undefined) {
                        options.checked = originalChecked;
                    } else {
                        options.checked = undefined;
                    }
                    if (err) {
                        return tools.maybeCallbackWithError(callback, err);
                    }
                    if (!res || !res.rows) {
                        return tools.maybeCallbackWithError(callback, null, {});
                    }
                    const keys = [];
                    const objs = [];

                    // filter out
                    let regEx;
                    // process patterns like "*.someValue". The patterns "someValue.*" will be processed by getObjectView
                    if (pattern !== '*' && pattern[pattern.length - 1] !== '*') {
                        regEx = new RegExp(tools.pattern2RegEx(pattern));
                    }
                    for (let i = 0; i < res.rows.length; i++) {
                        const id = res.rows[i].id;
                        if (id && (!regEx || regEx.test(id))) {
                            keys.push(id);
                            objs.push(res.rows[i].value);
                        }
                    }
                    options._objects = objs;
                    this.getForeignStates(keys, options, callback);
                });
            }
        };
        /**
         * Promise-version of Adapter.getForeignStates
         */
        this.getForeignStatesAsync = tools.promisify(this.getForeignStates, this);

        this._addAliasSubscribe = (aliasObj, pattern, callback) => {
            if (aliasObj && aliasObj.common && aliasObj.common.alias && aliasObj.common.alias.id) {
                if (aliasObj.type !== 'state') {
                    logger.warn(
                        `${this.namespaceLog} Expected alias ${aliasObj._id} to be of type "state", got "${aliasObj.type}"`
                    );
                    return tools.maybeCallbackWithError(
                        callback,
                        new Error(`Expected alias ${aliasObj._id} to be of type "state", got "${aliasObj.type}"`)
                    );
                }

                // id can be string or can have attribute read
                const sourceId =
                    typeof aliasObj.common.alias.id.read === 'string'
                        ? aliasObj.common.alias.id.read
                        : aliasObj.common.alias.id;

                // validate here because we use objects/states db directly
                try {
                    validateId(sourceId, true, null);
                } catch (e) {
                    logger.warn(`${this.namespaceLog} Error validating alias id of ${aliasObj._id}: ${e.message}`);
                    return tools.maybeCallbackWithError(
                        callback,
                        new Error(`Error validating alias id of ${aliasObj._id}: ${e.message}`)
                    );
                }

                this.aliases[sourceId] = this.aliases[sourceId] || { source: null, targets: [] };

                const targetEntry = {
                    alias: deepClone(aliasObj.common.alias),
                    id: aliasObj._id,
                    pattern,
                    type: aliasObj.common.type,
                    max: aliasObj.common.max,
                    min: aliasObj.common.min,
                    unit: aliasObj.common.unit
                };

                this.aliases[sourceId].targets.push(targetEntry);

                if (!this.aliases[sourceId].source) {
                    adapterStates.subscribe(sourceId, () =>
                        adapterObjects.getObject(sourceId, options, (err, sourceObj) => {
                            if (sourceObj && sourceObj.common) {
                                if (!this.aliases[sourceObj._id]) {
                                    logger.error(
                                        `${
                                            this.namespaceLog
                                        } Alias subscription error. Please check your alias definitions: sourceId=${sourceId}, sourceObj=${JSON.stringify(
                                            sourceObj
                                        )}`
                                    );
                                } else {
                                    this.aliases[sourceObj._id].source = {};
                                    this.aliases[sourceObj._id].source.min = sourceObj.common.min;
                                    this.aliases[sourceObj._id].source.max = sourceObj.common.max;
                                    this.aliases[sourceObj._id].source.type = sourceObj.common.type;
                                    this.aliases[sourceObj._id].source.unit = sourceObj.common.unit;
                                }
                            }
                            return tools.maybeCallbackWithError(callback, err);
                        })
                    );
                } else {
                    return tools.maybeCallback(callback);
                }
            } else if (aliasObj && aliasObj.type === 'state') {
                // if state and no id given -> if no state just ignore it
                logger.warn(`${this.namespaceLog} Alias ${aliasObj._id} has no target 12`);
                return tools.maybeCallbackWithError(callback, new Error(`Alias ${aliasObj._id} has no target 12`));
            } else {
                return tools.maybeCallback(callback);
            }
        };

        this._removeAliasSubscribe = async (sourceId, aliasObj, pattern, callback) => {
            if (typeof pattern === 'function') {
                callback = pattern;
                pattern = null;
            }

            if (!this.aliases[sourceId]) {
                return tools.maybeCallback(callback);
            }

            // remove from targets array
            const pos = typeof aliasObj === 'number' ? aliasObj : this.aliases[sourceId].targets.indexOf(aliasObj);

            if (pos !== -1) {
                this.aliases[sourceId].targets.splice(pos, 1);

                // unsubscribe if no more aliases exists
                if (!this.aliases[sourceId].targets.length) {
                    delete this.aliases[sourceId];
                    await adapterStates.unsubscribe(sourceId);
                }
            }
            return tools.maybeCallback(callback);
        };

        /**
         * Subscribe for changes on all states of all adapters (and system states), that pass the pattern
         *
         * Allows to Subscribe on changes all states of all instances according to pattern. E.g. to read all states of 'adapterName.X' instance use:
         * <pre><code>
         *     adapter.subscribeForeignStates('adapterName.X.*');
         * </code></pre>
         *
         * @alias subscribeForeignStates
         * @memberof Adapter
         * @param {string | string[]} pattern string in form 'adapter.0.*' or like this. It can be array of IDs too.
         * @param {object} [options] optional argument to describe the user context
         * @param {ioBroker.ErrorCallback} [callback] return result function (err) {}
         */
        this.subscribeForeignStates = async (pattern, options, callback) => {
            pattern = pattern || '*';

            if (pattern instanceof RegExp) {
                return tools.maybeCallbackWithError(
                    callback,
                    `Regexp is not supported for "subscribeForeignStates", received "${pattern.toString()}"`
                );
            }

            if (typeof options === 'function') {
                callback = options;
                options = null;
            }

            if (!adapterStates) {
                // if states is no longer existing, we do not need to unsubscribe
                this.log.info('subscribeForeignStates not processed because States database not connected');
                return tools.maybeCallbackWithError(callback, tools.ERRORS.ERROR_DB_CLOSED);
            }

            // Todo check rights for options
            await autoSubscribeOn();

            if (!adapterStates) {
                // if states is no longer existing, we do not need to unsubscribe
                this.log.info('subscribeForeignStates not processed because States database not connected');
                return tools.maybeCallbackWithError(callback, tools.ERRORS.ERROR_DB_CLOSED);
            }
            if (!adapterObjects) {
                this.log.info('subscribeForeignStates not processed because Objects database not connected');
                return tools.maybeCallbackWithError(callback, tools.ERRORS.ERROR_DB_CLOSED);
            }

            // compare if this pattern for one of auto-subscribe adapters
            for (const autoSubEntry of this.autoSubscribe) {
                if (typeof pattern === 'string' && (pattern === '*' || pattern.startsWith(`${autoSubEntry}.`))) {
                    // put this pattern into adapter list
                    let state;
                    try {
                        state = await adapterStates.getState(`system.adapter.${autoSubEntry}.subscribes`);
                    } catch {
                        // ignore
                    }
                    state = state || {};
                    state.val = state.val || '{}';
                    let subs;
                    try {
                        subs = JSON.parse(state.val);
                    } catch {
                        logger.error(`${this.namespaceLog} Cannot parse subscribes for "${autoSubEntry}.subscribes"`);
                    }

                    subs[pattern] = subs[pattern] || {};
                    subs[pattern][this.namespace] = subs[pattern][this.namespace] || 0;
                    subs[pattern][this.namespace]++;
                    this.outputCount++;
                    adapterStates.setState(`system.adapter.${autoSubEntry}.subscribes`, JSON.stringify(subs));
                }
            }

<<<<<<< HEAD
=======
            // RegExp is allowed for alias only
            if (pattern instanceof RegExp && pattern.toString().includes('alias')) {
                logger.error(`${this.namespaceLog} Regexp is not supported for "subscribeForeignStates"`);
                return tools.maybeCallbackWithError(callback, 'Regexp is not supported for "subscribeForeignStates"');
            }

>>>>>>> 190e2ed6
            if (Array.isArray(pattern)) {
                // get all aliases
                const aliasesIds = pattern
                    .map(id => (typeof id === 'string' && id.startsWith(ALIAS_STARTS_WITH) ? id : null))
                    .filter(id => id);

                // get all non aliases
                const nonAliasesIds = pattern
                    .map(id => (typeof id === 'string' && !id.startsWith(ALIAS_STARTS_WITH) ? id : null))
                    .filter(id => id);

                for (const aliasPattern of pattern) {
                    if (
                        typeof aliasPattern === 'string' &&
                        (aliasPattern.startsWith(ALIAS_STARTS_WITH) || aliasPattern.includes('*')) &&
                        !this.aliasPatterns.includes(aliasPattern)
                    ) {
                        // its a new alias conform pattern to store
                        this.aliasPatterns.push(aliasPattern);
                    }
                }

                const promises = [];

                if (aliasesIds.length) {
                    if (!this._aliasObjectsSubscribed) {
                        this._aliasObjectsSubscribed = true;
                        adapterObjects.subscribe(`${ALIAS_STARTS_WITH}*`);
                    }

                    const aliasObjs = await new Promise(resolve =>
                        this._getObjectsByArray(aliasesIds, null, options, (errors, aliasObjs) => resolve(aliasObjs))
                    );

                    for (const aliasObj of aliasObjs) {
                        promises.push(new Promise(resolve => this._addAliasSubscribe(aliasObj, aliasObj._id, resolve)));
                    }
                }

                if (nonAliasesIds.length) {
                    for (const id of nonAliasesIds) {
                        promises.push(new Promise(resolve => adapterStates.subscribeUser(id, resolve)));
                    }
                }

                try {
                    await Promise.all(promises);
                } catch (e) {
                    logger.error(`${this.namespaceLog} Error on "subscribeForeignStates": ${e.message}`);
                }
                return tools.maybeCallback(callback);
            } else if (typeof pattern === 'string' && pattern.includes('*')) {
                if (typeof pattern === 'string' && (pattern === '*' || pattern.startsWith(ALIAS_STARTS_WITH))) {
                    if (!this._aliasObjectsSubscribed) {
                        this._aliasObjectsSubscribed = true;
                        adapterObjects.subscribe(`${ALIAS_STARTS_WITH}*`);
                    }

                    // read all aliases
                    try {
                        const objs = await this.getForeignObjectsAsync(pattern, null, null, options);
                        const promises = [];
                        if (!this.aliasPatterns.includes(pattern)) {
                            // its a new pattern to store
                            this.aliasPatterns.push(pattern);
                        }

                        for (const id of Object.keys(objs)) {
                            // If alias
                            if (id.startsWith(ALIAS_STARTS_WITH)) {
                                const aliasObj = objs[id];
                                promises.push(
                                    new Promise(resolve => this._addAliasSubscribe(aliasObj, pattern, resolve))
                                );
                            }
                        }

                        try {
                            await Promise.all(promises);
                        } catch (e) {
                            logger.error(`${this.namespaceLog} Error on "subscribeForeignStates": ${e.message}`);
                        }

                        if (!adapterStates) {
                            // if states is no longer existing, we do not need to unsubscribe
                            this.log.info('subscribeForeignStates not processed because States database not connected');
                            return tools.maybeCallbackWithError(callback, tools.ERRORS.ERROR_DB_CLOSED);
                        }

                        if (promises.length && pattern !== '*') {
                            return tools.maybeCallback(callback);
                        } else {
                            // no alias objects found or pattern *
                            adapterStates.subscribeUser(pattern, callback);
                        }
                    } catch (e) {
                        logger.warn(`${this.namespaceLog} Cannot subscribe to ${pattern}: ${e.message}`);
                        return tools.maybeCallbackWithError(callback, e);
                    }
                } else {
                    adapterStates.subscribeUser(pattern, callback);
                }
            } else if (typeof pattern === 'string' && pattern.startsWith(ALIAS_STARTS_WITH)) {
                if (!this._aliasObjectsSubscribed) {
                    this._aliasObjectsSubscribed = true;
                    adapterObjects.subscribe(`${ALIAS_STARTS_WITH}*`);
                }

                // aliases['sourceId'] = {
                //     source: {common attributes},
                //     targets: [
                //         {
                //             alias: {},
                //             id: 'aliasId',
                //             pattern: 'some pattern',
                //             type: stateType,
                //             max: number,
                //             min: number,
                //         }
                //     ]
                // };

                // just read one alias Object
                try {
                    const aliasObj = await adapterObjects.getObjectAsync(pattern, options);
                    if (aliasObj) {
                        // cb will be called, but await for catching promisified part
                        await this._addAliasSubscribe(aliasObj, pattern, callback);
                    } else {
                        return tools.maybeCallback(callback);
                    }
                } catch (e) {
                    logger.warn(`${this.namespaceLog} cannot subscribe on alias "${pattern}": ${e.message}`);
                }
            } else {
                adapterStates.subscribeUser(pattern, callback);
            }
        };
        /**
         * Promise-version of Adapter.subscribeForeignStates
         */
        this.subscribeForeignStatesAsync = tools.promisify(this.subscribeForeignStates, this);

        /**
         * Unsubscribe for changes for given pattern
         *
         * This function allows to unsubscribe from changes. The pattern must be equal to requested one.
         *
         * <pre><code>
         *     adapter.subscribeForeignStates('adapterName.X.*');
         *     adapter.unsubscribeForeignStates('adapterName.X.abc*'); // This will not work
         *     adapter.unsubscribeForeignStates('adapterName.X.*'); // Valid unsubscribe
         * </code></pre>
         *
         * @alias unsubscribeForeignStates
         * @memberof Adapter
         * @param {string | string[]} pattern string in form 'adapter.0.*'. Must be the same as subscribe.
         * @param {object} [options] optional argument to describe the user context
         * @param {ioBroker.ErrorCallback} [callback] return result function (err) {}
         */
        this.unsubscribeForeignStates = async (pattern, options, callback) => {
            pattern = pattern || '*';

            if (pattern instanceof RegExp) {
                return tools.maybeCallbackWithError(
                    callback,
                    `Regexp is not supported for "unsubscribeForeignStates", received "${pattern.toString()}"`
                );
            }

            if (!adapterStates) {
                // if states is no longer existing, we do not need to unsubscribe
                this.log.info('unsubscrubeForeignStates not processed because States database not connected');
                return tools.maybeCallbackWithError(callback, tools.ERRORS.ERROR_DB_CLOSED);
            }

            // Todo check rights for options
            if (typeof options === 'function') {
                callback = options;
                options = null;
            }

            if (this.autoSubscribe && typeof pattern === 'string') {
                for (const autoSub of this.autoSubscribe) {
                    if (pattern === '*' || pattern.substring(0, autoSub.length + 1) === `${autoSub}.`) {
                        // remove this pattern from adapter list
                        let state;
                        try {
                            state = await adapterStates.getState(`system.adapter.${autoSub}.subscribes`);
                        } catch {
                            // ignore
                        }
                        if (!state || !state.val) {
                            return;
                        }
                        let subs;
                        try {
                            subs = JSON.parse(state.val);
                        } catch {
                            logger.error(`${this.namespaceLog} Cannot parse subscribes for "${autoSub}.subscribes"`);
                            return;
                        }
                        if (!subs[pattern]) {
                            return;
                        }
                        if (subs[pattern][this.namespace] === undefined) {
                            return;
                        }
                        subs[pattern][this.namespace]--;
                        if (subs[pattern][this.namespace] <= 0) {
                            delete subs[pattern][this.namespace];
                        }

                        // if no other subs are there
                        if (!Object.keys(subs[pattern]).length) {
                            delete subs[pattern];
                        }
                        this.outputCount++;
                        adapterStates.setState(`system.adapter.${autoSub}.subscribes`, JSON.stringify(subs));
                    }
                }
            }

            let aliasPattern;
            const promises = [];

            if (Array.isArray(pattern)) {
                // process every entry as single unsubscribe
                for (const _pattern of pattern) {
                    promises.push(this.unsubscribeForeignStatesAsync(_pattern));
                }
            } else if (
                typeof pattern === 'string' &&
                (pattern.includes('*') || pattern.startsWith(ALIAS_STARTS_WITH))
            ) {
                if (pattern === '*' || pattern.startsWith(ALIAS_STARTS_WITH)) {
                    aliasPattern = pattern; // check all aliases
                    if (pattern === '*') {
                        promises.push(adapterStates.unsubscribeUser(pattern));
                    }
                } else {
                    promises.push(adapterStates.unsubscribeUser(pattern));
                }
            } else {
                promises.push(adapterStates.unsubscribeUser(pattern));
            }

            // if pattern known, remove it from alias patterns to not subscribe to further matching aliases
            this.aliasPatterns = this.aliasPatterns.filter(pattern => pattern !== aliasPattern);

            if (aliasPattern) {
                for (const [sourceId, alias] of Object.entries(this.aliases)) {
                    for (let i = alias.targets.length - 1; i >= 0; i--) {
                        if (alias.targets[i].pattern === aliasPattern) {
                            promises.push(this._removeAliasSubscribe(sourceId, i));
                        }
                    }
                }
            }

            await Promise.all(promises);
            // if no alias subscribed any longer, remove subscription
            if (!Object.keys(this.aliases).length && this._aliasObjectsSubscribed) {
                this._aliasObjectsSubscribed = false;
                adapterObjects.unsubscribe(`${ALIAS_STARTS_WITH}*`);
            }
            return tools.maybeCallback(callback);
        };
        /**
         * Promise-version of Adapter.unsubscribeForeignStates
         */
        this.unsubscribeForeignStatesAsync = tools.promisify(this.unsubscribeForeignStates, this);

        /**
         * Subscribe for changes on all states of this instance, that pass the pattern
         *
         * Allows to Subscribe on changes all states of current adapter according to pattern. To read all states of current adapter use:
         * <pre><code>
         *     adapter.subscribeStates('*'); // subscribe for all states of this adapter
         * </code></pre>
         *
         * @alias subscribeStates
         * @memberof Adapter
         * @param {string} pattern string in form 'adapter.0.*' or like this. Only string allowed
         * @param {object} [options] optional argument to describe the user context
         * @param {ioBroker.ErrorCallback} [callback]
         */
        this.subscribeStates = (pattern, options, callback) => {
            // Todo check rights for options
            if (typeof options === 'function') {
                callback = options;
                options = null;
            }

            if (!adapterStates) {
                // if states is no longer existing, we do not need to unsubscribe
                this.log.info('subscribeStates not processed because States database not connected');
                return tools.maybeCallbackWithError(callback, tools.ERRORS.ERROR_DB_CLOSED);
            }

            // Exception. Threat the '*' case automatically
            if (!pattern || pattern === '*') {
                adapterStates.subscribeUser(this.namespace + '.*', callback);
            } else {
                pattern = this._fixId(pattern, true);
                adapterStates.subscribeUser(pattern, callback);
            }
        };
        /**
         * Promise-version of Adapter.subscribeStates
         */
        this.subscribeStatesAsync = tools.promisify(this.subscribeStates, this);

        /**
         * Unsubscribe for changes for given pattern for own states.
         *
         * This function allows to unsubscribe from changes. The pattern must be equal to requested one.
         *
         * <pre><code>
         *     adapter.subscribeForeignStates('*');
         *     adapter.unsubscribeForeignStates('abc*'); // This will not work
         *     adapter.unsubscribeForeignStates('*');    // Valid unsubscribe
         * </code></pre>
         *
         * @alias unsubscribeStates
         * @memberof Adapter
         * @param {string} pattern string in form 'adapter.0.*'. Must be the same as subscribe.
         * @param {object} [options] optional argument to describe the user context
         * @param {ioBroker.ErrorCallback} [callback]
         */
        this.unsubscribeStates = (pattern, options, callback) => {
            // Todo check rights for options
            if (typeof options === 'function') {
                callback = options;
                options = null;
            }

            if (!adapterStates) {
                // if states is no longer existing, we do not need to unsubscribe
                this.log.info('unsubscribeStates not processed because States database not connected');
                return tools.maybeCallbackWithError(callback, tools.ERRORS.ERROR_DB_CLOSED);
            }

            if (!pattern || pattern === '*') {
                adapterStates.unsubscribeUser(this.namespace + '.*', callback);
            } else {
                pattern = this._fixId(pattern, true);
                adapterStates.unsubscribeUser(pattern, callback);
            }
        };
        /**
         * Promise-version of Adapter.unsubscribeStates
         */
        this.unsubscribeStatesAsync = tools.promisify(this.unsubscribeStates, this);

        /**
         * Decrypt the password/value with given key
         * @param {string} secretVal to use for decrypt (or value if only one parameter is given)
         * @param {string} [value] value to decrypt (if secret is provided)
         * @returns {string}
         */
        this.decrypt = (secretVal, value) => {
            if (value === undefined) {
                value = secretVal;
                secretVal = systemSecret;
            }
            return tools.decrypt(secretVal, value);
        };

        /**
         * Encrypt the password/value with given key
         * @param {string} secretVal to use for encrypt (or value if only one parameter is given)
         * @param {string} [value] value to encrypt (if secret is provided)
         * @returns {string}
         */
        this.encrypt = (secretVal, value) => {
            if (value === undefined) {
                value = secretVal;
                secretVal = systemSecret;
            }
            return tools.encrypt(secretVal, value);
        };

        this.getSession = (id, callback) => {
            if (!adapterStates) {
                // if states is no longer existing, we do not need to unsubscribe
                this.log.info('getSession not processed because States database not connected');
                return tools.maybeCallbackWithError(callback, tools.ERRORS.ERROR_DB_CLOSED);
            }

            adapterStates.getSession(id, callback);
        };

        this.setSession = (id, ttl, data, callback) => {
            if (!adapterStates) {
                // if states is no longer existing, we do not need to unsubscribe
                this.log.info('setSession not processed because States database not connected');
                return tools.maybeCallbackWithError(callback, tools.ERRORS.ERROR_DB_CLOSED);
            }

            adapterStates.setSession(id, ttl, data, callback);
        };

        this.destroySession = (id, callback) => {
            if (!adapterStates) {
                // if states is no longer existing, we do not need to unsubscribe
                this.log.info('destroySession not processed because States database not connected');
                return tools.maybeCallbackWithError(callback, tools.ERRORS.ERROR_DB_CLOSED);
            }

            adapterStates.destroySession(id, callback);
        };

        /**
         * Write binary block into redis, e.g image
         *
         * @alias setBinaryState
         * @memberof Adapter
         *
         * @param {string} id of state
         * @param {Buffer} binary data
         * @param {object} [options] optional
         * @param {ioBroker.ErrorCallback} [callback]
         *
         */
        this.setBinaryState = async (id, binary, options, callback) => {
            if (typeof options === 'function') {
                callback = options;
                options = {};
            }

            try {
                validateId(id, true, options);
            } catch (err) {
                return tools.maybeCallbackWithError(callback, err);
            }

            if (this.performStrictObjectChecks) {
                // obj needs to exist and has to be of type "file" - custom check for binary state
                try {
                    if (!adapterObjects) {
                        this.log.info('setBinaryState not processed because Objects database not connected');
                        return tools.maybeCallbackWithError(callback, tools.ERRORS.ERROR_DB_CLOSED);
                    }

                    const obj = await adapterObjects.getObjectAsync(id);

                    // at first check object existence
                    if (!obj) {
                        logger.warn(
                            `${this.namespaceLog} Binary state "${id}" has no existing object, this might lead to an error in future versions`
                        );
                    }

                    // for a state object we require common.type to exist
                    if (obj.common && obj.common.type) {
                        if (obj.common.type !== 'file') {
                            logger.info(
                                `${this.namespaceLog} Binary state object has to be type "file" but is "${obj.common.type}"`
                            );
                        }
                    }
                } catch (e) {
                    logger.warn(
                        `${this.namespaceLog} Could not perform strict object check of binary state ${id}: ${e.message}`
                    );
                }
            }

            if (!adapterStates) {
                // if states is no longer existing, we do not need to unsubscribe
                this.log.info('setBinaryState not processed because States database not connected');
                return tools.maybeCallbackWithError(callback, tools.ERRORS.ERROR_DB_CLOSED);
            }

            // we need at least user or group for checkStates - if no given assume admin
            if (!options || !options.user) {
                options = options || {};
                options.user = SYSTEM_ADMIN_USER;
            }

            if (options && options.user && options.user !== SYSTEM_ADMIN_USER) {
                // always read according object to set the binary flag
                checkStates(id, options, 'setState', (err, obj) => {
                    if (!err && !obj) {
                        return tools.maybeCallbackWithError(callback, 'Object does not exist');
                    } else if (!err && !obj.binary) {
                        obj.binary = true;

                        if (!adapterObjects) {
                            this.log.info('setBinaryState not processed because Objects database not connected');
                            return tools.maybeCallbackWithError(callback, tools.ERRORS.ERROR_DB_CLOSED);
                        }

                        adapterObjects.setObject(id, obj, err => {
                            if (err) {
                                return tools.maybeCallbackWithError(callback, err);
                            } else {
                                if (!adapterStates) {
                                    // if states is no longer existing, we do not need to unsubscribe
                                    this.log.info('setBinaryState not processed because States database not connected');
                                    return tools.maybeCallbackWithError(callback, tools.ERRORS.ERROR_DB_CLOSED);
                                }

                                this.outputCount++;
                                adapterStates.setBinaryState(id, binary, callback);
                            }
                        });
                    } else if (err) {
                        return tools.maybeCallbackWithError(callback, err);
                    } else {
                        if (!adapterStates) {
                            // if states is no longer existing, we do not need to unsubscribe
                            this.log.info('setBinaryState not processed because States database not connected');
                            return tools.maybeCallbackWithError(callback, tools.ERRORS.ERROR_DB_CLOSED);
                        }

                        this.outputCount++;
                        adapterStates.setBinaryState(id, binary, callback);
                    }
                });
            } else {
                this.outputCount++;
                adapterStates.setBinaryState(id, binary, callback);
            }
        };
        /**
         * Promise-version of Adapter.setBinaryState
         *
         * @alias setBinaryStateAsync
         * @memberof Adapter
         * @param {string} id of state
         * @param {Buffer} binary data
         * @param {object} [options] optional
         * @return promise
         *
         */
        this.setBinaryStateAsync = tools.promisify(this.setBinaryState, this);

        // Read binary block from redis, e.g. image
        /**
         * Read a binary block from redis, e.g. an image
         *
         * @param {string} id The state ID
         * @param {object} options optional
         * @param {ioBroker.GetBinaryStateCallback} callback
         */
        this.getBinaryState = (id, options, callback) => {
            if (typeof options === 'function') {
                callback = options;
                options = {};
            }

            if (!adapterStates) {
                // if states is no longer existing, we do not need to unsubscribe
                this.log.info('getBinaryState not processed because States database not connected');
                return tools.maybeCallbackWithError(callback, tools.ERRORS.ERROR_DB_CLOSED);
            }

            try {
                validateId(id, true, options);
            } catch (err) {
                return tools.maybeCallbackWithError(callback, err);
            }

            // we need at least user or group for checkStates - if no given assume admin
            if (!options || !options.user) {
                options = options || {};
                options.user = SYSTEM_ADMIN_USER;
            }
            // always read according object to set the binary flag
            checkStates(id, options, 'getState', (err, obj) => {
                if (err) {
                    return tools.maybeCallbackWithError(callback, err);
                } else {
                    adapterStates.getBinaryState(id, (err, data) => {
                        if (!err && data && obj && !obj.binary) {
                            obj.binary = true;
                            adapterObjects.setObject(id, obj, err => {
                                if (err) {
                                    return tools.maybeCallbackWithError(callback, err);
                                } else {
                                    return tools.maybeCallbackWithError(callback, null, data);
                                }
                            });
                        } else {
                            // if no buffer, and state marked as not binary
                            if (!err && !data && obj && !obj.binary) {
                                return tools.maybeCallbackWithError(callback, 'State is not binary');
                            } else {
                                return tools.maybeCallbackWithError(callback, err, data);
                            }
                        }
                    });
                }
            });
        };

        /**
         * Promise-version of Adapter.getBinaryState
         *
         * @alias getBinaryStateAsync
         * @memberof Adapter
         *
         */
        this.getBinaryStateAsync = tools.promisify(this.getBinaryState, this);

        /**
         * Deletes binary state
         *
         * @alias delBinaryState
         * @memberof Adapter
         *
         * @param {string} id
         * @param {object} [options]
         * @param {ioBroker.ErrorCallback} [callback]
         *
         */
        this.delBinaryState = (id, options, callback) => {
            if (typeof options === 'function') {
                callback = options;
                options = {};
            }

            if (!adapterStates) {
                // if states is no longer existing, we do not need to unsubscribe
                this.log.info('delBinaryState not processed because States database not connected');
                return tools.maybeCallbackWithError(callback, tools.ERRORS.ERROR_DB_CLOSED);
            }

            try {
                validateId(id, true, options);
            } catch (err) {
                return tools.maybeCallbackWithError(callback, err);
            }

            if (options && options.user && options.user !== SYSTEM_ADMIN_USER) {
                checkStates(id, options, 'delState', err => {
                    if (err) {
                        return tools.maybeCallbackWithError(callback, err);
                    } else {
                        adapterStates.delBinaryState(id, callback);
                    }
                });
            } else {
                adapterStates.delBinaryState(id, callback);
            }
        };

        /**
         * Promise-version of Adapter.delBinaryState
         *
         * @alias delBinaryStateAsync
         * @memberof Adapter
         * @param {string} id
         * @param {object} [options]
         * @return promise
         *
         */
        this.delBinaryStateAsync = tools.promisify(this.delBinaryState, this);

        /**
         * Return plugin instance
         *
         * @param name {string} name of the plugin to return
         * @returns {object} plugin instance or null if not existent or not isActive
         */
        this.getPluginInstance = name => {
            if (!this.pluginHandler) {
                return null;
            }
            return this.pluginHandler.getPluginInstance(name);
        };

        /**
         * Return plugin configuration
         *
         * @param name {string} name of the plugin to return
         * @returns {object} plugin configuration or null if not existent or not isActive
         */
        this.getPluginConfig = name => {
            if (!this.pluginHandler) {
                return null;
            }
            return this.pluginHandler.getPluginConfig(name);
        };
    };

    // read all logs prepared for this adapter at start
    const readLogs = callback => {
        if (!adapterStates) {
            // if states is no longer existing, we do not need to unsubscribe
            this.log.info('readLogs not processed because States database not connected');
            return tools.maybeCallbackWithError(callback, tools.ERRORS.ERROR_DB_CLOSED);
        }

        // read all stored messages
        adapterStates.getLog('system.adapter.' + this.namespace, (err, msg) => {
            if (msg) {
                this.emit('log', msg);
                setImmediate(() => readLogs(callback));
            } else {
                return tools.maybeCallback(callback);
            }
        });
    };

    // debug function to find error with stop logging
    const checkLogging = () => {
        let logs = [];
        // LogList
        logs.push('Actual Loglist - ' + JSON.stringify(this.logList));

        if (!adapterStates) {
            // if adapterState was destroyed, we can not continue
            return;
        }

        // Read current state of all log subscribers
        adapterStates.getKeys('*.logging', (err, keys) => {
            if (keys && keys.length) {
                if (!adapterStates) {
                    // if adapterState was destroyed, we can not continue
                    return;
                }

                adapterStates.getStates(keys, (err, obj) => {
                    if (obj) {
                        for (let i = 0; i < keys.length; i++) {
                            // We can JSON.parse, but index is 16x faster
                            if (obj[i]) {
                                const id = keys[i].substring(0, keys[i].length - '.logging'.length);
                                if (
                                    (typeof obj[i] === 'string' &&
                                        (obj[i].includes('"val":true') || obj[i].includes('"val":"true"'))) ||
                                    (typeof obj[i] === 'object' && (obj[i].val === true || obj[i].val === 'true'))
                                ) {
                                    logs.push(`Subscriber - ${id} ENABLED`);
                                } else {
                                    if (logs) {
                                        logs.push(`Subscriber - ${id} (disabled)`);
                                    } else {
                                        logger.error(`${this.namespaceLog} LOGINFO: Subscriber - ${id} (disabled)`);
                                    }
                                }
                            }
                        }
                    }
                    if (logs) {
                        for (let m = 0; m < logs.length; m++) {
                            logger.error(this.namespaceLog + ' LOGINFO: ' + logs[m]);
                        }
                        logs = null;
                    }
                });
            }
        });
    };

    const initLogging = callback => {
        // temporary log buffer
        let messages = [];
        // Read current state of all log subscriber

        if (!adapterStates) {
            // if adapterState was destroyed, we can not continue
            return;
        }

        adapterStates.getKeys('*.logging', (err, keys) => {
            if (keys && keys.length) {
                if (!adapterStates) {
                    // if adapterState was destroyed, we can not continue
                    return;
                }

                adapterStates.getStates(keys, (err, obj) => {
                    if (obj) {
                        for (let i = 0; i < keys.length; i++) {
                            // We can JSON.parse, but index is 16x faster
                            if (!obj[i]) {
                                continue;
                            }
                            const id = keys[i].substring(0, keys[i].length - '.logging'.length);
                            if (
                                typeof obj[i] === 'string' &&
                                (obj[i].includes('"val":true') || obj[i].includes('"val":"true"'))
                            ) {
                                this.logRedirect(true, id);
                            } else if (typeof obj[i] === 'object' && (obj[i].val === true || obj[i].val === 'true')) {
                                this.logRedirect(true, id);
                            }
                        }
                        if (
                            this.logList.length &&
                            messages &&
                            messages.length &&
                            adapterStates &&
                            adapterStates.pushLog
                        ) {
                            for (let m = 0; m < messages.length; m++) {
                                for (let k = 0; k < this.logList.length; k++) {
                                    adapterStates.pushLog(this.logList[k], messages[m]);
                                }
                            }
                        }
                    }
                    // clear log buffer
                    messages = null;
                });
            } else {
                // disable log buffer
                messages = null;
            }
            return tools.maybeCallback(callback);
        });

        this.logRedirect = (isActive, id) => {
            // ignore itself
            if (id === 'system.adapter.' + this.namespace) {
                return;
            }

            if (isActive) {
                if (!this.logList.includes(id)) {
                    this.logList.push(id);
                }
            } else {
                const pos = this.logList.indexOf(id);
                if (pos !== -1) {
                    this.logList.splice(pos, 1);
                }
            }
        };

        // If some message from logger
        // find our notifier transport
        const ts = logger.transports.find(t => t.name === 'NT');
        ts.on('logged', info => {
            info.from = this.namespace;
            // emit to itself
            if (options.logTransporter && this.logRequired && !stopInProgress) {
                this.emit('log', info);
            }

            if (!this.logList.length) {
                // if log buffer still active
                if (messages && !options.logTransporter) {
                    messages.push(info);

                    // do not let messages to grow without limit
                    if (messages.length > config.states.maxQueue) {
                        messages.splice(0, messages.length - config.states.maxQueue);
                    }
                }
            } else if (adapterStates && adapterStates.pushLog) {
                // Send to all adapter, that required logs
                for (let i = 0; i < this.logList.length; i++) {
                    adapterStates.pushLog(this.logList[i], info);
                }
            }
        });

        options.logTransporter = options.logTransporter || this.ioPack.common.logTransporter;

        if (options.logTransporter) {
            this.requireLog = isActive => {
                if (adapterStates) {
                    if (this.logRequired !== isActive) {
                        this.logRequired = isActive; // remember state
                        if (!isActive) {
                            if (this.logOffTimer) {
                                clearTimeout(this.logOffTimer);
                            }
                            // disable log receiving after 10 seconds
                            this.logOffTimer = setTimeout(() => {
                                this.logOffTimer = null;
                                logger.silly(this.namespaceLog + ' Change log subscriber state: FALSE');
                                this.outputCount++;
                                adapterStates.setState('system.adapter.' + this.namespace + '.logging', {
                                    val: false,
                                    ack: true,
                                    from: 'system.adapter.' + this.namespace
                                });
                            }, 10000);
                        } else {
                            if (this.logOffTimer) {
                                clearTimeout(this.logOffTimer);
                                this.logOffTimer = null;
                            } else {
                                logger.silly(this.namespaceLog + ' Change log subscriber state: true');
                                this.outputCount++;
                                adapterStates.setState('system.adapter.' + this.namespace + '.logging', {
                                    val: true,
                                    ack: true,
                                    from: 'system.adapter.' + this.namespace
                                });
                            }
                        }
                    }
                }
            };

            this.processLog = msg => {
                msg && !stopInProgress && this.emit('log', msg);
            };

            readLogs();

            adapterStates.subscribeLog('system.adapter.' + this.namespace);
        } else {
            this.requireLog = _isActive => {
                logger.warn(
                    this.namespaceLog +
                        ' requireLog is not supported by this adapter! Please set common.logTransporter to true'
                );
            };
        }
    };

    const initAdapter = adapterConfig => {
        initLogging(() => {
            this.pluginHandler.setDatabaseForPlugins(adapterObjects, adapterStates);
            this.pluginHandler.initPlugins(adapterConfig, () => {
                if (!adapterStates) {
                    // if adapterState was destroyed,we should not continue
                    return;
                }

                adapterStates.subscribe('system.adapter.' + this.namespace + '.plugins.*');
                if (options.instance === undefined) {
                    if (!adapterConfig || !adapterConfig.common || !adapterConfig.common.enabled) {
                        if (adapterConfig && adapterConfig.common && adapterConfig.common.enabled !== undefined) {
                            !config.isInstall && logger.error(this.namespaceLog + ' adapter disabled');
                        } else {
                            !config.isInstall && logger.error(this.namespaceLog + ' no config found for adapter');
                        }

                        if (!config.isInstall && (!process.argv || !config.forceIfDisabled)) {
                            const id = 'system.adapter.' + this.namespace;
                            this.outputCount += 2;
                            adapterStates.setState(id + '.alive', { val: true, ack: true, expire: 30, from: id });
                            let done = false;
                            adapterStates.setState(
                                id + '.connected',
                                {
                                    val: true,
                                    ack: true,
                                    expire: 30,
                                    from: id
                                },
                                () => {
                                    if (!done) {
                                        done = true;
                                        this.terminate(EXIT_CODES.NO_ADAPTER_CONFIG_FOUND);
                                    }
                                }
                            );
                            setTimeout(() => {
                                if (!done) {
                                    done = true;
                                    this.terminate(EXIT_CODES.NO_ADAPTER_CONFIG_FOUND);
                                }
                            }, 1000);
                            return;
                        }
                    }

                    if (!config.isInstall && !adapterConfig._id) {
                        logger.error(this.namespaceLog + ' invalid config: no _id found');
                        this.terminate(EXIT_CODES.INVALID_ADAPTER_ID);
                        return;
                    }

                    let name;
                    let instance;

                    if (!config.isInstall) {
                        const tmp = adapterConfig._id.match(/^system\.adapter\.([a-zA-Z0-9-_]+)\.([0-9]+)$/);
                        if (!tmp) {
                            logger.error(this.namespaceLog + ' invalid config');
                            this.terminate(EXIT_CODES.INVALID_ADAPTER_ID);
                            return;
                        }
                        name = tmp[1];
                        instance = parseInt(tmp[2]) || 0;
                    } else {
                        name = options.name;
                        instance = 0;
                        adapterConfig = adapterConfig || {
                            common: { mode: 'once', name: name, protectedNative: [] },
                            native: {}
                        };
                    }

                    if (adapterConfig.common.loglevel && !this.overwriteLogLevel) {
                        // set configured in DB log level
                        for (const trans of Object.keys(logger.transports)) {
                            logger.transports[trans].level = adapterConfig.common.loglevel;
                        }
                        config.log.level = adapterConfig.common.loglevel;
                    }

                    this.name = adapterConfig.common.name;
                    this.instance = instance;
                    this.namespace = name + '.' + instance;
                    this.namespaceLog =
                        this.namespace + (this.startedInCompactMode ? ' (COMPACT)' : ' (' + process.pid + ')');
                    if (!this.startedInCompactMode) {
                        process.title = 'io.' + this.namespace;
                    }

                    this.config = adapterConfig.native;
                    this.host = adapterConfig.common.host;
                    this.common = adapterConfig.common;

                    if (
                        adapterConfig.common.mode === 'subscribe' ||
                        adapterConfig.common.mode === 'schedule' ||
                        adapterConfig.common.mode === 'once'
                    ) {
                        this.stop = () => stop(true);
                    } else if (this.startedInCompactMode) {
                        this.stop = () => stop(false);
                        this.kill = this.stop;
                    } else {
                        this.stop = () => stop(false);
                    }

                    // Monitor logging state
                    adapterStates.subscribe('*.logging');

                    if (typeof options.message === 'function' && !adapterConfig.common.messagebox) {
                        logger.error(
                            this.namespaceLog +
                                ' : message handler implemented, but messagebox not enabled. Define common.messagebox in io-package.json for adapter or delete message handler.'
                        );
                    } else if (/*typeof options.message === 'function' && */ adapterConfig.common.messagebox) {
                        this.mboxSubscribed = true;
                        adapterStates.subscribeMessage('system.adapter.' + this.namespace);
                    }
                } else {
                    this.name = adapterConfig.name || options.name;
                    this.instance = adapterConfig.instance || 0;
                    this.namespace = this.name + '.' + this.instance;
                    this.namespaceLog =
                        this.namespace + (this.startedInCompactMode ? ' (COMPACT)' : ' (' + process.pid + ')');

                    this.config = adapterConfig.native || {};
                    this.common = adapterConfig.common || {};
                    this.host = this.common.host || tools.getHostName() || os.hostname();
                }

                this.adapterConfig = adapterConfig;

                // Decrypt all attributes of encryptedNative
                const promises = [];
                if (Array.isArray(adapterConfig.encryptedNative)) {
                    for (const attr of adapterConfig.encryptedNative) {
                        // we can only decrypt strings
                        if (typeof this.config[attr] === 'string') {
                            promises.push(
                                this.getEncryptedConfig(attr)
                                    .then(decryptedValue => (this.config[attr] = decryptedValue))
                                    .catch(e =>
                                        logger.error(`${this.namespaceLog} Can not decrypt attribute ${attr}: ${e}`)
                                    )
                            );
                        }
                    }
                } else {
                    // remove encrypted native from supported features, otherwise this can cause issues, if no adapter upload done with js-c v3+ yet
                    const idx = supportedFeatures.indexOf('ADAPTER_AUTO_DECRYPT_NATIVE');
                    if (idx !== -1) {
                        supportedFeatures.splice(idx, 1);
                    }
                }

                let promiseReadSecret;

                // read the systemSecret
                if (systemSecret !== null) {
                    promiseReadSecret = Promise.resolve();
                } else {
                    promiseReadSecret = new Promise(resolve => {
                        this.getForeignObject('system.config', null, (err, data) => {
                            if (data && data.native) {
                                systemSecret = data.native.secret;
                            }
                            systemSecret = systemSecret || DEFAULT_SECRET;
                            resolve();
                        });
                    });
                }

                // Wait till secret read and all attributes decrypted
                promiseReadSecret
                    .then(() => Promise.all(promises))
                    .then(() => {
                        this.log = new Log(this.namespaceLog, config.log.level, logger);

                        if (!adapterStates) {
                            // if adapterState was destroyed,we should not continue
                            return;
                        }

                        this.outputCount++;
                        // set current loglevel
                        adapterStates.setState('system.adapter.' + this.namespace + '.logLevel', {
                            val: config.log.level,
                            ack: true,
                            from: 'system.adapter.' + this.namespace
                        });

                        if (options.instance === undefined) {
                            this.version =
                                this.pack && this.pack.version
                                    ? this.pack.version
                                    : this.ioPack && this.ioPack.common
                                    ? this.ioPack.common.version
                                    : 'unknown';
                            // display if it's a non official version - only if installedFrom is explicitly given and differs it's not npm
                            const isNpmVersion =
                                !this.ioPack ||
                                !this.ioPack.common ||
                                typeof this.ioPack.common.installedFrom !== 'string' ||
                                this.ioPack.common.installedFrom.startsWith(
                                    `${tools.appName.toLowerCase()}.${this.name}`
                                );

                            logger.info(
                                `${this.namespaceLog} starting. Version ${this.version} ${
                                    !isNpmVersion ? `(non-npm: ${this.ioPack.common.installedFrom}) ` : ''
                                }in ${this.adapterDir}, node: ${process.version}, js-controller: ${controllerVersion}`
                            );
                            config.system = config.system || {};
                            config.system.statisticsInterval = parseInt(config.system.statisticsInterval, 10) || 15000;
                            if (!config.isInstall) {
                                reportInterval = setInterval(reportStatus, config.system.statisticsInterval);
                                reportStatus();
                                const id = 'system.adapter.' + this.namespace;
                                adapterStates.setState(id + '.compactMode', {
                                    ack: true,
                                    from: id,
                                    val: !!this.startedInCompactMode
                                });

                                this.outputCount++;

                                if (this.startedInCompactMode) {
                                    adapterStates.setState(id + '.cpu', { ack: true, from: id, val: 0 });
                                    adapterStates.setState(id + '.cputime', { ack: true, from: id, val: 0 });
                                    adapterStates.setState(id + '.memRss', { val: 0, ack: true, from: id });
                                    adapterStates.setState(id + '.memHeapTotal', { val: 0, ack: true, from: id });
                                    adapterStates.setState(id + '.memHeapUsed', { val: 0, ack: true, from: id });
                                    adapterStates.setState(id + '.eventLoopLag', { val: 0, ack: true, from: id });
                                    this.outputCount += 6;
                                } else {
                                    tools.measureEventLoopLag(1000, lag => this.eventLoopLags.push(lag));
                                }
                            }
                        }

                        if (adapterConfig && adapterConfig.common && adapterConfig.common.restartSchedule) {
                            try {
                                schedule = require('node-schedule');
                            } catch {
                                logger.error(
                                    this.namespaceLog + ' Cannot load node-schedule. Scheduled restart is disabled'
                                );
                            }
                            if (schedule) {
                                logger.debug(
                                    `${this.namespaceLog} Schedule restart: ${adapterConfig.common.restartSchedule}`
                                );
                                restartScheduleJob = schedule.scheduleJob(adapterConfig.common.restartSchedule, () => {
                                    logger.info(this.namespaceLog + ' Scheduled restart.');
                                    stop(false, true);
                                });
                            }
                        }

                        // auto oStates
                        if (options.states) {
                            this.getStates('*', null, (err, _states) => {
                                this.oStates = _states;
                                this.subscribeStates('*');
                                if (firstConnection) {
                                    firstConnection = false;
                                    typeof options.ready === 'function' && options.ready();
                                    this.emit('ready');
                                } else {
                                    typeof options.reconnect === 'function' && options.reconnect();
                                    this.emit('reconnect');
                                }
                                this.adapterReady = true;
                            });
                        } else {
                            typeof options.ready === 'function' && options.ready();
                            this.emit('ready');
                            this.adapterReady = true;

                            // todo remove it later, when the error is fixed
                            adapterStates.subscribe(`${this.namespace}.checkLogging`);
                        }
                    });
            });
        });
    };

    const reportStatus = () => {
        if (!adapterStates) {
            return;
        }
        const id = 'system.adapter.' + this.namespace;
        adapterStates.setState(id + '.alive', {
            val: true,
            ack: true,
            expire: Math.floor(config.system.statisticsInterval / 1000) + 10,
            from: id
        });
        this.outputCount++;
        if (this.connected) {
            adapterStates.setState(id + '.connected', { val: true, ack: true, expire: 30, from: id });
            this.outputCount++;
        }
        if (!this.startedInCompactMode) {
            // pidUsage([pid,pid,...], function (err, stats) {
            // => {
            //   cpu: 10.0,            // percentage (from 0 to 100*vcore)
            //   memory: 357306368,    // bytes
            //   ppid: 312,            // PPID
            //   pid: 727,             // PID
            //   ctime: 867000,        // ms user + system time
            //   elapsed: 6650000,     // ms since the start of the process
            //   timestamp: 864000000  // ms since epoch
            // }
            pidUsage(process.pid, (err, stats) => {
                // sometimes adapter is stopped, but this is still running
                if (!err && this && adapterStates && adapterStates.setState && stats) {
                    adapterStates.setState(id + '.cpu', {
                        ack: true,
                        from: id,
                        val: Math.round(100 * parseFloat(stats.cpu)) / 100
                    });
                    adapterStates.setState(id + '.cputime', { ack: true, from: id, val: stats.ctime / 1000 });
                    this.outputCount += 2;
                }
            });
            try {
                //RSS is the resident set size, the portion of the process's memory held in RAM (as opposed to the swap space or the part held in the filesystem).
                const mem = process.memoryUsage();
                adapterStates.setState(id + '.memRss', {
                    val: parseFloat(
                        (mem.rss / 1048576) /* 1MB */
                            .toFixed(2)
                    ),
                    ack: true,
                    from: id
                });
                adapterStates.setState(id + '.memHeapTotal', {
                    val: parseFloat(
                        (mem.heapTotal / 1048576) /* 1MB */
                            .toFixed(2)
                    ),
                    ack: true,
                    from: id
                });
                adapterStates.setState(id + '.memHeapUsed', {
                    val: parseFloat(
                        (mem.heapUsed / 1048576) /* 1MB */
                            .toFixed(2)
                    ),
                    ack: true,
                    from: id
                });
            } catch (err) {
                logger.warn(`${this.namespaceLog} Could not query used process memory: ${err.message}`);
            }
            this.outputCount += 3;
            if (this.eventLoopLags.length) {
                const eventLoopLag = Math.ceil(this.eventLoopLags.reduce((a, b) => a + b) / this.eventLoopLags.length);
                adapterStates.setState(id + '.eventLoopLag', { val: eventLoopLag, ack: true, from: id }); // average of measured values
                this.eventLoopLags = [];
                this.outputCount++;
            }
        }
        this.outputCount += 3;
        adapterStates.setState(id + '.uptime', { val: parseInt(process.uptime().toFixed(), 10), ack: true, from: id });
        adapterStates.setState(id + '.inputCount', { val: this.inputCount, ack: true, from: id });
        adapterStates.setState(id + '.outputCount', { val: this.outputCount, ack: true, from: id });
        this.inputCount = 0;
        this.outputCount = 0;
    };

    const stop = (isPause, isScheduled, exitCode, updateAliveState) => {
        exitCode = exitCode || (isScheduled ? EXIT_CODES.START_IMMEDIATELY_AFTER_STOP : 0);
        if (updateAliveState === undefined) {
            updateAliveState = true;
        }

        if (!stopInProgress || config.isInstall) {
            // when interval is deleted we already had a stop call before
            stopInProgress = true;
            reportInterval && clearInterval(reportInterval);
            reportInterval = null;
            const id = 'system.adapter.' + this.namespace;

            const finishUnload = () => {
                let tIDs = Object.keys(timers);
                if (tIDs.length) {
                    logger.warn(
                        `${this.namespaceLog} Found uncleared timeouts (report to developer): ${tIDs.join(', ')}`
                    );
                    tIDs.forEach(id => clearTimeout(timers[id]));
                    timers = {};
                }

                tIDs = Object.keys(intervals);
                if (tIDs.length) {
                    logger.warn(
                        `${this.namespaceLog} Found uncleared intervals (report to developer): ${tIDs.join(', ')}`
                    );
                    tIDs.forEach(id => clearInterval(intervals[id]));
                    intervals = {};
                }

                if (this.terminated) {
                    return;
                }

                if (adapterStates && updateAliveState) {
                    this.outputCount++;
                    adapterStates.setState(id + '.alive', { val: false, ack: true, from: id }, () => {
                        if (!isPause && logger) {
                            logger.info(this.namespaceLog + ' terminating');
                        }
                        this.terminate(exitCode);
                    });
                } else {
                    if (!isPause && this.log) {
                        logger.info(this.namespaceLog + ' terminating');
                    }
                    this.terminate(exitCode);
                }
            };

            if (typeof options.unload === 'function') {
                if (options.unload.length >= 1) {
                    // The method takes (at least) a callback
                    options.unload(finishUnload);
                } else {
                    // The method takes no arguments, so it must return a Promise
                    const unloadPromise = options.unload();
                    if (unloadPromise instanceof Promise) {
                        // Call finishUnload in the case of success and failure
                        unloadPromise.then(finishUnload, finishUnload);
                    } else {
                        // No callback accepted and no Promise returned - force unload
                        logger.error(
                            `${this.namespaceLog} Error in ${id}: The unload method must return a Promise if it does not accept a callback!`
                        );
                    }
                }
            } else {
                this.emit('unload', finishUnload);
            }

            // Even if the developer forgets to call the unload callback, we need to stop the process
            // Therefore wait a short while and then force the unload
            setTimeout(() => {
                if (adapterStates) {
                    finishUnload();

                    // Give 1 seconds to write the value
                    setTimeout(() => {
                        if (!isPause && this.log) {
                            logger.info(this.namespaceLog + ' terminating with timeout');
                        }
                        this.terminate(exitCode);
                    }, 1000);
                } else {
                    if (!isPause && this.log) {
                        logger.info(this.namespaceLog + ' terminating');
                    }
                    this.terminate(exitCode);
                }
            }, (this.common && this.common.stopTimeout) || 500);
        }
    };

    const exceptionHandler = async (err, isUnhandledRejection) => {
        // If the adapter has a callback to listen for unhandled errors
        // give it a chance to handle the error itself instead of restarting it
        if (typeof options.error === 'function') {
            try {
                // if error handler in the adapter returned exactly true,
                // we expect the error to be handled and do nothing more
                const wasHandled = options.error(err);
                if (wasHandled === true) {
                    return;
                }
            } catch (e) {
                console.error(`Error in adapter error handler: ${e.message}`);
            }
        }

        // catch it on windows
        if (this.getPortRunning && err && err.message === 'listen EADDRINUSE') {
            logger.warn(
                this.namespaceLog +
                    ' Port ' +
                    this.getPortRunning.port +
                    (this.getPortRunning.host ? ' for host ' + this.getPortRunning.host : '') +
                    ' is in use. Get next'
            );

            setImmediate(() =>
                this.getPort(this.getPortRunning.port + 1, this.getPortRunning.host, this.getPortRunning.callback)
            );
            return;
        }

        if (isUnhandledRejection) {
            logger.error(
                `${this.namespaceLog} Unhandled promise rejection. This error originated either by throwing inside of an async function without a catch block, or by rejecting a promise which was not handled with .catch().`
            );
        }
        logger.error(
            `${this.namespaceLog} ${isUnhandledRejection ? 'unhandled promise rejection' : 'uncaught exception'}: ${
                err ? err.message : err
            }`
        );
        if (err && err.stack) {
            logger.error(`${this.namespaceLog} ${err.stack}`);
        }

        if (err) {
            const message = err.code ? `Exception-Code: ${err.code}: ${err.message}` : err.message;
            logger.error(`${this.namespaceLog} ${message}`);
            try {
                await this.registerNotification('system', null, message);
            } catch {
                // ignore
            }
        }

        try {
            stop(false, false, EXIT_CODES.UNCAUGHT_EXCEPTION, false);
            setTimeout(() => this.terminate(EXIT_CODES.UNCAUGHT_EXCEPTION), 1000);
        } catch (err) {
            logger.error(`${this.namespaceLog} exception by stop: ${err ? err.message : err}`);
        }
    };

    process.once('SIGINT', stop);
    process.once('SIGTERM', stop);
    // And the exit event shuts down the child.
    process.once('exit', stop);

    process.on('uncaughtException', err => exceptionHandler(err));
    process.on('unhandledRejection', err => exceptionHandler(err, true));

    const pluginSettings = {
        scope: 'adapter',
        namespace: `system.adapter.${this.namespace}`,
        logNamespace: this.namespaceLog,
        log: logger,
        iobrokerConfig: config,
        parentPackage: this.pack,
        controllerVersion
    };
    this.pluginHandler = new PluginHandler(pluginSettings);
    this.pluginHandler.addPlugins(this.ioPack.common.plugins, [this.adapterDir, __dirname]); // first resolve from adapter directory, else from js-controller

    /**
     * This method returns the list of license that can be used by this adapter
     * @param {boolean} all if return the licenses, that used by other instances (true) or only for this instance (false)
     * @returns {Promise<object[]>} list of suitable licenses
     */
    this.getSuitableLicenses = async all => {
        const licenses = [];
        try {
            const obj = await this.getForeignObjectAsync('system.licenses');

            if (obj && obj.native && obj.native.licenses && obj.native.licenses.length) {
                const now = Date.now();
                const cert = fs.readFileSync(__dirname + '/../../cert/cloudCert.crt');
                const version = semver.major(this.pack.version);

                obj.native.licenses.forEach(license => {
                    try {
                        const decoded = jwt.verify(license.json, cert);
                        if (
                            decoded.name &&
                            (!decoded.valid_till ||
                                license.valid_till === '0000-00-00 00:00:00' ||
                                new Date(license.valid_till).getTime() > now)
                        ) {
                            if (
                                decoded.name.startsWith('iobroker.' + this.name) &&
                                (all || !license.usedBy || license.usedBy === this.namespace)
                            ) {
                                // Licenses for version ranges 0.x and 1.x are handled identically and are valid for both version ranges.
                                //
                                // If license is for adapter with version 0 or 1
                                if (
                                    decoded.version === '&lt;2' ||
                                    decoded.version === '<2' ||
                                    decoded.version === '<1' ||
                                    decoded.version === '<=1'
                                ) {
                                    // check the current adapter major version
                                    if (version !== '0' && version !== '1') {
                                        return;
                                    }
                                } else if (decoded.version && decoded.version !== version) {
                                    // Licenses for adapter versions >=2 need to match to the adapter major version
                                    // which means that a new major version requires new licenses if it would be "included"
                                    // in last purchase

                                    // decoded.version could be only '<2' or direct version, like "2", "3" and so on
                                    return;
                                }

                                // remove free license if commercial license found
                                if (decoded.invoice !== 'free') {
                                    const pos = licenses.findIndex(item => item.invoice === 'free');
                                    if (pos !== -1) {
                                        licenses.splice(pos, 1);
                                    }
                                }
                                license.decoded = decoded;
                                licenses.push(license);
                            }
                        }
                    } catch (err) {
                        logger.error(`${this.namespaceLog} Cannot decode license "${license.name}": ${err.message}`);
                    }
                });
            }
        } catch {
            // ignore
        }

        return licenses;
    };

    initObjects(() => {
        if (this.inited) {
            this.log && logger.warn(this.namespaceLog + ' Reconnection to DB.');
            return;
        }

        this.inited = true;

        // auto oObjects
        if (options.objects) {
            this.getAdapterObjects(objs => {
                this.oObjects = objs;
                this.subscribeObjects('*');
                initStates(prepareInitAdapter);
            });
        } else {
            initStates(prepareInitAdapter);
        }
    });

    return this;
}

// extend the EventEmitter class using our class
util.inherits(Adapter, EventEmitter);

module.exports = Adapter;<|MERGE_RESOLUTION|>--- conflicted
+++ resolved
@@ -1643,15 +1643,9 @@
 
                 if (res && res.rows) {
                     this.autoSubscribe = [];
-<<<<<<< HEAD
                     for (const row of res.rows) {
                         if (row.value.common.subscribable) {
                             const _id = row.id.substring(15); // cut system.adapter.
-=======
-                    for (let c = res.rows.length - 1; c >= 0; c--) {
-                        if (res.rows[c].value.common.subscribable) {
-                            const _id = res.rows[c].id.substring(15); // cut system.adapter.
->>>>>>> 190e2ed6
                             if (!this.autoSubscribe.includes(_id)) {
                                 this.autoSubscribe.push(_id);
                             }
@@ -8078,15 +8072,6 @@
                 }
             }
 
-<<<<<<< HEAD
-=======
-            // RegExp is allowed for alias only
-            if (pattern instanceof RegExp && pattern.toString().includes('alias')) {
-                logger.error(`${this.namespaceLog} Regexp is not supported for "subscribeForeignStates"`);
-                return tools.maybeCallbackWithError(callback, 'Regexp is not supported for "subscribeForeignStates"');
-            }
-
->>>>>>> 190e2ed6
             if (Array.isArray(pattern)) {
                 // get all aliases
                 const aliasesIds = pattern
@@ -8139,7 +8124,7 @@
                 }
                 return tools.maybeCallback(callback);
             } else if (typeof pattern === 'string' && pattern.includes('*')) {
-                if (typeof pattern === 'string' && (pattern === '*' || pattern.startsWith(ALIAS_STARTS_WITH))) {
+                if (pattern === '*' || pattern.startsWith(ALIAS_STARTS_WITH)) {
                     if (!this._aliasObjectsSubscribed) {
                         this._aliasObjectsSubscribed = true;
                         adapterObjects.subscribe(`${ALIAS_STARTS_WITH}*`);
