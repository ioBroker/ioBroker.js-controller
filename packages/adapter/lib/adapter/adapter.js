'use strict';

// This is file, that makes all communication with controller. All options are optional except name.
// following options are available:
//   name:                  name of the adapter. Must be exactly the same as directory name.
//   dirname:               adapter directory name
//   instance:              instance number of adapter
//   objects:               true or false, if desired to have oObjects. This is a list with all states, channels and devices of this adapter and it will be updated automatically.
//   states:                true or false, if desired to have oStates. This is a list with all states values and it will be updated automatically.
//   systemConfig:          if required system configuration. Store it in systemConfig attribute
//   objectChange:          callback function (id, obj) that will be called if object changed
//   stateChange:           callback function (id, obj) that will be called if state changed
//   message:               callback to inform about new message the adapter
//   unload:                callback to stop the adapter
//   config:                configuration of the connection to controller
//   noNamespace:           return short names of objects and states in objectChange and in stateChange
//   strictObjectChecks:    flag which defaults to true - if true, adapter warns if states are set without an corresponding existing object

const net = require('net');
const fs = require('fs-extra');
const extend = require('node.extend');
const util = require('util');
const os = require('os');
const EventEmitter = require('events').EventEmitter;
const {tools} = require('@iobroker/js-controller-common');
const pidUsage = require('pidusage');
const deepClone = require('deep-clone');
const {EXIT_CODES} = require('@iobroker/js-controller-common');
const {PluginHandler} = require('@iobroker/plugin-base');
// local version is always same as controller version, since lerna exact: true is used
const controllerVersion = require('@iobroker/js-controller-adapter/package.json').version;

const {password} = require('@iobroker/js-controller-common');

const {FORBIDDEN_CHARS} = tools;
const DEFAULT_SECRET = 'Zgfr56gFe87jJOM';
const ALIAS_STARTS_WITH = 'alias.';

const SYSTEM_ADMIN_USER = 'system.user.admin';
const SYSTEM_ADMIN_GROUP = 'system.group.administrator';
const QUALITY_SUBS_INITIAL = 0x20;

const supportedFeatures = [
    'ALIAS', // Alias Feature supported, Since js-controller 2.0
    'ALIAS_SEPARATE_READ_WRITE_ID', // Alias support separated ids for read and write, Since js-controller 3.0
    'ADAPTER_GETPORT_BIND', // getPort method of adapter supports second parameter to bind to a special network interface, Since js-controller 2.0
    'ADAPTER_DEL_OBJECT_RECURSIVE', // delObject supports options.recursive flag to delete objects structures recursive, Since js-controller 2.2
    'ADAPTER_SET_OBJECT_SETS_DEFAULT_VALUE', // setObject(*) methods set the default (def) value via setState after the object is created. Since js-controller 2.0
    'ADAPTER_AUTO_DECRYPT_NATIVE', // all native attributes, that are listed in an array `encryptedNative` in io-pack will be automatically decrypted and encrypted. Since js-controller 3.0
    'PLUGINS', // configurable plugins supported. Since js-controller 3.0
    'CONTROLLER_NPM_AUTO_REBUILD', // Automatic rebuild when node version mismatch is detected. Since js-controller 3.0
    'CONTROLLER_READWRITE_BASE_SETTINGS', // If base settings could be read and written. Since js-controller 3.0
<<<<<<< HEAD
    'CONTROLLER_LICENSE_MANAGER' // Controller can read licenses from iobroker.net. Since js-controller 4.0
=======
    'CONTROLLER_MULTI_REPO' // Controller supports multiple repositories
>>>>>>> 52fb944c
];

//const ACCESS_EVERY_EXEC  = 0x1;
const ACCESS_EVERY_WRITE = 0x2;
const ACCESS_EVERY_READ = 0x4;
//const ACCESS_EVERY_RW    = ACCESS_EVERY_WRITE | ACCESS_EVERY_READ;
//const ACCESS_EVERY_ALL   = ACCESS_EVERY_WRITE | ACCESS_EVERY_READ | ACCESS_EVERY_EXEC;

//const ACCESS_GROUP_EXEC  = 0x10;
const ACCESS_GROUP_WRITE = 0x20;
const ACCESS_GROUP_READ = 0x40;
//const ACCESS_GROUP_RW    = ACCESS_GROUP_WRITE | ACCESS_GROUP_READ;
//const ACCESS_GROUP_ALL   = ACCESS_GROUP_WRITE | ACCESS_GROUP_READ | ACCESS_GROUP_EXEC;

//const ACCESS_USER_EXEC   = 0x100;
const ACCESS_USER_WRITE = 0x200;
const ACCESS_USER_READ = 0x400;
//const ACCESS_USER_RW     = ACCESS_USER_WRITE | ACCESS_USER_READ;
//const ACCESS_USER_ALL    = ACCESS_USER_WRITE | ACCESS_USER_READ | ACCESS_USER_EXEC;

// const ACCESS_EXEC        = 0x1;
// const ACCESS_WRITE       = 0x2;
// const ACCESS_READ        = 0x4;
// const ACCESS_LIST        = 'list';
// const ACCESS_DELETE      = 'delete';
// const ACCESS_CREATE      = 'create';

const ERROR_PERMISSION = 'permissionError';

/**
 * Look up the error description for an error code
 *
 * @param {number} code error code
 * @return {string} error description
 */
function getErrorText(code) {
    code = code || 0;
    return (EXIT_CODES[code] || code).toString();
}

class Log {
    /**
     * @param {string} namespaceLog Logging namespace to prefix
     * @param {string} level The log level
     * @param {object} logger logger instance
     */
    constructor(namespaceLog, level, logger) {
        this.namespaceLog = namespaceLog;
        this.level = level;
        // We have to bind the this context here or it is possible that `this` is
        // undefined when passing around the logger methods. This happens e.g. when doing this:
        //   const log = new Log(...);
        //   const test = log.info;
        //   test();
        this.logger = logger;
        this.silly = this.silly.bind(this);
        this.debug = this.debug.bind(this);
        this.info = this.info.bind(this);
        this.error = this.error.bind(this);
        this.warn = this.warn.bind(this);
    }

    silly(msg) {
        this.logger.silly(this.namespaceLog + ' ' + msg);
    }

    debug(msg) {
        this.logger.debug(this.namespaceLog + ' ' + msg);
    }

    info(msg) {
        this.logger.info(this.namespaceLog + ' ' + msg);
    }

    error(msg) {
        this.logger.error(this.namespaceLog + ' ' + msg);
    }

    warn(msg) {
        this.logger.warn(this.namespaceLog + ' ' + msg);
    }
}

/**
 * Adapter class
 *
 * How the initialization happens:
 *  initObjects => initStates => prepareInitAdapter => createInstancesObjects => initAdapter => initLogging => ready
 *
 * @class
 * @param {string|object} options object like {name: "adapterName", systemConfig: true} or just "adapterName"
 * @return {object} object instance
 */
function Adapter(options) {
    if (!(this instanceof Adapter)) {
        return new Adapter(options);
    }

    /** @type {Record<string, any>} */
    let config = null;
    let defaultObjs;
    const configFileName = tools.getConfigFileName();

    if (fs.existsSync(configFileName)) {
        config = fs.readJSONSync(configFileName);
        config.states = config.states || {type: 'file'};
        config.objects = config.objects || {type: 'file'};
    } else {
        throw new Error(`Cannot find ${configFileName}`);
    }

    if (!options || (!config && !options.config)) {
        throw new Error('Configuration not set!');
    }

    let schedule;
    let restartScheduleJob;
    let initializeTimeout;
    let adapterStates;
    let adapterObjects;
    let timers = {};
    let timerId = 1;
    let intervals = {};
    let stopInProgress = false;

    if (options.config && !options.config.log) {
        options.config.log = config.log;
    }

    config = options.config || config;
    this.startedInCompactMode = options.compact;
    let firstConnection = true;
    let systemSecret = null;

    let reportInterval;

    this.logList = [];
    this.aliases = {};
    this.aliasPatterns = [];
    this.enums = {};

    this.eventLoopLags = [];
    this.overwriteLogLevel = false;
    this.adapterReady = false;

    // Provide tools for use in adapter
    this.tools = tools;

    // possible arguments
    // 0,1,.. - instance
    // info, debug, warn, error - log level
    // --force
    // --logs
    // --silent
    // --install
    // --debug = --force + --logs
    if (process.argv) {
        for (let a = 1; a < process.argv.length; a++) {
            if (process.argv[a] === 'info' || process.argv[a] === 'debug' || process.argv[a] === 'error' || process.argv[a] === 'warn' || process.argv[a] === 'silly') {
                config.log.level = process.argv[a];
                this.overwriteLogLevel = true;
            } else if (process.argv[a] === '--silent') {
                config.isInstall = true;
                process.argv[a] = '--install';
            } else if (process.argv[a] === '--install') {
                config.isInstall = true;
            } else if (process.argv[a] === '--logs') {
                config.consoleOutput = true;
            } else if (process.argv[a] === '--force') {
                config.forceIfDisabled = true;
            } else if (process.argv[a] === '--debug') {
                config.forceIfDisabled = true;
                config.consoleOutput = true;
                if (config.log.level !== 'silly') {
                    config.log.level = 'debug';
                    this.overwriteLogLevel = true;
                }
            } else if (process.argv[a] === '--console') {
                config.consoleOutput = true;
            } else if (parseInt(process.argv[a], 10).toString() === process.argv[a]) {
                config.instance = parseInt(process.argv[a], 10);
            }
        }
    }

    config.log.level = config.log.level || 'info';

    config.log.noStdout = !config.consoleOutput;

    const logger = require('@iobroker/js-controller-common').logger(config.log);

    // compatibility
    if (!logger.silly) {
        logger.silly = logger.debug;
    }

    // enable "var adapter = require(__dirname + '/../../lib/adapter.js')('adapterName');" call
    if (typeof options === 'string') {
        options = {name: options};
    }

    if (!options.name) {
        throw new Error('No name of adapter!');
    }

    this.performStrictObjectChecks = options.strictObjectChecks !== false;

    this._getObjectsByArray = (keys, objects, options, cb, _index, _result, _errors) => {
        if (objects) {
            return tools.maybeCallbackWithError(cb, null, objects);
        }
        _index = _index || 0;
        _result = _result || [];
        _errors = _errors || [];

        while (!keys[_index] && _index < keys.length) {
            _index++;
        }

        if (_index >= keys.length) {
            return tools.maybeCallbackWithError(cb, _errors.find(e => e) ? _errors : null, _result);
        }

        // if empty => skip immediately
        this.getForeignObject(keys[_index], options, (err, obj) => {
            _result[_index] = obj;
            setImmediate(() => this._getObjectsByArray(keys, objects, options, cb, _index + 1, _result, _errors));
        });
    };

    /**
     * stops the execution of adapter, but not disables it.
     *
     * Sometimes, the adapter must be stopped if some libraries are missing.
     *
     * @alias terminate
     * @memberof Adapter
     * @param {string | number} [reason] optional termination description
     * @param {number} [exitCode] optional exit code
     */
    this.terminate = (reason, exitCode) => {
        // This function must be defined very first, because in the next lines will be yet used.
        if (this.terminated) {
            return;
        }
        this.terminated = true;

        this.pluginHandler && this.pluginHandler.destroyAll();

        if (reportInterval) {
            clearInterval(reportInterval);
            reportInterval = null;
        }
        if (restartScheduleJob) {
            restartScheduleJob.cancel();
            restartScheduleJob = null;
        }
        if (typeof reason === 'number') {
            // Only the exit code was passed
            exitCode = reason;
            reason = null;
        }
        if (typeof exitCode !== 'number') {
            exitCode = process.argv.indexOf('--install') === -1 ? EXIT_CODES.ADAPTER_REQUESTED_TERMINATION : EXIT_CODES.NO_ERROR;
        }

        const isNotCritical =
            exitCode === EXIT_CODES.ADAPTER_REQUESTED_TERMINATION
            || exitCode === EXIT_CODES.START_IMMEDIATELY_AFTER_STOP
            || exitCode === EXIT_CODES.NO_ERROR
        ;

        const text = `${this.namespaceLog} Terminated (${getErrorText(exitCode)}): ${reason ? reason : 'Without reason'}`;
        if (isNotCritical) {
            logger.info(text);
        } else {
            logger.warn(text);
        }
        setTimeout(async () => { // give last states some time to get handled
            if (adapterStates) {
                try {
                    await adapterStates.destroy();
                } catch {
                    // ignore
                }
            }
            if (adapterObjects) {
                try {
                    await adapterObjects.destroy();
                } catch {
                    //ignore
                }
            }
            if (this.startedInCompactMode) {
                this.emit('exit', exitCode, reason);
                adapterStates = null;
                adapterObjects = null;
            } else {
                process.exit(exitCode === undefined ? EXIT_CODES.ADAPTER_REQUESTED_TERMINATION : exitCode);
            }
        }, 500);
    };

    // If installed as npm module
    if (options.dirname) {
        this.adapterDir = options.dirname.replace(/\\/g, '/');
    } else {
        this.adapterDir = tools.getAdapterDir(options.name);

        if (!this.adapterDir) {
            logger.error(`${this.namespaceLog} Cannot find directory of adapter ${options.name}`);
            this.terminate(EXIT_CODES.CANNOT_FIND_ADAPTER_DIR);
        }
    }

    // remove "lib"
    /*
    this.adapterDir.pop();
    const jsc = this.adapterDir.pop();
    if ((jsc === tools.appName + '.js-controller' || jsc === tools.appName.toLowerCase() + '.js-controller') && this.adapterDir.pop() === 'node_modules') {
        // js-controller is installed as npm
        const appName = tools.appName.toLowerCase();
        this.adapterDir = this.adapterDir.join('/');
        if (fs.existsSync(this.adapterDir + '/node_modules/' + appName + '.' + options.name)) {
            this.adapterDir += '/node_modules/' + appName + '.' + options.name;
        } else if (fs.existsSync(this.adapterDir + '/node_modules/' + appName + '.js-controller/node_modules/' + appName + '.' + options.name)) {
            this.adapterDir += '/node_modules/' + appName + '.js-controller/node_modules/' + appName + '.' + options.name;
        } else if (fs.existsSync(this.adapterDir + '/node_modules/' + appName + '.js-controller/adapter/' + options.name)) {
            this.adapterDir += '/node_modules/' + appName + '.js-controller/adapter/' + options.name;
        } else if (fs.existsSync(this.adapterDir + '/node_modules/' + tools.appName + '.js-controller/node_modules/' + appName + '.' + options.name)) {
            this.adapterDir += '/node_modules/' + tools.appName + '.js-controller/node_modules/' + appName + '.' + options.name;
        } else {
            logger.error(this.namespaceLog + ' Cannot find directory of adapter ' + options.name);
            this.terminate(EXIT_CODES.CANNOT_FIND_ADAPTER_DIR);
        }
    } else {
        this.adapterDir = __dirname.replace(/\\/g, '/');
        // remove "/lib"
        this.adapterDir = this.adapterDir.substring(0, this.adapterDir.length - 4);
        if (fs.existsSync(this.adapterDir + '/node_modules/' + tools.appName + '.' + options.name)) {
            this.adapterDir += '/node_modules/' + tools.appName + '.' + options.name;
        } else if (fs.existsSync(this.adapterDir + '/../node_modules/' + tools.appName + '.' + options.name)) {
            const parts = this.adapterDir.split('/');
            parts.pop();
            this.adapterDir = parts.join('/') + '/node_modules/' + tools.appName + '.' + options.name;
        } else {
            logger.error(this.namespaceLog + ' Cannot find directory of adapter ' + options.name);
            this.terminate(EXIT_CODES.CANNOT_FIND_ADAPTER_DIR);
        }
    }
}
 */

    if (fs.existsSync(this.adapterDir + '/package.json')) {
        this.pack = fs.readJSONSync(this.adapterDir + '/package.json');
    } else {
        logger.info(this.namespaceLog + ' Non npm module. No package.json');
    }

    if (!this.pack || !this.pack.io) {
        if (fs.existsSync(this.adapterDir + '/io-package.json')) {
            this.ioPack = fs.readJSONSync(this.adapterDir + '/io-package.json');
        } else {
            logger.error(this.namespaceLog + ' Cannot find: ' + this.adapterDir + '/io-package.json');
            this.terminate(EXIT_CODES.CANNOT_FIND_ADAPTER_DIR);
        }
    } else {
        this.ioPack = this.pack.io;
    }

    // If required system configuration. Store it in systemConfig attribute
    if (options.systemConfig) {
        this.systemConfig = config;
        // Workaround for an admin 5 issue which could lead to deleting the dataDir folder
        // TODO: remove it as soon as all adapters are fixed which use systemConfig.dataDir
        if (!Object.prototype.hasOwnProperty.call(this.systemConfig, 'dataDir')) {
            this.systemConfig.dataDir = tools.getDefaultDataDir();
        }
    }

    let States;
    if (config.states && config.states.type) {
        try {
            States = require(`@iobroker/db-states-${config.states.type}`).Client;
        } catch (err) {
            throw new Error(`Unknown states type: ${config.states.type}: ${err.message}`);
        }
    } else {
        States = require('@iobroker/js-controller-common-db').getStatesConstructor();
    }

    let Objects;
    if (config.objects && config.objects.type) {
        try {
            Objects = require(`@iobroker/db-objects-${config.objects.type}`).Client;
        } catch (err) {
            throw new Error(`Unknown objects type: ${config.objects.type}: ${err.message}`);
        }
    } else {
        Objects = require('@iobroker/js-controller-common-db').getObjectsConstructor();
    }

    const ifaces = os.networkInterfaces();
    const ipArr = [];
    for (const dev in ifaces) {
        if (!Object.prototype.hasOwnProperty.call(ifaces, dev)) {
            continue;
        }
        ifaces[dev].forEach(details => !details.internal && ipArr.push(details.address));
    }

    const instance = parseInt(options.compactInstance !== undefined ? options.compactInstance : ((options.instance !== undefined) ? options.instance : (config.instance || 0)), 10);

    this.name = options.name;
    this.namespace = options.name + '.' + instance;
    this.namespaceLog = this.namespace + (this.startedInCompactMode ? ' (COMPACT)' : ' (' + process.pid + ')');
    this._namespaceRegExp = new RegExp('^' + (this.namespace + '.').replace(/\./g, '\\.')); // cache the regex object 'adapter.0.'

    /** The cache of users */
    this.users = {};
    /** The cache of usernames */
    this.usernames = {};
    /** The cache of user groups */
    this.groups = {};
    this.defaultHistory = null;
    /** An array of instances, that support auto subscribe */
    this.autoSubscribe = null;
    this.inputCount = 0;
    this.outputCount = 0;
    /** A RegExp to test for forbidden chars in object IDs */
    this.FORBIDDEN_CHARS = FORBIDDEN_CHARS;
    /** Whether the adapter has already terminated */
    this.terminated = false;

    let callbackId = 1;
    this.getPortRunning = null;

    /**
     * Checks if a passed ID is valid. Throws an error if id is invalid
     *
     * @param {string|object} id id to check or object with properties device, channel and state
     * @param {boolean} isForeignId true&false if the ID is a foreign/full ID or only an "adapter local" id
     * @param {object} options optional
     * @throws Error when id is invalid
     */
    const validateId = (id, isForeignId, options) => {
        // there is special maintenance mode to clear the DB from invalid IDs
        if (options && options.maintenance && options.user === SYSTEM_ADMIN_USER) {
            return;
        }

        if (!id && id !== 0) {
            throw new Error('The id is empty! Please provide a valid id.');
        }

        const type = typeof id;

        if (!isForeignId && type === 'number') {
            logger.warn(`${this.namespaceLog} The id "${id}" has an invalid type! Expected "string" or "object", received "number".`);
            logger.warn(`${this.namespaceLog} This will be refused in future versions. Please report this to the developer.`);
        } else if (type !== 'string' && !tools.isObject(id)) {
            throw new Error(`The id "${id}" has an invalid type! Expected "string" or "object", received "${type}".`);
        }

        if (tools.isObject(id)) {
            // id can be an object, at least one of the following properties has to exist
            const reqProperties = ['device', 'channel', 'state'];
            let found = false;
            for (const reqProperty of reqProperties) {
                if (reqProperty !== undefined) {
                    if (typeof reqProperty !== 'string') {
                        throw new Error(`The id's property "${reqProperty}" of "${JSON.stringify(id)}" has an invalid type! Expected "string", received "${typeof reqProperty}".`);
                    }

                    if (reqProperty.includes('.')) {
                        throw new Error(`The id's property "${reqProperty}" of "${JSON.stringify(id)}" contains the invalid character "."!`);
                    }
                    found = true;
                }
            }
            if (found === false) {
                throw new Error(`The id "${JSON.stringify(id)}" is an invalid object! Expected at least one of the properties "device", "channel" or "state" to exist.`);
            }
        } else {
            if (type !== 'string') {
                throw new Error(`The id "${JSON.stringify(id)}" has an invalid type! Expected "string", received "${type}".`);
            }
            if (id.endsWith('.')) {
                throw new Error(`The id "${id}" is invalid. Ids are not allowed to end in "."`);
            }
        }
    };

    /**
     * Helper function to find next free port
     *
     * Looks for first free TCP port starting with given one:
     * <pre><code>
     *     adapter.getPort(8081, function (port) {
     *         adapter.log.debug('Following port is free: ' + port);
     *     });
     * </code></pre>
     *
     * @alias getPort
     * @memberof Adapter
     * @param {number} port port number to start the search for free port
     * @param {string} [host] optional hostname for the port search
     * @param {(port: number) => void} callback return result
     *        <pre><code>function (port) {}</code></pre>
     */
    this.getPort = (port, host, callback) => {
        if (!port) {
            throw new Error('adapterGetPort: no port');
        }

        if (typeof host === 'function') {
            callback = host;
            host = null;
        }
        if (!host) {
            host = undefined;
        }

        if (typeof port === 'string') {
            port = parseInt(port, 10);
        }
        this.getPortRunning = {port, host, callback};
        const server = net.createServer();
        try {
            server.listen({port, host}, (/* err */) => {
                server.once('close', () => {
                    return tools.maybeCallback(callback, port);
                });
                server.close();
            });
            server.on('error', (/* err */) => {
                setTimeout(() => this.getPort(port + 1, host, callback), 100);
            });
        } catch {
            setImmediate(() => this.getPort(port + 1, host, callback));
        }
    };

    /**
     * Promise-version of Adapter.getPort
     */
    this.getPortAsync = tools.promisifyNoError(this.getPort, this);

    /**
     * Method to check for available Features for adapter development
     *
     * Use it like ...
     * <pre><code>
     *     if (adapter.supportsFeature && adapter.supportsFeature('ALIAS')) {
     *         ...
     *     }
     * </code></pre>

     * @alias supportsFeature
     * @memberof Adapter
     * @param {string} featureName the name of the feature to check
     * @returns {boolean} true/false if the feature is in the list of supported features
     */
    this.supportsFeature = featureName => {
        return supportedFeatures.includes(featureName);
    };

    /**
     * validates user and password
     *
     *
     * @alias checkPassword
     * @memberof Adapter
     * @param {string} user user name as text
     * @param {string} pw password as text
     * @param {object} [options] optional user context
     * @param {(success: boolean, user: string) => void} callback return result
     *        <pre><code>
     *            function (result) {
     *              if (result) adapter.log.debug('User is valid');
     *            }
     *        </code></pre>
     */
    this.checkPassword = async (user, pw, options, callback) => {
        if (typeof options === 'function') {
            callback = options;
            options = null;
        }

        if (!callback) {
            throw new Error('checkPassword: no callback');
        }

        if (user && !user.startsWith('system.user.')) {
            // its not yet a `system.user.xy` id, thus we assume it's a username
            if (!this.usernames[user]) {
                // we did not find the id of the username in our cache -> update cache
                try {
                    await updateUsernameCache();
                } catch (e) {
                    this.log.error(e.message);
                }
                if (!this.usernames[user]) {
                    // user still not there, its no valid user -> fallback to legacy check
                    user = `system.user.${user.toString().replace(this.FORBIDDEN_CHARS, '_').replace(/\s/g, '_').replace(/\./g, '_').toLowerCase()}`;
                } else {
                    user = this.usernames[user].id;
                }
            } else {
                user = this.usernames[user].id;
            }
        }

        this.getForeignObject(user, options, (err, obj) => {
            if (err || !obj || !obj.common || (!obj.common.enabled && user !== SYSTEM_ADMIN_USER)) {
                return tools.maybeCallback(callback, false, user);
            } else {
                password(pw).check(obj.common.password, (err, res) => {
                    return tools.maybeCallback(callback, res, user);
                });
            }
        });
    };
    /**
     * Promise-version of Adapter.checkPassword
     */
    this.checkPasswordAsync = tools.promisifyNoError(this.checkPassword, this);

    /**
     * Return ID of given username
     *
     * @param {string} username - name of the user
     * @return {Promise<undefined|string>}
     */
    this.getUserID = async username => {
        if (!this.usernames[username]) {
            try {
                // did not find username, we should have a look in the cache
                await updateUsernameCache();

                if (!this.usernames[username]) {
                    return;
                }
            } catch (e) {
                this.log.error(e.message);
                return;
            }
        }

        return this.usernames[username].id;
    };

    /**
     * sets the user's password
     *
     * @alias setPassword
     * @memberof Adapter
     * @param {string} user user name as text
     * @param {string} pw password as text
     * @param {object} [options] optional user context
     * @param {ioBroker.ErrorCallback} [callback] return result
     *        <pre><code>
     *            function (err) {
     *              if (err) adapter.log.error('Cannot set password: ' + err);
     *            }
     *        </code></pre>
     */
    this.setPassword = async (user, pw, options, callback) => {
        if (typeof options === 'function') {
            callback = options;
            options = null;
        }

        if (user && !user.startsWith('system.user.')) {
            // its not yet a `system.user.xy` id, thus we assume it's a username
            if (!this.usernames[user]) {
                // we did not find the id of the username in our cache -> update cache
                try {
                    await updateUsernameCache();
                } catch (e) {
                    this.log.error(e);
                }
                if (!this.usernames[user]) {
                    // user still not there, fallback to legacy check
                    user = `system.user.${user.toString().replace(this.FORBIDDEN_CHARS, '_').replace(/\s/g, '_').replace(/\./g, '_').toLowerCase()}`;
                } else {
                    user = this.usernames[user].id;
                }
            } else {
                user = this.usernames[user].id;
            }
        }

        this.getForeignObject(user, options, (err, obj) => {
            if (err || !obj) {
                return tools.maybeCallbackWithError(callback, 'User does not exist');
            }

            // BF: (2020.05.22) are the empty passwords allowed??
            if (!pw) {
                this.extendForeignObject(user, {
                    common: {
                        password: ''
                    }
                }, options, () => {
                    return tools.maybeCallback(callback);
                });
            } else {
                password(pw).hash(null, null, (err, res) => {
                    if (err) {
                        return tools.maybeCallbackWithError(callback, err);
                    }
                    this.extendForeignObject(user, {
                        common: {
                            password: res
                        }
                    }, options, () => {
                        return tools.maybeCallbackWithError(callback, null);
                    });
                });

            }
        });
    };

    /**
     * Promise-version of Adapter.setPassword
     */
    this.setPasswordAsync = tools.promisify(this.setPassword, this);

    /**
     * returns if user exists and is in the group
     *
     * This function used mostly internally and the adapter developer do not require it.
     *
     * @alias checkGroup
     * @memberof Adapter
     * @param {string} user user name as text
     * @param {string} group group name
     * @param {object} [options] optional user context
     * @param {(result: boolean) => void} callback return result
     *        <pre><code>
     *            function (result) {
     *              if (result) adapter.log.debug('User exists and in the group');
     *            }
     *        </code></pre>
     */
    this.checkGroup = async (user, group, options, callback) => {
        user = (user || '');

        if (typeof options === 'function') {
            callback = options;
            options = null;
        }

        if (user && !user.startsWith('system.user.')) {
            // its not yet a `system.user.xy` id, thus we assume it's a username
            if (!this.usernames[user]) {
                // we did not find the id of the username in our cache -> update cache
                try {
                    await updateUsernameCache();
                } catch (e) {
                    this.log.error(e);
                }

                if (!this.usernames[user]) {
                    // user still not there, its no valid user -> fallback
                    user = `system.user.${user.toString().replace(this.FORBIDDEN_CHARS, '_').replace(/\s/g, '_').replace(/\./g, '_').toLowerCase()}`;
                } else {
                    user = this.usernames[user].id;
                }
            } else {
                user = this.usernames[user].id;
            }
        }

        if (group && !group.startsWith('system.group.')) {
            group = 'system.group.' + group;
        }
        this.getForeignObject(user, options, (err, obj) => {
            if (err || !obj) {
                return tools.maybeCallback(callback, false);
            }
            this.getForeignObject(group, options, (err, obj) => {
                if (err || !obj) {
                    return tools.maybeCallback(callback, false);
                }
                if (obj.common.members.indexOf(user) !== -1) {
                    return tools.maybeCallback(callback, true);
                } else {
                    return tools.maybeCallback(callback, false);
                }
            });
        });
    };

    /**
     * Promise-version of Adapter.checkGroup
     */
    this.checkGroupAsync = tools.promisifyNoError(this.checkGroup, this);

    /** @typedef {{[permission: string]: {type: 'object' | 'state' | '' | 'other' | 'file', operation: string}}} CommandsPermissions */

    /**
     * get the user permissions
     *
     * This function used mostly internally and the adapter developer do not require it.
     * The function reads permissions of user's groups (it can be more than one) and merge permissions together
     *
     * @alias calculatePermissions
     * @memberof Adapter
     * @param {string} user user name as text
     * @param {CommandsPermissions} commandsPermissions object that describes the access rights like
     *     <pre><code>
     *         // static information
     *         var commandsPermissions = {
     *            getObject:          {type: 'object',    operation: 'read'},
     *            getObjects:         {type: 'object',    operation: 'list'},
     *            getObjectView:      {type: 'object',    operation: 'list'},
     *            setObject:          {type: 'object',    operation: 'write'},
     *            subscribeObjects:   {type: 'object',    operation: 'read'},
     *            unsubscribeObjects: {type: 'object',    operation: 'read'},
     *
     *            getStates:          {type: 'state',     operation: 'list'},
     *            getState:           {type: 'state',     operation: 'read'},
     *            setState:           {type: 'state',     operation: 'write'},
     *            getStateHistory:    {type: 'state',     operation: 'read'},
     *            subscribe:          {type: 'state',     operation: 'read'},
     *            unsubscribe:        {type: 'state',     operation: 'read'},
     *            getVersion:         {type: '',          operation: ''},
     *
     *            httpGet:            {type: 'other',     operation: 'http'},
     *            sendTo:             {type: 'other',     operation: 'sendto'},
     *            sendToHost:         {type: 'other',     operation: 'sendto'},
     *
     *            readFile:           {type: 'file',      operation: 'read'},
     *            readFile64:         {type: 'file',      operation: 'read'},
     *            writeFile:          {type: 'file',      operation: 'write'},
     *            writeFile64:        {type: 'file',      operation: 'write'},
     *            unlink:             {type: 'file',      operation: 'delete'},
     *            rename:             {type: 'file',      operation: 'write'},
     *            mkdir:              {type: 'file',      operation: 'write'},
     *            readDir:            {type: 'file',      operation: 'list'},
     *            chmodFile:          {type: 'file',      operation: 'write'},
     *            chownFile:          {type: 'file',      operation: 'write'},
     *
     *            authEnabled:        {type: '',          operation: ''},
     *            disconnect:         {type: '',          operation: ''},
     *            listPermissions:    {type: '',          operation: ''},
     *            getUserPermissions: {type: 'object',    operation: 'read'}
     *         };
     *        </code></pre>
     * @param {object} [options] optional user context
     * @param {(result: ioBroker.PermissionSet) => void} [callback] return result
     *        <pre><code>
     *            function (acl) {
     *              // Access control object for admin looks like:
     *              // {
     *              //    file: {
     *              //         read:       true,
     *              //         write:      true,
     *              //         'delete':   true,
     *              //         create:     true,
     *              //         list:       true
     *              //     },
     *              //     object: {
     *              //         read:       true,
     *              //         write:      true,
     *              //         'delete':   true,
     *              //         list:       true
     *              //     },
     *              //     state: {
     *              //         read:       true,
     *              //         write:      true,
     *              //         'delete':   true,
     *              //         create:     true,
     *              //         list:       true
     *              //     },
     *              //     user: 'admin',
     *              //     users:  {
     *              //         read:       true,
     *              //         write:      true,
     *              //         create:     true,
     *              //         'delete':   true,
     *              //         list:       true
     *              //     },
     *              //     other: {
     *              //         execute:    true,
     *              //         http:       true,
     *              //         sendto:     true
     *              //     },
     *              //     groups: ['administrator'] // can be more than one
     *              // }
     *            }
     *        </code></pre>
     */
    this.calculatePermissions = async (user, commandsPermissions, options, callback) => {
        user = (user || '');

        if (typeof options === 'function') {
            callback = options;
            options = null;
        }

        if (user && !user.startsWith('system.user.')) {
            // its not yet a `system.user.xy` id, thus we assume it's a username
            if (!this.usernames[user]) {
                // we did not find the id of the username in our cache -> update cache
                try {
                    await updateUsernameCache();
                } catch (e) {
                    this.log.error(e.message);
                }
                // user still not there, fallback
                if (!this.usernames[user]) {
                    user = `system.user.${user.toString().replace(this.FORBIDDEN_CHARS, '_').replace(/\s/g, '_').replace(/\./g, '_').toLowerCase()}`;
                } else {
                    user = this.usernames[user].id;
                }
            } else {
                user = this.usernames[user].id;
            }
        }

        // read all groups
        let acl = {user: user};
        if (user === SYSTEM_ADMIN_USER) {
            acl.groups = [SYSTEM_ADMIN_GROUP];
            for (const commandPermission of Object.values(commandsPermissions)) {
                if (!commandPermission.type) {
                    continue;
                }
                acl[commandPermission.type] = acl[commandPermission.type] || {};
                acl[commandPermission.type][commandPermission.operation] = true;
            }

            return tools.maybeCallback(callback, acl);
        }
        acl.groups = [];
        this.getForeignObjects('*', 'group', null, options, (err, groups) => {
            // aggregate all groups permissions, where this user is
            if (groups) {
                for (const g of Object.keys(groups)) {
                    if (groups[g] &&
                        groups[g].common &&
                        groups[g].common.members &&
                        groups[g].common.members.indexOf(user) !== -1) {
                        acl.groups.push(groups[g]._id);
                        if (groups[g]._id === SYSTEM_ADMIN_GROUP) {
                            acl = {
                                file: {
                                    read: true,
                                    write: true,
                                    'delete': true,
                                    create: true,
                                    list: true
                                },
                                object: {
                                    read: true,
                                    write: true,
                                    'delete': true,
                                    list: true
                                },
                                state: {
                                    read: true,
                                    write: true,
                                    'delete': true,
                                    create: true,
                                    list: true
                                },
                                user: user,
                                users: {
                                    read: true,
                                    write: true,
                                    create: true,
                                    'delete': true,
                                    list: true
                                },
                                other: {
                                    execute: true,
                                    http: true,
                                    sendto: true
                                },
                                groups: acl.groups
                            };
                            break;
                        }

                        const gAcl = groups[g].common.acl;
                        try {
                            for (const type of Object.keys(gAcl)) {
                                // fix bug. Some version have user instead of users.
                                if (type === 'user') {
                                    acl.users = acl.users || {};
                                } else {
                                    acl[type] = acl[type] || {};
                                }
                                for (const op of Object.keys(gAcl[type])) {
                                    // fix error
                                    if (type === 'user') {
                                        acl.users[op] = acl.users[op] || gAcl.user[op];
                                    } else {
                                        acl[type][op] = acl[type][op] || gAcl[type][op];
                                    }
                                }
                            }
                        } catch (e) {
                            logger.error(`${this.namespaceLog} Cannot set acl: ${e.message}`);
                            logger.error(`${this.namespaceLog} Cannot set acl: ${JSON.stringify(gAcl)}`);
                            logger.error(`${this.namespaceLog} Cannot set acl: ${JSON.stringify(acl)}`);
                        }
                    }
                }
            }

            return tools.maybeCallback(callback, acl);
        });
    };
    /**
     * Promise-version of Adapter.calculatePermissions
     */
    this.calculatePermissionsAsync = tools.promisifyNoError(this.calculatePermissions, this);

    const readFileCertificate = cert => {
        if (typeof cert === 'string') {
            try {
                // if length < 1024 its no valid cert, so we assume a path to a valid certificate
                if (cert.length < 1024 && fs.existsSync(cert)) {
                    const certFile = cert;
                    cert = fs.readFileSync(certFile, 'utf8');
                    // start watcher of this file
                    fs.watch(certFile, (eventType, filename) => {
                        logger.warn(`${this.namespaceLog} New certificate "${filename}" detected. Restart adapter`);
                        setTimeout(stop, 2000, false, true);
                    });
                }
            } catch (e) {
                logger.error(`${this.namespaceLog} Could not read certificate from file ${cert}: ${e.message}`);
            }
        }
        return cert;
    };

    /**
     * returns SSL certificates by name
     *
     * This function returns SSL certificates (private key, public cert and chained certificate).
     * Names are defined in the system's configuration in admin, e.g. "defaultPrivate", "defaultPublic".
     * The result can be directly used for creation of https server.
     *
     * @alias getCertificates
     * @memberof Adapter
     * @param {string} [publicName] public certificate name
     * @param {string} [privateName] private certificate name
     * @param {string} [chainedName] optional chained certificate name
     * @param {(err: string | null, certs?: ioBroker.Certificates, useLetsEncryptCert?: boolean) => void} callback return result
     *        <pre><code>
     *            function (err, certs, letsEncrypt) {
     *              adapter.log.debug('private key: ' + certs.key);
     *              adapter.log.debug('public cert: ' + certs.cert);
     *              adapter.log.debug('chained cert: ' + certs.ca);
     *            }
     *        </code></pre>
     */
    this.getCertificates = (publicName, privateName, chainedName, callback) => {
        if (typeof publicName === 'function') {
            callback = publicName;
            publicName = null;
        }
        if (typeof privateName === 'function') {
            callback = privateName;
            privateName = null;
        }
        if (typeof chainedName === 'function') {
            callback = chainedName;
            chainedName = null;
        }
        publicName = publicName || this.config.certPublic;
        privateName = privateName || this.config.certPrivate;
        chainedName = chainedName || this.config.certChained;

        // Load certificates
        this.getForeignObject('system.certificates', null, (err, obj) => {
            if (err || !obj ||
                !obj.native.certificates ||
                !publicName ||
                !privateName ||
                !obj.native.certificates[publicName] ||
                !obj.native.certificates[privateName] ||
                (chainedName && !obj.native.certificates[chainedName])
            ) {
                logger.error(this.namespaceLog + ' Cannot configure secure web server, because no certificates found: ' + publicName + ', ' + privateName + ', ' + chainedName);
                return tools.maybeCallbackWithError(callback, tools.ERRORS.ERROR_NOT_FOUND);
            } else {
                let ca;
                if (chainedName) {
                    const chained = readFileCertificate(obj.native.certificates[chainedName]).split('-----END CERTIFICATE-----\r\n');
                    ca = [];
                    for (let c = 0; c < chained.length; c++) {
                        if (chained[c].replace(/(\r\n|\r|\n)/g, '').trim()) {
                            ca.push(chained[c] + '-----END CERTIFICATE-----\r\n');
                        }
                    }
                }

                return tools.maybeCallbackWithError(callback, null, {
                    key: readFileCertificate(obj.native.certificates[privateName]),
                    cert: readFileCertificate(obj.native.certificates[publicName]),
                    ca
                }, obj.native.letsEncrypt);
            }
        });
    };
    /**
     * Promise-version of Adapter.getCertificates
     */
    this.getCertificatesAsync = tools.promisify(this.getCertificates, this);

    /**
     * Restarts an instance of the adapter.
     *
     * @memberof Adapter
     */
    this.restart = () => {
        logger.warn(this.namespaceLog + ' Restart initiated');
        this.stop();
    };

    /**
     * Updates the adapter config with new values. Only a subset of the configuration has to be provided,
     * since merging with the existing config is done automatically, e.g. like this:
     *
     * `adapter.updateConfig({prop1: "newValue1"})`
     *
     * After updating the configuration, the adapter is automatically restarted.
     *
     * @param {Record<string, any>} newConfig The new config values to be stored
     */
    this.updateConfig = newConfig => {
        // merge the old and new configuration
        const _config = Object.assign({}, this.config, newConfig);
        // update the adapter config object
        const configObjId = `system.adapter.${this.namespace}`;
        this.getForeignObjectAsync(configObjId)
            .then(obj => {
                if (!obj) {
                    return Promise.reject(new Error(tools.ERRORS.ERROR_DB_CLOSED));
                }
                obj.native = _config;
                return this.setForeignObjectAsync(configObjId, obj);
            })
            .catch(err => logger.error(`${this.namespaceLog} Updating the adapter config failed: ${err.message}`))
        ;
    };

    /**
     * Disables and stops the adapter instance.
     */
    this.disable = () => {
        // update the adapter config object
        const configObjId = `system.adapter.${this.namespace}`;
        this.getForeignObjectAsync(configObjId)
            .then(obj => {
                if (!obj) {
                    return Promise.reject(new Error(tools.ERRORS.ERROR_DB_CLOSED));
                }
                obj.common.enabled = false;
                return this.setForeignObjectAsync(configObjId, obj);
            })
            .catch(err => logger.error(`${this.namespaceLog} Disabling the adapter instance failed: ${err.message}`))
        ;
    };

    /**
     * Reads the encrypted parameter from config.
     *
     * It returns promise if no callback is provided.
     * @param {string} attribute - attribute name in native configuration part
     * @param {(error: Error | null | undefined, result?: string) => void} [callback] - optional callback
     * @returns {Promise<any>} promise if no callback provided
     *
     */
    this.getEncryptedConfig = async (attribute, callback) => {
        if (Object.prototype.hasOwnProperty.call(this.config, attribute)) {
            if (systemSecret !== null) {
                return tools.maybeCallbackWithError(callback, null, tools.decrypt(systemSecret, this.config[attribute]));
            } else {
                try {
                    const data = await this.getForeignObjectAsync('system.config');
                    if (data && data.native) {
                        systemSecret = data.native.secret;
                    }
                } catch {
                    // do nothing - we initialize default secret below
                }
                systemSecret = systemSecret || DEFAULT_SECRET;
                return tools.maybeCallbackWithError(callback, null, tools.decrypt(systemSecret, this.config[attribute]));
            }
        } else {
            return tools.maybeCallbackWithError(callback, `Attribute "${attribute}" not found`);
        }
    };

    /**
     * Same as setTimeout
     * but it check the running timers on unload
     *
     * It returns promise if no callback is provided.
     * @param {function} cb - timer callback
     * @param {number} timeout - timeout in milliseconds
     * @param {any[]} args - as many arguments as needed, which will be passed to setTimeout
     * @returns {number|void} timer id
     */
    this.setTimeout = (cb, timeout, ...args) => {
        if (typeof cb !== 'function') {
            this.log.warn(`setTimeout expected callback to be of type "function", but got "${typeof cb}"`);
            return;
        }

        timerId = (timerId + 1) % 0xFFFFFFFF;

        const _cb = (function (id, _cb) {
            return function (...args) {
                delete timers[id];
                _cb(...args);
            };
        })(timerId, cb);

        timers[timerId] = setTimeout.call(null, _cb, timeout, ...args);
        return timerId;
    };

    /**
     * Same as clearTimeout
     * but it check the running timers on unload
     *
     * It returns promise if no callback is provided.
     * @param {number} id - timer id
     */
    this.clearTimeout = id => {
        if (!timers[id]) {
            logger.warn(`${this.namespaceLog} Clear yet terminated timer ${id}`);
        } else {
            clearTimeout(timers[id]);
            delete timers[id];
        }
    };

    /**
     * Same as setInterval
     * but it check the running intervals on unload
     *
     * It returns promise if no callback is provided.
     * @param {function} cb - interval callback
     * @param {number} timeout - interval in milliseconds
     * @param {any[]} args - as many arguments as needed, which will be passed to setTimeout
     * @returns {number|void} interval id
     */
    this.setInterval = (cb, timeout, ...args) => {
        if (typeof cb !== 'function') {
            this.log.error(`setInterval expected callback to be of type "function", but got "${typeof cb}"`);
            return;
        }
        timerId = (timerId + 1) % 0xFFFFFFFF;
        intervals[timerId] = setInterval.call(null, cb, timeout, ...args);

        return timerId;
    };

    /**
     * Same as clearInterval
     * but it check the running intervals on unload
     *
     * It returns promise if no callback is provided.
     * @param {number} id - interval id
     */
    this.clearInterval = id => {
        if (!intervals[id]) {
            logger.warn(`${this.namespaceLog} Clear yet terminated interval ${id}`);
        } else {
            clearInterval(intervals[id]);
            delete intervals[id];
        }
    };

    // Can be later deleted if no more appears
    this.inited = false;

    const extendObjects = async (tasks, callback) => {
        if (!tasks || !tasks.length) {
            return tools.maybeCallback(callback);
        }
        const task = tasks.shift();
        const state = task.state;
        if (state !== undefined) {
            delete task.state;
        }

        try {
            tools.validateGeneralObjectProperties(task, true);
        } catch (e) {
            // todo: in the future we will not create this object
            logger.warn(`${this.namespaceLog} Object ${task._id} is invalid: ${e.message}`);
            logger.warn(`${this.namespaceLog} This object will not be created in future versions. Please report this to the developer.`);
        }

        if (!adapterObjects) {
            logger.info(`${this.namespaceLog} extendObjects not processed because Objects database not connected.`);
            return tools.maybeCallbackWithError(callback, tools.ERRORS.ERROR_DB_CLOSED);
        }

        // preserve attributes on instance creation
        const options = {preserve: {common: ['name'], native: true}};

        try {
            await this.extendForeignObjectAsync(task._id, task, options);
        } catch {
            // ignore
        }

        if (state !== undefined) {
            if (!adapterStates) {
                logger.info(`${this.namespaceLog} extendObjects not processed because States database not connected.`);
                return tools.maybeCallbackWithError(callback, tools.ERRORS.ERROR_DB_CLOSED);
            }
            this.outputCount++;
            adapterStates.setState(task._id, {
                val: state,
                from: `system.adapter.${this.namespace}`,
                ack: true
            }, () => setImmediate(extendObjects, tasks, callback));
        } else {
            setImmediate(extendObjects, tasks, callback);
        }
    };

    const createInstancesObjects = async (instanceObj, callback) => {
        let objs;

        if (instanceObj && instanceObj.common && !instanceObj.common.onlyWWW && instanceObj.common.mode !== 'once') {
            objs = tools.getInstanceIndicatorObjects(this.namespace, instanceObj.common.wakeup);
        } else {
            objs = [];
        }

        if (instanceObj && instanceObj.instanceObjects) {
            for (const obj of instanceObj.instanceObjects) {
                if (!obj._id.startsWith(this.namespace)) {
                    // instanceObjects are normally defined without namespace prefix
                    obj._id = (obj._id === '') ? this.namespace : `${this.namespace}.${obj._id}`;
                }

                if (obj && (obj._id || obj.type === 'meta')) {
                    if (obj.common) {
                        if (obj.common.name) {
                            // if name has many languages
                            if (typeof obj.common.name === 'object') {
                                Object.keys(obj.common.name).forEach(lang => obj.common.name[lang] = obj.common.name[lang].replace('%INSTANCE%', instance));
                            } else {
                                obj.common.name = obj.common.name.replace('%INSTANCE%', instance);
                            }
                        }
                        if (obj.common.desc) {
                            // if description has many languages
                            if (typeof obj.common.desc === 'object') {
                                Object.keys(obj.common.desc).forEach(lang => obj.common.desc[lang] = obj.common.desc[lang].replace('%INSTANCE%', instance));
                            } else {
                                obj.common.desc = obj.common.desc.replace('%INSTANCE%', instance);
                            }
                        }

                        if (obj.type === 'state' && obj.common.def !== undefined) {
                            // default value given - if obj non existing we have to set it
                            try {
                                const checkObj = await this.getForeignObjectAsync(obj._id);
                                if (!checkObj) {
                                    obj.state = obj.common.def;
                                }
                            } catch (e) {
                                logger.warn(`${this.namespaceLog} Did not add default (${obj.common.def}) value on creation of ${obj._id}: ${e.message}`);
                            }
                        }
                    }

                    objs.push(obj);
                } else {
                    logger.error(`${this.namespaceLog} ${options.name}.${instance} invalid instance object: ${JSON.stringify(obj)}`);
                }
            }
        }

        extendObjects(objs, callback);
    };

    const prepareInitAdapter = () => {
        if (options.instance !== undefined) {
            initAdapter(options);
        } else {
            this.getForeignState(`system.adapter.${this.namespace}.alive`, null, (err, resAlive) => {
                this.getForeignState(`system.adapter.${this.namespace}.sigKill`, null, (err, killRes) => {
                    if (killRes && killRes.val !== undefined) {
                        killRes.val = parseInt(killRes.val, 10);
                    }
                    if (!config.isInstall && this.startedInCompactMode && killRes && !killRes.ack && killRes.val === -1) {
                        logger.error(this.namespaceLog + ' ' + options.name + '.' + instance + ' needs to be stopped because not correctly started in compact mode');
                        this.terminate(EXIT_CODES.ADAPTER_REQUESTED_TERMINATION);
                    } else if (!config.forceIfDisabled && !config.isInstall && !this.startedInCompactMode && killRes && killRes.from && killRes.from.startsWith('system.host.') && killRes.ack && !isNaN(killRes.val) && killRes.val !== process.pid) {
                        logger.error(this.namespaceLog + ' ' + options.name + '.' + instance + ' invalid process id scenario ' + killRes.val + ' vs. own ID ' + process.pid + '. Stopping');
                        this.terminate(EXIT_CODES.ADAPTER_REQUESTED_TERMINATION);
                    } else if (!config.isInstall && resAlive && resAlive.val === true && resAlive.ack && !config.forceIfDisabled) {
                        logger.error(this.namespaceLog + ' ' + options.name + '.' + instance + ' already running');
                        this.terminate(EXIT_CODES.ADAPTER_ALREADY_RUNNING);
                    } else {
                        this.getForeignObject('system.adapter.' + this.namespace, null, (err, res) => {
                            if ((err || !res) && !config.isInstall) {
                                logger.error(this.namespaceLog + ' ' + options.name + '.' + instance + ' invalid config');
                                this.terminate(EXIT_CODES.INVALID_ADAPTER_CONFIG);
                            } else {
                                createInstancesObjects(res, () => initAdapter(res));
                            }
                        });
                    }
                });
            });
        }
    };

    const autoSubscribeOn = async () => {
        if (!this.autoSubscribe && adapterObjects) {
            try {
                // collect all
                const res = await adapterObjects.getObjectViewAsync('system', 'instance', {
                    startkey: 'system.adapter.',
                    endkey: 'system.adapter.\u9999'
                });

                if (res && res.rows) {
                    this.autoSubscribe = [];
                    for (let c = res.rows.length - 1; c >= 0; c--) {
                        if (res.rows[c].value.common.subscribable) {
                            const _id = res.rows[c].id.substring(15); // cut system.adapter.
                            if (this.autoSubscribe.indexOf(_id) === -1) {
                                this.autoSubscribe.push(_id);
                            }
                        }
                    }
                }

                // because of autoSubscribe
                await adapterObjects.subscribeAsync('system.adapter.*');
            } catch {
                // ignore
            }
        }
    };

    const initObjects = cb => {
        initializeTimeout = setTimeout(() => {
            initializeTimeout = null;
            if (config.isInstall) {
                logger && logger.warn(this.namespaceLog + ' no connection to objects DB. Terminating');
                this.terminate(EXIT_CODES.NO_ERROR);
            } else {
                logger && logger.warn(this.namespaceLog + ' slow connection to objects DB. Still waiting ...');
            }
        }, (config.objects.connectTimeout || 2000) * 3); // Because we do not connect only anymore, give it a bit more time

        adapterObjects = new Objects({
            namespace: this.namespaceLog,
            connection: config.objects,
            logger: logger,
            connected: async () => {
                this.connected = true;
                if (initializeTimeout) {
                    clearTimeout(initializeTimeout);
                    initializeTimeout = null;
                }

                // subscribe to user changes
                adapterObjects.subscribe('system.user.*');

                // get all enums and register for enum changes
                this.enums = await this.getEnumsAsync();
                adapterObjects.subscribe('enum.*');

                // Read dateformat if using of formatDate is announced
                if (options.useFormatDate) {
                    this.getForeignObject('system.config', (err, data) => {
                        if (data && data.common) {
                            this.dateFormat = data.common.dateFormat;
                            this.isFloatComma = data.common.isFloatComma;
                            this.language = data.common.language;
                            this.longitude = data.common.longitude;
                            this.latitude = data.common.latitude;
                            this.defaultHistory = data.common.defaultHistory;
                        }
                        if (data && data.native) {
                            systemSecret = data.native.secret;
                        }
                        return tools.maybeCallback(cb);
                    });
                } else {
                    return tools.maybeCallback(cb);
                }
            },
            disconnected: () => {
                this.connected = false;
                !this.terminated && setTimeout(() => {
                    if (this.connected) {
                        return;
                    } // If reconnected in the meantime, do not terminate
                    logger && logger.warn(this.namespaceLog + ' Cannot connect/reconnect to objects DB. Terminating');
                    this.terminate(EXIT_CODES.NO_ERROR);
                }, 4000);
            },
            change: async (id, obj) => { // System level object changes (and alias objects)
                if (obj === 'null' || obj === '') {
                    obj = null;
                }

                if (!id) {
                    logger.error(this.namespaceLog + ' change ID is empty:  ' + JSON.stringify(obj));
                    return;
                }

                // If desired, that adapter must be terminated
                if (id === `system.adapter.${this.namespace}` && obj && obj.common && obj.common.enabled === false) {
                    logger.info(this.namespaceLog + ' Adapter is disabled => stop');
                    stop();
                    setTimeout(() => this.terminate(EXIT_CODES.NO_ERROR), 4000);
                    return;
                }

                // update language, dateFormat and comma
                if (id === 'system.config' && obj && obj.common && (options.useFormatDate || this.defaultHistory !== undefined)) {
                    this.dateFormat = obj.common.dateFormat;
                    this.isFloatComma = obj.common.isFloatComma;
                    this.language = obj.common.language;
                    this.longitude = obj.common.longitude;
                    this.latitude = obj.common.latitude;
                    this.defaultHistory = obj.common.defaultHistory;
                }

                // if alias
                if (id.startsWith(ALIAS_STARTS_WITH)) {

                    // aliases['sourceId'] = {
                    //     source: {common attributes},
                    //     targets: [
                    //         {
                    //             alias: {},
                    //             id: 'aliasId',
                    //             pattern: 'some pattern',
                    //             type: stateType,
                    //             max: number,
                    //             min: number,
                    //         }
                    //     ]
                    // };

                    // if this.aliases is empty, or no target found its a new alias
                    let isNewAlias = true;

                    for (const [sourceId, alias] of Object.entries(this.aliases)) {
                        const targetAlias = alias.targets.find(entry => entry.id === id);

                        // Find entry for this alias
                        if (targetAlias) {
                            isNewAlias = false;

                            // new sourceId or same
                            if (obj && obj.common && obj.common.alias && obj.common.alias.id) {
                                // check if id.read or id
                                const newSourceId = typeof obj.common.alias.id.read === 'string' ? obj.common.alias.id.read : obj.common.alias.id;

                                // if linked ID changed
                                if (newSourceId !== sourceId) {
                                    this._removeAliasSubscribe(sourceId, targetAlias, async () => {
                                        try {
                                            await this._addAliasSubscribe(obj, targetAlias.pattern);
                                        } catch (e) {
                                            logger.error(`${this.namespaceLog} Could not add alias subscription: ${e.message}`);
                                        }
                                    });
                                } else {
                                    // update attributes
                                    targetAlias.min = obj.common.min;
                                    targetAlias.max = obj.common.max;
                                    targetAlias.type = obj.common.type;
                                    targetAlias.alias = deepClone(obj.common.alias);
                                }
                            } else {
                                // link was deleted
                                // remove from targets array
                                this._removeAliasSubscribe(sourceId, targetAlias);
                            }
                        }
                    }

                    // it's a new alias, we add it to our subscription
                    if (isNewAlias) {
                        for (const aliasPattern of this.aliasPatterns) {
                            // check if its in our subs range, if so add it
                            const testPattern = (aliasPattern.slice(-1) === '*') ? new RegExp(tools.pattern2RegEx(aliasPattern)) : aliasPattern;

                            if (typeof testPattern === 'string' && aliasPattern === id || testPattern instanceof RegExp && testPattern.test(id)) {
                                try {
                                    await this._addAliasSubscribe(obj, id);
                                } catch (e) {
                                    this.log.warn(`Could not add alias subscription: ${e.message}`);
                                }
                                break;
                            }
                        }
                    }
                }

                // process autosubscribe adapters
                if (id.startsWith('system.adapter.')) {
                    if (obj && obj.common && obj.common.subscribable) {
                        const _id = id.substring(15); // 'system.adapter.'.length
                        if (obj.common.enabled) {
                            if (this.autoSubscribe.indexOf(_id) === -1) {
                                this.autoSubscribe.push(_id);
                            }
                        } else {
                            const pos = this.autoSubscribe.indexOf(_id);
                            if (pos !== -1) {
                                this.autoSubscribe.splice(pos, 1);
                            }
                        }
                    }
                }

                // Clear cache if got the message about change (Will work for admin and javascript - TODO: maybe always subscribe?)
                if (id.startsWith('system.user.') || id.startsWith('system.group.')) {
                    this.users = {};
                    this.groups = {};
                    this.usernames = {};
                }

                if (id.startsWith('enum.')) {
                    if (!obj) {
                        delete this.enums[id];
                    } else if (obj.type === 'enum') {
                        this.enums[id] = obj;
                    }
                }
            },
            changeUser: (id, obj) => { // User level object changes
                if (obj === 'null' || obj === '') {
                    obj = null;
                }

                if (!id) {
                    logger.error(`${this.namespaceLog} change ID is empty: ${JSON.stringify(obj)}`);
                    return;
                }

                // remove protectedNative if not admin or own adapter
                const adapterName = this.namespace.split('.')[0];
                if (obj && obj.protectedNative && obj.protectedNative.length && obj._id &&
                    obj._id.startsWith('system.adapter.') && adapterName !== 'admin' &&
                    adapterName !== obj._id.split('.')[2]
                ) {
                    for (const attr of obj.protectedNative) {
                        delete obj.native[attr];
                    }
                }

                if (this.adapterReady) {
                    // update oObjects structure if desired
                    if (this.oObjects) {
                        if (obj) {
                            this.oObjects[id] = obj;
                        } else {
                            delete this.oObjects[id];
                        }
                    }

                    if (!stopInProgress) {
                        typeof options.objectChange === 'function' && setImmediate(options.objectChange, id, obj);
                        // emit 'objectChange' event instantly
                        setImmediate(() => this.emit('objectChange', id, obj));
                    }
                }
            }
        });

        /**
         * Performs the strict object check, which includes checking object existence, read-only logic, type and min/max
         * additionally it rounds state values whose objects have a common.step attribute defined
         *
         * @param {string} id - id of the state
         * @param {object} state - ioBroker setState object
         * @return {Promise<void>}
         */
        this._performStrictObjectCheck = async (id, state) => {
            // TODO: in js-c 3.5 (or 2 releases after 3.3) we should let it throw and add tests, maybe we
            // can already let the non existing object case throw with 3.4 because this is already producing a warning
            try {
                if (state.val === undefined) {
                    // only ack etc. is also possible to acknowledge the current value,
                    // if only undefined provided, it should have thrown before
                    return;
                }

                const obj = await adapterObjects.getObjectAsync(id);
                // at first check object existence
                if (!obj) {
                    logger.warn(`${this.namespaceLog} State "${id}" has no existing object, this might lead to an error in future versions`);
                    return;
                }

                // for a state object we require common.type to exist
                if (obj.common && obj.common.type) {
                    // check if we are allowed to write (read-only can only be written with ack: true)
                    if (!state.ack && obj.common.write === false) {
                        logger.warn(`${this.namespaceLog} Read-only state "${id}" has been written without ack-flag with value "${state.val}"`);
                    }

                    if (state.val !== null) {
                        // now check if type is correct, null is always allowed
                        if (obj.common.type === 'file') {
                            // file has to be set with setBinaryState
                            logger.warn(`${this.namespaceLog} State to set for "${id}" has to be written with setBinaryState/Async, because its object is of type "file"`);
                        } else if (!(obj.common.type === 'mixed' && typeof state.val !== 'object' ||
                            obj.common.type !== 'object' && obj.common.type === typeof state.val ||
                            obj.common.type === 'array' && typeof state.val === 'string' ||
                            obj.common.type === 'json' && typeof state.val === 'string' ||
                            obj.common.type === 'file' && typeof state.val === 'string' ||
                            obj.common.type === 'object' && typeof state.val === 'string')
                        ) {
                            // types can be 'number', 'string', 'boolean', 'array', 'object', 'mixed', 'file', 'json'
                            // array, object, json need to be string
                            if (['object', 'json', 'file', 'array'].includes(obj.common.type)) {
                                logger.info(`${this.namespaceLog} State value to set for "${id}" has to be stringified but received type "${typeof state.val}"`);
                            } else {
                                logger.info(`${this.namespaceLog} State value to set for "${id}" has to be ${obj.common.type === 'mixed' ? `one of type "string", "number", "boolean"` : `type "${obj.common.type}"`} but received type "${typeof state.val}" `);
                            }
                        }

                        // now round step and check min/max if it's a number
                        if (typeof state.val === 'number') {
                            if (typeof obj.common.step === 'number' && obj.common.step > 0) {
                                // round to next step
                                const inv = 1 / obj.common.step;
                                state.val = Math.round(state.val * inv) / inv;
                            }

                            if (obj.common.max !== undefined && state.val > obj.common.max) {
                                logger.warn(`${this.namespaceLog} State value to set for "${id}" has value "${state.val}" greater than max "${obj.common.max}"`);
                            }

                            if (obj.common.min !== undefined && state.val < obj.common.min) {
                                logger.warn(`${this.namespaceLog} State value to set for "${id}" has value "${state.val}" less than min "${obj.common.min}"`);
                            }
                        }
                    }
                } else {
                    logger.warn(`${this.namespaceLog} Object of state "${id}" is missing the required property "common.type"`);
                }
            } catch (e) {
                logger.warn(`${this.namespaceLog} Could not perform strict object check of state ${id}: ${e.message}`);
            }
        };

        /**
         * @param {string | {device?: string, channel?: string, state?: string}} id
         * @param {boolean} [isPattern=false]
         */
        this._fixId = (id, isPattern/* , type */) => {
            if (!id) {
                id = '';
            }

            let result = '';
            // If id is an object
            if (tools.isObject(id)) {
                // Add namespace + device + channel
                result = this.namespace + '.' + (id.device ? id.device + '.' : '') + (id.channel ? id.channel + '.' : '') + (id.state ? id.state : '');
            } else if (typeof id === 'string') {
                result = id;

                // if not instance name itself and also not starts with namespace and "."
                if (id !== this.namespace && !this._namespaceRegExp.test(id)) {
                    if (!isPattern) {
                        result = this.namespace + (id ? '.' + id : '');
                    } else {
                        result = this.namespace + '.' + (id ? id : '');
                    }
                }
            }
            return result;
        };

        /**
         * Helper method for `set[Foreign]Object[NotExists]` that also sets the default value if one is configured
         * @param {string} id of the object
         * @param obj The object to set
         * @param {object} [options]
         * @param {function} [callback]
         */
        const setObjectWithDefaultValue = async (id, obj, options, callback) => {
            if (typeof options === 'function') {
                callback = options;
                options = undefined;
            }
            if (!adapterObjects) {
                this.log.info('setObject not processed because Objects database not connected');
                return tools.maybeCallbackWithError(callback, tools.ERRORS.ERROR_DB_CLOSED);
            }

            try {
                tools.validateGeneralObjectProperties(obj, false);
            } catch (e) {
                // todo: in the future we will not create this object
                this.log.warn(`Object ${id} is invalid: ${e.message}`);
                this.log.warn('This object will not be created in future versions. Please report this to the developer.');
            }

            try {
                validateId(id, true, options);
            } catch (err) {
                return tools.maybeCallbackWithError(callback, err);
            }

            try {
                const result = await adapterObjects.setObjectAsync(id, obj, options);
                if (obj.type === 'state' && obj.common && obj.common.def !== undefined && obj.common.def !== null) {
                    const state = await this.getForeignStateAsync(id);
                    // only set the def state, if state is non-existent
                    if (!state || state.val === undefined) {
                        await this.setForeignStateAsync(id, {val: obj.common.def, q: QUALITY_SUBS_INITIAL, ack: true});
                    }
                }
                return tools.maybeCallbackWithError(callback, null, result);
            } catch (e) {
                return tools.maybeCallbackWithError(callback, e);
            }
        };

        /**
         * Creates or overwrites object in objectDB.
         *
         * This function can create or overwrite objects in objectDB for this adapter.
         * Only Ids that belong to this adapter can be modified. So the function automatically adds "adapter.X." to ID.
         * <b>common</b>, <b>native</b> and <b>type</b> attributes are mandatory and it will be checked.
         * Additionally type "state" requires <b>role</b>, <b>type</b> and <b>name</b>, e.g.:
         * <pre><code>{
         *     common: {
         *          name: 'object name',
         *          type: 'number', // string, boolean, object, mixed, array
         *          role: 'value'   // see https://github.com/ioBroker/ioBroker/blob/master/doc/SCHEMA.md#state-commonrole
         *     },
         *     native: {},
         *     type: 'state' // channel, device
         * }</code></pre>
         *
         * @alias setObject
         * @memberof Adapter
         * @param {string} id object ID, that must be overwritten or created.
         * @param {object} obj new object
         * @param {object} [options] optional user context
         * @param {ioBroker.SetObjectCallback} [callback] return result
         * @returns {ioBroker.SetObjectPromise}
         *        <pre><code>
         *            function (err, obj) {
         *              // obj is {id: id}
         *              if (err) adapter.log.error('Cannot write object: ' + err);
         *            }
         *        </code></pre>
         */
        this.setObject = (id, obj, options, callback) => {
            if (typeof options === 'function') {
                callback = options;
                options = null;
            }
            if (!defaultObjs) {
                defaultObjs = require('./defaultObjs.js')('de', '°C', 'EUR');
            }

            if (!obj) {
                logger.error(`${this.namespaceLog} setObject: try to set null object for ${id}`);
                return tools.maybeCallbackWithError(callback, tools.ERRORS.ERROR_EMPTY_OBJECT);
            }

            if (!tools.isObject(obj)) {
                logger.error(`${this.namespaceLog} setForeignObject: type of object parameter expected to be an object, but "${typeof obj}" provided`);
                return tools.maybeCallbackWithError(callback, tools.ERRORS.ERROR_NO_OBJECT);
            }

            if (obj.type !== 'meta') {
                try {
                    validateId(id, false, null);
                } catch (err) {
                    logger.error(tools.appendStackTrace(`${this.namespaceLog} ${err.message}`));
                    return;
                }
            }

            if (Object.prototype.hasOwnProperty.call(obj, 'type')) {
                if (!Object.prototype.hasOwnProperty.call(obj, 'native')) {
                    logger.warn(this.namespaceLog + ' setObject ' + id + ' (type=' + obj.type + ') property native missing!');
                    obj.native = {};
                }
                // Check property 'common'
                if (!Object.prototype.hasOwnProperty.call(obj, 'common')) {
                    logger.warn(this.namespaceLog + ' setObject ' + id + ' (type=' + obj.type + ') property common missing!');
                    obj.common = {};
                } else if (obj.type === 'state') {
                    // Try to extend the model for type='state'
                    // Check property 'role' by 'state'
                    if (Object.prototype.hasOwnProperty.call(obj.common, 'role') && defaultObjs[obj.common.role]) {
                        obj.common = extend(true, {}, defaultObjs[obj.common.role], obj.common);
                    } else if (!Object.prototype.hasOwnProperty.call(obj.common, 'role')) {
                        logger.warn(`${this.namespaceLog} setObject ${id} (type=${obj.type}) property common.role missing!`);
                    }
                    if (!Object.prototype.hasOwnProperty.call(obj.common, 'type')) {
                        logger.warn(`${this.namespaceLog} setObject ${id} (type=${obj.type}) property common.type missing!`);
                    }
                    if (Object.prototype.hasOwnProperty.call(obj.common, 'custom') && obj.common.custom !== null && !tools.isObject(obj.common.custom)) {
                        logger.error(`${this.namespaceLog} setObject ${id} (type=${obj.type}) property common.custom is of type ${typeof obj.common.custom}, expected object.`);
                        return tools.maybeCallbackWithError(callback, 'common.custom needs to be an object');
                    }
                } else {
                    if (Object.prototype.hasOwnProperty.call(obj.common, 'custom') && obj.common.custom !== null) {
                        logger.warn(`${this.namespaceLog} setObject ${id} (type=${obj.type}) property common.custom must not exist.`);
                        delete obj.common.custom;
                    }
                }

                if (!Object.prototype.hasOwnProperty.call(obj.common, 'name')) {
                    obj.common.name = id;
                    // it is more an unimportant warning as debug
                    logger.debug(`${this.namespaceLog} setObject ${id} (type=${obj.type}) property common.name missing, using id as name`);
                }

                id = this._fixId(id, false/*, obj.type*/);

                if (obj.children || obj.parent) {
                    logger.warn(`${this.namespaceLog} Do not use parent or children for ${id}`);
                }

                obj.from = obj.from || ('system.adapter.' + this.namespace);
                obj.user = obj.user || (options ? options.user : '') || SYSTEM_ADMIN_USER;
                obj.ts = obj.ts || Date.now();

                setObjectWithDefaultValue(id, obj, options, callback);
            } else {
                logger.error(this.namespaceLog + ' setObject ' + id + ' mandatory property type missing!');
                return tools.maybeCallbackWithError(callback, 'mandatory property type missing!');
            }
        };
        /**
         * Promise-version of Adapter.setObject
         */
        this.setObjectAsync = tools.promisify(this.setObject, this);

        /**
         * Get all states, channels and devices of this adapter.
         *
         * @alias getAdapterObjects
         * @memberof Adapter
         * @param {(objects: Record<string, ioBroker.Object>) => void} callback return result
         *        <pre><code>
         *            function (objects) {
         *                for (var id in objects) {
         *                    adapter.log.debug(id);
         *                }
         *            }
         *        </code></pre>
         */
        this.getAdapterObjects = async callback => {
            const ret = {};
            // Adds result rows to the return object
            /** @param {any[] | undefined} rows */
            const addRows = rows => {
                if (rows) {
                    for (const {id, value} of rows) {
                        ret[id] = value;
                    }
                }
            };

            if (!adapterObjects) {
                return tools.maybeCallback(callback, ret);
            }

            const options = {startkey: this.namespace + '.', endkey: this.namespace + '.\u9999', include_docs: true};

            try {
                const folders = await adapterObjects.getObjectViewAsync('system', 'folder', options);
                addRows(folders.rows);
            } catch {
                /* ignore, we'll return what we get till now */
            }
            try {
                const devices = await adapterObjects.getObjectViewAsync('system', 'device', options);
                addRows(devices.rows);
            } catch {
                /* ignore, we'll return what we get till now */
            }
            try {
                const channels = await adapterObjects.getObjectViewAsync('system', 'channel', options);
                addRows(channels.rows);
            } catch {
                /* ignore, we'll return what we get till now */
            }
            try {
                const states = await adapterObjects.getObjectViewAsync('system', 'state', options);
                addRows(states.rows);
            } catch {
                /* ignore, we'll return what we get till now */
            }

            return tools.maybeCallback(callback, ret);
        };
        /**
         * Promise-version of Adapter.getAdapterObjects
         */
        this.getAdapterObjectsAsync = tools.promisifyNoError(this.getAdapterObjects, this);

        /**
         * Extend some object and create it if it does not exist
         *
         * You can change or extend some object. E.g existing object is:
         * <pre><code>
         *     {
         *          common: {
         *              name: 'Adapter name',
         *              desc: 'Description'
         *          },
         *          type: 'state',
         *          native: {
         *              unused: 'text'
         *          }
         *     }
         * </code></pre>
         *
         * If following object will be passed as argument
         *
         * <pre><code>
         *     {
         *          common: {
         *              desc: 'New description',
         *              min: 0,
         *              max: 100
         *          },
         *          native: {
         *              unused: null
         *          }
         *     }
         * </code></pre>
         *
         * We will get as output:
         * <pre><code>
         *     {
         *          common: {
         *              desc: 'New description',
         *              min: 0,
         *              max: 100
         *          },
         *          type: 'state',
         *          native: {
         *          }
         *     }
         * </code></pre>
         *
         *
         * @alias extendObject
         * @memberof Adapter
         * @param {string} id object ID, that must be extended
         * @param {object} obj part that must be extended
         * @param {object} [options] optional user context
         * @param {ioBroker.ExtendObjectCallback} [callback] return result
         *        <pre><code>
         *            function (err, obj) {
         *                if (err) adapter.log.error(err);
         *                // obj is {"id": id}
         *            }
         *        </code></pre>
         */
        this.extendObject = async (id, obj, options, callback) => {
            if (typeof options === 'function') {
                callback = options;
                options = null;
            }

            if (!obj) {
                logger.error(`${this.namespaceLog} extendObject: try to extend null object for ${id}`);
                return tools.maybeCallbackWithError(callback, tools.ERRORS.ERROR_EMPTY_OBJECT);
            }

            if (!tools.isObject(obj)) {
                logger.error(`${this.namespaceLog} extendObject: type of object parameter expected to be an object, but ${typeof obj} provided`);
                return tools.maybeCallbackWithError(callback, tools.ERRORS.ERROR_NO_OBJECT);
            }

            if (!adapterObjects) {
                logger.info(`${this.namespaceLog} extendObject not processed because Objects database not connected`);
                return tools.maybeCallbackWithError(callback, tools.ERRORS.ERROR_DB_CLOSED);
            }

            try {
                tools.validateGeneralObjectProperties(obj, true);
            } catch (e) {
                // todo: in the future we will not create this object
                logger.warn(`${this.namespaceLog} Object ${id} is invalid: ${e.message}`);
                logger.warn(`${this.namespaceLog} This object will not be created in future versions. Please report this to the developer.`);
            }

            try {
                validateId(id, false, null);
            } catch (err) {
                return tools.maybeCallbackWithError(callback, err);
            }

            id = this._fixId(id, false/*, obj.type*/);

            const mId = id.replace(FORBIDDEN_CHARS, '_');
            if (mId !== id) {
                logger.warn(`${this.namespaceLog} Used invalid characters: ${id} changed to ${mId}`);
                id = mId;
            }

            if (obj.children || obj.parent) {
                logger.warn(`${this.namespaceLog} Do not use parent or children for ${id}`);
            }

            // Read whole object
            let oldObj;
            try {
                oldObj = await adapterObjects.getObjectAsync(id, options);
            } catch (e) {
                return tools.maybeCallbackWithError(callback, e);
            }

            if (!adapterObjects) {
                logger.info(`${this.namespaceLog} extendObject not processed because Objects database not connected`);
                return tools.maybeCallbackWithError(callback, tools.ERRORS.ERROR_DB_CLOSED);
            }

            // remove the preserve attributes
            if (oldObj && options && tools.isObject(options.preserve)) {
                tools.removePreservedProperties(options.preserve, oldObj, obj);
            }

            // delete arrays if they should be changed
            if (obj && (
                (obj.common && obj.common.members) ||
                (obj.native && obj.native.repositories) ||
                (obj.native && obj.native.certificates) ||
                (obj.native && obj.native.devices))
            ) {
                if (!oldObj) {
                    logger.error(`${this.namespaceLog} Object ${id} not exist!`);
                    oldObj = {};
                }
                if (obj.native && obj.native.repositories && oldObj.native && oldObj.native.repositories) {
                    oldObj.native.repositories = [];
                }
                if (obj.common && obj.common.members && oldObj.common && oldObj.common.members) {
                    oldObj.common.members = [];
                }
                if (obj.native && obj.native.certificates && oldObj.native && oldObj.native.certificates) {
                    oldObj.native.certificates = [];
                }
                if (obj.native && obj.native.devices && oldObj.native && oldObj.native.devices) {
                    oldObj.native.devices = [];
                }

                obj.from = obj.from || (`system.adapter.${this.namespace}`);
                obj.user = obj.user || (options ? options.user : '') || SYSTEM_ADMIN_USER;
                obj.ts = obj.ts || Date.now();

                obj = extend(true, oldObj, obj);

                return adapterObjects.setObject(id, obj, options, callback);
            } else {
                obj.from = obj.from || (`system.adapter.${this.namespace}`);
                obj.user = obj.user || (options ? options.user : '') || SYSTEM_ADMIN_USER;
                obj.ts = obj.ts || Date.now();

                if ((obj.type && obj.type === 'state') || (!obj.type && oldObj && oldObj.type === 'state')) {
                    if (obj.common && Object.prototype.hasOwnProperty.call(obj.common, 'custom') && obj.common.custom !== null && !tools.isObject(obj.common.custom)) {
                        logger.error(this.namespaceLog + ' extendObject ' + id + ' (type=' + obj.type + ') property common.custom is of type ' + typeof obj.common.custom + ', expected object.');
                        return tools.maybeCallbackWithError(callback, 'common.custom needs to be an object');
                    }
                } else {
                    if (obj.common && Object.prototype.hasOwnProperty.call(obj.common, 'custom') && obj.common.custom !== null) {
                        logger.warn(this.namespaceLog + ' setObject ' + id + ' (type=' + obj.type + ') property common.custom must not exist.');
                        delete obj.common.custom;
                    }
                }

                if (!oldObj) {
                    // if old object is not existing we behave like setObject
                    return this.setForeignObject(id, obj, options, callback);
                }

                try {
                    const cbObj = await adapterObjects.extendObjectAsync(id, obj, options);
                    let defState;
                    if (obj.type === 'state' || oldObj.type === 'state') {
                        if (obj.common && obj.common.def !== undefined) {
                            defState = obj.common.def;
                        } else if (oldObj.common && oldObj.common.def !== undefined) {
                            defState = oldObj.common.def;
                        }
                    }

                    if (defState !== undefined) {
                        let currentStateObj;
                        try {
                            currentStateObj = await this.getForeignStateAsync(id);
                        } catch {
                            // do nothing
                        }
                        if (!currentStateObj) {
                            try {
                                await this.setForeignStateAsync(id, {
                                    val: defState,
                                    q: QUALITY_SUBS_INITIAL,
                                    ack: true
                                });
                            } catch (e) {
                                logger.info(`${this.namespaceLog} Default value for state "${id}" could not be set: ${e.message}`);
                            }
                        }
                    }
                    return tools.maybeCallbackWithError(callback, null, cbObj);
                } catch (e) {
                    return tools.maybeCallbackWithError(callback, e);
                }
            }
        };
        /**
         * Promise-version of Adapter.extendObject
         */
        this.extendObjectAsync = tools.promisify(this.extendObject, this);

        /**
         * Same as {@link Adapter.setObject}, but for any object.
         *
         * ID must be specified as a full name with adapter namespace. E.g "hm-rpc.0.ABC98989.1.STATE"
         *
         * @alias setForeignObject
         * @memberof Adapter
         * @param {string} id object ID, that must be overwritten or created.
         * @param {object} obj new object
         * @param {object} [options] optional user context
         * @param {ioBroker.SetObjectCallback} [callback] return result
         *        <pre><code>
         *            function (err, obj) {
         *              // obj is {id: id}
         *              if (err) adapter.log.error('Cannot write object: ' + err);
         *            }
         *        </code></pre>
         */
        this.setForeignObject = (id, obj, options, callback) => {
            if (typeof options === 'function') {
                callback = options;
                options = null;
            }

            if (!obj) {
                logger.error(`${this.namespaceLog} setForeignObject: try to set null object for ${id}`);
                return tools.maybeCallbackWithError(callback, tools.ERRORS.ERROR_EMPTY_OBJECT);
            }

            if (!tools.isObject(obj)) {
                logger.error(`${this.namespaceLog} setForeignObject: type of object parameter expected to be an object, but ${typeof obj} provided`);
                return tools.maybeCallbackWithError(callback, tools.ERRORS.ERROR_NO_OBJECT);
            }

            obj.from = obj.from || 'system.adapter.' + this.namespace;
            obj.user = obj.user || (options ? options.user : '') || SYSTEM_ADMIN_USER;
            obj.ts = obj.ts || Date.now();

            if (id) {
                const mId = id.replace(FORBIDDEN_CHARS, '_');
                if (mId !== id) {
                    logger.warn(`${this.namespaceLog} Used invalid characters: ${id} changed to ${mId}`);
                    id = mId;
                }
            }

            // check that alias is valid if given
            if (obj.common && obj.common.alias && obj.common.alias.id) {
                // if alias is object validate read and write
                if (typeof obj.common.alias.id === 'object') {
                    try {
                        validateId(obj.common.alias.id.write, true, null);
                        validateId(obj.common.alias.id.read, true, null);
                    } catch (e) {
                        return tools.maybeCallbackWithError(callback, `Alias id is invalid: ${e.message}`);
                    }

                    if (obj.common.alias.id.write.startsWith(ALIAS_STARTS_WITH) || obj.common.alias.id.read.startsWith(ALIAS_STARTS_WITH)) {
                        return tools.maybeCallbackWithError(callback, 'Aliases cannot be used as target for aliases');
                    }
                } else {
                    try {
                        validateId(obj.common.alias.id, true, null);
                    } catch (e) {
                        return tools.maybeCallbackWithError(callback, `Alias id is invalid: ${e.message}`);
                    }

                    if (obj.common.alias.id.startsWith(ALIAS_STARTS_WITH)) {
                        return tools.maybeCallbackWithError(callback, 'Aliases cannot be used as target for aliases');
                    }
                }
            }

            setObjectWithDefaultValue(id, obj, options, callback);
        };
        /**
         * Promise-version of Adapter.setForeignObject
         */
        this.setForeignObjectAsync = tools.promisify(this.setForeignObject, this);

        /**
         * Same as {@link Adapter.extendObject}, but for any object.
         *
         * ID must be specified as a full name with adapter namespace. E.g "hm-rpc.0.ABC98989.1.STATE"
         *
         * @alias extendForeignObject
         * @memberof Adapter
         * @param {string} id object ID, that must be extended
         * @param {object} obj part that must be extended
         * @param {object} [options] optional user context, or use attribute preserve e.g. {preserve: {common: ['name']}} to preserve common.name
         * @param {ioBroker.SetObjectCallback} [callback] return result
         *        <pre><code>
         *            function (err, obj) {
         *                // obj is {"id": id}
         *                if (err) adapter.log.error(err);
         *            }
         *        </code></pre>
         */
        this.extendForeignObject = async (id, obj, options, callback) => {
            if (typeof options === 'function') {
                callback = options;
                options = null;
            }
            if (!adapterObjects) {
                logger.info(`${this.namespaceLog} extendForeignObject not processed because Objects database not connected`);
                return tools.maybeCallbackWithError(callback, tools.ERRORS.ERROR_DB_CLOSED);
            }

            try {
                validateId(id, true, null);
            } catch (err) {
                return tools.maybeCallbackWithError(callback, err);
            }

            const mId = id.replace(FORBIDDEN_CHARS, '_');
            if (mId !== id) {
                logger.warn(`${this.namespaceLog} Used invalid characters: ${id} changed to ${mId}`);
                id = mId;
            }

            if (!obj) {
                logger.error(`${this.namespaceLog} extendForeignObject: try to set null object for ${id}`);
                return tools.maybeCallbackWithError(callback, tools.ERRORS.ERROR_EMPTY_OBJECT);
            }

            // Read whole object
            let oldObj;
            try {
                oldObj = await adapterObjects.getObjectAsync(id, options);
            } catch (e) {
                return tools.maybeCallbackWithError(callback, e);
            }

            // remove the preserve attributes
            if (oldObj && options && tools.isObject(options.preserve)) {
                tools.removePreservedProperties(options.preserve, oldObj, obj);
            }

            // delete arrays if they should be changed
            if (obj && (
                (obj.common && obj.common.members) ||
                (obj.native && obj.native.repositories) ||
                (obj.native && obj.native.certificates) ||
                (obj.native && obj.native.devices))
            ) {
                if (!oldObj) {
                    logger.error(`${this.namespaceLog} Object ${id} not exist!`);
                    oldObj = {};
                }
                if (obj.native && obj.native.repositories && oldObj.native && oldObj.native.repositories) {
                    oldObj.native.repositories = [];
                }
                if (obj.common && obj.common.members && oldObj.common && oldObj.common.members) {
                    oldObj.common.members = [];
                }
                if (obj.native && obj.native.certificates && oldObj.native && oldObj.native.certificates) {
                    oldObj.native.certificates = [];
                }
                if (obj.native && obj.native.devices && oldObj.native && oldObj.native.devices) {
                    oldObj.native.devices = [];
                }

                obj.from = obj.from || (`system.adapter.${this.namespace}`);
                obj.user = obj.user || (options ? options.user : '') || SYSTEM_ADMIN_USER;
                obj.ts = obj.ts || Date.now();

                obj = extend(true, oldObj, obj);

                return adapterObjects.setObject(id, obj, options, callback);
            } else {
                obj.from = obj.from || (`system.adapter.${this.namespace}`);
                obj.user = obj.user || (options ? options.user : '') || SYSTEM_ADMIN_USER;
                obj.ts = obj.ts || Date.now();

                if ((obj.type && obj.type === 'state') || (!obj.type && oldObj && oldObj.type === 'state')) {
                    if (obj.common && Object.prototype.hasOwnProperty.call(obj.common, 'custom') && obj.common.custom !== null && !tools.isObject(obj.common.custom)) {
                        logger.error(this.namespaceLog + ' extendObject ' + id + ' (type=' + obj.type + ') property common.custom is of type ' + typeof obj.common.custom + ', expected object.');
                        return tools.maybeCallbackWithError(callback, 'common.custom needs to be an object');
                    }
                } else {
                    if (obj.common && Object.prototype.hasOwnProperty.call(obj.common, 'custom') && obj.common.custom !== null) {
                        logger.warn(this.namespaceLog + ' setObject ' + id + ' (type=' + obj.type + ') property common.custom must not exist.');
                        delete obj.common.custom;
                    }
                }

                if (!oldObj) {
                    // if old object is not existing we behave like setObject
                    return this.setForeignObject(id, obj, options, callback);
                }

                try {
                    const cbObj = await adapterObjects.extendObjectAsync(id, obj, options);
                    if (cbObj.value.type === 'state') {
                        let defState;
                        if (obj.common && obj.common.def !== undefined) {
                            defState = obj.common.def;
                        } else if (oldObj.common && oldObj.common.def !== undefined) {
                            defState = oldObj.common.def;
                        }
                        if (defState !== undefined) {
                            let currentStateObj;
                            try {
                                currentStateObj = await this.getForeignStateAsync(id);
                            } catch {
                                // do nothing
                            }
                            if (!currentStateObj) {
                                try {
                                    await this.setForeignStateAsync(id, {
                                        val: defState,
                                        q: QUALITY_SUBS_INITIAL,
                                        ack: true
                                    });
                                } catch (e) {
                                    logger.info(`${this.namespaceLog} Default value for state "${id}" could not be set: ${e.message}`);
                                }
                            }
                        }
                    }

                    return tools.maybeCallbackWithError(callback, null, cbObj);
                } catch (e) {
                    return tools.maybeCallbackWithError(callback, e);
                }
            }
        };
        /**
         * Promise-version of Adapter.extendForeignObject
         */
        this.extendForeignObjectAsync = tools.promisify(this.extendForeignObject, this);

        /**
         * Get object of this instance.
         *
         * It is not required, that ID consists namespace. E.g. to get object of "adapterName.X.myObject", only "myObject" is required as ID.
         *
         * @alias getObject
         * @memberof Adapter
         * @param {string} id exactly object ID (without namespace)
         * @param {object} [options] optional user context
         * @param {ioBroker.GetObjectCallback} callback return result
         *        <pre><code>
         *            function (err, obj) {
         *              if (err) adapter.log.error('Cannot get object: ' + err);
         *            }
         *        </code></pre>
         */
        this.getObject = (id, options, callback) => {
            if (typeof options === 'function') {
                callback = options;
                options = null;
            }
            if (!adapterObjects) {
                this.log.info('getObject not processed because Objects database not connected');
                return tools.maybeCallbackWithError(callback, tools.ERRORS.ERROR_DB_CLOSED);
            }

            try {
                validateId(id, false, null);
            } catch (err) {
                return tools.maybeCallbackWithError(callback, err);
            }

            adapterObjects.getObject(this._fixId(id), options, callback);
        };
        /**
         * Promise-version of Adapter.getObject
         */
        this.getObjectAsync = tools.promisify(this.getObject, this);

        /**
         * Read object view from DB.
         *
         * It is required, that ID consists namespace in startkey and endkey. E.g. {startkey: 'hm-rpc.' + adapter.instance + '.', endkey: 'hm-rpc.' + adapter.instance + '.\u9999'}
         * to get all objects of the instance.
         *
         * @alias getObjectView
         * @memberof Adapter
         * @param {string} design name of the design
         * @param {string} search name of the view
         * @param {object} params object containing startkey: first id to include in result; endkey: last id to include in result
         * @param {object} options
         * @param {ioBroker.GetObjectViewCallback} callback return result
         *      <pre><code>
         *          function (err, doc) {
         *              if (doc && doc.rows) {
         *                   for (var i = 0; i < doc.rows.length; i++) {
         *                       var id  = doc.rows[i].id;
         *                        var obj = doc.rows[i].value;
         *                        console.log('Found ' + id + ': ' + JSON.stringify(obj));
         *                   }
         *                           if (!doc.rows.length) console.log('No objects found.');
         *               } else {
         *                   console.log('No objects found: ' + err);
         *               }
         *           }
         *           </code></pre>
         */
        this.getObjectView = (design, search, params, options, callback) => {
            if (typeof options === 'function') {
                callback = options;
                options = undefined;
            }
            if (!adapterObjects) {
                this.log.info('getObjectView not processed because Objects database not connected');
                return tools.maybeCallbackWithError(callback, tools.ERRORS.ERROR_DB_CLOSED);
            }

            params = params || {};

            // Limit search ranges for system views to the relevant namespaces
            // to prevent too wide searches where the objects never will be
            if (design === 'system' && !params.startkey && (!params.endkey || params.endkey === '\u9999')) {
                switch (search) {
                    case 'host':
                        params.startkey = 'system.host.';
                        params.endKey = 'system.host.\u9999';
                        break;
                    case 'adapter':
                    case 'instance':
                    case 'instanceStats':
                        params.startkey = 'system.adapter.';
                        params.endKey = 'system.adapter.\u9999';
                        break;
                    case 'enum':
                        params.startkey = 'enum.';
                        params.endKey = 'enum.\u9999';
                        break;
                    case 'script':
                        params.startkey = 'script.';
                        params.endKey = 'script.\u9999';
                        break;
                    case 'group':
                        params.startkey = 'system.group.';
                        params.endKey = 'system.group.\u9999';
                        break;
                    case 'user':
                        params.startkey = 'system.user.';
                        params.endKey = 'system.user.\u9999';
                        break;
                    case 'config':
                        params.startkey = 'system.';
                        params.endKey = 'system.\u9999';
                        break;
                }
            }

            return adapterObjects.getObjectView(design, search, params, options, callback);
        };
        /**
         * Promise-version of Adapter.getObjectView
         */
        this.getObjectViewAsync = tools.promisify(this.getObjectView, this);

        /**
         * Read object list from DB.
         *
         * It is required, that ID consists namespace in startkey and endkey. E.g. {startkey: 'hm-rpc.' + adapter.instance + '.', endkey: 'hm-rpc.' + adapter.instance + '.\u9999'}
         * to get all objects of the instance.
         *
         * @alias getObjectList
         * @memberof Adapter
         *
         * @param {object} params
         * @param {object} options
         * @param {ioBroker.GetObjectListCallback} callback
         *      <pre><code>
         *          function (err, res) {
         *              if (res && res.rows) {
         *                   for (var i = 0; i < res.rows.length; i++) {
         *                       var id  = res.rows[i].id;
         *                       var obj = res.rows[i].value;
         *                       console.log('Found ' + id + ': ' + JSON.stringify(obj));
         *                   }
         *                   if (!res.rows.length) console.log('No objects found.');
         *              } else {
         *                  console.log('No objects found: ' + err);
         *              }
         *          }
         *       </code></pre>
         */
        this.getObjectList = (params, options, callback) => {
            if (typeof options === 'function') {
                callback = options;
                options = null;
            }

            if (!adapterObjects) {
                this.log.info('getObjectList not processed because Objects database not connected');
                return tools.maybeCallbackWithError(callback, tools.ERRORS.ERROR_DB_CLOSED);
            }

            adapterObjects.getObjectList(params, options, callback);
        };
        /**
         * Promise-version of Adapter.getObjectList
         */
        this.getObjectListAsync = tools.promisify(this.getObjectList, this);

        /**
         * Get the enum tree.
         *
         * Get enums of specified tree or all enums if nothing specified as object with values.
         * If getEnum called with no enum specified, all enums will be returned:
         * <pre><code>
         *      adapter.getEnums(function (err, enums, requestEnum) {
         *        // All enums
         *        if (err) adapter.log.error('Cannot get object: ' + err);
         *        for (var e in enums) {
         *           adapter.log.debug('Enum "' + e + '" has following members: ' + enums[e].common.members.join(', '));
         *        }
         *      });
         * </code></pre>
         *
         * @alias getEnum
         * @memberof Adapter
         * @param {string} _enum enum name, e.g. 'rooms', 'function' or '' (all enums)
         * @param {object} [options] optional user context
         * @param {ioBroker.GetEnumCallback} callback return result
         *        <pre><code>
         *            function (err, enums, requestEnum) {
         *              // requestEnum is _enum
         *              if (err) adapter.log.error('Cannot get object: ' + err);
         *              for (var e in enums) {
         *                 adapter.log.debug('Enum "' + e + '" has following members: ' + enums[e].common.members.join(', '));
         *              }
         *            }
         *        </code></pre>
         */
        this.getEnum = (_enum, options, callback) => {
            if (typeof _enum === 'function') {
                callback = _enum;
                options = null;
                _enum = '';
            }
            if (typeof options === 'function') {
                callback = options;
                options = null;
            }
            if (!adapterObjects) {
                this.log.info('getEnum not processed because Objects database not connected');
                return tools.maybeCallbackWithError(callback, tools.ERRORS.ERROR_DB_CLOSED);
            }

            if (!_enum.startsWith('enum.')) {
                _enum = 'enum.' + _enum;
            }
            const result = {};

            adapterObjects.getObjectView('system', 'enum', {
                startkey: _enum + '.',
                endkey: _enum + '.\u9999'
            }, options, (err, res) => {
                if (err) {
                    return tools.maybeCallbackWithError(callback, err);
                }
                if (res && res.rows) {
                    for (let t = 0; t < res.rows.length; t++) {
                        result[res.rows[t].id] = res.rows[t].value;
                    }
                }
                return tools.maybeCallbackWithError(callback, err, result, _enum);
            });
        };
        /**
         * Promise-version of Adapter.getEnum
         */
        this.getEnumAsync = tools.promisify(this.getEnum, this, ['result', 'requestEnum']);

        /**
         * Read the members of given enums.
         *
         * Get enums of specified tree or all enums if nothing specified as object with values.
         *
         * @alias getEnums
         * @memberof Adapter
         * @param {string|array} _enumList enum name or names, e.g. ['rooms', 'function']
         * @param {object} [options] optional user context
         * @param {ioBroker.GetEnumsCallback} callback return result
         *        <pre><code>
         *            function (err, enums) {
         *              // requestEnum is _enum
         *              if (err) adapter.log.error('Cannot get object: ' + err);
         *              // Result is like
         *              // {
         *              //    "enum.rooms": {
         *              //       "enum.rooms.livingroom": {
         *              //           common: {
         *              //              members: ['ID1', 'ID2']
         *              //           }
         *              //       },
         *              //       "enum.rooms.sleepingroom": {
         *              //           common: {
         *              //              members: ['ID3', 'ID4']
         *              //           }
         *              //       }
         *              //    },
         *              //    "enum.functions": {
         *              //       "enum.rooms.light": {
         *              //           common: {
         *              //              members: ['ID1', 'ID6']
         *              //           }
         *              //       },
         *              //       "enum.rooms.weather": {
         *              //           common: {
         *              //              members: ['ID4', 'ID7']
         *              //           }
         *              //       }
         *              //    }
         *              // }
         *            }
         *        </code></pre>
         */
        this.getEnums = (_enumList, options, callback) => {
            if (typeof _enumList === 'function') {
                callback = _enumList;
                _enumList = null;
            }
            if (typeof options === 'function') {
                callback = options;
                options = null;
            }
            if (!adapterObjects) {
                this.log.info('getEnums not processed because Objects database not connected');
                return tools.maybeCallbackWithError(callback, tools.ERRORS.ERROR_DB_CLOSED);
            }

            const _enums = {};
            if (_enumList) {
                if (typeof _enumList === 'string') {
                    _enumList = [_enumList];
                }
                const promises = [];

                for (const currEnum of _enumList) {
                    promises.push(new Promise((resolve, reject) => {
                        this.getEnum(currEnum, options, (err, list, _enum) => {
                            if (err) {
                                return reject(err);
                            } else if (list) {
                                _enums[_enum] = list;
                            }
                            resolve();
                        });
                    }));
                }

                Promise.all(promises)
                    .then(() => {
                        return tools.maybeCallbackWithError(callback, null, _enums);
                    })
                    .catch(e => {
                        return tools.maybeCallbackWithError(callback, e);
                    });
            } else {
                // Read all enums
                adapterObjects.getObjectView('system', 'enum', {
                    startkey: 'enum.',
                    endkey: 'enum.\u9999'
                }, options, (err, res) => {
                    // be aware, that res.rows[x].id is the name of enum!
                    if (err) {
                        return tools.maybeCallbackWithError(callback, err);
                    }
                    const result = {};
                    if (res && res.rows) {
                        for (let i = 0; i < res.rows.length; i++) {
                            const parts = res.rows[i].id.split('.', 3);
                            if (!parts[2]) {
                                continue;
                            }
                            if (!result[parts[0] + '.' + parts[1]]) {
                                result[parts[0] + '.' + parts[1]] = {};
                            }
                            result[parts[0] + '.' + parts[1]][res.rows[i].id] = res.rows[i].value;
                        }
                    }

                    return tools.maybeCallbackWithError(callback, err, result);
                });
            }
        };
        /**
         * Promise-version of Adapter.getEnums
         */
        this.getEnumsAsync = tools.promisify(this.getEnums, this);

        /**
         * Get objects by pattern, by specific type and resolve their enums.
         *
         * Get all objects in the system of specified type. E.g.:
         *
         *        <pre><code>
         *            adapter.getForeignObjects('hm-rega.0.*', 'state', ['rooms', 'functions'], function (err, objs) {
         *              if (err) adapter.log.error('Cannot get object: ' + err);
         *              // objs look like:
         *              // {
         *              //    "hm-rega.0.ABC0000.1.STATE": {
         *              //        common: {...},
         *              //        native: {},
         *              //        type: 'state',
         *              //        enums: {
         *              //           'enums.rooms.livingroom': 'Living room',
         *              //           'enums.functions.light': 'Light'
         *              //       }
         *              //    },
         *              //    "hm-rega.0.ABC0000.2.STATE": {
         *              //        common: {...},
         *              //        native: {},
         *              //        type: 'state',
         *              //        enums: {
         *              //           'enums.rooms.sleepingroom': 'Sleeping room',
         *              //           'enums.functions.window': 'Windows'
         *              //       }
         *              //    }
         *            }
         *        </code></pre>
         *
         * @alias getForeignObjects
         * @memberof Adapter
         * @param {string} pattern object ID/wildchars
         * @param {string} type type of object: 'state', 'channel' or 'device'. Default - 'state'
         * @param {string|string[]} enums object ID, that must be overwritten or created.
         * @param {object} [options] optional user context
         * @param {ioBroker.GetObjectsCallback} callback return result
         *        <pre><code>
         *            function (err, obj) {
         *              if (err) adapter.log.error('Cannot get object: ' + err);
         *            }
         *        </code></pre>
         */
        this.getForeignObjects = (pattern, type, enums, options, callback) => {
            if (typeof pattern !== 'string') {
                return tools.maybeCallbackWithError(callback, new Error(`Expected pattern to be of type "string", got "${typeof pattern}"`));
            }

            if (typeof options === 'function') {
                callback = options;
                options = null;
            }
            let params = {};
            if (pattern && pattern !== '*') {
                params = {
                    startkey: pattern.replace(/\*/g, ''),
                    endkey: pattern.replace(/\*/g, '\u9999')
                };
            }
            if (typeof enums === 'function') {
                callback = enums;
                enums = null;
            }
            if (typeof type === 'function') {
                callback = type;
                type = null;
            }
            if (typeof type === 'object') {
                options = type;
                type = null;
            }
            if (typeof enums === 'object' && !Array.isArray(enums)) {
                options = enums;
                enums = null;
            }
            if (!adapterObjects) {
                this.log.info('getForeignObjects not processed because Objects database not connected');
                return tools.maybeCallbackWithError(callback, tools.ERRORS.ERROR_DB_CLOSED);
            }

            adapterObjects.getObjectView('system', type || 'state', params, options, (err, res) => {
                if (err) {
                    return tools.maybeCallbackWithError(callback, err);
                }

                // don't forget, that enums returns names in row[x].id and not IDs, you can find id in rows[x].value._id
                this.getEnums(enums, null, (err, _enums) => {
                    const list = {};
                    if (res && res.rows) {
                        for (let i = 0; i < res.rows.length; i++) {
                            if (!res.rows[i].value) {
                                // it is more an unimportant warning as debug
                                logger.debug(`${this.namespaceLog} getEnums(${JSON.stringify(enums)}) returned an enum without a value at index ${i}, obj - ${JSON.stringify(res.rows[i])}`);
                                continue;
                            }
                            const id = res.rows[i].value._id;
                            list[id] = res.rows[i].value;
                            if (_enums && id) {
                                // get device or channel of this state and check it too
                                const parts = id.split('.');
                                parts.splice(parts.length - 1, 1);
                                const channel = parts.join('.');
                                parts.splice(parts.length - 1, 1);
                                const device = parts.join('.');

                                list[id].enums = {};
                                for (const es in _enums) {
                                    if (!Object.prototype.hasOwnProperty.call(_enums, es)) {
                                        continue;
                                    }
                                    for (const e in _enums[es]) {
                                        if (!Object.prototype.hasOwnProperty.call(_enums[es], e)) {
                                            continue;
                                        }
                                        if (!_enums[es][e] || !_enums[es][e].common || !_enums[es][e].common.members) {
                                            continue;
                                        }
                                        if (_enums[es][e].common.members.indexOf(id) !== -1 ||
                                            _enums[es][e].common.members.indexOf(channel) !== -1 ||
                                            _enums[es][e].common.members.indexOf(device) !== -1) {
                                            list[id].enums[e] = _enums[es][e].common.name;
                                        }
                                    }
                                }
                            }
                        }
                    }
                    return tools.maybeCallbackWithError(callback, null, list);
                });
            });
        };
        /**
         * Promise-version of Adapter.getForeignObjects
         */
        this.getForeignObjectsAsync = tools.promisify(this.getForeignObjects, this);

        /**
         * Find any object by name or ID.
         *
         * Find object by the exact name or ID.
         *
         * @alias findForeignObject
         * @memberof Adapter
         * @param {string} id exactly object ID (without namespace)
         * @param {string} type optional common.type of state: 'number', 'string', 'boolean', 'file', ...
         * @param {object} options optional user context
         * @param {ioBroker.FindObjectCallback} callback return result
         *        <pre><code>
         *            adapter.findForeignObject('Some name', function (err, id, name) {
         *              if (err) adapter.log.error('Cannot get object: ' + err);
         *              adapter.log.debug('ID of object with name "' + name + '" is "' + id + '"');
         *            }
         *        </code></pre>
         */
        this.findForeignObject = (id, type, options, callback) => {
            if (typeof options === 'function') {
                callback = options;
                options = null;
            }
            if (typeof type === 'function') {
                callback = type;
                type = null;
            }
            if (!adapterObjects) {
                this.log.info('findForeignObject not processed because Objects database not connected');
                return tools.maybeCallbackWithError(callback, tools.ERRORS.ERROR_DB_CLOSED);
            }

            try {
                validateId(id, true, null);
            } catch (err) {
                return tools.maybeCallbackWithError(callback, err);
            }

            adapterObjects.findObject(id, type, options, callback);
        };
        /**
         * Promise-version of Adapter.findForeignObject
         */
        this.findForeignObjectAsync = tools.promisify(this.findForeignObject, this, ['id', 'name']);

        /**
         * Get any object.
         *
         * ID must be specified with namespace.
         *
         * @alias getForeignObject
         * @memberof Adapter
         * @param {string} id exactly object ID (with namespace)
         * @param {object} [options] optional user context
         * @param {ioBroker.GetObjectCallback} callback return result
         *        <pre><code>
         *            function (err, obj) {
         *              if (err) adapter.log.error('Cannot get object: ' + err);
         *            }
         *        </code></pre>
         */
        this.getForeignObject = (id, options, callback) => {
            if (typeof options === 'function') {
                callback = options;
                options = null;
            }
            if (!adapterObjects) {
                this.log.info('getForeignObject not processed because Objects database not connected');
                return tools.maybeCallbackWithError(callback, tools.ERRORS.ERROR_DB_CLOSED);
            }

            try {
                validateId(id, true, options);
            } catch (err) {
                return tools.maybeCallbackWithError(callback, err);
            }

            adapterObjects.getObject(id, options, (err, obj) => {
                const adapterName = this.namespace.split('.')[0];
                // remove protectedNative if not admin or own adapter
                if (obj && obj.protectedNative && obj.protectedNative.length && obj._id &&
                    obj._id.startsWith('system.adapter.') && adapterName !== 'admin' &&
                    adapterName !== obj._id.split('.')[2]
                ) {
                    for (const attr of obj.protectedNative) {
                        delete obj.native[attr];
                    } // endFor
                } // endIf

                return tools.maybeCallbackWithError(callback, err, obj);
            });
        };
        /**
         * Promise-version of Adapter.getForeignObject
         */
        this.getForeignObjectAsync = tools.promisify(this.getForeignObject, this);

        /**
         * Delete an object of this instance.
         *
         * It is not required to provice the adapter namespace, because it will automatically be added.
         * E.g. to delete "adapterName.X.myObject", only "myObject" is required as ID.
         *
         * The corresponding state will be deleted too if the object has type "state".
         *
         * @alias delObject
         * @memberof Adapter
         * @param {string} id exactly object ID (without namespace)
         * @param {object} [options] optional user context. E.g. recursive option could be true
         * @param {ioBroker.ErrorCallback} [callback] return result
         *        <pre><code>
         *            function (err) {
         *              if (err) adapter.log.error('Cannot delete object: ' + err);
         *            }
         *        </code></pre>
         */
        this.delObject = (id, options, callback) => {
            // delObject does the same as delForeignObject, but fixes the ID first
            id = this._fixId(id);
            this.delForeignObject(id, options, callback);
        };
        /**
         * Promise-version of Adapter.delObject
         */
        this.delObjectAsync = tools.promisify(this.delObject, this);

        const _deleteObjects = (tasks, options, cb) => {
            if (!tasks || !tasks.length) {
                return tools.maybeCallback(cb);
            } else {
                const task = tasks.shift();
                adapterObjects.delObject(task.id, options, async err => {
                    if (err) {
                        return tools.maybeCallbackWithError(cb, err);
                    }
                    if (task.state) {
                        try {
                            await this.delForeignStateAsync(task.id, options);
                        } catch (e) {
                            this.log.warn(`Could not remove state of ${task.id}: ${e.message}`);
                        }
                    }
                    try {
                        await tools.removeIdFromAllEnums(adapterObjects, task.id, this.enums);
                    } catch (e) {
                        this.log.warn(`Could not remove ${task.id} from enums: ${e.message}`);
                    }
                    setImmediate(_deleteObjects, tasks, options, cb);
                });
            }
        };
        /**
         * Delete any object.
         *
         * The full ID with namespace must be specified. The corresponding state will be deleted too if the object has type "state".
         *
         * @alias delForeignObject
         * @memberof Adapter
         * @param {string} id exactly object ID (with namespace)
         * @param {object} [options] optional user context or {recursive:true} to delete all underlying objects
         * @param {ioBroker.ErrorCallback} [callback] return result
         *        <pre><code>
         *            function (err) {
         *              if (err) adapter.log.error('Cannot delete object: ' + err);
         *            }
         *        </code></pre>
         */
        this.delForeignObject = (id, options, callback) => {
            if (typeof options === 'function') {
                callback = options;
                options = null;
            }
            if (!adapterObjects) {
                this.log.info('delForeignObject not processed because Objects database not connected');
                return tools.maybeCallbackWithError(callback, tools.ERRORS.ERROR_DB_CLOSED);
            }

            try {
                validateId(id, true, options);
            } catch (err) {
                return tools.maybeCallbackWithError(callback, err);
            }

            // If recursive deletion of all underlying objects, including id
            if (options && options.recursive) {
                // read object itself
                adapterObjects.getObject(id, options, (err, obj) => {
                    const tasks = obj && (!obj.common || !obj.common.dontDelete) ? [{
                        id,
                        state: obj.type === 'state'
                    }] : [];
                    const selector = {startkey: id + '.', endkey: id + '.\u9999'};
                    // read all underlying states
                    adapterObjects.getObjectList(selector, options, (err, res) => {
                        res && res.rows && res.rows.forEach(item =>
                            !tasks.find(task => task.id === item.id) &&
                            (!item.value || !item.value.common || !item.value.common.dontDelete) && // exclude objects with dontDelete flag
                            tasks.push({id: item.id, state: item.value && item.value.type === 'state'}));
                        _deleteObjects(tasks, options, callback);
                    });
                });
            } else {
                adapterObjects.getObject(id, options, async (err, obj) => {
                    if (err) {
                        return tools.maybeCallbackWithError(callback, err);
                    } else if (obj) {
                        // do not allow deletion of objects with dontDelete flag
                        if (obj.common && obj.common.dontDelete) {
                            return tools.maybeCallbackWithError(callback, new Error('not deletable'));
                        }

                        try {
                            await adapterObjects.delObject(obj._id, options);
                        } catch (err) {
                            return tools.maybeCallbackWithError(callback, err);
                        }
                        if (obj.type === 'state') {
                            try {
                                if (obj.binary) {
                                    await this.delBinaryStateAsync(id, options);
                                } else {
                                    await this.delForeignStateAsync(id, options);
                                }
                            } catch {
                                // Ignore
                            }
                        }
                        try {
                            await tools.removeIdFromAllEnums(adapterObjects, id, this.enums);
                        } catch (e) {
                            return tools.maybeCallbackWithError(callback, e);
                        }
                    }
                    return tools.maybeCallback(callback);
                });
            }
        };
        /**
         * Promise-version of Adapter.delForeignObject
         */
        this.delForeignObjectAsync = tools.promisify(this.delForeignObject, this);

        /**
         * Subscribe for the changes of objects in this instance.
         *
         * @alias subscribeObjects
         * @memberof Adapter
         * @param {string} pattern pattern like 'channel.*' or '*' (all objects of this adapter) - without namespaces
         * @param {object} [options] optional user context
         * @param {ioBroker.ErrorCallback} [callback] optional returns result
         *        <pre><code>
         *            function (err) {
         *              if (err) adapter.log.error('Cannot subscribe object: ' + err);
         *            }
         *        </code></pre>
         */
        this.subscribeObjects = (pattern, options, callback) => {
            if (typeof options === 'function') {
                callback = options;
                options = undefined;
            }
            if (!adapterObjects) {
                this.log.info('subscribeObjects not processed because Objects database not connected');
                return tools.maybeCallbackWithError(callback, tools.ERRORS.ERROR_DB_CLOSED);
            }

            if (pattern === '*') {
                adapterObjects.subscribeUser(this.namespace + '.*', options, callback);
            } else {
                pattern = this._fixId(pattern, true);
                adapterObjects.subscribeUser(pattern, options, callback);
            }
        };
        /**
         * Promise-version of Adapter.subscribeObjects
         */
        this.subscribeObjectsAsync = tools.promisify(this.subscribeObjects, this);

        /**
         * Unsubscribe on the changes of objects in this instance.
         *
         * @alias unsubscribeObjects
         * @memberof Adapter
         * @param {string} pattern pattern like 'channel.*' or '*' (all objects) - without namespaces
         * @param {object} [options] optional user context
         * @param {ioBroker.ErrorCallback} [callback] optional returns result
         *        <pre><code>
         *            function (err) {
         *              if (err) adapter.log.error('Cannot unsubscribe object: ' + err);
         *            }
         *        </code></pre>
         */
        this.unsubscribeObjects = (pattern, options, callback) => {
            if (typeof options === 'function') {
                callback = options;
                options = undefined;
            }
            if (!adapterObjects) {
                this.log.info('unsubscribeObjects not processed because Objects database not connected');
                return tools.maybeCallbackWithError(callback, tools.ERRORS.ERROR_DB_CLOSED);
            }

            if (pattern === '*') {
                adapterObjects.unsubscribeUser(this.namespace + '.*', options, callback);
            } else {
                pattern = this._fixId(pattern, true);
                adapterObjects.unsubscribeUser(pattern, options, callback);
            }
        };
        /**
         * Promise-version of Adapter.unsubscribeObjects
         */
        this.unsubscribeObjectsAsync = tools.promisify(this.unsubscribeObjects, this);

        /**
         * Subscribe for the changes of objects in any instance.
         *
         * @alias subscribeForeignObjects
         * @memberof Adapter
         * @param {string} pattern pattern like 'channel.*' or '*' (all objects) - without namespaces. You can use array of patterns
         * @param {object} [options] optional user context
         * @param {ioBroker.ErrorCallback} [callback] optional returns result
         *        <pre><code>
         *            function (err) {
         *              if (err) adapter.log.error('Cannot subscribe object: ' + err);
         *            }
         *        </code></pre>
         */
        this.subscribeForeignObjects = (pattern, options, callback) => {
            if (typeof options === 'function') {
                callback = options;
                options = undefined;
            }
            if (!adapterObjects) {
                this.log.info('subscribeForeignObjects not processed because Objects database not connected');
                return tools.maybeCallbackWithError(callback, tools.ERRORS.ERROR_DB_CLOSED);
            }

            adapterObjects.subscribeUser(pattern, options, callback);
        };
        /**
         * Promise-version of Adapter.subscribeForeignObjects
         */
        this.subscribeForeignObjectsAsync = tools.promisify(this.subscribeForeignObjects, this);

        /**
         * Unsubscribe for the patterns on all objects.
         *
         * @alias unsubscribeForeignObjects
         * @memberof Adapter
         * @param {string} pattern pattern like 'channel.*' or '*' (all objects) - without namespaces
         * @param {object} [options] optional user context
         * @param {ioBroker.ErrorCallback} [callback] optional returns result
         *        <pre><code>
         *            function (err) {
         *              if (err) adapter.log.error('Cannot unsubscribe object: ' + err);
         *            }
         *        </code></pre>
         */
        this.unsubscribeForeignObjects = (pattern, options, callback) => {
            if (typeof options === 'function') {
                callback = options;
                options = undefined;
            }
            if (!pattern) {
                pattern = '*';
            }
            if (!adapterObjects) {
                this.log.info('unsubscribeForeignObjects not processed because Objects database not connected');
                return tools.maybeCallbackWithError(callback, tools.ERRORS.ERROR_DB_CLOSED);
            }

            adapterObjects.unsubscribeUser(pattern, options, callback);
        };
        /**
         * Promise-version of Adapter.unsubscribeForeignObjects
         */
        this.unsubscribeForeignObjectsAsync = tools.promisify(this.unsubscribeForeignObjects, this);

        /**
         * Same as {@link Adapter.setObject}, but with check if the object exists.
         *
         * ID must be specified as a full name with adapter namespace. E.g "hm-rpc.0.ABC98989.1.STATE".
         * New object will be created only if no object exists with such ID.
         *
         * @alias setObjectNotExists
         * @memberof Adapter
         * @param {string} id object ID, that must be overwritten or created.
         * @param {object} obj new object
         * @param {object} [options] optional user context
         * @param {ioBroker.SetObjectCallback} [callback] return result
         *        <pre><code>
         *            function (err, obj) {
         *              // obj is {id: id}
         *              if (err) adapter.log.error('Cannot write object: ' + err);
         *            }
         *        </code></pre>
         * @returns {Promise<{id: string}>}
         */
        this.setObjectNotExists = async (id, obj, options, callback) => {
            if (typeof options === 'function') {
                callback = options;
                options = null;
            }
            if (!adapterObjects) {
                this.log.info('setObjectNotExists not processed because Objects database not connected');
                return tools.maybeCallbackWithError(callback, tools.ERRORS.ERROR_DB_CLOSED);
            }

            try {
                validateId(id, false, null);
            } catch (err) {
                return tools.maybeCallbackWithError(callback, err);
            }

            id = this._fixId(id);

            if (obj.children || obj.parent) {
                logger.warn(`${this.namespaceLog} Do not use parent or children for ${id}`);
            }

            // check if object already exists
            let objExists;
            try {
                objExists = await adapterObjects.objectExists(id, options);
            } catch (e) {
                return tools.maybeCallbackWithError(callback, `Could not check object existence of ${id}: ${e.message}`);
            }

            if (objExists === false) {
                if (!obj.from) {
                    obj.from = 'system.adapter.' + this.namespace;
                }
                if (!obj.user) {
                    obj.user = (options ? options.user : '') || SYSTEM_ADMIN_USER;
                }
                if (!obj.ts) {
                    obj.ts = Date.now();
                }

                return setObjectWithDefaultValue(id, obj, null, callback);
            } else {
                return tools.maybeCallbackWithError(callback, null);
            }
        };
        /**
         * Promise-version of Adapter.setObjectNotExists
         */
        this.setObjectNotExistsAsync = tools.promisify(this.setObjectNotExists, this);

        /**
         * Same as {@link Adapter.setForeignObject}, but with check if the object exists.
         *
         * ID must be specified as a full name with adapter namespace. E.g "hm-rpc.0.ABC98989.1.STATE".
         * New object will be created only if no object exists with such ID.
         *
         * @alias setForeignObjectNotExists
         * @memberof Adapter
         * @param {string} id object ID, that must be overwritten or created.
         * @param {object} obj new object
         * @param {object} [options] optional user context
         * @param {ioBroker.SetObjectCallback} [callback] return result
         *        <pre><code>
         *            function (err, obj) {
         *              // obj is {id: id}
         *              if (err) adapter.log.error('Cannot write object: ' + err);
         *            }
         *        </code></pre>
         * @returns {Promise<{id: string}>}
         */
        this.setForeignObjectNotExists = async (id, obj, options, callback) => {
            if (typeof options === 'function') {
                callback = options;
                options = null;
            }
            if (!adapterObjects) {
                this.log.info('setForeignObjectNotExists not processed because Objects database not connected');
                return tools.maybeCallbackWithError(callback, tools.ERRORS.ERROR_DB_CLOSED);
            }

            try {
                validateId(id, true, null);
            } catch (err) {
                return tools.maybeCallbackWithError(callback, err);
            }

            // check if object exists
            let objExists;
            try {
                objExists = await adapterObjects.objectExists(id, options);
            } catch (e) {
                return tools.maybeCallbackWithError(callback, `Could not check object existence of ${id}: ${e.message}`);
            }

            if (objExists === false) {
                if (!obj.from) {
                    obj.from = 'system.adapter.' + this.namespace;
                }
                if (!obj.user) {
                    obj.user = (options ? options.user : '') || SYSTEM_ADMIN_USER;
                }
                if (!obj.ts) {
                    obj.ts = Date.now();
                }

                return setObjectWithDefaultValue(id, obj, null, callback);
            } else {
                return tools.maybeCallbackWithError(callback, null);
            }
        };
        /**
         * Promise-version of Adapter.setForeignObjectNotExists
         */
        this.setForeignObjectNotExistsAsync = tools.promisify(this.setForeignObjectNotExists, this);

        this._DCS2ID = (device, channel, stateOrPoint) => {
            let id = '';
            if (device) {
                id += device;
            }
            if (channel) {
                id += (id ? '.' : '') + channel;
            }

            if (stateOrPoint !== true && stateOrPoint !== false) {
                if (stateOrPoint) {
                    id += (id ? '.' : '') + stateOrPoint;
                }
            } else if (stateOrPoint === true && id) {
                id += '.';
            }
            return id;
        };

        this.createDevice = (deviceName, common, _native, options, callback) => {
            if (typeof options === 'function') {
                callback = options;
                options = null;
            }
            if (!deviceName) {
                logger.error(this.namespaceLog + ' Try to create device with empty name!');
                return;
            }
            if (typeof _native === 'function') {
                callback = _native;
                _native = {};
            }
            if (typeof common === 'function') {
                callback = common;
                common = {};
            }
            common = common || {};
            common.name = common.name || deviceName;

            deviceName = deviceName.replace(FORBIDDEN_CHARS, '_').replace(/\./g, '_');
            _native = _native || {};

            this.setObjectNotExists(deviceName, {
                type: 'device',
                common: common,
                native: _native
            }, options, callback);
        };
        /**
         * Promise-version of Adapter.createDevice
         */
        this.createDeviceAsync = tools.promisify(this.createDevice, this);

        // name of channel must be in format "channel"
        this.createChannel = (parentDevice, channelName, roleOrCommon, _native, options, callback) => {
            if (typeof options === 'function') {
                callback = options;
                options = null;
            }
            if (!channelName) {
                throw new Error('Cannot create a channel without a name!');
            }

            if (typeof _native === 'function') {
                callback = _native;
                _native = {};
            }

            if (typeof roleOrCommon === 'function') {
                callback = roleOrCommon;
                roleOrCommon = undefined;
            }

            let common = {};
            if (typeof roleOrCommon === 'string') {
                common = {
                    name: '',
                    role: roleOrCommon
                };
            } else if (typeof roleOrCommon === 'object') {
                common = roleOrCommon;
            }
            common.name = common.name || channelName;

            if (parentDevice) {
                parentDevice = parentDevice.replace(FORBIDDEN_CHARS, '_').replace(/\./g, '_');
            }
            channelName = channelName.replace(FORBIDDEN_CHARS, '_').replace(/\./g, '_');
            channelName = this._DCS2ID(parentDevice, channelName);

            _native = _native || {};

            const obj = {
                type: 'channel',
                common: common,
                native: _native
            };

            this.setObjectNotExists(channelName, obj, options, callback);
        };
        /**
         * Promise-version of Adapter.createChannel
         */
        this.createChannelAsync = tools.promisify(this.createChannel, this);

        this.createState = (parentDevice, parentChannel, stateName, roleOrCommon, _native, options, callback) => {
            if (typeof options === 'function') {
                callback = options;
                options = null;
            }
            if (!stateName) {
                throw new Error('Cannot create a state without a name!');
            }

            if (typeof _native === 'function') {
                callback = _native;
                _native = {};
            }

            if (typeof roleOrCommon === 'function') {
                callback = roleOrCommon;
                roleOrCommon = undefined;
            }

            /** @type {ioBroker.StateCommon} */
            let common = {};
            if (typeof roleOrCommon === 'string') {
                common = {
                    read: true,
                    write: false,
                    name: '',
                    role: roleOrCommon
                };
            } else if (typeof roleOrCommon === 'object') {
                common = roleOrCommon;
            }

            common.name = common.name || stateName;
            _native = _native || {};

            common.read = (common.read === undefined) ? true : common.read;
            common.write = (common.write === undefined) ? false : common.write;

            if (!common.role) {
                logger.error(this.namespaceLog + ' Try to create state ' + (parentDevice ? (parentDevice + '.') : '') + parentChannel + '.' + stateName + ' without role');
                return;
            }

            if (parentDevice) {
                parentDevice = parentDevice.replace(FORBIDDEN_CHARS, '_').replace(/\./g, '_');
            }
            if (parentChannel) {
                parentChannel = parentChannel.replace(FORBIDDEN_CHARS, '_').replace(/\./g, '_');
            }
            stateName = stateName.replace(FORBIDDEN_CHARS, '_').replace(/\./g, '_');
            const id = this._fixId({device: parentDevice, channel: parentChannel, state: stateName});

            // Check min, max and def values for number
            if (common.type !== undefined && common.type === 'number') {
                let min = 0;
                let max = 0;
                let def = 0;
                let err;
                if (common.min !== undefined) {
                    min = common.min;
                    if (typeof min !== 'number') {
                        min = parseFloat(min);
                        if (isNaN(min)) {
                            err = 'Wrong type of ' + id + '.common.min';
                            logger.error(this.namespaceLog + ' ' + err);
                            return tools.maybeCallbackWithError(callback, err);
                        } else {
                            common.min = min;
                        }
                    }
                }
                if (common.max !== undefined) {
                    max = common.max;
                    if (typeof max !== 'number') {
                        max = parseFloat(max);
                        if (isNaN(max)) {
                            err = 'Wrong type of ' + id + '.common.max';
                            logger.error(this.namespaceLog + ' ' + err);
                            return tools.maybeCallbackWithError(callback, err);
                        } else {
                            common.max = max;
                        }
                    }
                }
                if (common.def !== undefined) {
                    def = common.def;
                    if (typeof def !== 'number') {
                        def = parseFloat(def);
                        if (isNaN(def)) {
                            err = new Error('Wrong type of ' + id + '.common.def');
                            logger.error(`${this.namespaceLog} ${err.message}`);
                            return tools.maybeCallbackWithError(callback, err);
                        } else {
                            common.def = def;
                        }
                    }
                }
                if (common.min !== undefined && common.max !== undefined && min > max) {
                    common.max = min;
                    common.min = max;
                }
                if (common.def !== undefined && common.min !== undefined && def < min) {
                    common.def = min;
                }
                if (common.def !== undefined && common.max !== undefined && def > max) {
                    common.def = max;
                }
            }

            this.setObjectNotExists(id, {
                type: 'state',
                common: common,
                native: _native
            }, options, err => {
                if (err) {
                    return tools.maybeCallbackWithError(callback, err);
                } else if (common.def !== undefined) {
                    this.getState(id, null, (err, state) => {
                        if (!state) {
                            if (common.defAck !== undefined) {
                                this.setState(id, common.def, common.defAck, options, callback);
                            } else {
                                this.setState(id, common.def, options, callback);
                            }
                        } else {
                            return tools.maybeCallback(callback);
                        }

                    });
                } else {
                    this.getState(id, null, (err, state) => {
                        if (!state) {
                            this.setState(id, null, true, options, callback);
                        } else {
                            return tools.maybeCallback(callback);
                        }
                    });
                }
            });
        };
        /**
         * Promise-version of Adapter.createState
         */
        this.createStateAsync = tools.promisify(this.createState, this);

        /**
         * Delete device with all its channels and states.
         *
         * @alias deleteDevice
         * @memberof Adapter
         * @param {string} deviceName is the part of ID like: adapter.instance.<deviceName>
         * @param {object} [options] optional user context
         * @param {ioBroker.ErrorCallback} [callback] return result
         *        <pre><code>
         *            function (err) {
         *              if (err) adapter.log.error('Cannot delete device: ' + err);
         *            }
         *        </code></pre>
         */
        this.deleteDevice = async (deviceName, options, callback) => {
            if (typeof options === 'function') {
                callback = options;
                options = null;
            }
            if (!adapterObjects) {
                this.log.info('deleteDevice not processed because Objects database not connected');
                return tools.maybeCallbackWithError(callback, tools.ERRORS.ERROR_DB_CLOSED);
            }

            deviceName = deviceName.replace(FORBIDDEN_CHARS, '_').replace(/\./g, '_');
            if (!this._namespaceRegExp.test(deviceName)) {
                // make it an id
                deviceName = `${this.namespace}.${deviceName}`;
            }

            // get object to check if it is a device
            let obj;
            try {
                obj = await this.getForeignObjectAsync(deviceName);
            } catch (e) {
                return tools.maybeCallbackWithError(callback, e);
            }

            if (!obj || obj.type !== 'device') {
                // it's not a device, so return but no error
                return tools.maybeCallback(callback);
            }

            // it's a device now delete it + underlying structure
            try {
                await this.delForeignObjectAsync(deviceName, { recursive: true });
            } catch (e) {
                return tools.maybeCallbackWithError(callback, e);
            }

            return tools.maybeCallback(callback);
        };
        /**
         * Promise-version of Adapter.deleteDevice
         */
        this.deleteDeviceAsync = tools.promisify(this.deleteDevice, this);

        this.addChannelToEnum = (enumName, addTo, parentDevice, channelName, options, callback) => {
            if (typeof options === 'function') {
                callback = options;
                options = null;
            }
            if (!adapterObjects) {
                this.log.info('addChannelToEnum not processed because Objects database not connected');
                return tools.maybeCallbackWithError(callback, tools.ERRORS.ERROR_DB_CLOSED);
            }

            if (parentDevice) {
                if (this._namespaceRegExp.test(parentDevice)) {
                    parentDevice = parentDevice.substring(this.namespace.length + 1);
                }
                parentDevice = parentDevice.replace(FORBIDDEN_CHARS, '_').replace(/\./g, '_');
            }

            if (this._namespaceRegExp.test(channelName)) {
                channelName = channelName.substring(this.namespace.length + 1);
            }
            if (parentDevice && channelName.substring(0, parentDevice.length) === parentDevice) {
                channelName = channelName.substring(parentDevice.length + 1);
            }
            channelName = channelName.replace(FORBIDDEN_CHARS, '_').replace(/\./g, '_');

            const objId = this.namespace + '.' + this._DCS2ID(parentDevice, channelName);

            if (addTo.startsWith('enum.')) {
                adapterObjects.getObject(addTo, options, (err, obj) => {
                    if (err) {
                        return tools.maybeCallbackWithError(callback, err);
                    } else if (obj) {
                        const pos = obj.common.members.indexOf(objId);
                        if (pos === -1) {
                            obj.common.members.push(objId);
                            obj.from = 'system.adapter.' + this.namespace;
                            obj.user = (options ? options.user : '') || SYSTEM_ADMIN_USER;
                            obj.ts = Date.now();

                            adapterObjects.setObject(obj._id, obj, options, callback);
                        }
                    }
                });
            } else {
                if (enumName.startsWith('enum.')) {
                    enumName = enumName.substring(5);
                }

                adapterObjects.getObject('enum.' + enumName + '.' + addTo, options, (err, obj) => {
                    if (err) {
                        return tools.maybeCallbackWithError(callback, err);
                    }

                    if (obj) {
                        const pos = obj.common.members.indexOf(objId);
                        if (pos === -1) {
                            obj.common.members.push(objId);

                            obj.from = 'system.adapter.' + this.namespace;
                            obj.user = (options ? options.user : '') || SYSTEM_ADMIN_USER;
                            obj.ts = Date.now();

                            adapterObjects.setObject(obj._id, obj, options, callback);
                        } else {
                            return tools.maybeCallback(callback);
                        }
                    } else {
                        // Create enum
                        adapterObjects.setObject('enum.' + enumName + '.' + addTo, {
                            common: {
                                name: addTo,
                                members: [objId]
                            },
                            from: 'system.adapter.' + this.namespace,
                            ts: Date.now(),
                            type: 'enum'
                        }, options, callback);
                    }
                });
            }
        };
        /**
         * Promise-version of Adapter.addChannelToEnum
         */
        this.addChannelToEnumAsync = tools.promisify(this.addChannelToEnum, this);

        this.deleteChannelFromEnum = (enumName, parentDevice, channelName, options, callback) => {
            if (typeof options === 'function') {
                callback = options;
                options = null;
            }
            if (!adapterObjects) {
                this.log.info('deleteChannelFromEnum not processed because Objects database not connected');
                return tools.maybeCallbackWithError(callback, tools.ERRORS.ERROR_DB_CLOSED);
            }

            if (parentDevice) {
                if (parentDevice.substring(0, this.namespace.length) === this.namespace) {
                    parentDevice = parentDevice.substring(this.namespace.length + 1);
                }
                parentDevice = parentDevice.replace(FORBIDDEN_CHARS, '_').replace(/\./g, '_');
            }

            if (channelName && channelName.substring(0, this.namespace.length) === this.namespace) {
                channelName = channelName.substring(this.namespace.length + 1);
            }
            if (parentDevice && channelName && channelName.substring(0, parentDevice.length) === parentDevice) {
                channelName = channelName.substring(parentDevice.length + 1);
            }
            channelName = channelName || '';
            channelName = channelName.replace(FORBIDDEN_CHARS, '_').replace(/\./g, '_');

            const objId = this.namespace + '.' + this._DCS2ID(parentDevice, channelName);

            if (enumName) {
                enumName = 'enum.' + enumName + '.';
            } else {
                enumName = 'enum.';
            }

            adapterObjects.getObjectView('system', 'enum', {
                startkey: enumName,
                endkey: enumName + '\u9999'
            }, options, async (err, res) => {
                if (err) {
                    return tools.maybeCallbackWithError(callback, err);
                }

                if (res && res.rows) {
                    for (let i = 0; i < res.rows.length; i++) {
                        try {
                            const obj = await adapterObjects.getObject(res.rows[i].id, options);

                            if (obj && obj.common && obj.common.members) {
                                const pos = obj.common.members.indexOf(objId);
                                if (pos !== -1) {
                                    obj.common.members.splice(pos, 1);
                                    obj.from = 'system.adapter.' + this.namespace;
                                    obj.user = (options ? options.user : '') || SYSTEM_ADMIN_USER;
                                    obj.ts = Date.now();

                                    await adapterObjects.setObjectAsync(obj._id, obj, options);
                                }
                            }
                        } catch (e) {
                            return tools.maybeCallbackWithError(callback, e);
                        }
                    }
                }
                return tools.maybeCallback(callback);
            });
        };
        /**
         * Promise-version of Adapter.deleteChannelFromEnum
         */
        this.deleteChannelFromEnumAsync = tools.promisify(this.deleteChannelFromEnum, this);

        /**
         * Deletes channel and udnerlying structure
         * @alais deleteChannel
         *
         * @param {string} parentDevice is the part of ID like: adapter.instance.<deviceName>
         * @param {string} channelName is the part of ID like: adapter.instance.<deviceName>.<channelName>
         * @param {object} [options] optional user context
         * @param {ioBroker.ErrorCallback} [callback] return result
         *        <pre><code>
         *            function (err) {
         *              if (err) adapter.log.error('Cannot delete device: ' + err);
         *            }
         *        </code></pre>
         */
        this.deleteChannel = async (parentDevice, channelName, options, callback) => {
            if (typeof options === 'function') {
                callback = options;
                options = null;
            }
            if (typeof channelName === 'function') {
                callback = channelName;
                channelName = parentDevice;
                parentDevice = '';
            }
            if (parentDevice && !channelName) {
                channelName = parentDevice;
                parentDevice = '';
            } else if (parentDevice && typeof channelName === 'function') {
                callback = channelName;
                channelName = parentDevice;
                parentDevice = '';
            }
            if (!adapterObjects) {
                this.log.info('deleteChannel not processed because Objects database not connected');
                return tools.maybeCallbackWithError(callback, tools.ERRORS.ERROR_DB_CLOSED);
            }

            if (!parentDevice) {
                parentDevice = '';
            }

            if (parentDevice) {
                if (this._namespaceRegExp.test(parentDevice)) {
                    parentDevice = parentDevice.substring(this.namespace.length + 1);
                }
                parentDevice = parentDevice.replace(FORBIDDEN_CHARS, '_').replace(/\./g, '_');
            }

            if (channelName && this._namespaceRegExp.test(channelName)) {
                channelName = channelName.substring(this.namespace.length + 1);
            }
            if (parentDevice && channelName && channelName.substring(0, parentDevice.length) === parentDevice) {
                channelName = channelName.substring(parentDevice.length + 1);
            }
            channelName = channelName || '';
            channelName = channelName.replace(FORBIDDEN_CHARS, '_').replace(/\./g, '_');

            channelName = `${this.namespace}.${this._DCS2ID(parentDevice, channelName)}`;

            // get object to check if it is a channel
            let obj;
            try {
                obj = await this.getForeignObjectAsync(channelName);
            } catch (e) {
                return tools.maybeCallbackWithError(callback, e);
            }

            if (!obj || obj.type !== 'channel') {
                // it's not a channel, so return but no error
                return tools.maybeCallback(callback);
            }

            logger.info(`${this.namespaceLog} Delete channel ${channelName}`);

            // it's a channel now delete it + underlying structure
            try {
                await this.delForeignObjectAsync(channelName, { recursive: true });
            } catch (e) {
                return tools.maybeCallbackWithError(callback, e);
            }

            return tools.maybeCallback(callback);
        };
        /**
         * Promise-version of Adapter.deleteChannel
         */
        this.deleteChannelAsync = tools.promisify(this.deleteChannel, this);

        this.deleteState = (parentDevice, parentChannel, stateName, options, callback) => {
            if (typeof parentChannel === 'function' && stateName === undefined) {
                stateName = parentDevice;
                callback = parentChannel;
                parentChannel = '';
                parentDevice = '';
            } else if (parentChannel === undefined && stateName === undefined) {
                stateName = parentDevice;
                parentDevice = '';
                parentChannel = '';
            } else {
                if (typeof options === 'function') {
                    callback = options;
                    options = null;
                }
                if (typeof stateName === 'function') {
                    callback = stateName;
                    stateName = parentChannel;
                    parentChannel = parentDevice;
                    parentDevice = '';
                }
                if (typeof parentChannel === 'function') {
                    callback = parentChannel;
                    stateName = parentDevice;
                    parentChannel = '';
                    parentDevice = '';
                }
                if (typeof parentChannel === 'function') {
                    callback = parentChannel;
                    stateName = parentDevice;
                    parentChannel = '';
                    parentDevice = '';
                }
            }

            if (parentDevice) {
                if (this._namespaceRegExp.test(parentDevice)) {
                    parentDevice = parentDevice.substring(this.namespace.length + 1);
                }

                parentDevice = parentDevice.replace(FORBIDDEN_CHARS, '_').replace(/\./g, '_');
            }

            if (parentChannel) {
                if (this._namespaceRegExp.test(parentChannel)) {
                    parentChannel = parentChannel.substring(this.namespace.length + 1);
                }
                if (parentDevice && parentChannel.substring(0, parentDevice.length) === parentDevice) {
                    parentChannel = parentChannel.substring(parentDevice.length + 1);
                }

                parentChannel = parentChannel.replace(FORBIDDEN_CHARS, '_').replace(/\./g, '_');
            }

            if (this._namespaceRegExp.test(stateName)) {
                stateName = stateName.substring(this.namespace.length + 1);
            }
            if (parentDevice && stateName.substring(0, parentDevice.length) === parentDevice) {
                stateName = stateName.substring(parentDevice.length + 1);
            }
            if (parentChannel && stateName.substring(0, parentChannel.length) === parentChannel) {
                stateName = stateName.substring(parentChannel.length + 1);
            }
            stateName = stateName || '';
            stateName = stateName.replace(FORBIDDEN_CHARS, '_').replace(/\./g, '_');

            const _name = this._DCS2ID(parentDevice, parentChannel, stateName);
            this.delObject(_name, options, callback);
        };
        /**
         * Promise-version of Adapter.deleteState
         */
        this.deleteStateAsync = tools.promisify(this.deleteState, this);

        this.getDevices = (options, callback) => {
            if (typeof options === 'function' && typeof callback === 'object') {
                const tmp = callback;
                callback = options;
                options = tmp;
            }
            if (typeof options === 'function') {
                callback = options;
                options = null;
            }

            if (!adapterObjects) {
                this.log.info('getDevices not processed because Objects database not connected');
                return tools.maybeCallbackWithError(callback, tools.ERRORS.ERROR_DB_CLOSED);
            }

            adapterObjects.getObjectView('system', 'device', {
                startkey: this.namespace + '.',
                endkey: this.namespace + '.\u9999'
            }, options, (err, obj) => {
                if (err || !obj || !obj.rows || !obj.rows.length) {
                    return tools.maybeCallbackWithError(callback, err, err ? undefined : []);
                }
                const res = [];
                for (let i = 0; i < obj.rows.length; i++) {
                    res.push(obj.rows[i].value);
                }
                return tools.maybeCallbackWithError(callback, null, res);
            });
        };
        /**
         * Promise-version of Adapter.getDevices
         */
        this.getDevicesAsync = tools.promisify(this.getDevices, this);

        this.getChannelsOf = (parentDevice, options, callback) => {
            if (typeof options === 'function') {
                callback = options;
                options = null;
            }
            if (typeof parentDevice === 'function') {
                callback = parentDevice;
                parentDevice = null;
            }

            if (!adapterObjects) {
                this.log.info('getChannelsOf not processed because Objects database not connected');
                return tools.maybeCallbackWithError(callback, tools.ERRORS.ERROR_DB_CLOSED);
            }

            if (!parentDevice) {
                parentDevice = '';
            }

            if (parentDevice && this._namespaceRegExp.test(parentDevice)) {
                parentDevice = parentDevice.substring(this.namespace.length + 1);
            }

            parentDevice = parentDevice.replace(FORBIDDEN_CHARS, '_').replace(/\./g, '_');
            parentDevice = this.namespace + (parentDevice ? ('.' + parentDevice) : '');
            adapterObjects.getObjectView('system', 'channel', {
                startkey: parentDevice + '.',
                endkey: parentDevice + '.\u9999'
            }, options, (err, obj) => {
                if (err || !obj || !obj.rows || !obj.rows.length) {
                    return tools.maybeCallbackWithError(callback, err, err ? undefined : []);
                }
                const res = [];
                for (let i = 0; i < obj.rows.length; i++) {
                    res.push(obj.rows[i].value);
                }
                return tools.maybeCallbackWithError(callback, null, res);
            });
        };
        /**
         * Promise-version of Adapter.getChannelsOf
         */
        this.getChannelsOfAsync = tools.promisify(this.getChannelsOf, this);

        this.getChannels = this.getChannelsOf;
        this.getChannelsAsync = this.getChannelsOfAsync;

        this.getStatesOf = (parentDevice, parentChannel, options, callback) => {
            if (typeof options === 'function') {
                callback = options;
                options = null;
            }
            if (typeof parentDevice === 'function') {
                callback = parentDevice;
                parentDevice = null;
                parentChannel = null;
            }
            if (typeof parentChannel === 'function') {
                callback = parentChannel;
                parentChannel = null;
            }
            if (!callback) {
                return;
            }

            if (!adapterObjects) {
                this.log.info('getStatesOf not processed because Objects database not connected');
                return tools.maybeCallbackWithError(callback, tools.ERRORS.ERROR_DB_CLOSED);
            }

            if (!parentDevice) {
                parentDevice = '';
            } else {
                if (this._namespaceRegExp.test(parentDevice)) {
                    parentDevice = parentDevice.substring(this.namespace.length + 1);
                }

                parentDevice = parentDevice.replace(FORBIDDEN_CHARS, '_').replace(/\./g, '_');
            }

            if (!parentChannel) {
                parentChannel = '';
            } else if (this._namespaceRegExp.test(parentChannel)) {
                parentChannel = parentChannel.substring(this.namespace.length + 1);
            }

            if (parentDevice && parentChannel && parentChannel.substring(0, parentDevice.length) === parentDevice) {
                parentChannel = parentChannel.substring(parentDevice.length + 1);
            }

            parentChannel = parentChannel.replace(FORBIDDEN_CHARS, '_').replace(/\./g, '_');

            const id = this.namespace + '.' + this._DCS2ID(parentDevice, parentChannel, true);

            adapterObjects.getObjectView('system', 'state', {
                startkey: id,
                endkey: id + '\u9999'
            }, options, (err, obj) => {
                if (err || !obj || !obj.rows || !obj.rows.length) {
                    return tools.maybeCallbackWithError(callback, err, err ? undefined : []);
                }
                const res = [];
                let read = 0;
                for (let i = 0; i < obj.rows.length; i++) {
                    read++;
                    adapterObjects.getObject(obj.rows[i].id, (err, subObj) => {
                        if (subObj) {
                            res.push(subObj);
                        }

                        if (!--read) {
                            return tools.maybeCallbackWithError(callback, null, res);
                        }
                    });
                }
            });
        };
        /**
         * Promise-version of Adapter.getStatesOf
         */
        this.getStatesOfAsync = tools.promisify(this.getStatesOf, this);

        this.addStateToEnum = (enumName, addTo, parentDevice, parentChannel, stateName, options, callback) => {
            if (typeof options === 'function') {
                callback = options;
                options = null;
            }
            if (!adapterObjects) {
                this.log.info('addStateToEnum not processed because Objects database not connected');
                return tools.maybeCallbackWithError(callback, tools.ERRORS.ERROR_DB_CLOSED);
            }

            if (parentDevice) {
                if (this._namespaceRegExp.test(parentDevice)) {
                    parentDevice = parentDevice.substring(this.namespace.length + 1);
                }

                parentDevice = parentDevice.replace(FORBIDDEN_CHARS, '_').replace(/\./g, '_');
            }

            if (parentChannel) {
                if (this._namespaceRegExp.test(parentChannel)) {
                    parentChannel = parentChannel.substring(this.namespace.length + 1);
                }
                if (parentDevice && parentChannel.substring(0, parentDevice.length) === parentDevice) {
                    parentChannel = parentChannel.substring(parentDevice.length + 1);
                }

                parentChannel = parentChannel.replace(FORBIDDEN_CHARS, '_').replace(/\./g, '_');
            }

            if (this._namespaceRegExp.test(stateName)) {
                stateName = stateName.substring(this.namespace.length + 1);
            }
            if (parentDevice && stateName.substring(0, parentDevice.length) === parentDevice) {
                stateName = stateName.substring(parentDevice.length + 1);
            }
            if (parentChannel && stateName.substring(0, parentChannel.length) === parentChannel) {
                stateName = stateName.substring(parentChannel.length + 1);
            }
            stateName = stateName.replace(FORBIDDEN_CHARS, '_').replace(/\./g, '_');

            const objId = this._fixId({device: parentDevice, channel: parentChannel, state: stateName});

            if (addTo.startsWith('enum.')) {
                adapterObjects.getObject(addTo, options, (err, obj) => {
                    if (err || !obj) {
                        return tools.maybeCallbackWithError(callback, err || tools.ERRORS.ERROR_NOT_FOUND);
                    }
                    const pos = obj.common.members.indexOf(objId);
                    if (pos === -1) {
                        obj.common.members.push(objId);
                        obj.from = 'system.adapter.' + this.namespace;
                        obj.user = (options ? options.user : '') || SYSTEM_ADMIN_USER;
                        obj.ts = Date.now();
                        adapterObjects.setObject(obj._id, obj, options, callback);
                    } else {
                        return tools.maybeCallback(callback);
                    }
                });
            } else {
                if (enumName.startsWith('enum.')) {
                    enumName = enumName.substring(5);
                }

                adapterObjects.getObject('enum.' + enumName + '.' + addTo, options, (err, obj) => {
                    if (!err && obj) {
                        const pos = obj.common.members.indexOf(objId);
                        if (pos === -1) {
                            obj.common.members.push(objId);
                            obj.from = 'system.adapter.' + this.namespace;
                            obj.user = (options ? options.user : '') || SYSTEM_ADMIN_USER;
                            obj.ts = Date.now();
                            adapterObjects.setObject(obj._id, obj, callback);
                        } else {
                            return tools.maybeCallback(callback);
                        }
                    } else {
                        if (err) {
                            return tools.maybeCallbackWithError(callback, err);
                        }

                        // Create enum
                        adapterObjects.setObject('enum.' + enumName + '.' + addTo, {
                            common: {
                                name: addTo,
                                members: [objId]
                            },
                            from: 'system.adapter.' + this.namespace,
                            ts: Date.now(),
                            type: 'enum'
                        }, options, callback);
                    }
                });
            }
        };
        /**
         * Promise-version of Adapter.addStateToEnum
         */
        this.addStateToEnumAsync = tools.promisify(this.addStateToEnum, this);

        this.deleteStateFromEnum = (enumName, parentDevice, parentChannel, stateName, options, callback) => {
            if (typeof options === 'function') {
                callback = options;
                options = null;
            }

            if (!adapterObjects) {
                this.log.info('deleteStateFromEnum not processed because Objects database not connected');
                return tools.maybeCallbackWithError(callback, tools.ERRORS.ERROR_DB_CLOSED);
            }

            if (parentDevice) {
                if (this._namespaceRegExp.test(parentDevice)) {
                    parentDevice = parentDevice.substring(this.namespace.length + 1);
                }

                parentDevice = parentDevice.replace(FORBIDDEN_CHARS, '_').replace(/\./g, '_');
            }

            if (parentChannel) {
                if (this._namespaceRegExp.test(parentChannel)) {
                    parentChannel = parentChannel.substring(this.namespace.length + 1);
                }
                if (parentDevice && parentChannel.substring(0, parentDevice.length) === parentDevice) {
                    parentChannel = parentChannel.substring(parentDevice.length + 1);
                }

                parentChannel = parentChannel.replace(FORBIDDEN_CHARS, '_').replace(/\./g, '_');
            }

            if (this._namespaceRegExp.test(stateName)) {
                stateName = stateName.substring(this.namespace.length + 1);
            }
            if (parentDevice && stateName.substring(0, parentDevice.length) === parentDevice) {
                stateName = stateName.substring(parentDevice.length + 1);
            }
            if (parentChannel && stateName.substring(0, parentChannel.length) === parentChannel) {
                stateName = stateName.substring(parentChannel.length + 1);
            }
            stateName = stateName.replace(FORBIDDEN_CHARS, '_').replace(/\./g, '_');

            const objId = this._fixId({
                device: parentDevice,
                channel: parentChannel,
                state: stateName
            }, false/*, 'state'*/);

            if (enumName) {
                enumName = 'enum.' + enumName + '.';
            } else {
                enumName = 'enum.';
            }

            adapterObjects.getObjectView('system', 'enum', {
                startkey: enumName,
                endkey: enumName + '\u9999'
            }, options, async (err, res) => {
                if (err || !res || !res.rows) {
                    return tools.maybeCallbackWithError(callback, err);
                }

                for (const row of res.rows) {
                    try {
                        const obj = await adapterObjects.getObjectAsync(row.id);
                        if (obj && obj.common && obj.common.members) {
                            const pos = obj.common.members.indexOf(objId);
                            if (pos !== -1) {
                                obj.common.members.splice(pos, 1);
                                obj.from = 'system.adapter.' + this.namespace;
                                obj.user = (options ? options.user : '') || SYSTEM_ADMIN_USER;
                                obj.ts = Date.now();
                                await adapterObjects.setObjectAsync(obj._id, obj);
                            }
                        }
                    } catch (e) {
                        return tools.maybeCallbackWithError(callback, e);
                    }

                }
                return tools.maybeCallback(callback);
            });
        };
        /**
         * Promise-version of Adapter.deleteStateFromEnum
         */
        this.deleteStateFromEnumAsync = tools.promisify(this.deleteStateFromEnum, this);

        /**
         * Change file access rights
         *
         * This function updates the file access rights
         * <pre><code>
         *      adapter.chmodFile('vis.0', '/main/vis-views.json', {mode: 0x644}, function (err, processed) {
         *        if (err) adapter.log.error('Cannot read file: ' + err);
         *        console.log('New files: ' + JSON.stringify(processed));
         *      });
         * </code></pre>
         *
         * @alias chownFile
         * @memberof Adapter
         * @param {string} _adapter adapter name. If adapter name is null, so the name (not instance) of current adapter will be taken.
         * @param {string} path path to file without adapter name. E.g. If you want to update "/vis.0/main/*", here must be "/main/*" and _adapter must be equal to "vis.0".
         * @param {object} options data with mode
         * @param {function} callback return result
         *        <pre><code>
         *            function (err, processedFiles) {
         *                list of processed files with new groups
         *            }
         *        </code></pre>
         */
        this.chmodFile = (_adapter, path, options, callback) => {
            if (_adapter === null) {
                _adapter = this.name;
            }

            if (typeof options === 'function') {
                callback = options;
                options = null;
            }
            if (!adapterObjects) {
                this.log.info('chmodFile not processed because Objects database not connected');
                return tools.maybeCallbackWithError(callback, tools.ERRORS.ERROR_DB_CLOSED);
            }

            adapterObjects.chmodFile(_adapter, path, options, callback);
        };

        /**
         * Promise-version of Adapter.chmodFile
         */
        this.chmodFileAsync = tools.promisify(this.chmodFile, this);

        /**
         * Change file owner
         *
         * This function updates the file owner and ownerGroup
         * <pre><code>
         *      adapter.chownFile('vis.0', '/main/vis-views.json', {owner: 'newOwner', ownerGroup: 'newgroup'}, function (err, processed) {
         *        if (err) adapter.log.error('Cannot read file: ' + err);
         *        console.log('New files: ' + JSON.stringify(processed));
         *      });
         * </code></pre>
         *
         * @alias chownFile
         * @memberof Adapter
         * @param {string} _adapter adapter name. If adapter name is null, so the name (not instance) of current adapter will be taken.
         * @param {string} path path to file without adapter name. E.g. If you want to update "/vis.0/main/*", here must be "/main/*" and _adapter must be equal to "vis.0".
         * @param {object} options data with owner and ownerGroup
         * @param {function} callback return result
         *        <pre><code>
         *            function (err, processedFiles) {
         *                list of processed files with new groups
         *            }
         *        </code></pre>
         */
        this.chownFile = (_adapter, path, options, callback) => {
            if (_adapter === null) {
                _adapter = this.name;
            }

            if (typeof options === 'function') {
                callback = options;
                options = null;
            }
            if (!adapterObjects) {
                this.log.info('chownFile not processed because Objects database not connected');
                return tools.maybeCallbackWithError(callback, tools.ERRORS.ERROR_DB_CLOSED);
            }

            adapterObjects.chownFile(_adapter, path, options, callback);
        };

        /**
         * Promise-version of Adapter.chownFile
         */
        this.chownFileAsync = tools.promisify(this.chownFile, this);

        /**
         * Read directory from DB.
         *
         * This function reads the content of directory from DB for given adapter and path.
         * If getEnum called with no enum specified, all enums will be returned:
         * <pre><code>
         *      adapter.readDir('vis.0', '/main/', function (err, filesOrDirs) {
         *        // All enums
         *        if (err) adapter.log.error('Cannot read directory: ' + err);
         *        if (filesOrDirs) {
         *           for (var f = 0; f < filesOrDirs.length; f++) {
         *              adapter.log.debug('Directory main has following files and dirs: ' + filesOrDirs[f].file + '[dir - ' + filesOrDirs[f].isDir + ']');
         *           }
         *       }
         *      });
         * </code></pre>
         *
         * @alias readDir
         * @memberof Adapter
         * @param {string} _adapter adapter name. If adapter name is null, so the name (not instance) of current adapter will be taken.
         * @param {string} path path to direcory without adapter name. E.g. If you want to read "/vis.0/main/views.json", here must be "/main/views.json" and _adapter must be equal to "vis.0".
         * @param {object} options optional user context
         * @param {ioBroker.ReadDirCallback} callback return result
         *        <pre><code>
         *            function (err, filesOrDirs) {
         *                // filesOrDirs is array with elements like
         *                // {
         *                //      file:       'views.json,
         *                //      stats:      node.js stats object like https://nodejs.org/api/fs.html#fs_class_fs_stats ,
         *                //      isDir:      true/false,
         *                //      acl:        access control list object,
         *                //      modifiedAt: time when modified,
         *                //      createdAt:  time when created
         *                // }
         *            }
         *        </code></pre>
         */
        this.readDir = (_adapter, path, options, callback) => {
            if (_adapter === null) {
                _adapter = this.name;
            }

            if (typeof options === 'function') {
                callback = options;
                options = null;
            }
            if (!adapterObjects) {
                this.log.info('readDir not processed because Objects database not connected');
                return tools.maybeCallbackWithError(callback, tools.ERRORS.ERROR_DB_CLOSED);
            }

            adapterObjects.readDir(_adapter, path, options, callback);
        };
        /**
         * Promise-version of Adapter.readDir
         */
        this.readDirAsync = tools.promisify(this.readDir, this);

        this.unlink = (_adapter, name, options, callback) => {
            if (_adapter === null) {
                _adapter = this.name;
            }

            if (typeof options === 'function') {
                callback = options;
                options = null;
            }
            if (!adapterObjects) {
                this.log.info('unlink not processed because Objects database not connected');
                return tools.maybeCallbackWithError(callback, tools.ERRORS.ERROR_DB_CLOSED);
            }

            adapterObjects.unlink(_adapter, name, options, callback);
        };
        /**
         * Promise-version of Adapter.unlink
         */
        this.unlinkAsync = tools.promisify(this.unlink, this);

        this.delFile = this.unlink;
        this.delFileAsync = this.unlinkAsync;

        this.rename = (_adapter, oldName, newName, options, callback) => {
            if (_adapter === null) {
                _adapter = this.name;
            }
            if (typeof options === 'function') {
                callback = options;
                options = null;
            }
            if (!adapterObjects) {
                this.log.info('rename not processed because Objects database not connected');
                return tools.maybeCallbackWithError(callback, tools.ERRORS.ERROR_DB_CLOSED);
            }

            adapterObjects.rename(_adapter, oldName, newName, options, callback);
        };
        /**
         * Promise-version of Adapter.rename
         */
        this.renameAsync = tools.promisify(this.rename, this);

        this.mkdir = (_adapter, dirname, options, callback) => {
            if (_adapter === null) {
                _adapter = this.name;
            }
            if (typeof options === 'function') {
                callback = options;
                options = null;
            }
            if (!adapterObjects) {
                this.log.info('mkdir not processed because Objects database not connected');
                return tools.maybeCallbackWithError(callback, tools.ERRORS.ERROR_DB_CLOSED);
            }

            adapterObjects.mkdir(_adapter, dirname, options, callback);
        };
        /**
         * Promise-version of Adapter.mkdir
         */
        this.mkdirAsync = tools.promisify(this.mkdir, this);

        /**
         * Read file from DB.
         *
         * This function reads the content of one file from DB for given adapter and file name.
         * <pre><code>
         *      adapter.readFile('vis.0', '/main/vis-views.json', function (err, data) {
         *        // All enums
         *        if (err) adapter.log.error('Cannot read file: ' + err);
         *        console.log('Content of file is: ' + data);
         *      });
         * </code></pre>
         *
         * @alias readFile
         * @memberof Adapter
         * @param {string} _adapter adapter name. If adapter name is null, so the name (not instance) of current adapter will be taken.
         * @param {string} filename path to file without adapter name. E.g. If you want to read "/vis.0/main/views.json", here must be "/main/views.json" and _adapter must be equal to "vis.0".
         * @param {object} options optional user context
         * @param {ioBroker.ReadFileCallback} callback return result
         *        <pre><code>
         *            function (err, data) {
         *                // data is utf8 or binary Buffer depends on the file extension.
         *            }
         *        </code></pre>
         */
        this.readFile = (_adapter, filename, options, callback) => {
            if (_adapter === null) {
                _adapter = this.name;
            }

            if (typeof options === 'function') {
                callback = options;
                options = null;
            }
            if (!adapterObjects) {
                this.log.info('readFile not processed because Objects database not connected');
                return tools.maybeCallbackWithError(callback, tools.ERRORS.ERROR_DB_CLOSED);
            }

            adapterObjects.readFile(_adapter, filename, options, callback);
        };
        /**
         * Promise-version of Adapter.readFile
         */
        this.readFileAsync = tools.promisify(this.readFile, this, ['file', 'mimeType']);

        /**
         * Write file to DB.
         *
         * This function writes the content of one file into DB for given adapter and file name.
         * <pre><code>
         *      adapter.writeFile('vis.0', '/main/vis-views.json', data, function (err) {
         *        err && adapter.log.error('Cannot write file: ' + err);
         *      });
         * </code></pre>
         *
         * @alias readFile
         * @memberof Adapter
         * @param {string} _adapter adapter name. If adapter name is null, so the name (not instance) of current adapter will be taken.
         * @param {string} filename path to file without adapter name. E.g. If you want to read "/vis.0/main/views.json", here must be "/main/views.json" and _adapter must be equal to "vis.0".
         * @param {object} data data as UTF8 string or buffer depends on the file extension.
         * @param {object} [options] optional user context
         * @param {ioBroker.ErrorCallback} [callback] return result
         *        <pre><code>
         *            function (err) {
         *
         *            }
         *        </code></pre>
         */
        this.writeFile = (_adapter, filename, data, options, callback) => {
            if (_adapter === null) {
                _adapter = this.name;
            }

            if (typeof options === 'function') {
                callback = options;
                options = null;
            }
            if (!adapterObjects) {
                this.log.info('writeFile not processed because Objects database not connected');
                return tools.maybeCallbackWithError(callback, tools.ERRORS.ERROR_DB_CLOSED);
            }

            return adapterObjects.writeFile(_adapter, filename, data, options, callback);
        };
        /**
         * Promise-version of Adapter.writeFile
         */
        this.writeFileAsync = tools.promisify(this.writeFile, this);

        /**
         * Checks if file exists in DB.
         *
         * @alias fileExists
         * @memberof Adapter
         * @param {string} _adapter adapter name
         * @param {string} filename path to file without adapter name. E.g. If you want to check "/vis.0/main/views.json", here must be "/main/views.json" and _adapter must be equal to "vis.0".
         * @param {object} [options] optional user context
         * @param {function} [callback] cb function if none provided, a promise is returned
         * @returns {Promise<boolean>}
         */
        this.fileExists = async (_adapter, filename, options, callback) => {
            if (typeof options === 'function') {
                callback = options;
                options = null;
            }

            if (typeof callback !== 'function') {
                return new Promise((resolve, reject) => {
                    this.fileExists(_adapter, filename, options, (err, existent) => {
                        if (err) {
                            reject(err);
                        } else {
                            resolve(existent);
                        }
                    });
                });
            }

            if (!adapterObjects) {
                this.log.info('fileExists not processed because Objects database not connected');
                return tools.maybeCallbackWithError(callback, tools.ERRORS.ERROR_DB_CLOSED);
            }

            try {
                const exists = await adapterObjects.fileExists(_adapter, filename, options);
                callback(null, exists);
            } catch (e) {
                callback(e);
            }
        };
        /**
         * Promise-version of Adapter.fileExists
         */
        this.fileExistsAsync = tools.promisify(this.fileExists, this);

        this.formatValue = (value, decimals, _format) => {
            if (typeof decimals !== 'number') {
                _format = decimals;
                decimals = 2;
            }

            const format = (!_format || _format.length !== 2) ? ((this.isFloatComma === undefined) ? '.,' : ((this.isFloatComma) ? '.,' : ',.')) : _format;

            if (typeof value !== 'number') {
                value = parseFloat(value);
            }
            return isNaN(value) ? '' : value.toFixed(decimals).replace(format[0], format[1]).replace(/\B(?=(\d{3})+(?!\d))/g, format[0]);
        };

        this.formatDate = (dateObj, isDuration, _format) => {
            if ((typeof isDuration === 'string' && isDuration.toLowerCase() === 'duration') || isDuration === true) {
                isDuration = true;
            }
            if (typeof isDuration !== 'boolean') {
                _format = isDuration;
                isDuration = false;
            }

            if (!dateObj) {
                return '';
            }
            const type = typeof dateObj;
            if (type === 'string') {
                dateObj = new Date(dateObj);
            }

            if (type !== 'object') {
                const j = parseInt(dateObj, 10);
                if (j === dateObj) {
                    // may this is interval
                    if (j < 946681200) {
                        isDuration = true;
                        dateObj = new Date(dateObj);
                    } else {
                        // if less 2000.01.01 00:00:00
                        dateObj = (j < 946681200000) ? new Date(j * 1000) : new Date(j);
                    }
                } else {
                    dateObj = new Date(dateObj);
                }
            }
            const format = _format || this.dateFormat || 'DD.MM.YYYY';

            if (isDuration) {
                dateObj.setMilliseconds(dateObj.getMilliseconds() + dateObj.getTimezoneOffset() * 60 * 1000);
            }

            const validFormatChars = 'YJГMМDTДhSчmмsс';
            let s = '';
            let result = '';

            const put = s => {
                /** @type {number | string} */
                let v = '';
                switch (s) {
                    case 'YYYY':
                    case 'JJJJ':
                    case 'ГГГГ':
                    case 'YY':
                    case 'JJ':
                    case 'ГГ':
                        v = /** @type {Date} */(dateObj).getFullYear();
                        if (s.length === 2) {
                            v %= 100;
                        }
                        if (v <= 9) {
                            v = '0' + v;
                        }
                        break;
                    case 'MM':
                    case 'M':
                    case 'ММ':
                    case 'М':
                        v = dateObj.getMonth() + 1;
                        if (v < 10 && s.length === 2) {
                            v = '0' + v;
                        }
                        break;
                    case 'DD':
                    case 'TT':
                    case 'D':
                    case 'T':
                    case 'ДД':
                    case 'Д':
                        v = dateObj.getDate();
                        if (v < 10 && s.length === 2) {
                            v = '0' + v;
                        }
                        break;
                    case 'hh':
                    case 'SS':
                    case 'h':
                    case 'S':
                    case 'чч':
                    case 'ч':
                        v = dateObj.getHours();
                        if (v < 10 && s.length === 2) {
                            v = '0' + v;
                        }
                        break;
                    case 'mm':
                    case 'm':
                    case 'мм':
                    case 'м':
                        v = dateObj.getMinutes();
                        if (v < 10 && s.length === 2) {
                            v = '0' + v;
                        }
                        break;
                    case 'ss':
                    case 's':
                    case 'cc':
                    case 'c':
                        v = dateObj.getSeconds();
                        if (v < 10 && s.length === 2) {
                            v = '0' + v;
                        }
                        v = v.toString();
                        break;
                    case 'sss':
                    case 'ссс':
                        v = dateObj.getMilliseconds();
                        if (v < 10) {
                            v = '00' + v;
                        } else if (v < 100) {
                            v = '0' + v;
                        }
                        v = v.toString();
                }
                return result += v;
            };

            for (let i = 0; i < format.length; i++) {
                if (validFormatChars.indexOf(format[i]) >= 0) {
                    s += format[i];
                } else {
                    put(s);
                    s = '';
                    result += format[i];
                }
            }
            put(s);
            return result;
        };
    };

    const getGroups = (ids, callback, i) => {
        i = i || 0;
        if (!ids || i >= ids.length) {
            return tools.maybeCallback(callback);
        } else if (this.groups[ids] !== undefined) {
            setImmediate(getGroups, ids, callback, i + 1);
        } else {
            this.getForeignObject(ids[i], null, (err, obj) => {
                this.groups[ids] = obj || {};
                setImmediate(getGroups, ids, callback, i + 1);
            });
        }
    };

    // Cache will be cleared if user or group changes.. Important! only if subscribed.
    const getUserGroups = (options, callback) => {
        if (this.users[options.user]) {
            options.groups = this.users[options.user].groups;
            options.acl = this.users[options.user].acl;
            return tools.maybeCallback(callback, options);
        }
        options.groups = [];
        this.getForeignObject(options.user, null, (err, userAcl) => {
            if (!userAcl) {
                // User does not exists
                logger.error(this.namespaceLog + ' unknown user "' + options.user + '"');
                return tools.maybeCallback(callback, options);
            } else {
                this.getForeignObjects('*', 'group', null, null, (err, groups) => {
                    // aggregate all groups permissions, where this user is
                    if (groups) {
                        for (const g in groups) {
                            if (Object.prototype.hasOwnProperty.call(groups, g) &&
                                groups[g] &&
                                groups[g].common &&
                                groups[g].common.members &&
                                groups[g].common.members.indexOf(options.user) !== -1) {
                                options.groups.push(groups[g]._id);
                            }
                        }
                    }

                    // read all groups for this user
                    this.users[options.user] = {
                        groups: options.groups,
                        acl: (userAcl.common && userAcl.common.acl) || {}
                    };
                    getGroups(options.groups, () => {
                        // combine all rights
                        const user = this.users[options.user];
                        for (let g = 0; g < options.groups.length; g++) {
                            const gName = options.groups[g];
                            if (!this.groups[gName] || !this.groups[gName].common || !this.groups[gName].common.acl) {
                                continue;
                            }
                            const group = this.groups[gName];

                            if (group.common.acl && group.common.acl.file) {
                                if (!user.acl || !user.acl.file) {
                                    user.acl = user.acl || {};
                                    user.acl.file = user.acl.file || {};

                                    user.acl.file.create = group.common.acl.file.create;
                                    user.acl.file.read = group.common.acl.file.read;
                                    user.acl.file.write = group.common.acl.file.write;
                                    user.acl.file['delete'] = group.common.acl.file['delete'];
                                    user.acl.file.list = group.common.acl.file.list;
                                } else {
                                    user.acl.file.create = user.acl.file.create || group.common.acl.file.create;
                                    user.acl.file.read = user.acl.file.read || group.common.acl.file.read;
                                    user.acl.file.write = user.acl.file.write || group.common.acl.file.write;
                                    user.acl.file['delete'] = user.acl.file['delete'] || group.common.acl.file['delete'];
                                    user.acl.file.list = user.acl.file.list || group.common.acl.file.list;
                                }
                            }

                            if (group.common.acl && group.common.acl.object) {
                                if (!user.acl || !user.acl.object) {
                                    user.acl = user.acl || {};
                                    user.acl.object = user.acl.object || {};

                                    user.acl.object.create = group.common.acl.object.create;
                                    user.acl.object.read = group.common.acl.object.read;
                                    user.acl.object.write = group.common.acl.object.write;
                                    user.acl.object['delete'] = group.common.acl.object['delete'];
                                    user.acl.object.list = group.common.acl.object.list;
                                } else {
                                    user.acl.object.create = user.acl.object.create || group.common.acl.object.create;
                                    user.acl.object.read = user.acl.object.read || group.common.acl.object.read;
                                    user.acl.object.write = user.acl.object.write || group.common.acl.object.write;
                                    user.acl.object['delete'] = user.acl.object['delete'] || group.common.acl.object['delete'];
                                    user.acl.object.list = user.acl.object.list || group.common.acl.object.list;
                                }
                            }

                            if (group.common.acl && group.common.acl.users) {
                                if (!user.acl || !user.acl.users) {
                                    user.acl = user.acl || {};
                                    user.acl.users = user.acl.users || {};

                                    user.acl.users.create = group.common.acl.users.create;
                                    user.acl.users.read = group.common.acl.users.read;
                                    user.acl.users.write = group.common.acl.users.write;
                                    user.acl.users['delete'] = group.common.acl.users['delete'];
                                    user.acl.users.list = group.common.acl.users.list;

                                } else {
                                    user.acl.users.create = user.acl.users.create || group.common.acl.users.create;
                                    user.acl.users.read = user.acl.users.read || group.common.acl.users.read;
                                    user.acl.users.write = user.acl.users.write || group.common.acl.users.write;
                                    user.acl.users['delete'] = user.acl.users['delete'] || group.common.acl.users['delete'];
                                    user.acl.users.list = user.acl.users.list || group.common.acl.users.list;
                                }
                            }
                            if (group.common.acl && group.common.acl.state) {
                                if (!user.acl || !user.acl.state) {
                                    user.acl = user.acl || {};
                                    user.acl.state = user.acl.state || {};

                                    user.acl.state.create = group.common.acl.state.create;
                                    user.acl.state.read = group.common.acl.state.read;
                                    user.acl.state.write = group.common.acl.state.write;
                                    user.acl.state['delete'] = group.common.acl.state['delete'];
                                    user.acl.state.list = group.common.acl.state.list;

                                } else {
                                    user.acl.state.create = user.acl.state.create || group.common.acl.state.create;
                                    user.acl.state.read = user.acl.state.read || group.common.acl.state.read;
                                    user.acl.state.write = user.acl.state.write || group.common.acl.state.write;
                                    user.acl.state['delete'] = user.acl.state['delete'] || group.common.acl.state['delete'];
                                    user.acl.state.list = user.acl.state.list || group.common.acl.state.list;
                                }
                            }
                        }
                        options.acl = user.acl;
                        return tools.maybeCallback(callback, options);
                    });
                });
            }
        });
    };

    /**
     * This method update the cached values in this.usernames
     *
     * @returns {Promise<void>}
     */
    const updateUsernameCache = async () => {
        // make sure cache is cleared
        try {
            // get all users
            const obj = await this.getObjectListAsync({startkey: 'system.user.', endkey: 'system.user.\u9999'});
            this.usernames = {};
            for (const row of obj.rows) {
                if (row.value.common && typeof row.value.common.name === 'string') {
                    this.usernames[row.value.common.name] = {id: row.id.replace(FORBIDDEN_CHARS, '_')};
                } else {
                    logger.warn(`${this.namespaceLog} Invalid username for id "${row.id}"`);
                }
            }
        } catch (e) {
            throw new Error(`Could not update user cache: ${e.message}`);
        }
    };

    const checkState = (obj, options, command) => {
        const limitToOwnerRights = options.limitToOwnerRights === true;
        if (obj && obj.acl) {
            obj.acl.state = obj.acl.state || obj.acl.object;

            if (obj.acl.state) {
                // If user is owner
                if (options.user === obj.acl.owner) {
                    if (command === 'setState' || command === 'delState') {
                        if (command === 'delState' && !options.acl.state['delete']) {
                            logger.warn(`${this.namespaceLog} Permission error for user "${options.user} on "${obj._id}": ${command}`);
                            return false;
                        } else if (command === 'setState' && !options.acl.state.write) {
                            logger.warn(`${this.namespaceLog} Permission error for user "${options.user} on "${obj._id}": ${command}`);
                            return false;
                        } else if (!(obj.acl.state & ACCESS_USER_WRITE)) {
                            logger.warn(`${this.namespaceLog} Permission error for user "${options.user} on "${obj._id}": ${command}`);
                            return false;
                        }
                    } else if (command === 'getState') {
                        if (!(obj.acl.state & ACCESS_USER_READ) || !options.acl.state.read) {
                            logger.warn(`${this.namespaceLog} Permission error for user "${options.user} on "${obj._id}": ${command}`);
                            return false;
                        }
                    } else {
                        logger.warn(this.namespaceLog + ' Called unknown command:' + command);
                    }
                } else if (options.groups.indexOf(obj.acl.ownerGroup) !== -1 && !limitToOwnerRights) {
                    if (command === 'setState' || command === 'delState') {
                        if (command === 'delState' && !options.acl.state['delete']) {
                            logger.warn(`${this.namespaceLog} Permission error for user "${options.user} on "${obj._id}": ${command}`);
                            return false;
                        } else if (command === 'setState' && !options.acl.state.write) {
                            logger.warn(`${this.namespaceLog} Permission error for user "${options.user} on "${obj._id}": ${command}`);
                            return false;
                        } else if (!(obj.acl.state & ACCESS_GROUP_WRITE)) {
                            logger.warn(`${this.namespaceLog} Permission error for user "${options.user} on "${obj._id}": ${command}`);
                            return false;
                        }
                    } else if (command === 'getState') {
                        if (!(obj.acl.state & ACCESS_GROUP_READ) || !options.acl.state.read) {
                            logger.warn(`${this.namespaceLog} Permission error for user "${options.user} on "${obj._id}": ${command}`);
                            return false;
                        }
                    } else {
                        logger.warn(this.namespaceLog + ' Called unknown command:' + command);
                    }
                } else if (!limitToOwnerRights) {
                    if (command === 'setState' || command === 'delState') {
                        if (command === 'delState' && !options.acl.state['delete']) {
                            logger.warn(`${this.namespaceLog} Permission error for user "${options.user} on "${obj._id}": ${command}`);
                            return false;
                        } else if (command === 'setState' && !options.acl.state.write) {
                            logger.warn(`${this.namespaceLog} Permission error for user "${options.user} on "${obj._id}": ${command}`);
                            return false;
                        } else if (!(obj.acl.state & ACCESS_EVERY_WRITE)) {
                            logger.warn(`${this.namespaceLog} Permission error for user "${options.user}" on "${obj._id}": ${command}`);
                            return false;
                        }
                    } else if (command === 'getState') {
                        if (!(obj.acl.state & ACCESS_EVERY_READ) || !options.acl.state.read) {
                            logger.warn(`${this.namespaceLog} Permission error for user "${options.user}"on "${obj._id}" : ${command}`);
                            return false;
                        }
                    } else {
                        logger.warn(this.namespaceLog + ' Called unknown command:' + command);
                        return false;
                    }
                } else {
                    logger.warn(this.namespaceLog + ' Permissions limited to Owner rights');
                    return false;
                }
            } else if (limitToOwnerRights) {
                logger.warn(this.namespaceLog + ' Permissions limited to Owner rights');
                return false;
            }
        } else if (limitToOwnerRights) {
            logger.warn(this.namespaceLog + ' Permissions limited to Owner rights');
            return false;
        }

        return true;
    };

    const checkStates = (ids, options, command, callback, _helper) => {
        if (!options.groups) {
            return getUserGroups(options, () => checkStates(ids, options, command, callback));
        }

        if (Array.isArray(ids)) {
            if (!ids.length) {
                return tools.maybeCallbackWithError(callback, null, ids);
            }

            if (options._objects) {
                const ids = [];
                const objs = [];
                options._objects.forEach((obj, i) => {
                    if (obj && checkState(options._objects[i], options, command)) {
                        ids.push(obj._id);
                        objs.push(obj);
                    }
                });
                options._objects = undefined;
                return tools.maybeCallbackWithError(callback, null, ids, objs);
            } else {
                _helper = _helper || {
                    i: 0,
                    objs: options._objects || [],
                    errors: []
                };

                // this must be a serial call
                checkStates(ids[_helper.i], options, command, (err, obj) => {
                    if (err && obj) {
                        _helper.errors.push(obj._id);
                    }

                    if (obj) {
                        _helper.objs[_helper.i] = obj;
                    }

                    // if finished
                    if (_helper.i + 1 >= ids.length) {
                        if (_helper.errors.length) {
                            for (let j = ids.length - 1; j >= 0; j--) {
                                if (_helper.errors.indexOf(ids[j]) !== -1) {
                                    ids.splice(j, 1);
                                    _helper.objs.splice(j, 1);
                                }
                            }
                        }

                        return tools.maybeCallbackWithError(callback, null, ids, _helper.objs);
                    } else {
                        _helper.i++;
                        setImmediate(() => checkStates(ids, options, command, callback, _helper));
                    }
                });

            }
        } else {
            let originalChecked = undefined;

            if (options.checked !== undefined) {
                originalChecked = options.checked;
            }

            options.checked = true;

            if (!adapterObjects) {
                this.log.info('checkStates not processed because Objects database not connected');
                return tools.maybeCallbackWithError(callback, tools.ERRORS.ERROR_DB_CLOSED);
            }
            adapterObjects.getObject(ids, options, (err, obj) => {
                if (originalChecked !== undefined) {
                    options.checked = originalChecked;
                } else {
                    options.checked = undefined;
                }
                if (err) {
                    return tools.maybeCallbackWithError(callback, err, {_id: ids});
                } else {
                    if (!checkState(obj, options, command)) {
                        return tools.maybeCallbackWithError(callback, ERROR_PERMISSION, {_id: ids});
                    }
                }
                return tools.maybeCallbackWithError(callback, null, obj);
            });
        }
    };

    // find out default history instance
    const getDefaultHistory = callback => {
        if (!this.defaultHistory) {
            // read default history instance from system.config
            return this.getForeignObject('system.config', null, (err, data) => {
                if (data && data.common) {
                    this.defaultHistory = data.common.defaultHistory;
                }
                if (data && data.native) {
                    systemSecret = data.native.secret;
                }

                // if no default history set
                if (!this.defaultHistory) {
                    // read all adapters
                    adapterObjects.getObjectView('system', 'instance', {
                        startkey: 'system.adapter.',
                        endkey: 'system.adapter.\u9999'
                    }, (err, _obj) => {
                        if (_obj && _obj.rows) {
                            for (let i = 0; i < _obj.rows.length; i++) {
                                if (_obj.rows[i].value.common && _obj.rows[i].value.common.type === 'storage') {
                                    this.defaultHistory = _obj.rows[i].id.substring('system.adapter.'.length);
                                    break;
                                }
                            }
                        }
                        if (!this.defaultHistory) {
                            this.defaultHistory = 'history.0';
                        }
                        return tools.maybeCallback(callback);
                    });
                } else {
                    return tools.maybeCallback(callback);
                }
            });
        } else {
            return tools.maybeCallback(callback);
        }
    };

    const _setStateChangedHelper = (id, state, callback) => {
        if (!adapterObjects) {
            this.log.info('setStateChanged not processed because Objects database not connected');
            return tools.maybeCallbackWithError(callback, tools.ERRORS.ERROR_DB_CLOSED);
        }

        if (id.startsWith(ALIAS_STARTS_WITH)) {
            adapterObjects.getObject(id, (err, obj) => {
                if (obj && obj.common && obj.common.alias && obj.common.alias.id) {
                    // id can be string or can have attribute write
                    const aliasId = typeof obj.common.alias.id.write === 'string' ? obj.common.alias.id.write : obj.common.alias.id;
                    _setStateChangedHelper(aliasId, state, callback);
                } else {
                    logger.warn(`${this.namespaceLog} ${err ? err.message : `Alias ${id} has no target 1`}`);
                    return tools.maybeCallbackWithError(callback, err ? err.message : `Alias ${id} has no target`);
                }
            });
        } else {
            this.getForeignState(id, null, async (err, oldState) => {
                if (err) {
                    return tools.maybeCallbackWithError(callback, err);
                } else {
                    let differ = false;
                    if (!oldState) {
                        differ = true;
                    } else if (state.val !== oldState.val) {
                        differ = true;
                    } else if (state.ack !== undefined && state.ack !== oldState.ack) {
                        differ = true;
                    } else if (state.q !== undefined && state.q !== oldState.q) {
                        differ = true;
                    } else if (state.ts !== undefined && state.ts !== oldState.ts) {
                        differ = true;
                    } else if (state.c !== undefined && state.c !== oldState.c) {
                        // if comment changed
                        differ = true;
                    } else if (state.expire !== undefined && state.expire !== oldState.expire) {
                        differ = true;
                    } else if (state.from !== undefined && state.from !== oldState.from) {
                        differ = true;
                    } else if (state.user !== undefined && state.user !== oldState.user) {
                        differ = true;
                    }

                    if (differ) {
                        if (this.performStrictObjectChecks) {
                            // validate that object exists, read-only logic ok, type ok, etc. won't throw now
                            await this._performStrictObjectCheck(id, state);
                        }
                        this.outputCount++;
                        adapterStates.setState(id, state, (/* err */) => {
                            return tools.maybeCallbackWithError(callback, null, id, false);
                        });
                    } else {
                        return tools.maybeCallbackWithError(callback, null, id, true);
                    }
                }
            });
        }
    };

    // initStates is called from initAdapter
    const initStates = cb => {
        logger.silly(this.namespaceLog + ' objectDB connected');

        config.states.maxQueue = config.states.maxQueue || 1000;

        initializeTimeout = setTimeout(() => {
            initializeTimeout = null;
            if (config.isInstall) {
                logger && logger.warn(this.namespaceLog + ' no connection to states DB. Terminating.');
                this.terminate(EXIT_CODES.NO_ERROR);
            } else {
                logger && logger.warn(this.namespaceLog + ' slow connection to states DB. Still waiting ...');
            }
        }, config.states.connectTimeout || 2000);

        // Internal object, but some special adapters want to access it anyway.
        adapterStates = new States({
            namespace: this.namespaceLog,
            connection: config.states,
            connected: async _statesInstance => {
                logger.silly(this.namespaceLog + ' statesDB connected');
                this.statesConnectedTime = Date.now();

                if (initializeTimeout) {
                    clearTimeout(initializeTimeout);
                    initializeTimeout = null;
                }

                if (!config.isInstall) {
                    // Subscribe for process exit signal
                    adapterStates.subscribe(`system.adapter.${this.namespace}.sigKill`);

                    // Subscribe for loglevel
                    adapterStates.subscribe(`system.adapter.${this.namespace}.logLevel`);
                }
                if (options.subscribable) {
                    // subscribe on if other instance wants to have states of this adapter
                    adapterStates.subscribe(`system.adapter.${this.namespace}.subscribes`);

                    // read actual autosubscribe requests
                    let state;
                    try {
                        state = await adapterStates.getStateAsync(`system.adapter.${this.namespace}.subscribes`);
                    } catch {
                        // ignore
                    }
                    if (!state || !state.val) {
                        this.patterns = {};
                    } else {
                        try {
                            this.patterns = JSON.parse(state.val);
                            Object.keys(this.patterns).forEach(p =>
                                this.patterns[p].regex = tools.pattern2RegEx(p));
                        } catch {
                            this.patterns = {};
                        }
                    }
                    return tools.maybeCallback(cb);
                } else {
                    return tools.maybeCallback(cb);
                }
            },
            logger: logger,
            change: (id, state) => {
                this.inputCount++;
                if (state === 'null' || state === '') {
                    state = null;
                }

                if (!id || typeof id !== 'string') {
                    console.log('Something is wrong! ' + JSON.stringify(id));
                    return;
                }

                if (id === 'system.adapter.' + this.namespace + '.sigKill' && state && state.ts > this.statesConnectedTime && state.from && state.from.startsWith('system.host.')) {
                    const sigKillVal = parseInt(state.val);
                    if (!isNaN(sigKillVal)) {
                        if (this.startedInCompactMode || sigKillVal === -1) {
                            logger.info(this.namespaceLog + ' Got terminate signal ' + (sigKillVal === -1 ? 'TERMINATE_YOURSELF' : (' TERMINATE ' + sigKillVal)));
                        } else {
                            logger.warn(this.namespaceLog + ' Got terminate signal. Checking desired PID: ' + sigKillVal + ' vs own PID ' + process.pid);
                        }
                        // by deletion of state, stop this instance
                        if ((sigKillVal !== process.pid) && !config.forceIfDisabled) {
                            stop(false, false, EXIT_CODES.ADAPTER_REQUESTED_TERMINATION, false);
                            setTimeout(() => this.terminate(EXIT_CODES.ADAPTER_REQUESTED_TERMINATION), 4000);
                        }
                    }
                }

                if (id === `system.adapter.${this.namespace}.logLevel`) {
                    if (config && config.log && state && !state.ack) {
                        let currentLevel = config.log.level;
                        if (state.val && state.val !== currentLevel && ['silly', 'debug', 'info', 'warn', 'error'].includes(state.val)) {
                            this.overwriteLogLevel = true;
                            config.log.level = state.val;
                            for (const transport in logger.transports) {
                                if (!Object.prototype.hasOwnProperty.call(logger.transports, transport)) {
                                    continue;
                                }
                                logger.transports[transport].level = state.val;
                            }
                            logger.info(`${this.namespaceLog} Loglevel changed from "${currentLevel}" to "${state.val}"`);
                            currentLevel = state.val;
                        } else if (state.val && state.val !== currentLevel) {
                            logger.info(`${this.namespaceLog} Got invalid loglevel "${state.val}", ignoring`);
                        }
                        this.outputCount++;
                        adapterStates && adapterStates.setState(`system.adapter.${this.namespace}.logLevel`, {
                            val: currentLevel,
                            ack: true,
                            from: `system.adapter.${this.namespace}`
                        });
                    }
                }

                // todo remove it as an error with log will be found
                if (id === `system.adapter.${this.namespace}.checkLogging`) {
                    checkLogging();
                }

                // someone subscribes or unsubscribes from adapter
                if (options.subscribable && id === `system.adapter.${this.namespace}.subscribes`) {
                    let subs;
                    try {
                        subs = JSON.parse(state.val || '{}');
                        Object.keys(subs).forEach(p =>
                            subs[p].regex = tools.pattern2RegEx(p));
                    } catch {
                        subs = {};
                    }

                    this.patterns = subs;
                    if (!stopInProgress) {
                        if (typeof options.subscribesChange === 'function') {
                            options.subscribesChange(subs);
                        } else {
                            this.emit('subscribesChange', subs);
                        }
                    }
                }

                // If someone want to have log messages
                if (this.logList && id.endsWith('.logging')) {
                    const instance = id.substring(0, id.length - '.logging'.length);
                    logger && logger.silly(`${this.namespaceLog} ${instance}: logging ${state ? state.val : false}`);
                    this.logRedirect(state ? state.val : false, instance);
                } else if (id === `log.system.adapter.${this.namespace}`) {
                    options.logTransporter && this.processLog && this.processLog(state);
                } else if (id === `messagebox.system.adapter.${this.namespace}` && state) {
                    // If this is messagebox
                    const obj = state;
                    if (obj) {
                        // If callback stored for this request
                        if (obj.callback &&
                            obj.callback.ack &&
                            obj.callback.id &&
                            this.callbacks &&
                            this.callbacks['_' + obj.callback.id]) {
                            // Call callback function
                            if (this.callbacks['_' + obj.callback.id].cb) {
                                this.callbacks['_' + obj.callback.id].cb(obj.message);
                                delete this.callbacks['_' + obj.callback.id];
                            }
                            // delete too old callbacks IDs, like garbage collector
                            const now = Date.now();
                            for (const _id in this.callbacks) {
                                if (now - this.callbacks[_id].time > 3600000) {
                                    delete this.callbacks[_id];
                                }
                            }

                        } else if (!stopInProgress) {
                            if (options.message) {
                                // Else inform about new message the adapter
                                options.message(obj);
                            }
                            this.emit('message', obj);
                        }
                    }
                } else if (id.startsWith('system.adapter.' + this.namespace + '.plugins.') && id.endsWith('.enabled')) {
                    if (!state || state.ack) {
                        return;
                    }
                    const pluginStatesIndex = ('system.adapter.' + this.namespace + '.plugins.').length;
                    let nameEndIndex = id.indexOf('.', pluginStatesIndex + 1);
                    if (nameEndIndex === -1) {
                        nameEndIndex = undefined;
                    }
                    const pluginName = id.substring(pluginStatesIndex, nameEndIndex);
                    if (!this.pluginHandler.pluginExists(pluginName)) {
                        return;
                    }
                    if (this.pluginHandler.isPluginActive(pluginName) !== state.val) {
                        if (state.val) {
                            if (!this.pluginHandler.isPluginInstanciated(pluginName)) {
                                this.pluginHandler.instanciatePlugin(pluginName, this.pluginHandler.getPluginConfig(pluginName), __dirname);
                                this.pluginHandler.setDatabaseForPlugin(pluginName, adapterObjects, adapterStates);
                                this.pluginHandler.initPlugin(pluginName, this.adapterConfig);
                            }
                        } else {
                            if (!this.pluginHandler.destroy(pluginName)) {
                                logger.info(this.namespaceLog + ' Plugin ' + pluginName + ' could not be disabled. Please restart adapter to disable it.');
                            }
                        }
                    }
                } else if (this.adapterReady && this.aliases[id]) {
                    // If adapter is ready and for this ID exist some alias links
                    this.aliases[id].targets.forEach(target => {
                        const aState = state ? tools.formatAliasValue(this.aliases[id].source, target, JSON.parse(JSON.stringify(state)), logger, this.namespaceLog) : null;
                        const targetId = target.id.read === 'string' ? target.id.read : target.id;

                        if (!stopInProgress && (aState || !state)) {
                            if (typeof options.stateChange === 'function') {
                                options.stateChange(targetId, aState);
                            } else {
                                // emit 'stateChange' event instantly
                                setImmediate(() =>
                                    this.emit('stateChange', targetId, aState));
                            }
                        }
                    });
                }
            },
            changeUser: (id, state) => {
                this.inputCount++;
                if (state === 'null' || state === '') {
                    state = null;
                }

                if (!id || typeof id !== 'string') {
                    console.log('Something is wrong! ' + JSON.stringify(id));
                    return;
                }

                if (this.adapterReady) {
                    if (this.oStates) {
                        if (!state) {
                            delete this.oStates[id];
                        } else {
                            this.oStates[id] = state;
                        }
                    }

                    if (!stopInProgress) {
                        if (typeof options.stateChange === 'function') {
                            setImmediate(() =>
                                options.stateChange(id, state));
                        } else {
                            // emit 'stateChange' event instantly
                            setImmediate(() =>
                                this.emit('stateChange', id, state));
                        }
                    }
                }
            },
            disconnected: () => {
                this.connected = false;
                !this.terminated && setTimeout(() => {
                    if (this.connected) {
                        return;
                    } // If reconnected in the meantime, do not terminate
                    logger && logger.warn(this.namespaceLog + ' Cannot connect/reconnect to states DB. Terminating');
                    this.terminate(EXIT_CODES.NO_ERROR);
                }, 5000);
            }
        });

        /**
         * Send message to other adapter instance or all instances of adapter.
         *
         * This function sends a message to specific instance or all instances of some specific adapter.
         * If no instance given (e.g. "pushover"), the callback argument will be ignored. Because normally many responses will come.
         *
         * @alias sendTo
         * @memberof Adapter
         * @param {string} instanceName name of the instance where the message must be send to. E.g. "pushover.0" or "system.adapter.pushover.0".
         * @param {string} command command name, like "send", "browse", "list". Command is depend on target adapter implementation.
         * @param {object} message object that will be given as argument for request
         * @param {function(any):any} [callback] optional return result
         *        <pre><code>
         *            function (result) {
         *              // result is target adapter specific and can vary from adapter to adapter
         *              if (!result) adapter.log.error('No response received');
         *            }
         *        </code></pre>
         */
        this.sendTo = async (instanceName, command, message, callback) => {
            if ((typeof message === 'function') && (typeof callback === 'undefined')) {
                callback = message;
                message = undefined;
            }
            if (typeof message === 'undefined') {
                message = command;
                command = 'send';
            }
            const obj = {command: command, message: message, from: `system.adapter.${this.namespace}`};

            if (typeof instanceName !== 'string' || !instanceName) {
                return tools.maybeCallbackWithError(callback, 'No instanceName provided or not a string');
            }

            if (!instanceName.startsWith('system.adapter.')) {
                instanceName = 'system.adapter.' + instanceName;
            }

            if (!adapterStates) { // if states is no longer existing, we do not need to unsubscribe
                this.log.info('sendTo not processed because States database not connected');
                return tools.maybeCallbackWithError(callback, tools.ERRORS.ERROR_DB_CLOSED);
            }

            if (typeof message !== 'object') {
                logger.silly(`${this.namespaceLog} sendTo "${command}" to ${instanceName} from system.adapter.${this.namespace}: ${message}`);
            } else {
                logger.silly(`${this.namespaceLog} sendTo "${command}" to ${instanceName} from system.adapter.${this.namespace}`);
            }

            // If not specific instance
            if (!instanceName.match(/\.[0-9]+$/)) {
                if (!adapterObjects) {
                    this.log.info('sendTo not processed because Objects database not connected');
                    return tools.maybeCallbackWithError(callback, tools.ERRORS.ERROR_DB_CLOSED);
                }

                // Send to all instances of adapter
                adapterObjects.getObjectView('system', 'instance', {
                    startkey: instanceName + '.',
                    endkey: instanceName + '.\u9999'
                }, async (err, _obj) => {
                    if (_obj && _obj.rows) {
                        for (let i = 0; i < _obj.rows.length; i++) {
                            try {
                                await adapterStates.pushMessage(_obj.rows[i].id, obj);
                            } catch (e) {
                                return tools.maybeCallbackWithError(callback, e);
                            }
                        }
                    }
                });
            } else {
                if (callback) {
                    if (typeof callback === 'function') {
                        // force subscribe even no messagebox enabled
                        if (!this.common.messagebox && !this.mboxSubscribed) {
                            this.mboxSubscribed = true;
                            adapterStates.subscribeMessage('system.adapter.' + this.namespace);
                        }

                        obj.callback = {
                            message: message,
                            id: callbackId++,
                            ack: false,
                            time: Date.now()
                        };
                        if (callbackId >= 0xFFFFFFFF) {
                            callbackId = 1;
                        }
                        if (!this.callbacks) {
                            this.callbacks = {};
                        }
                        this.callbacks['_' + obj.callback.id] = {cb: callback};

                        // delete too old callbacks IDs
                        const now = Date.now();
                        for (const _id in this.callbacks) {
                            if (now - this.callbacks[_id].time > 3600000) {
                                delete this.callbacks[_id];
                            }
                        }
                    } else {
                        obj.callback = callback;
                        obj.callback.ack = true;
                    }
                }

                try {
                    await adapterStates.pushMessage(instanceName, obj);
                } catch (e) {
                    return tools.maybeCallbackWithError(callback, e);
                }
            }
        };
        /**
         * Promise-version of Adapter.sendTo
         */
        this.sendToAsync = tools.promisifyNoError(this.sendTo, this);

        /**
         * Send message to specific host or to all hosts.
         *
         * This function sends a message to specific host or all hosts.
         * If no host name given (e.g. null), the callback argument will be ignored. Because normally many responses will come.
         *
         * @alias sendToHost
         * @memberof Adapter
         * @param {any} hostName name of the host where the message must be send to. E.g. "myPC" or "system.host.myPC". If argument is empty, the message will be sent to all hosts.
         * @param {string} command command name. One of: "cmdExec", "getRepository", "getInstalled", "getVersion", "getDiagData", "getLocationOnDisk", "getDevList", "getLogs", "delLogs", "readDirAsZip", "writeDirAsZip", "readObjectsAsZip", "writeObjectsAsZip", "checkLogging". Commands can be checked in controller.js (function processMessage)
         * @param {object} message object that will be given as argument for request
         * @param {function(any):any} [callback] optional return result
         *        <pre><code>
         *            function (result) {
         *              // result is target adapter specific and can vary from command to command
         *              if (!result) adapter.log.error('No response received');
         *            }
         *        </code></pre>
         */
        this.sendToHost = async (hostName, command, message, callback) => {
            if (typeof message === 'undefined') {
                message = command;
                command = 'send';
            }
            const obj = {command, message, from: 'system.adapter.' + this.namespace};

            if (!adapterStates) { // if states is no longer existing, we do not need to unsubscribe
                this.log.info('sendToHost not processed because States database not connected');
                return tools.maybeCallbackWithError(callback, tools.ERRORS.ERROR_DB_CLOSED);
            }

            if (hostName && typeof hostName !== 'string') {
                hostName = hostName.toString();
            }

            if (hostName && !hostName.startsWith('system.host.')) {
                hostName = 'system.host.' + hostName;
            }

            if (!hostName) {
                if (!adapterObjects) {
                    this.log.info('sendToHost not processed because Objects database not connected');
                    return tools.maybeCallbackWithError(callback, tools.ERRORS.ERROR_DB_CLOSED);
                }

                // Send to all hosts
                adapterObjects.getObjectList({
                    startkey: 'system.host.',
                    endkey: `system.host.\u9999`
                }, null, async (err, res) => {
                    if (!adapterStates) { // if states is no longer existing, we do not need to unsubscribe
                        return;
                    }
                    if (!err && res.rows.length) {
                        for (let i = 0; i < res.rows.length; i++) {
                            const parts = res.rows[i].id.split('.');
                            // ignore system.host.name.alive and so on
                            if (parts.length === 3) {
                                try {
                                    await adapterStates.pushMessage(res.rows[i].id, obj);
                                } catch (e) {
                                    return tools.maybeCallbackWithError(callback, e);
                                }
                            }
                        }
                    }
                });
            } else {
                if (callback) {
                    if (typeof callback === 'function') {
                        // force subscribe even no messagebox enabled
                        if (!this.common.messagebox && !this.mboxSubscribed) {
                            this.mboxSubscribed = true;
                            adapterStates.subscribeMessage(`system.adapter.${this.namespace}`);
                        }

                        obj.callback = {
                            message,
                            id: callbackId++,
                            ack: false,
                            time: Date.now()
                        };
                        if (callbackId >= 0xFFFFFFFF) {
                            callbackId = 1;
                        }
                        this.callbacks = this.callbacks || {};
                        this.callbacks['_' + obj.callback.id] = {cb: callback};
                    } else {
                        obj.callback = callback;
                        obj.callback.ack = true;
                    }
                }

                try {
                    await adapterStates.pushMessage(hostName, obj);
                } catch (e) {
                    return tools.maybeCallbackWithError(callback, e);
                }
            }
        };
        /**
         * Promise-version of Adapter.sendToHost
         */
        this.sendToHostAsync = tools.promisifyNoError(this.sendToHost, this);

        /**
         * Send notification with given scope and category to host of this adapter
         *
         * @param {string} scope - scope to be addressed
         * @param {string|null} category - to be addressed, if null message will be checked by regex of given scope
         * @param {string} message - message to be stored/checked
         * @return Promise<void>
         */
        this.registerNotification = async (scope, category, message) => {
            const obj = {
                command: 'addNotification', message: {scope, category, message, instance: this.namespace},
                from: `system.adapter.${this.namespace}`
            };

            await adapterStates.pushMessage(this.host, obj);
        };

        this.setExecutableCapabilities = tools.setExecutableCapabilities;

        /**
         * Validates the object-type argument that is passed to setState
         * @param {Record<string, any>} obj
         */
        function validateSetStateObjectArgument(obj) {
            // Check that we have at least one existing non-undefined property at all, else invalid
            if (!Object.keys(obj).some(key => obj[key] !== undefined)) {
                throw new Error(`The state contains no properties! At least one property is expected!`);
            }

            /*
                The following object parameters and types are allowed:
                val:    any,     (optional)
                ack:    boolean, (optional)
                ts:     number,  (optional)
                q:      number,  (optional)
                from:   string,  (optional)
                c:      string,  (optional)
                expire: number   (optional)
                lc:     number   (optional)
                user:   string   (optional)

                Everything else is forbidden
            */
            const optionalProperties = {
                val: 'any',
                ack: 'boolean',
                ts: 'number',
                q: 'number',
                from: 'string',
                c: 'string',
                expire: 'number',
                lc: 'number',
                user: 'string'
            };
            // Are there any forbidden properties?
            const forbiddenProperties = Object.keys(obj).filter(k => !optionalProperties[k]);
            if (forbiddenProperties.length) {
                throw new Error(`The state contains the forbidden properties ${forbiddenProperties.join(', ')}!`);
            }
            // Do all properties have the correct type?
            for (const [key, type] of Object.entries(optionalProperties)) {
                // any permits all types
                if (type === 'any') {
                    continue;
                }
                // don't flag optional properties when they don't exist or are undefined
                if (!(key in obj) || obj[key] === undefined) {
                    continue;
                }
                if (type !== typeof obj[key]) {
                    throw new Error(`The state property "${key}" has the wrong type "${typeof obj[key]}" (should be "${type}")!`);
                }
            }
        }

        /**
         * Writes value into states DB.
         *
         * This function can write values into states DB for this adapter.
         * Only Ids that belong to this adapter can be modified. So the function automatically adds "adapter.X." to ID.
         * ack, options and callback are optional
         *
         * @alias setState
         * @memberof Adapter
         * @param {string} id object ID of the state.
         * @param {object|string|number|boolean} state simple value or object with attribues.
         *  If state is object and ack exists too as function argument, function argument has priority.
         *  <pre><code>
         *      {
         *          val:    value,
         *          ack:    true|false,       // default - false; is command(false) or status(true)
         *          ts:     timestampMS,      // default - now
         *          q:      qualityAsNumber,  // default - 0 (ok)
         *          from:   origin,           // default - this adapter
         *          c:      comment,          // default - empty
         *          expire: expireInSeconds   // default - 0
         *          lc:     timestampMS       // default - automatic calculation
         *      }
         *  </code></pre>
         * @param {boolean} [ack] optional is command(false) or status(true)
         * @param {object} [options] optional user context
         * @param {ioBroker.SetStateCallback} [callback] optional return error and id
         *        <pre><code>
         *            function (err, id) {
         *              if (err) adapter.log.error('Cannot set value for "' + id + '": ' + err);
         *            }
         *        </code></pre>
         */
        this.setState = async (id, state, ack, options, callback) => {
            if (typeof state === 'object' && typeof ack !== 'boolean') {
                callback = options;
                options = ack;
                ack = undefined;
            }
            if (typeof options === 'function') {
                callback = options;
                options = {};
            }

            if (typeof ack === 'function') {
                callback = ack;
                ack = undefined;
            }

            if (!adapterStates) { // if states is no longer existing, we do not need to set
                this.log.info('setState not processed because States database not connected');
                return tools.maybeCallbackWithError(callback, tools.ERRORS.ERROR_DB_CLOSED);
            }
            if (!adapterObjects) {
                this.log.info('setState not processed because Objects database not connected');
                return tools.maybeCallbackWithError(callback, tools.ERRORS.ERROR_DB_CLOSED);
            }

            try {
                validateId(id, false, null);
            } catch (err) {
                return tools.maybeCallbackWithError(callback, err);
            }

            id = this._fixId(id, false);

            if (tools.isObject(state)) {
                // Verify that the passed state object is valid
                try {
                    validateSetStateObjectArgument(state);
                } catch (e) {
                    return tools.maybeCallbackWithError(callback, e);
                }
            } else {
                // wrap non-object values in a state object
                state = state !== undefined ? {val: state} : {};
            }

            if (state.val === undefined && !Object.keys(state).length) {
                // undefined is not allowed as state.val -> return
                this.log.info(`undefined is not a valid state value for id "${id}"`);
                // TODO: reactivate line below + test in in next controller version (02.05.2021)
                // return tools.maybeCallbackWithError(callback, 'undefined is not a valid state value');
            }

            if (ack !== undefined) {
                state.ack = ack;
            }

            // if state.from provided, we use it else, we set default property
            state.from = typeof state.from === 'string' && state.from !== '' ? state.from : `system.adapter.${this.namespace}`;
            state.user = (options ? options.user : '') || SYSTEM_ADMIN_USER;

            if (options && options.user && options.user !== SYSTEM_ADMIN_USER) {
                checkStates(id, options, 'setState', async (err, obj) => {
                    if (err) {
                        return tools.maybeCallbackWithError(callback, err);
                    } else {
                        if (!adapterObjects) { // if objects is no longer existing, we do not need to unsubscribe
                            this.log.info('setForeignState not processed because Objects database not connected');
                            return tools.maybeCallbackWithError(callback, tools.ERRORS.ERROR_DB_CLOSED);
                        }

                        if (this.performStrictObjectChecks) {
                            // validate that object exists, read-only logic ok, type ok, etc. won't throw now
                            await this._performStrictObjectCheck(id, state);
                        }

                        if (id.startsWith(ALIAS_STARTS_WITH)) {
                            // write alias
                            if (obj && obj.common && obj.common.alias && obj.common.alias.id) {
                                // id can be string or can have attribute write
                                const aliasId = typeof obj.common.alias.id.write === 'string' ? obj.common.alias.id.write : obj.common.alias.id;

                                // validate here because we use objects/states db directly
                                try {
                                    validateId(aliasId, true, null);
                                } catch (e) {
                                    logger.warn(`${this.namespaceLog} Error validating alias id of ${id}: ${e.message}`);
                                    return tools.maybeCallbackWithError(callback, `Error validating alias id of ${id}: ${e.message}`);
                                }

                                // check the rights
                                checkStates(aliasId, options, 'setState', (err, targetObj) => {
                                    if (err) {
                                        return tools.maybeCallbackWithError(callback, err);
                                    } else {
                                        if (!adapterStates) { // if states is no longer existing, we do not need to unsubscribe
                                            this.log.info('setForeignState not processed because States database not connected');
                                            return tools.maybeCallbackWithError(callback, tools.ERRORS.ERROR_DB_CLOSED);
                                        }

                                        // write target state
                                        this.outputCount++;
                                        adapterStates.setState(aliasId, tools.formatAliasValue(obj && obj.common, targetObj && targetObj.common, state, logger, this.namespaceLog), callback);
                                    }
                                });
                            } else {
                                logger.warn(`${this.namespaceLog} ${`Alias ${id} has no target 2`}`);
                                return tools.maybeCallbackWithError(callback, `Alias ${id} has no target`);
                            }
                        } else {
                            if (!adapterStates) { // if states is no longer existing, we do not need to unsubscribe
                                this.log.info('setForeignState not processed because States database not connected');
                                return tools.maybeCallbackWithError(callback, tools.ERRORS.ERROR_DB_CLOSED);
                            }

                            this.outputCount++;
                            adapterStates.setState(id, state, callback);
                        }
                    }
                });
            } else {
                if (id.startsWith(ALIAS_STARTS_WITH)) {
                    // write alias
                    // read alias id
                    adapterObjects.getObject(id, options, (err, obj) => {
                        if (obj && obj.common && obj.common.alias && obj.common.alias.id) {
                            const aliasId = typeof obj.common.alias.id.write === 'string' ? obj.common.alias.id.write : obj.common.alias.id;

                            // validate here because we use objects/states db directly
                            try {
                                validateId(aliasId, true, null);
                            } catch (e) {
                                logger.warn(`${this.namespaceLog} Error validating alias id of ${id}: ${e.message}`);
                                return tools.maybeCallbackWithError(callback, `Error validating alias id of ${id}: ${e.message}`);
                            }

                            // read object for formatting
                            adapterObjects.getObject(aliasId, options, (err, targetObj) => {
                                // write target state
                                this.outputCount++;
                                adapterStates.setState(aliasId, tools.formatAliasValue(obj && obj.common, targetObj && targetObj.common, state, logger, this.namespaceLog), callback);
                            });
                        } else {
                            logger.warn(`${this.namespaceLog} ${err ? err.message : `Alias ${id} has no target 3`}`);
                            return tools.maybeCallbackWithError(callback, err ? err.message : `Alias ${id} has no target`);
                        }
                    });
                } else {
                    if (this.performStrictObjectChecks) {
                        // validate that object exists, read-only logic ok, type ok, etc. won't throw now
                        await this._performStrictObjectCheck(id, state);
                    }

                    if (!adapterStates) { // if states is no longer existing, we do not need to set
                        this.log.info('setState not processed because States database not connected');
                        return tools.maybeCallbackWithError(callback, tools.ERRORS.ERROR_DB_CLOSED);
                    }

                    this.outputCount++;
                    adapterStates.setState(id, state, callback);
                }
            }
        };
        /**
         * Promise-version of Adapter.setState
         */
        this.setStateAsync = tools.promisify(this.setState, this);

        /**
         * Writes value into states DB only if the value really changed.
         *
         * This function can write values into states DB for this adapter.
         * Only Ids that belong to this adapter can be modified. So the function automatically adds "adapter.X." to ID.
         * ack, options and callback are optional
         *
         * @alias setStateChanged
         * @memberof Adapter
         * @param {string} id object ID of the state.
         * @param {object|string|number|boolean} state simple value or object with attribues.
         * @param {boolean} [ack] optional is command(false) or status(true)
         * @param {object} [options] optional user context
         * @param {ioBroker.SetStateChangedCallback} [callback] optional return error, id and notChanged
         *        <pre><code>
         *            function (err, id, notChanged) {
         *              if (err) adapter.log.error('Cannot set value for "' + id + '": ' + err);
         *              if (!notChanged) adapter.log.debug('Value was changed');
         *            }
         *        </code></pre>
         */
        this.setStateChanged = (id, state, ack, options, callback) => {
            if (typeof state === 'object' && typeof ack !== 'boolean') {
                callback = options;
                options = ack;
                ack = undefined;
            }
            if (typeof options === 'function') {
                callback = options;
                options = {};
            }

            if (typeof ack === 'function') {
                callback = ack;
                ack = undefined;
            }

            if (!adapterStates) { // if states is no longer existing, we do not need to unsubscribe
                this.log.info('setStateCHanged not processed because States database not connected');
                return tools.maybeCallbackWithError(callback, tools.ERRORS.ERROR_DB_CLOSED);
            }

            try {
                validateId(id, false, null);
            } catch (err) {
                return tools.maybeCallbackWithError(callback, err);
            }

            id = this._fixId(id, false/*, 'state'*/);

            if (tools.isObject(state)) {
                // Verify that the passed state object is valid
                try {
                    validateSetStateObjectArgument(state);
                } catch (e) {
                    return tools.maybeCallbackWithError(callback, e);
                }
            } else {
                // wrap non-object values in a state object
                state = state !== undefined ? {val: state} : {};
            }

            if (state.val === undefined && !Object.keys(state).length) {
                // undefined is not allowed as state.val -> return
                this.log.info(`undefined is not a valid state value for id "${id}"`);
                // TODO: reactivate line below + test in in next controller version (02.05.2021)
                // return tools.maybeCallbackWithError(callback, 'undefined is not a valid state value');
            }

            if (ack !== undefined) {
                state.ack = ack;
            }

            // if state.from provided, we use it else, we set default property
            state.from = typeof state.from === 'string' && state.from !== '' ? state.from : `system.adapter.${this.namespace}`;
            if (options && options.user && options.user !== SYSTEM_ADMIN_USER) {
                checkStates(id, options, 'setState', err => {
                    if (err) {
                        return tools.maybeCallbackWithError(callback, err);
                    } else {
                        _setStateChangedHelper(id, state, callback);
                    }
                });
            } else {
                _setStateChangedHelper(id, state, callback);
            }
        };
        /**
         * Promise-version of Adapter.setStateChanged
         */
        this.setStateChangedAsync = tools.promisify(this.setStateChanged, this, ['id', 'notChanged']);

        /**
         * Writes value into states DB for any instance.
         *
         * This function can write values into states DB for all instances and system states too.
         * ack, options and callback are optional
         *
         * @alias setForeignState
         * @memberof Adapter
         * @param {string} id object ID of the state.
         * @param {object|string|number|boolean} state simple value or object with attribues.
         *  If state is object, so the ack will be ignored and must be included into object.
         *  <pre><code>
         *      {
         *          val:    value,
         *          ack:    true|false,       // default - false; is command(false) or status(true)
         *          ts:     timestampMS,      // default - now
         *          q:      qualityAsNumber,  // default - 0 (ok)
         *          from:   origin,           // default - this adapter
         *          c:      comment,          // default - empty
         *          expire: expireInSeconds   // default - 0
         *          lc:     timestampMS       // default - automatic calculation
         *      }
         *  </code></pre>
         * @param {boolean} [ack] optional is command(false) or status(true)
         * @param {object} [options] optional user context
         * @param {ioBroker.SetStateCallback} [callback] optional return error and id
         *        <pre><code>
         *            function (err, id) {
         *              if (err) adapter.log.error('Cannot set value for "' + id + '": ' + err);
         *            }
         *        </code></pre>
         */
        this.setForeignState = async (id, state, ack, options, callback) => {
            if (typeof state === 'object' && typeof ack !== 'boolean') {
                callback = options;
                options = ack;
                ack = undefined;
            }

            if (typeof options === 'function') {
                callback = options;
                options = {};
            }

            if (typeof ack === 'function') {
                callback = ack;
                ack = undefined;
            }

            if (!adapterStates) { // if states is no longer existing, we do not need to unsubscribe
                this.log.info('setForeignState not processed because States database not connected');
                return tools.maybeCallbackWithError(callback, tools.ERRORS.ERROR_DB_CLOSED);
            }

            try {
                validateId(id, true, null);
            } catch (err) {
                return tools.maybeCallbackWithError(callback, err);
            }

            if (tools.isObject(state)) {
                // Verify that the passed state object is valid
                try {
                    validateSetStateObjectArgument(state);
                } catch (e) {
                    return tools.maybeCallbackWithError(callback, e);
                }
            } else {
                // wrap non-object values in a state object
                state = state !== undefined ? {val: state} : {};
            }

            if (state.val === undefined && !Object.keys(state).length) {
                // undefined is not allowed as state.val -> return
                this.log.info(`undefined is not a valid state value for id "${id}"`);
                // TODO: reactivate line below + test in in next controller version (02.05.2021)
                // return tools.maybeCallbackWithError(callback, 'undefined is not a valid state value');
            }

            if (ack !== undefined) {
                state.ack = ack;
            }

            // if state.from provided, we use it else, we set default property
            state.from = typeof state.from === 'string' && state.from !== '' ? state.from : `system.adapter.${this.namespace}`;
            state.user = (options ? options.user : '') || SYSTEM_ADMIN_USER;

            if (!id || typeof id !== 'string') {
                const warn = id ? `ID can be only string and not "${typeof id}"` : `Empty ID: ${JSON.stringify(state)}`;
                logger.warn(`${this.namespaceLog} ${warn}`);
                return tools.maybeCallbackWithError(callback, warn);
            }

            const mId = id.replace(FORBIDDEN_CHARS, '_');
            if (mId !== id) {
                logger.warn(`${this.namespaceLog} Used invalid characters: ${id} changed to ${mId}`);
                id = mId;
            }

            if (options && options.user && options.user !== SYSTEM_ADMIN_USER) {
                checkStates(id, options, 'setState', async (err, obj) => {
                    if (err) {
                        return tools.maybeCallbackWithError(callback, err);
                    } else {
                        if (!adapterStates) { // if states is no longer existing, we do not need to unsubscribe
                            this.log.info('setForeignState not processed because States database not connected');
                            return tools.maybeCallbackWithError(callback, tools.ERRORS.ERROR_DB_CLOSED);
                        }

                        if (this.performStrictObjectChecks) {
                            // validate that object exists, read-only logic ok, type ok, etc. won't throw now
                            await this._performStrictObjectCheck(id, state);
                        }

                        if (id.startsWith(ALIAS_STARTS_WITH)) {
                            // write alias
                            if (obj && obj.common && obj.common.alias && obj.common.alias.id) {
                                // id can be string or can have attribute write
                                const aliasId = typeof obj.common.alias.id.write === 'string' ? obj.common.alias.id.write : obj.common.alias.id;

                                // validate here because we use objects/states db directly
                                try {
                                    validateId(aliasId, true, null);
                                } catch (e) {
                                    logger.warn(`${this.namespaceLog} Error validating alias id of ${id}: ${e.message}`);
                                    return tools.maybeCallbackWithError(callback, `Error validating alias id of ${id}: ${e.message}`);
                                }

                                // check the rights
                                checkStates(aliasId, options, 'setState', (err, targetObj) => {
                                    if (err) {
                                        return tools.maybeCallbackWithError(callback, err);
                                    } else {
                                        if (!adapterStates) { // if states is no longer existing, we do not need to unsubscribe
                                            this.log.info('setForeignState not processed because States database not connected');
                                            return tools.maybeCallbackWithError(callback, tools.ERRORS.ERROR_DB_CLOSED);
                                        }

                                        this.outputCount++;
                                        adapterStates.setState(aliasId, tools.formatAliasValue(obj && obj.common, targetObj && targetObj.common, state, logger, this.namespaceLog), callback);
                                    }
                                });
                            } else {
                                logger.warn(`${this.namespaceLog} Alias ${id} has no target 4`);
                                return tools.maybeCallbackWithError(callback, `Alias ${id} has no target`);
                            }
                        } else {
                            if (!adapterStates) { // if states is no longer existing, we do not need to unsubscribe
                                this.log.info('setForeignState not processed because States database not connected');
                                return tools.maybeCallbackWithError(callback, tools.ERRORS.ERROR_DB_CLOSED);
                            }

                            this.outputCount++;
                            adapterStates.setState(id, state, callback);
                        }
                    }
                });
            } else {
                // write alias
                if (id.startsWith(ALIAS_STARTS_WITH)) {
                    if (!adapterObjects) {
                        this.log.info('setForeignState not processed because Objects database not connected');
                        return tools.maybeCallbackWithError(callback, tools.ERRORS.ERROR_DB_CLOSED);
                    }

                    // read alias id
                    adapterObjects.getObject(id, options, (err, obj) => {
                        if (obj && obj.common && obj.common.alias && obj.common.alias.id) {
                            // alias id can be a string or can have id.write
                            const aliasId = typeof obj.common.alias.id.write === 'string' ? obj.common.alias.id.write : obj.common.alias.id;

                            // validate here because we use objects/states db directly
                            try {
                                validateId(aliasId, true, null);
                            } catch (e) {
                                logger.warn(`${this.namespaceLog} Error validating alias id of ${id}: ${e.message}`);
                                return tools.maybeCallbackWithError(callback, `Error validating alias id of ${id}: ${e.message}`);
                            }

                            if (!adapterObjects) { // if objects is no longer existing, we do not need to unsubscribe
                                this.log.info('setForeignState not processed because Objects database not connected');
                                return tools.maybeCallbackWithError(callback, tools.ERRORS.ERROR_DB_CLOSED);
                            }

                            // read object for formatting
                            adapterObjects.getObject(aliasId, options, (err, targetObj) => {
                                if (!adapterStates) { // if states is no longer existing, we do not need to unsubscribe
                                    this.log.info('setForeignState not processed because States database not connected');
                                    return tools.maybeCallbackWithError(callback, tools.ERRORS.ERROR_DB_CLOSED);
                                }

                                this.outputCount++;
                                adapterStates.setState(aliasId, tools.formatAliasValue(obj && obj.common, targetObj && targetObj.common, state, logger, this.namespaceLog), callback);
                            });
                        } else {
                            logger.warn(`${this.namespaceLog} ${err ? err.message : `Alias ${id} has no target 5`}`);
                            return tools.maybeCallbackWithError(callback, err ? err.message : `Alias ${id} has no target`);
                        }
                    });
                } else {
                    if (this.performStrictObjectChecks) {
                        if (!adapterObjects) { // if objects is no longer existing, we do not need to unsubscribe
                            this.log.info('setForeignState not processed because Objects database not connected');
                            return tools.maybeCallbackWithError(callback, tools.ERRORS.ERROR_DB_CLOSED);
                        }

                        // validate that object exists, read-only logic ok, type ok, etc. won't throw now
                        await this._performStrictObjectCheck(id, state);
                    }
                    if (!adapterStates) { // if states is no longer existing, we do not need to unsubscribe
                        this.log.info('setForeignState not processed because States database not connected');
                        return tools.maybeCallbackWithError(callback, tools.ERRORS.ERROR_DB_CLOSED);
                    }

                    this.outputCount++;
                    adapterStates.setState(id, state, callback);
                }
            }
        };
        /**
         * Promise-version of Adapter.setForeignState
         */
        this.setForeignStateAsync = tools.promisify(this.setForeignState, this);

        /**
         * Writes value into states DB for any instance, but only if state changed.
         *
         * This function can write values into states DB for all instances and system states too.
         * ack, options and callback are optional
         *
         * @alias setForeignStateChanged
         * @memberof Adapter
         * @param {string} id object ID of the state.
         * @param {object|string|number|boolean} state simple value or object with attribues.
         *  If state is object and ack exists too as function argument, function argument has priority.
         *  <pre><code>
         *      {
         *          val:    value,
         *          ack:    true|false,       // default - false; is command(false) or status(true)
         *          ts:     timestampMS,      // default - now
         *          q:      qualityAsNumber,  // default - 0 (ok)
         *          from:   origin,           // default - this adapter
         *          c:      comment,          // default - empty
         *          expire: expireInSeconds   // default - 0
         *          lc:     timestampMS       // default - automatic calculation
         *      }
         *  </code></pre>
         * @param {boolean} [ack] optional is command(false) or status(true)
         * @param {object} [options] optional user context
         * @param {ioBroker.SetStateChangedCallback} [callback] optional return error and id
         *        <pre><code>
         *            function (err, id) {
         *              if (err) adapter.log.error('Cannot set value for "' + id + '": ' + err);
         *            }
         *        </code></pre>
         */
        this.setForeignStateChanged = (id, state, ack, options, callback) => {
            if (typeof state === 'object' && typeof ack !== 'boolean') {
                callback = options;
                options = ack;
                ack = undefined;
            }

            if (typeof options === 'function') {
                callback = options;
                options = {};
            }

            if (typeof ack === 'function') {
                callback = ack;
                ack = undefined;
            }

            if (!adapterStates) { // if states is no longer existing, we do not need to unsubscribe
                this.log.info('setForeignStateChanged not processed because States database not connected');
                return tools.maybeCallbackWithError(callback, tools.ERRORS.ERROR_DB_CLOSED);
            }

            try {
                validateId(id, true, null);
            } catch (err) {
                return tools.maybeCallbackWithError(callback, err);
            }

            if (tools.isObject(state)) {
                // Verify that the passed state object is valid
                try {
                    validateSetStateObjectArgument(state);
                } catch (e) {
                    return tools.maybeCallbackWithError(callback, e);
                }
            } else {
                // wrap non-object values in a state object
                state = state !== undefined ? {val: state} : {};
            }

            if (state.val === undefined && !Object.keys(state).length) {
                // undefined is not allowed as state.val -> return
                this.log.info(`undefined is not a valid state value for id "${id}"`);
                // TODO: reactivate line below + test in in next controller version (02.05.2021)
                // return tools.maybeCallbackWithError(callback, 'undefined is not a valid state value');
            }

            if (ack !== undefined) {
                state.ack = ack;
            }

            // if state.from provided, we use it else, we set default property
            state.from = typeof state.from === 'string' && state.from !== '' ? state.from : `system.adapter.${this.namespace}`;
            state.user = (options ? options.user : '') || SYSTEM_ADMIN_USER;

            const mId = id.replace(FORBIDDEN_CHARS, '_');
            if (mId !== id) {
                logger.warn(`${this.namespaceLog} Used invalid characters: ${id} changed to ${mId}`);
                id = mId;
            }

            if (options && options.user && options.user !== SYSTEM_ADMIN_USER) {
                checkStates(id, options, 'setState', err => {
                    if (err) {
                        return tools.maybeCallbackWithError(callback, err);
                    } else {
                        _setStateChangedHelper(id, state, callback);
                    }
                });
            } else {
                _setStateChangedHelper(id, state, callback);
            }
        };
        /**
         * Promise-version of Adapter.setForeignStateChanged
         */
        this.setForeignStateChangedAsync = tools.promisify(this.setForeignStateChanged, this);

        /**
         * Read value from states DB.
         *
         * This function can read values from states DB for this adapter.
         * Only Ids that belong to this adapter can be read. So the function automatically adds "adapter.X." to ID.
         *
         * @alias getState
         * @memberof Adapter
         * @param {string} id object ID of the state.
         * @param {object} options optional user context
         * @param {ioBroker.GetStateCallback} callback return result
         *        <pre><code>
         *            function (err, state) {
         *              if (err) adapter.log.error('Cannot read value: ' + err);
         *            }
         *        </code></pre>
         *
         *        See possible attributes of the state in @setState explanation
         */
        this.getState = (id, options, callback) => {
            // get state does the same as getForeignState but fixes the id first
            id = this._fixId(id, false);
            return this.getForeignState(id, options, callback);
        };
        /**
         * Promise-version of Adapter.getState
         */
        this.getStateAsync = tools.promisify(this.getState, this);

        /**
         * Read value from states DB for any instance and system state.
         *
         * This function can read values from states DB for all instances and adapters. It expects the full path of object ID.
         *
         * @alias getForeignState
         * @memberof Adapter
         * @param {string} id object ID of the state.
         * @param {object} options optional user context
         * @param {ioBroker.GetStateCallback} callback return result
         *        <pre><code>
         *            function (err, state) {
         *              if (err) adapter.log.error('Cannot read value: ' + err);
         *            }
         *        </code></pre>
         *
         *        See possible attributes of the state in @setState explanation
         */
        this.getForeignState = (id, options, callback) => {
            if (typeof options === 'function') {
                callback = options;
                options = {};
            }

            if (!adapterStates) { // if states is no longer existing, we do not need to unsubscribe
                this.log.info('getForeignState not processed because States database not connected');
                return tools.maybeCallbackWithError(callback, tools.ERRORS.ERROR_DB_CLOSED);
            }

            if (!adapterObjects) {
                this.log.info('getForeignState not processed because Objects database not connected');
                return tools.maybeCallbackWithError(callback, tools.ERRORS.ERROR_DB_CLOSED);
            }

            try {
                validateId(id, true, options);
            } catch (err) {
                return tools.maybeCallbackWithError(callback, err);
            }

            if (options && options.user && options.user !== SYSTEM_ADMIN_USER) {
                checkStates(id, options, 'getState', (err, obj) => {
                    if (err) {
                        return tools.maybeCallbackWithError(callback, err);
                    } else {
                        if (id.startsWith(ALIAS_STARTS_WITH)) {
                            if (obj && obj.common && obj.common.alias && obj.common.alias.id) {
                                // id can be string or can have attribute id.read
                                const aliasId = typeof obj.common.alias.id.read === 'string' ? obj.common.alias.id.read : obj.common.alias.id;

                                // validate here because we use objects/states db directly
                                try {
                                    validateId(aliasId, true, null);
                                } catch (e) {
                                    logger.warn(`${this.namespaceLog} Error validating alias id of ${id}: ${e.message}`);
                                    return tools.maybeCallbackWithError(callback, `Error validating alias id of ${id}: ${e.message}`);
                                }

                                if (aliasId) {
                                    if (this.oStates && this.oStates[aliasId]) {
                                        checkStates(aliasId, options, 'getState', (err, sourceObj) => {
                                            if (err) {
                                                return tools.maybeCallbackWithError(callback, err);
                                            } else {
                                                const state = deepClone(this.oStates[aliasId]);
                                                return tools.maybeCallbackWithError(callback, err, tools.formatAliasValue(sourceObj && sourceObj.common, obj.common, state, logger, this.namespaceLog));
                                            }
                                        });
                                    } else {
                                        checkStates(aliasId, options, 'getState', (err, sourceObj) => {
                                            if (err) {
                                                return tools.maybeCallbackWithError(callback, err);
                                            } else {
                                                this.inputCount++;
                                                adapterStates.getState(aliasId, (err, state) =>
                                                    tools.maybeCallbackWithError(callback, err, tools.formatAliasValue(sourceObj && sourceObj.common, obj.common, state, logger, this.namespaceLog)));
                                            }
                                        });
                                    }
                                }
                            } else {
                                logger.warn(`${this.namespaceLog} Alias ${id} has no target 8`);
                                return tools.maybeCallbackWithError(callback, `Alias ${id} has no target`);
                            }
                        } else {
                            if (this.oStates && this.oStates[id]) {
                                return tools.maybeCallbackWithError(callback, null, this.oStates[id]);
                            } else {
                                adapterStates.getState(id, callback);
                            }
                        }
                    }
                });
            } else {
                if (id.startsWith(ALIAS_STARTS_WITH)) {
                    adapterObjects.getObject(id, (err, obj) => {
                        if (obj && obj.common && obj.common.alias && obj.common.alias.id) {
                            // id can be string or can have attribute id.read
                            const aliasId = typeof obj.common.alias.id.read === 'string' ? obj.common.alias.id.read : obj.common.alias.id;

                            // validate here because we use objects/states db directly
                            try {
                                validateId(aliasId, true, null);
                            } catch (e) {
                                logger.warn(`${this.namespaceLog} Error validating alias id of ${id}: ${e.message}`);
                                return tools.maybeCallbackWithError(callback, `Error validating alias id of ${id}: ${e.message}`);
                            }

                            adapterObjects.getObject(aliasId, (err, sourceObj) => {
                                if (err) {
                                    return tools.maybeCallbackWithError(callback, err);
                                }
                                if (this.oStates && this.oStates[aliasId]) {
                                    const state = deepClone(this.oStates[aliasId]);
                                    return tools.maybeCallbackWithError(callback, err, tools.formatAliasValue(sourceObj && sourceObj.common, obj.common, state, logger, this.namespaceLog));
                                } else {
                                    this.inputCount++;
                                    adapterStates.getState(aliasId, (err, state) => {
                                        return tools.maybeCallbackWithError(callback, err, tools.formatAliasValue(sourceObj && sourceObj.common, obj.common, state, logger, this.namespaceLog));
                                    });
                                }
                            });
                        } else {
                            logger.warn(`${this.namespaceLog} ${err ? err.message : `Alias ${id} has no target 9`}`);
                            return tools.maybeCallbackWithError(callback, err ? err.message : `Alias ${id} has no target`);
                        }
                    });
                } else {
                    if (this.oStates && this.oStates[id]) {
                        return tools.maybeCallbackWithError(callback, null, this.oStates[id]);
                    } else {
                        this.inputCount++;
                        adapterStates.getState(id, callback);
                    }
                }
            }
        };
        /**
         * Promise-version of Adapter.getForeignState
         */
        this.getForeignStateAsync = tools.promisify(this.getForeignState, this);

        /**
         * Read historian data for states of any instance or system state.
         *
         * This function can read values from history adapters like: history, sql, influxdb. It expects the full path of object ID.
         * Normally only foreign history has interest, so there is no getHistory and getForeignHistory
         *
         * Possible options:
         *
         *  - instance - (optional) name of instance, where to read the historian data, e.g. 'history.0', 'sql.1'. By default will be taken from system settings.
         *  - start - (optional) time in ms - Date.now()', by default is (now - 1 week)
         *  - end - (optional) time in ms - Date.now()', by default is (now + 5000 seconds)
         *  - step - (optional) used in aggregate (m4, max, min, average, total) step in ms of intervals
         *  - count - number of values if aggregate is 'onchange' or number of intervals if other aggregate method. Count will be ignored if step is set.
         *  - from - if from field should be included in answer
         *  - ack - if ack field should be included in answer
         *  - q - if q field should be included in answer
         *  - addId - if id field should be included in answer
         *  - limit - do not return more entries than limit
         *  - ignoreNull - if null values should be include (false), replaced by last not null value (true) or replaced with 0 (0)
         *  - sessionId - (optional) identifier of request, will be returned back in the answer
         *  - aggregate - aggregate method:
         *      - minmax - used special algorithm. Splice the whole time range in small intervals and find for every interval max, min, start and end values.
         *      - max - Splice the whole time range in small intervals and find for every interval max value and use it for this interval (nulls will be ignored).
         *      - min - Same as max, but take minimal value.
         *      - average - Same as max, but take average value.
         *      - total - Same as max, but calculate total value.
         *      - count - Same as max, but calculate number of values (nulls will be calculated).
         *      - none - No aggregation at all. Only raw values in given period.
         *
         * @alias getHistory
         * @memberof Adapter
         * @param {string} id object ID of the state.
         * @param {object} options see function description
         * @param {ioBroker.GetHistoryCallback} callback return result
         *        <pre><code>
         *            function (error, result, step, sessionId) {
         *              if (error) adapter.log.error('Cannot read value: ' + err);
         *            }
         *        </code></pre>
         *
         *        See possible attributes of the state in @setState explanation
         */
        this.getHistory = (id, options, callback) => {
            try {
                validateId(id, true, null);
            } catch (err) {
                return tools.maybeCallbackWithError(callback, err);
            }

            options = options || {};
            options.end = options.end || Date.now() + 5000000;
            if (!options.count && !options.start) {
                options.start = options.start || Date.now() - 604800000; // - 1 week
            }

            if (!options.instance) {
                if (!this.defaultHistory) {
                    // read default history instance from system.config
                    return getDefaultHistory(() => this.getHistory(id, options, callback));
                } else {
                    options.instance = this.defaultHistory;
                }
            }

            this.sendTo(options.instance || 'history.0', 'getHistory', {id: id, options: options}, res =>
                tools.maybeCallbackWithError(callback, res.error, res.result, res.step, res.sessionId));
        };
        /**
         * Promise-version of Adapter.getHistory
         */
        this.getHistoryAsync = tools.promisify(this.getHistory, this, ['result', 'step', 'sessionId']);

        /**
         * Convert ID into object with device's, channel's and state's name.
         *
         * Convert "adapter.instance.D.C.S" in object {device: D, channel: C, state: S}
         * Convert ID to {device: D, channel: C, state: S}
         *
         * @alias idToDCS
         * @memberof Adapter
         * @param {string} id short or long string of ID like "stateID" or "adapterName.0.stateID".
         * @return {object} parsed ID as an object
         */
        this.idToDCS = id => {
            if (!id) {
                return null;
            }
            const parts = id.split('.');
            if (parts[0] + '.' + parts[1] !== this.namespace) {
                logger.warn(`${this.namespaceLog} Try to decode id not from this adapter`);
                return null;
            }
            return {device: parts[2], channel: parts[3], state: parts[4]};
        };

        /**
         * Deletes a state of this instance.
         * The object will NOT be deleted. If you want to delete it too, use @delObject instead.
         *
         * It is not required to provice the adapter namespace, because it will automatically be added.
         * E.g. to delete "adapterName.X.myObject", only "myObject" is required as ID.
         *
         * No error is returned if state does not exist.
         *
         * @alias delState
         * @memberof Adapter
         * @param {string} id exactly object ID (without namespace)
         * @param {object} [options] optional user context
         * @param {ioBroker.ErrorCallback} [callback] return result
         *        <pre><code>
         *            function (err) {
         *              if (err) adapter.log.error('Cannot delete object: ' + err);
         *            }
         *        </code></pre>
         */
        this.delState = (id, options, callback) => {
            try {
                validateId(id, false, null);
            } catch (err) {
                return tools.maybeCallbackWithError(callback, err);
            }

            // delState does the same as delForeignState, but fixes the ID first
            id = this._fixId(id);
            this.delForeignState(id, options, callback);
        };
        /**
         * Promise-version of Adapter.delState
         */
        this.delStateAsync = tools.promisify(this.delState, this);

        /**
         * Deletes a state of any adapter.
         * The object is NOT deleted. If you want to delete it too, use @delForeignObject instead.
         *
         * No error is returned if state does not exist.
         *
         * @alias delForeignState
         * @memberof Adapter
         * @param {string} id long string for ID like "adapterName.0.stateID".
         * @param {object} [options] optional argument to describe the user context
         * @param {ioBroker.ErrorCallback} [callback] return result function (err) {}
         */
        this.delForeignState = (id, options, callback) => {
            if (typeof options === 'function') {
                callback = options;
                options = null;
            }

            if (!adapterStates) { // if states is no longer existing, we do not need to unsubscribe
                this.log.info('delForeignState not processed because States database not connected');
                return tools.maybeCallbackWithError(callback, tools.ERRORS.ERROR_DB_CLOSED);
            }

            try {
                validateId(id, true, options);
            } catch (err) {
                return tools.maybeCallbackWithError(callback, err);
            }

            if (options && options.user && options.user !== SYSTEM_ADMIN_USER) {
                checkStates(id, options, 'delState', err => {
                    if (err) {
                        return tools.maybeCallbackWithError(callback, err);
                    } else {
                        adapterStates.delState(id, callback);
                    }
                });
            } else {
                adapterStates.delState(id, callback);
            }
        };
        /**
         * Promise-version of Adapter.delForeignState
         */
        this.delForeignStateAsync = tools.promisify(this.delForeignState, this);

        /**
         * Read all states of this adapter, that pass the pattern
         *
         * Allows to read all states of current adapter according to pattern. To read all states of current adapter use:
         * <pre><code>
         *     adapter.getStates('*', function (err, states) {
         *         for (var id in states) {
         *              adapter.log.debug('"' + id + '" = "' + states[id].val);
         *         }
         *     });
         * </code></pre>
         *
         * @alias getStates
         * @memberof Adapter
         * @param {string} pattern string in form 'adapter.0.*' or like this. It can be array of IDs too.
         * @param {object} options optional argument to describe the user context
         * @param {ioBroker.GetStatesCallback} callback return result function (err, states) {}, where states is an object like {"ID1": {"val": 1, "ack": true}, "ID2": {"val": 2, "ack": false}, ...}
         */
        this.getStates = (pattern, options, callback) => {
            if (typeof options === 'function') {
                callback = options;
                options = {};
            }
            pattern = this._fixId(pattern, true);
            this.getForeignStates(pattern, options, callback);
        };
        /**
         * Promise-version of Adapter.getStates
         */
        this.getStatesAsync = tools.promisify(this.getStates, this);

        this._processStatesSecondary = function (keys, targetObjs, srcObjs, callback) {
            adapterStates.getStates(keys, (err, arr) => {
                if (err) {
                    return tools.maybeCallbackWithError(callback, err);
                }

                const result = {};

                for (let i = 0; i < keys.length; i++) {
                    const obj = targetObjs && targetObjs[i];
                    if (typeof arr[i] === 'string') {
                        try {
                            arr[i] = JSON.parse(arr[i]);
                        } catch {
                            // if it is not binary state
                            arr[i] < 2000 && logger.error(this.namespaceLog + ' Cannot parse state "' + keys[i] + ': ' + arr[i]);
                        }
                    }

                    if (obj && obj.common && obj.common.alias) {
                        if (obj.common.alias.val !== undefined) {
                            result[obj._id] = {val: obj.common.alias.val, ts: Date.now(), q: 0};
                        } else if (srcObjs[i]) {
                            result[obj._id] = tools.formatAliasValue(srcObjs[i].common, obj.common, arr[i] || null, logger, this.namespaceLog) || null;
                        } else {
                            result[obj._id || keys[i]] = arr[i] || null;
                        }
                    } else {
                        result[(obj && obj._id) || keys[i]] = arr[i] || null;
                    }
                }
                return tools.maybeCallbackWithError(callback, null, result);
            });
        };

        this._processStates = function (keys, targetObjs, callback) {
            let aliasFound;
            const aIds = keys.map(id => {
                if (typeof id === 'string' && id.startsWith(ALIAS_STARTS_WITH)) {
                    aliasFound = true;
                    return id;
                } else {
                    return null;
                }
            });

            // if any ID from aliases found
            if (aliasFound) {
                // make a copy of original array
                keys = [...keys];

                // read aliases objects
                this._getObjectsByArray(aIds, targetObjs, options, (errors, targetObjs) => {
                    const srcIds = [];
                    // replace aliases ID with targets
                    targetObjs.forEach((obj, i) => {
                        if (obj && obj.common && obj.common.alias) {
                            // alias id can be string or can have attribute read (this is used by getStates -> so read is important)
                            const aliasId = obj.common.alias.id && typeof obj.common.alias.id.read === 'string' ? obj.common.alias.id.read : obj.common.alias.id;

                            keys[i] = aliasId || null;
                            srcIds[i] = keys[i];
                        }
                    });

                    // srcObjs and targetObjs could be merged
                    this._getObjectsByArray(srcIds, null, options, (errors, srcObjs) =>
                        this._processStatesSecondary(keys, targetObjs, srcObjs, callback));
                });
            } else {
                this._processStatesSecondary(keys, null, null, callback);
            }
        };

        /**
         * Read all states of all adapters (and system states), that pass the pattern
         *
         * Allows to read all states of current adapter according to pattern. To read all states of current adapter use:
         * <pre><code>
         *     adapter.getStates('*', function (err, states) {
         *         for (var id in states) {
         *              adapter.log.debug('"' + id + '" = "' + states[id].val);
         *         }
         *     });
         * </code></pre>
         *
         * @alias getForeignStates
         * @memberof Adapter
         * @param {string | string[]} pattern string in form 'adapter.0.*' or like this. It can be array of IDs too.
         * @param {object} options optional argument to describe the user context
         * @param {ioBroker.GetStatesCallback} callback return result function (err, states) {}, where states is an object like {"ID1": {"val": 1, "ack": true}, "ID2": {"val": 2, "ack": false}, ...}
         */
        this.getForeignStates = (pattern, options, callback) => {
            if (typeof options === 'function') {
                callback = options;
                options = {};
            }
            if (typeof pattern === 'function') {
                callback = pattern;
                pattern = '*';
            }

            if (!adapterStates) { // if states is no longer existing, we do not need to unsubscribe
                this.log.info('getForeignStates not processed because States database not connected');
                return tools.maybeCallbackWithError(callback, tools.ERRORS.ERROR_DB_CLOSED);
            }

            if (!adapterObjects) { // if states is no longer existing, we do not need to unsubscribe
                this.log.info('getForeignStates not processed because Objects database not connected');
                return tools.maybeCallbackWithError(callback, tools.ERRORS.ERROR_DB_CLOSED);
            }

            if (pattern instanceof RegExp) {
                logger.error(`${this.namespaceLog} Regexp is not supported for "getForeignStates"`);
                return tools.maybeCallbackWithError(callback, 'Regexp is not supported for "getForeignStates"');
            }

            if (!Array.isArray(pattern) && typeof pattern !== 'string') {
                logger.error(`${this.namespaceLog} The Pattern for "getForeignStates" needs to be an Array or an String. ${typeof pattern} provided.`);
                return tools.maybeCallbackWithError(callback, `The Pattern for "getForeignStates" needs to be an Array or an String. ${typeof pattern} provided.`);
            }

            // if pattern is array
            if (Array.isArray(pattern)) {
                if (options && options.user && options.user !== SYSTEM_ADMIN_USER) {
                    checkStates(pattern, options, 'getState', (err, keys, objs) => {
                        if (err) {
                            return tools.maybeCallbackWithError(callback, err);
                        } else {
                            this._processStates(keys, objs, callback);
                        }
                    });
                } else {
                    this._processStates(pattern, options && options._objects, callback);
                }
            } else {
                // read first the keys for pattern
                let params = {};
                if (pattern && pattern !== '*') {
                    params = {
                        startkey: pattern.replace(/\*/g, ''),
                        endkey: pattern.replace(/\*/g, '\u9999')
                    };
                }
                let originalChecked = undefined;
                if (options.checked !== undefined) {
                    originalChecked = options.checked;
                }
                options.checked = true;

                // in special maintenance mode, just returns all states. Aliases are not supported in this mode
                if (options.user === SYSTEM_ADMIN_USER && options.maintenance) {
                    adapterStates.getKeys(pattern, (err, keys) => {
                        if (err) {
                            return tools.maybeCallbackWithError(callback, err);
                        } else {
                            this._processStatesSecondary(keys, null, null, callback);
                        }
                    });
                }

                adapterObjects.getObjectView('system', 'state', params, options, (err, res) => {
                    if (originalChecked !== undefined) {
                        options.checked = originalChecked;
                    } else {
                        options.checked = undefined;
                    }
                    if (err) {
                        return tools.maybeCallbackWithError(callback, err);
                    }
                    if (!res || !res.rows) {
                        return tools.maybeCallbackWithError(callback, null, {});
                    }
                    const keys = [];
                    const objs = [];

                    // filter out
                    let regEx;
                    // process patterns like "*.someValue". The patterns "someValue.*" will be processed by getObjectView
                    if (pattern !== '*' && pattern[pattern.length - 1] !== '*') {
                        regEx = new RegExp(tools.pattern2RegEx(pattern));
                    }
                    for (let i = 0; i < res.rows.length; i++) {
                        const id = res.rows[i].id;
                        if (id && (!regEx || regEx.test(id))) {
                            keys.push(id);
                            objs.push(res.rows[i].value);
                        }
                    }
                    options._objects = objs;
                    this.getForeignStates(keys, options, callback);
                });
            }
        };
        /**
         * Promise-version of Adapter.getForeignStates
         */
        this.getForeignStatesAsync = tools.promisify(this.getForeignStates, this);

        this._addAliasSubscribe = (aliasObj, pattern, callback) => {
            if (aliasObj && aliasObj.common && aliasObj.common.alias && aliasObj.common.alias.id) {
                if (aliasObj.type !== 'state') {
                    logger.warn(`${this.namespaceLog} Expected alias ${aliasObj._id} to be of type "state", got "${aliasObj.type}"`);
                    return tools.maybeCallbackWithError(callback, new Error(`Expected alias ${aliasObj._id} to be of type "state", got "${aliasObj.type}"`));
                }

                // id can be string or can have attribute read
                const sourceId = typeof aliasObj.common.alias.id.read === 'string' ? aliasObj.common.alias.id.read : aliasObj.common.alias.id;

                // validate here because we use objects/states db directly
                try {
                    validateId(sourceId, true, null);
                } catch (e) {
                    logger.warn(`${this.namespaceLog} Error validating alias id of ${aliasObj._id}: ${e.message}`);
                    return tools.maybeCallbackWithError(callback, new Error(`Error validating alias id of ${aliasObj._id}: ${e.message}`));
                }

                this.aliases[sourceId] = this.aliases[sourceId] || {source: null, targets: []};

                const targetEntry = {
                    alias: JSON.parse(JSON.stringify(aliasObj.common.alias)),
                    id: aliasObj._id,
                    pattern,
                    type: aliasObj.common.type,
                    max: aliasObj.common.max,
                    min: aliasObj.common.min,
                    unit: aliasObj.common.unit
                };

                this.aliases[sourceId].targets.push(targetEntry);

                if (!this.aliases[sourceId].source) {
                    adapterStates.subscribe(sourceId, () =>
                        adapterObjects.getObject(sourceId, options, (err, sourceObj) => {
                            if (sourceObj && sourceObj.common) {
                                if (!this.aliases[sourceObj._id]) {
                                    logger.error(`${this.namespaceLog} Alias subscription error. Please check your alias definitions: sourceId=${sourceId}, sourceObj=${JSON.stringify(sourceObj)}`);
                                } else {
                                    this.aliases[sourceObj._id].source = {};
                                    this.aliases[sourceObj._id].source.min = sourceObj.common.min;
                                    this.aliases[sourceObj._id].source.max = sourceObj.common.max;
                                    this.aliases[sourceObj._id].source.type = sourceObj.common.type;
                                    this.aliases[sourceObj._id].source.unit = sourceObj.common.unit;
                                }
                            }
                            return tools.maybeCallbackWithError(callback, err);
                        }));
                } else {
                    return tools.maybeCallback(callback);
                }
            } else if (aliasObj && aliasObj.type === 'state') {
                // if state and no id given -> if no state just ignore it
                logger.warn(`${this.namespaceLog} Alias ${aliasObj._id} has no target 12`);
                return tools.maybeCallbackWithError(callback, new Error(`Alias ${aliasObj._id} has no target 12`));
            } else {
                return tools.maybeCallback(callback);
            }
        };

        this._removeAliasSubscribe = (sourceId, aliasObj, pattern, callback) => {
            if (typeof pattern === 'function') {
                callback = pattern;
                pattern = null;
            }

            if (!this.aliases[sourceId]) {
                return tools.maybeCallback(callback);
            }

            // remove from targets array
            const pos = typeof aliasObj === 'number' ? aliasObj : this.aliases[sourceId].targets.indexOf(aliasObj);

            if (pos !== -1) {
                this.aliases[sourceId].targets.splice(pos, 1);

                // unsubscribe if no more aliases exists
                if (!this.aliases[sourceId].targets.length) {
                    delete this.aliases[sourceId];
                    return adapterStates.unsubscribe(sourceId, callback);
                }
            }
            return tools.maybeCallback(callback);
        };

        /**
         * Subscribe for changes on all states of all adapters (and system states), that pass the pattern
         *
         * Allows to Subscribe on changes all states of all instances according to pattern. E.g. to read all states of 'adapterName.X' instance use:
         * <pre><code>
         *     adapter.subscribeForeignStates('adapterName.X.*');
         * </code></pre>
         *
         * @alias subscribeForeignStates
         * @memberof Adapter
         * @param {string | string[] | RegExp} pattern string in form 'adapter.0.*' or like this. It can be array of IDs too.
         * @param {object} [options] optional argument to describe the user context
         * @param {ioBroker.ErrorCallback} [callback] return result function (err) {}
         */
        this.subscribeForeignStates = async (pattern, options, callback) => {
            pattern = pattern || '*';
            if (typeof options === 'function') {
                callback = options;
                options = null;
            }

            if (!adapterStates) { // if states is no longer existing, we do not need to unsubscribe
                this.log.info('subscribeForeignStates not processed because States database not connected');
                return tools.maybeCallbackWithError(callback, tools.ERRORS.ERROR_DB_CLOSED);
            }

            // Todo check rights for options
            await autoSubscribeOn();

            if (!adapterStates) { // if states is no longer existing, we do not need to unsubscribe
                this.log.info('subscribeForeignStates not processed because States database not connected');
                return tools.maybeCallbackWithError(callback, tools.ERRORS.ERROR_DB_CLOSED);
            }
            if (!adapterObjects) {
                this.log.info('subscribeForeignStates not processed because Objects database not connected');
                return tools.maybeCallbackWithError(callback, tools.ERRORS.ERROR_DB_CLOSED);
            }

            // compare if this pattern for one of auto-subscribe adapters
            for (const autoSubEntry of this.autoSubscribe) {
                if (typeof pattern === 'string' && (pattern === '*' || pattern.startsWith(`${autoSubEntry}.`))) {
                    // put this pattern into adapter list
                    adapterStates.getState(`system.adapter.${autoSubEntry}.subscribes`, (err, state) => {
                        state = {};
                        state.val = state.val || '{}';
                        let subs;
                        try {
                            subs = JSON.parse(state.val);
                        } catch {
                            logger.error(`${this.namespaceLog} Cannot parse subscribes for "${autoSubEntry}.subscribes"`);
                        }

                        subs[pattern] = subs[pattern] || {};
                        subs[pattern][this.namespace] = subs[pattern][this.namespace] || 0;
                        subs[pattern][this.namespace]++;
                        this.outputCount++;
                        adapterStates.setState(`system.adapter.${autoSubEntry}.subscribes`, JSON.stringify(subs));
                    });
                }
            }

            // RegExp is allowed for alias only
            if (pattern instanceof RegExp && pattern.toString().indexOf('alias') !== -1) {
                logger.error(`${this.namespaceLog} Regexp is not supported for "subscribeForeignStates"`);
                return tools.maybeCallbackWithError(callback, 'Regexp is not supported for "subscribeForeignStates"');
            }

            if (Array.isArray(pattern)) {
                // get all aliases
                const aliasesIds = pattern
                    .map(id => typeof id === 'string' && id.startsWith(ALIAS_STARTS_WITH) ? id : null)
                    .filter(id => id);

                // get all non aliases
                const nonAliasesIds = pattern
                    .map(id => typeof id === 'string' && !id.startsWith(ALIAS_STARTS_WITH) ? id : null)
                    .filter(id => id);

                const promises = [];

                for (let aliasPattern of pattern) {
                    aliasPattern = aliasPattern instanceof RegExp ? JSON.stringify(aliasPattern) : aliasPattern;
                    if (typeof aliasPattern === 'string' && (aliasPattern.startsWith(ALIAS_STARTS_WITH) || aliasPattern.includes('*'))
                        && !this.aliasPatterns.includes(aliasPattern)) {
                        // its a new alias conform pattern to store
                        this.aliasPatterns.push(aliasPattern);
                    }
                }

                if (aliasesIds.length) {
                    if (!this._aliasObjectsSubscribed) {
                        this._aliasObjectsSubscribed = true;
                        adapterObjects.subscribe(`${ALIAS_STARTS_WITH}*`);
                    }

                    const aliasObjs = await new Promise(resolve =>
                        this._getObjectsByArray(aliasesIds, null, options, (errors, aliasObjs) =>
                            resolve(aliasObjs)));

                    aliasObjs.forEach(aliasObj =>
                        promises.push(new Promise(resolve =>
                            this._addAliasSubscribe(aliasObj, aliasObj._id, resolve))));
                }

                if (nonAliasesIds.length) {
                    nonAliasesIds.forEach(id =>
                        promises.push(new Promise(resolve =>
                            adapterStates.subscribeUser(id, resolve))));
                }

                try {
                    await Promise.all(promises);
                } catch (e) {
                    logger.error(`${this.namespaceLog} Error on initial states subscription: ${e.message}`);
                }
                return tools.maybeCallback(callback);
            } else if ((typeof pattern === 'string' && pattern.includes('*')) || pattern instanceof RegExp) {
                if (typeof pattern === 'string' && (pattern === '*' || pattern.startsWith(ALIAS_STARTS_WITH)) || pattern instanceof RegExp) {
                    if (!this._aliasObjectsSubscribed) {
                        this._aliasObjectsSubscribed = true;
                        adapterObjects.subscribe(`${ALIAS_STARTS_WITH}*`);
                    }

                    // read all aliases
                    try {
                        const objs = await this.getForeignObjectsAsync(pattern, null, null, options);
                        const promises = [];
                        const aliasPattern = pattern instanceof RegExp ? JSON.stringify(pattern) : pattern;
                        if (!this.aliasPatterns.includes(aliasPattern)) {
                            // its a new pattern to store
                            this.aliasPatterns.push(aliasPattern);
                        }

                        for (const id of Object.keys(objs)) {
                            // If alias
                            if (id.startsWith(ALIAS_STARTS_WITH)) {
                                const aliasObj = objs[id];
                                promises.push(new Promise(resolve =>
                                    this._addAliasSubscribe(aliasObj, aliasPattern, resolve)));
                            }
                        }

                        try {
                            await Promise.all(promises);
                        } catch (e) {
                            logger.error(`${this.namespaceLog} Error on initial states subscription: ${e.message}`);
                        }

                        if (!adapterStates) { // if states is no longer existing, we do not need to unsubscribe
                            this.log.info('subscribeForeignStates not processed because States database not connected');
                            return tools.maybeCallbackWithError(callback, tools.ERRORS.ERROR_DB_CLOSED);
                        }

                        if (promises.length && pattern !== '*') {
                            return tools.maybeCallback(callback);
                        } else {
                            // no alias objects found or pattern *
                            adapterStates.subscribeUser(pattern, callback);
                        }
                    } catch (e) {
                        logger.warn(`${this.namespaceLog} Cannot subscribe to ${pattern}: ${e.message}`);
                        return tools.maybeCallbackWithError(callback, e);
                    }
                } else {
                    adapterStates.subscribeUser(pattern, callback);
                }
            } else if (typeof pattern === 'string' && pattern.startsWith(ALIAS_STARTS_WITH)) {
                if (!this._aliasObjectsSubscribed) {
                    this._aliasObjectsSubscribed = true;
                    adapterObjects.subscribe(`${ALIAS_STARTS_WITH}*`);
                }

                // aliases['sourceId'] = {
                //     source: {common attributes},
                //     targets: [
                //         {
                //             alias: {},
                //             id: 'aliasId',
                //             pattern: 'some pattern',
                //             type: stateType,
                //             max: number,
                //             min: number,
                //         }
                //     ]
                // };

                // just read one alias Object
                try {
                    const aliasObj = await adapterObjects.getObjectAsync(pattern, options);
                    if (aliasObj) {
                        // cb will be called, but await for catching promisified part
                        await this._addAliasSubscribe(aliasObj, pattern, callback);
                    } else {
                        return tools.maybeCallback(callback);
                    }
                } catch (e) {
                    logger.warn(`${this.namespaceLog} cannot subscribe on alias "${pattern}": ${e.message}`);
                }
            } else {
                adapterStates.subscribeUser(pattern, callback);
            }
        };
        /**
         * Promise-version of Adapter.subscribeForeignStates
         */
        this.subscribeForeignStatesAsync = tools.promisify(this.subscribeForeignStates, this);

        /**
         * Unsubscribe for changes for given pattern
         *
         * This function allows to unsubscribe from changes. The pattern must be equal to requested one.
         *
         * <pre><code>
         *     adapter.subscribeForeignStates('adapterName.X.*');
         *     adapter.unsubscribeForeignStates('adapterName.X.abc*'); // This will not work
         *     adapter.unsubscribeForeignStates('adapterName.X.*'); // Valid unsubscribe
         * </code></pre>
         *
         * @alias unsubscribeForeignStates
         * @memberof Adapter
         * @param {string | string[] | RegExp} pattern string in form 'adapter.0.*'. Must be the same as subscribe.
         * @param {object} [options] optional argument to describe the user context
         * @param {ioBroker.ErrorCallback} [callback] return result function (err) {}
         */
        this.unsubscribeForeignStates = async (pattern, options, callback) => {
            pattern = pattern || '*';

            if (!adapterStates) { // if states is no longer existing, we do not need to unsubscribe
                this.log.info('unsubscrubeForeignStates not processed because States database not connected');
                return tools.maybeCallbackWithError(callback, tools.ERRORS.ERROR_DB_CLOSED);
            }

            // Todo check rights for options
            if (typeof options === 'function') {
                callback = options;
                options = null;
            }

            if (this.autoSubscribe && typeof pattern === 'string') {
                for (let s = 0; s < this.autoSubscribe.length; s++) {
                    if (pattern === '*' || pattern.substring(0, this.autoSubscribe[s].length + 1) === `${this.autoSubscribe[s]}.`) {
                        // remove this pattern from adapter list
                        adapterStates.getState(`system.adapter.${this.autoSubscribe[s]}.subscribes`, (err, state) => {
                            if (!state || !state.val) {
                                return;
                            }
                            let subs;
                            try {
                                subs = JSON.parse(state.val);
                            } catch {
                                logger.error(`${this.namespaceLog} Cannot parse subscribes for "${this.autoSubscribe[s]}.subscribes"`);
                                return;
                            }
                            if (!subs[pattern]) {
                                return;
                            }
                            if (subs[pattern][this.namespace] === undefined) {
                                return;
                            }
                            subs[pattern][this.namespace]--;
                            if (subs[pattern][this.namespace] <= 0) {
                                delete subs[pattern][this.namespace];
                            }

                            // if no other subs are there
                            if (!Object.keys(subs[pattern]).length) {
                                delete subs[pattern];
                            }
                            this.outputCount++;
                            adapterStates.setState(`system.adapter.${this.autoSubscribe[s]}.subscribes`, subs);
                        });
                    }
                }
            }

            const promises = [];
            let aliasPattern;

            if (Array.isArray(pattern)) {
                // process every entry as single unsubscribe
                pattern.forEach(_pattern =>
                    promises.push(new Promise(resolve => this.unsubscribeForeignStates(_pattern, resolve))));
            } else if (pattern instanceof RegExp) {
                aliasPattern = JSON.stringify(pattern); // check all aliases

                promises.push(new Promise(resolve => adapterStates.unsubscribeUser(pattern, resolve)));
            } else if (typeof pattern === 'string' && (pattern.includes('*') || pattern.startsWith(ALIAS_STARTS_WITH))) {
                if (pattern === '*' || pattern.startsWith(ALIAS_STARTS_WITH)) {
                    aliasPattern = pattern; // check all aliases
                    if (pattern === '*') {
                        promises.push(new Promise(resolve => adapterStates.unsubscribeUser(pattern, resolve)));
                    }
                } else {
                    promises.push(new Promise(resolve => adapterStates.unsubscribeUser(pattern, resolve)));
                }
            } else {
                promises.push(new Promise(resolve => adapterStates.unsubscribeUser(pattern, resolve)));
            }

            // if pattern known, remove it from alias patterns to not subscribe to further matching aliases
            this.aliasPatterns = this.aliasPatterns.filter(pattern => pattern !== aliasPattern);

            if (aliasPattern) {
                for (const [sourceId, alias] of Object.entries(this.aliases)) {
                    for (let i = alias.targets.length - 1; i >= 0; i--) {
                        if (alias.targets[i].pattern === aliasPattern) {
                            promises.push(new Promise(resolve => this._removeAliasSubscribe(sourceId, i, resolve)));
                        }
                    }
                }
            }

            await Promise.all(promises);
            // if no alias subscribed any longer, remove subscription
            if (!Object.keys(this.aliases).length && this._aliasObjectsSubscribed) {
                this._aliasObjectsSubscribed = false;
                adapterObjects.unsubscribe(`${ALIAS_STARTS_WITH}*`);
            }
            return tools.maybeCallback(callback);
        };
        /**
         * Promise-version of Adapter.unsubscribeForeignStates
         */
        this.unsubscribeForeignStatesAsync = tools.promisify(this.unsubscribeForeignStates, this);

        /**
         * Subscribe for changes on all states of this instance, that pass the pattern
         *
         * Allows to Subscribe on changes all states of current adapter according to pattern. To read all states of current adapter use:
         * <pre><code>
         *     adapter.subscribeStates('*'); // subscribe for all states of this adapter
         * </code></pre>
         *
         * @alias subscribeStates
         * @memberof Adapter
         * @param {string} pattern string in form 'adapter.0.*' or like this. Only string allowed
         * @param {object} [options] optional argument to describe the user context
         * @param {ioBroker.ErrorCallback} [callback]
         */
        this.subscribeStates = (pattern, options, callback) => {
            // Todo check rights for options
            if (typeof options === 'function') {
                callback = options;
                options = null;
            }

            if (!adapterStates) { // if states is no longer existing, we do not need to unsubscribe
                this.log.info('subscribeStates not processed because States database not connected');
                return tools.maybeCallbackWithError(callback, tools.ERRORS.ERROR_DB_CLOSED);
            }

            // Exception. Threat the '*' case automatically
            if (!pattern || pattern === '*') {
                adapterStates.subscribeUser(this.namespace + '.*', callback);
            } else {
                pattern = this._fixId(pattern, true);
                adapterStates.subscribeUser(pattern, callback);
            }
        };
        /**
         * Promise-version of Adapter.subscribeStates
         */
        this.subscribeStatesAsync = tools.promisify(this.subscribeStates, this);

        /**
         * Unsubscribe for changes for given pattern for own states.
         *
         * This function allows to unsubscribe from changes. The pattern must be equal to requested one.
         *
         * <pre><code>
         *     adapter.subscribeForeignStates('*');
         *     adapter.unsubscribeForeignStates('abc*'); // This will not work
         *     adapter.unsubscribeForeignStates('*');    // Valid unsubscribe
         * </code></pre>
         *
         * @alias unsubscribeStates
         * @memberof Adapter
         * @param {string} pattern string in form 'adapter.0.*'. Must be the same as subscribe.
         * @param {object} [options] optional argument to describe the user context
         * @param {ioBroker.ErrorCallback} [callback]
         */
        this.unsubscribeStates = (pattern, options, callback) => {
            // Todo check rights for options
            if (typeof options === 'function') {
                callback = options;
                options = null;
            }

            if (!adapterStates) { // if states is no longer existing, we do not need to unsubscribe
                this.log.info('unsubscribeStates not processed because States database not connected');
                return tools.maybeCallbackWithError(callback, tools.ERRORS.ERROR_DB_CLOSED);
            }

            if (!pattern || pattern === '*') {
                adapterStates.unsubscribeUser(this.namespace + '.*', callback);
            } else {
                pattern = this._fixId(pattern, true);
                adapterStates.unsubscribeUser(pattern, callback);
            }
        };
        /**
         * Promise-version of Adapter.unsubscribeStates
         */
        this.unsubscribeStatesAsync = tools.promisify(this.unsubscribeStates, this);

        /**
         * Decrypt the password/value with given key
         * @param {string} secretVal to use for decrypt (or value if only one parameter is given)
         * @param {string} [value] value to decrypt (if secret is provided)
         * @returns {string}
         */
        this.decrypt = (secretVal, value) => {
            if (value === undefined) {
                value = secretVal;
                secretVal = systemSecret;
            }
            return tools.decrypt(secretVal, value);
        };

        /**
         * Encrypt the password/value with given key
         * @param {string} secretVal to use for encrypt (or value if only one parameter is given)
         * @param {string} [value] value to encrypt (if secret is provided)
         * @returns {string}
         */
        this.encrypt = (secretVal, value) => {
            if (value === undefined) {
                value = secretVal;
                secretVal = systemSecret;
            }
            return tools.encrypt(secretVal, value);
        };

        this.getSession = (id, callback) => {
            if (!adapterStates) { // if states is no longer existing, we do not need to unsubscribe
                this.log.info('getSession not processed because States database not connected');
                return tools.maybeCallbackWithError(callback, tools.ERRORS.ERROR_DB_CLOSED);
            }

            adapterStates.getSession(id, callback);
        };

        this.setSession = (id, ttl, data, callback) => {
            if (!adapterStates) { // if states is no longer existing, we do not need to unsubscribe
                this.log.info('setSession not processed because States database not connected');
                return tools.maybeCallbackWithError(callback, tools.ERRORS.ERROR_DB_CLOSED);
            }

            adapterStates.setSession(id, ttl, data, callback);
        };

        this.destroySession = (id, callback) => {
            if (!adapterStates) { // if states is no longer existing, we do not need to unsubscribe
                this.log.info('destroySession not processed because States database not connected');
                return tools.maybeCallbackWithError(callback, tools.ERRORS.ERROR_DB_CLOSED);
            }

            adapterStates.destroySession(id, callback);
        };

        /**
         * Write binary block into redis, e.g image
         *
         * @alias setBinaryState
         * @memberof Adapter
         *
         * @param {string} id of state
         * @param {Buffer} binary data
         * @param {object} [options] optional
         * @param {ioBroker.ErrorCallback} [callback]
         *
         */
        this.setBinaryState = async (id, binary, options, callback) => {
            if (typeof options === 'function') {
                callback = options;
                options = {};
            }

            try {
                validateId(id, true, options);
            } catch (err) {
                return tools.maybeCallbackWithError(callback, err);
            }

            if (this.performStrictObjectChecks) {
                // obj needs to exist and has to be of type "file" - custom check for binary state
                try {
                    if (!adapterObjects) {
                        this.log.info('setBinaryState not processed because Objects database not connected');
                        return tools.maybeCallbackWithError(callback, tools.ERRORS.ERROR_DB_CLOSED);
                    }

                    const obj = await adapterObjects.getObjectAsync(id);

                    // at first check object existence
                    if (!obj) {
                        logger.warn(`${this.namespaceLog} Binary state "${id}" has no existing object, this might lead to an error in future versions`);
                    }

                    // for a state object we require common.type to exist
                    if (obj.common && obj.common.type) {
                        if (obj.common.type !== 'file') {
                            logger.info(`${this.namespaceLog} Binary state object has to be type "file" but is "${obj.common.type}"`);
                        }
                    }
                } catch (e) {
                    logger.warn(`${this.namespaceLog} Could not perform strict object check of binary state ${id}: ${e.message}`);
                }
            }

            if (!adapterStates) { // if states is no longer existing, we do not need to unsubscribe
                this.log.info('setBinaryState not processed because States database not connected');
                return tools.maybeCallbackWithError(callback, tools.ERRORS.ERROR_DB_CLOSED);
            }

            // we need at least user or group for checkStates - if no given assume admin
            if (!options || !options.user) {
                options = options || {};
                options.user = SYSTEM_ADMIN_USER;
            }

            if (options && options.user && options.user !== SYSTEM_ADMIN_USER) {
                // always read according object to set the binary flag
                checkStates(id, options, 'setState', (err, obj) => {
                    if (!err && !obj) {
                        return tools.maybeCallbackWithError(callback, 'Object does not exist');
                    } else if (!err && !obj.binary) {
                        obj.binary = true;

                        if (!adapterObjects) {
                            this.log.info('setBinaryState not processed because Objects database not connected');
                            return tools.maybeCallbackWithError(callback, tools.ERRORS.ERROR_DB_CLOSED);
                        }

                        adapterObjects.setObject(id, obj, err => {
                            if (err) {
                                return tools.maybeCallbackWithError(callback, err);
                            } else {
                                if (!adapterStates) { // if states is no longer existing, we do not need to unsubscribe
                                    this.log.info('setBinaryState not processed because States database not connected');
                                    return tools.maybeCallbackWithError(callback, tools.ERRORS.ERROR_DB_CLOSED);
                                }

                                this.outputCount++;
                                adapterStates.setBinaryState(id, binary, callback);
                            }
                        });
                    } else if (err) {
                        return tools.maybeCallbackWithError(callback, err);
                    } else {
                        if (!adapterStates) { // if states is no longer existing, we do not need to unsubscribe
                            this.log.info('setBinaryState not processed because States database not connected');
                            return tools.maybeCallbackWithError(callback, tools.ERRORS.ERROR_DB_CLOSED);
                        }

                        this.outputCount++;
                        adapterStates.setBinaryState(id, binary, callback);
                    }
                });
            } else {
                this.outputCount++;
                adapterStates.setBinaryState(id, binary, callback);
            }
        };
        /**
         * Promise-version of Adapter.setBinaryState
         *
         * @alias setBinaryStateAsync
         * @memberof Adapter
         * @param {string} id of state
         * @param {Buffer} binary data
         * @param {object} [options] optional
         * @return promise
         *
         */
        this.setBinaryStateAsync = tools.promisify(this.setBinaryState, this);

        // Read binary block from redis, e.g. image
        /**
         * Read a binary block from redis, e.g. an image
         *
         * @param {string} id The state ID
         * @param {object} options optional
         * @param {ioBroker.GetBinaryStateCallback} callback
         */
        this.getBinaryState = (id, options, callback) => {
            if (typeof options === 'function') {
                callback = options;
                options = {};
            }

            if (!adapterStates) { // if states is no longer existing, we do not need to unsubscribe
                this.log.info('getBinaryState not processed because States database not connected');
                return tools.maybeCallbackWithError(callback, tools.ERRORS.ERROR_DB_CLOSED);
            }

            try {
                validateId(id, true, options);
            } catch (err) {
                return tools.maybeCallbackWithError(callback, err);
            }

            // we need at least user or group for checkStates - if no given assume admin
            if (!options || !options.user) {
                options = options || {};
                options.user = SYSTEM_ADMIN_USER;
            }
            // always read according object to set the binary flag
            checkStates(id, options, 'getState', (err, obj) => {
                if (err) {
                    return tools.maybeCallbackWithError(callback, err);
                } else {
                    adapterStates.getBinaryState(id, (err, data) => {
                        if (!err && data && obj && !obj.binary) {
                            obj.binary = true;
                            adapterObjects.setObject(id, obj, err => {
                                if (err) {
                                    return tools.maybeCallbackWithError(callback, err);
                                } else {
                                    return tools.maybeCallbackWithError(callback, null, data);
                                }
                            });
                        } else {
                            // if no buffer, and state marked as not binary
                            if (!err && !data && obj && !obj.binary) {
                                return tools.maybeCallbackWithError(callback, 'State is not binary');
                            } else {
                                return tools.maybeCallbackWithError(callback, err, data);
                            }
                        }
                    });
                }
            });
        };

        /**
         * Promise-version of Adapter.getBinaryState
         *
         * @alias getBinaryStateAsync
         * @memberof Adapter
         *
         */
        this.getBinaryStateAsync = tools.promisify(this.getBinaryState, this);

        /**
         * Deletes binary state
         *
         * @alias delBinaryState
         * @memberof Adapter
         *
         * @param {string} id
         * @param {object} [options]
         * @param {ioBroker.ErrorCallback} [callback]
         *
         */
        this.delBinaryState = (id, options, callback) => {
            if (typeof options === 'function') {
                callback = options;
                options = {};
            }

            if (!adapterStates) { // if states is no longer existing, we do not need to unsubscribe
                this.log.info('delBinaryState not processed because States database not connected');
                return tools.maybeCallbackWithError(callback, tools.ERRORS.ERROR_DB_CLOSED);
            }

            try {
                validateId(id, true, options);
            } catch (err) {
                return tools.maybeCallbackWithError(callback, err);
            }

            if (options && options.user && options.user !== SYSTEM_ADMIN_USER) {
                checkStates(id, options, 'delState', err => {
                    if (err) {
                        return tools.maybeCallbackWithError(callback, err);
                    } else {
                        adapterStates.delBinaryState(id, callback);
                    }
                });
            } else {
                adapterStates.delBinaryState(id, callback);
            }
        };

        /**
         * Promise-version of Adapter.delBinaryState
         *
         * @alias delBinaryStateAsync
         * @memberof Adapter
         * @param {string} id
         * @param {object} [options]
         * @return promise
         *
         */
        this.delBinaryStateAsync = tools.promisify(this.delBinaryState, this);

        /**
         * Return plugin instance
         *
         * @param name {string} name of the plugin to return
         * @returns {object} plugin instance or null if not existent or not isActive
         */
        this.getPluginInstance = name => {
            if (!this.pluginHandler) {
                return null;
            }
            return this.pluginHandler.getPluginInstance(name);
        };

        /**
         * Return plugin configuration
         *
         * @param name {string} name of the plugin to return
         * @returns {object} plugin configuration or null if not existent or not isActive
         */
        this.getPluginConfig = name => {
            if (!this.pluginHandler) {
                return null;
            }
            return this.pluginHandler.getPluginConfig(name);
        };
    };

    // read all logs prepared for this adapter at start
    const readLogs = callback => {
        if (!adapterStates) { // if states is no longer existing, we do not need to unsubscribe
            this.log.info('readLogs not processed because States database not connected');
            return tools.maybeCallbackWithError(callback, tools.ERRORS.ERROR_DB_CLOSED);
        }

        // read all stored messages
        adapterStates.getLog('system.adapter.' + this.namespace, (err, msg) => {
            if (msg) {
                this.emit('log', msg);
                setImmediate(() => readLogs(callback));
            } else {
                return tools.maybeCallback(callback);
            }
        });
    };

    // debug function to find error with stop logging
    const checkLogging = () => {
        let logs = [];
        // LogList
        logs.push('Actual Loglist - ' + JSON.stringify(this.logList));

        if (!adapterStates) {
            // if adapterState was destroyed, we can not continue
            return;
        }

        // Read current state of all log subscribers
        adapterStates.getKeys('*.logging', (err, keys) => {
            if (keys && keys.length) {
                if (!adapterStates) {
                    // if adapterState was destroyed, we can not continue
                    return;
                }

                adapterStates.getStates(keys, (err, obj) => {
                    if (obj) {
                        for (let i = 0; i < keys.length; i++) {
                            // We can JSON.parse, but index is 16x faster
                            if (obj[i]) {
                                const id = keys[i].substring(0, keys[i].length - '.logging'.length);
                                if ((typeof obj[i] === 'string' && (obj[i].indexOf('"val":true') !== -1 || obj[i].indexOf('"val":"true"') !== -1)) ||
                                    (typeof obj[i] === 'object' && (obj[i].val === true || obj[i].val === 'true'))) {
                                    logs.push('Subscriber - ' + id + ' ENABLED');
                                } else {
                                    if (logs) {
                                        logs.push('Subscriber - ' + id + ' (disabled)');
                                    } else {
                                        logger.error(this.namespaceLog + ' LOGINFO: Subscriber - ' + id + ' (disabled)');
                                    }
                                }
                            }
                        }
                    }
                    if (logs) {
                        for (let m = 0; m < logs.length; m++) {
                            logger.error(this.namespaceLog + ' LOGINFO: ' + logs[m]);
                        }
                        logs = null;
                    }
                });
            }
        });
    };

    const initLogging = callback => {
        // temporary log buffer
        let messages = [];
        // Read current state of all log subscriber

        if (!adapterStates) {
            // if adapterState was destroyed, we can not continue
            return;
        }

        adapterStates.getKeys('*.logging', (err, keys) => {
            if (keys && keys.length) {
                if (!adapterStates) {
                    // if adapterState was destroyed, we can not continue
                    return;
                }

                adapterStates.getStates(keys, (err, obj) => {
                    if (obj) {
                        for (let i = 0; i < keys.length; i++) {
                            // We can JSON.parse, but index is 16x faster
                            if (!obj[i]) {
                                continue;
                            }
                            const id = keys[i].substring(0, keys[i].length - '.logging'.length);
                            if (typeof obj[i] === 'string' && (obj[i].indexOf('"val":true') !== -1 || obj[i].indexOf('"val":"true"') !== -1)) {
                                this.logRedirect(true, id);
                            } else if (typeof obj[i] === 'object' && (obj[i].val === true || obj[i].val === 'true')) {
                                this.logRedirect(true, id);
                            }
                        }
                        if (this.logList.length && messages && messages.length && adapterStates && adapterStates.pushLog) {
                            for (let m = 0; m < messages.length; m++) {
                                for (let k = 0; k < this.logList.length; k++) {
                                    adapterStates.pushLog(this.logList[k], messages[m]);
                                }
                            }
                        }
                    }
                    // clear log buffer
                    messages = null;
                });
            } else {
                // disable log buffer
                messages = null;
            }
            return tools.maybeCallback(callback);
        });

        this.logRedirect = (isActive, id) => {
            // ignore itself
            if (id === 'system.adapter.' + this.namespace) {
                return;
            }

            if (isActive) {
                if (this.logList.indexOf(id) === -1) {
                    this.logList.push(id);
                }
            } else {
                const pos = this.logList.indexOf(id);
                if (pos !== -1) {
                    this.logList.splice(pos, 1);
                }
            }
        };

        // If some message from logger
        // find our notifier transport
        const ts = logger.transports.find(t => t.name === 'NT');
        ts.on('logged', info => {
            info.from = this.namespace;
            // emit to itself
            if (options.logTransporter && this.logRequired && !stopInProgress) {
                this.emit('log', info);
            }

            if (!this.logList.length) {
                // if log buffer still active
                if (messages && !options.logTransporter) {
                    messages.push(info);

                    // do not let messages to grow without limit
                    if (messages.length > config.states.maxQueue) {
                        messages.splice(0, messages.length - config.states.maxQueue);
                    }
                }
            } else if (adapterStates && adapterStates.pushLog) {
                // Send to all adapter, that required logs
                for (let i = 0; i < this.logList.length; i++) {
                    adapterStates.pushLog(this.logList[i], info);
                }
            }
        });

        options.logTransporter = options.logTransporter || this.ioPack.common.logTransporter;

        if (options.logTransporter) {
            this.requireLog = isActive => {
                if (adapterStates) {
                    if (this.logRequired !== isActive) {
                        this.logRequired = isActive; // remember state
                        if (!isActive) {
                            if (this.logOffTimer) {
                                clearTimeout(this.logOffTimer);
                            }
                            // disable log receiving after 10 seconds
                            this.logOffTimer = setTimeout(() => {
                                this.logOffTimer = null;
                                logger.silly(this.namespaceLog + ' Change log subscriber state: FALSE');
                                this.outputCount++;
                                adapterStates.setState('system.adapter.' + this.namespace + '.logging', {
                                    val: false,
                                    ack: true,
                                    from: 'system.adapter.' + this.namespace
                                });
                            }, 10000);
                        } else {
                            if (this.logOffTimer) {
                                clearTimeout(this.logOffTimer);
                                this.logOffTimer = null;
                            } else {
                                logger.silly(this.namespaceLog + ' Change log subscriber state: true');
                                this.outputCount++;
                                adapterStates.setState('system.adapter.' + this.namespace + '.logging', {
                                    val: true,
                                    ack: true,
                                    from: 'system.adapter.' + this.namespace
                                });
                            }
                        }
                    }
                }
            };

            this.processLog = msg => {
                msg && !stopInProgress && this.emit('log', msg);
            };

            readLogs();

            adapterStates.subscribeLog('system.adapter.' + this.namespace);
        } else {
            this.requireLog = _isActive => {
                logger.warn(this.namespaceLog + ' requireLog is not supported by this adapter! Please set common.logTransporter to true');
            };
        }
    };

    const initAdapter = adapterConfig => {
        initLogging(() => {
            this.pluginHandler.setDatabaseForPlugins(adapterObjects, adapterStates);
            this.pluginHandler.initPlugins(adapterConfig, () => {
                if (!adapterStates) {
                    // if adapterState was destroyed,we should not continue
                    return;
                }

                adapterStates.subscribe('system.adapter.' + this.namespace + '.plugins.*');
                if (options.instance === undefined) {
                    if (!adapterConfig || !adapterConfig.common || !adapterConfig.common.enabled) {
                        if (adapterConfig && adapterConfig.common && adapterConfig.common.enabled !== undefined) {
                            !config.isInstall && logger.error(this.namespaceLog + ' adapter disabled');
                        } else {
                            !config.isInstall && logger.error(this.namespaceLog + ' no config found for adapter');
                        }

                        if (!config.isInstall && (!process.argv || !config.forceIfDisabled)) {
                            const id = 'system.adapter.' + this.namespace;
                            this.outputCount += 2;
                            adapterStates.setState(id + '.alive', {val: true, ack: true, expire: 30, from: id});
                            let done = false;
                            adapterStates.setState(id + '.connected', {
                                val: true,
                                ack: true,
                                expire: 30,
                                from: id
                            }, () => {
                                if (!done) {
                                    done = true;
                                    this.terminate(EXIT_CODES.NO_ADAPTER_CONFIG_FOUND);
                                }
                            });
                            setTimeout(() => {
                                if (!done) {
                                    done = true;
                                    this.terminate(EXIT_CODES.NO_ADAPTER_CONFIG_FOUND);
                                }
                            }, 1000);
                            return;
                        }
                    }

                    if (!config.isInstall && !adapterConfig._id) {
                        logger.error(this.namespaceLog + ' invalid config: no _id found');
                        this.terminate(EXIT_CODES.INVALID_ADAPTER_ID);
                        return;
                    }

                    let name;
                    let instance;

                    if (!config.isInstall) {
                        const tmp = adapterConfig._id.match(/^system\.adapter\.([a-zA-Z0-9-_]+)\.([0-9]+)$/);
                        if (!tmp) {
                            logger.error(this.namespaceLog + ' invalid config');
                            this.terminate(EXIT_CODES.INVALID_ADAPTER_ID);
                            return;
                        }
                        name = tmp[1];
                        instance = parseInt(tmp[2]) || 0;
                    } else {
                        name = options.name;
                        instance = 0;
                        adapterConfig = adapterConfig || {
                            common: {mode: 'once', name: name, protectedNative: []},
                            native: {}
                        };
                    }

                    if (adapterConfig.common.loglevel && !this.overwriteLogLevel) {
                        // set configured in DB log level
                        for (const trans of Object.keys(logger.transports)) {
                            logger.transports[trans].level = adapterConfig.common.loglevel;
                        }
                        config.log.level = adapterConfig.common.loglevel;
                    }

                    this.name = adapterConfig.common.name;
                    this.instance = instance;
                    this.namespace = name + '.' + instance;
                    this.namespaceLog = this.namespace + (this.startedInCompactMode ? ' (COMPACT)' : ' (' + process.pid + ')');
                    if (!this.startedInCompactMode) {
                        process.title = 'io.' + this.namespace;
                    }

                    this.config = adapterConfig.native;
                    this.host = adapterConfig.common.host;
                    this.common = adapterConfig.common;

                    if (adapterConfig.common.mode === 'subscribe' ||
                        adapterConfig.common.mode === 'schedule' ||
                        adapterConfig.common.mode === 'once') {
                        this.stop = () => stop(true);
                    } else if (this.startedInCompactMode) {
                        this.stop = () => stop(false);
                        this.kill = this.stop;
                    } else {
                        this.stop = () => stop(false);
                    }

                    // Monitor logging state
                    adapterStates.subscribe('*.logging');

                    if (typeof options.message === 'function' && !adapterConfig.common.messagebox) {
                        logger.error(this.namespaceLog + ' : message handler implemented, but messagebox not enabled. Define common.messagebox in io-package.json for adapter or delete message handler.');
                    } else if (/*typeof options.message === 'function' && */adapterConfig.common.messagebox) {
                        this.mboxSubscribed = true;
                        adapterStates.subscribeMessage('system.adapter.' + this.namespace);
                    }
                } else {
                    this.name = adapterConfig.name || options.name;
                    this.instance = adapterConfig.instance || 0;
                    this.namespace = this.name + '.' + this.instance;
                    this.namespaceLog = this.namespace + (this.startedInCompactMode ? ' (COMPACT)' : ' (' + process.pid + ')');

                    this.config = adapterConfig.native || {};
                    this.common = adapterConfig.common || {};
                    this.host = this.common.host || tools.getHostName() || os.hostname();
                }
                this.adapterConfig = adapterConfig;

                // Decrypt all attributes of encryptedNative
                const promises = [];
                if (Array.isArray(adapterConfig.encryptedNative)) {
                    for (const attr of adapterConfig.encryptedNative) {
                        // we can only decrypt strings
                        if (typeof this.config[attr] === 'string') {
                            promises.push(this.getEncryptedConfig(attr)
                                .then(decryptedValue =>
                                    this.config[attr] = decryptedValue)
                                .catch(e => logger.error(this.namespaceLog + ' Can not decrypt attribute ' + attr + ': ' + e))
                            );
                        }
                    }
                } else {
                    // remove encrypted native from supported features, otherwise this can cause issues, if no adapter upload done with js-c v3+ yet
                    const idx = supportedFeatures.indexOf('ADAPTER_AUTO_DECRYPT_NATIVE');
                    if (idx !== -1) {
                        supportedFeatures.splice(idx, 1);
                    }
                }

                let promiseReadSecret;

                // read the systemSecret
                if (systemSecret !== null) {
                    promiseReadSecret = Promise.resolve();
                } else {
                    promiseReadSecret = new Promise(resolve => {
                        this.getForeignObject('system.config', null, (err, data) => {
                            if (data && data.native) {
                                systemSecret = data.native.secret;
                            }
                            systemSecret = systemSecret || DEFAULT_SECRET;
                            resolve();
                        });
                    });
                }

                // Wait till secret read and all attributes decrypted
                promiseReadSecret
                    .then(() => Promise.all(promises))
                    .then(() => {
                        this.log = new Log(this.namespaceLog, config.log.level, logger);

                        if (!adapterStates) {
                            // if adapterState was destroyed,we should not continue
                            return;
                        }

                        this.outputCount++;
                        // set current loglevel
                        adapterStates.setState('system.adapter.' + this.namespace + '.logLevel', {
                            val: config.log.level,
                            ack: true,
                            from: 'system.adapter.' + this.namespace
                        });

                        if (options.instance === undefined) {
                            this.version = (this.pack && this.pack.version) ? this.pack.version : ((this.ioPack && this.ioPack.common) ? this.ioPack.common.version : 'unknown');
                            // display if it's a non official version - only if installedFrom is explicitly given and differs it's not npm
                            const isNpmVersion = !this.ioPack || !this.ioPack.common ||
                                typeof this.ioPack.common.installedFrom !== 'string' ||
                                this.ioPack.common.installedFrom.startsWith(`${tools.appName.toLowerCase()}.${this.name}`);

                            logger.info(`${this.namespaceLog} starting. Version ${this.version} ${!isNpmVersion ?
                                `(non-npm: ${this.ioPack.common.installedFrom}) ` : ''}in ${this.adapterDir}, node: ${process.version}, js-controller: ${controllerVersion}`);
                            config.system = config.system || {};
                            config.system.statisticsInterval = parseInt(config.system.statisticsInterval, 10) || 15000;
                            if (!config.isInstall) {
                                reportInterval = setInterval(reportStatus, config.system.statisticsInterval);
                                reportStatus();
                                const id = 'system.adapter.' + this.namespace;
                                adapterStates.setState(id + '.compactMode', {
                                    ack: true,
                                    from: id,
                                    val: !!this.startedInCompactMode
                                });

                                this.outputCount++;

                                if (this.startedInCompactMode) {
                                    adapterStates.setState(id + '.cpu', {ack: true, from: id, val: 0});
                                    adapterStates.setState(id + '.cputime', {ack: true, from: id, val: 0});
                                    adapterStates.setState(id + '.memRss', {val: 0, ack: true, from: id});
                                    adapterStates.setState(id + '.memHeapTotal', {val: 0, ack: true, from: id});
                                    adapterStates.setState(id + '.memHeapUsed', {val: 0, ack: true, from: id});
                                    adapterStates.setState(id + '.eventLoopLag', {val: 0, ack: true, from: id});
                                    this.outputCount += 6;
                                } else {
                                    tools.measureEventLoopLag(1000, lag => this.eventLoopLags.push(lag));
                                }
                            }
                        }

                        if (adapterConfig && adapterConfig.common && adapterConfig.common.restartSchedule) {
                            try {
                                schedule = require('node-schedule');
                            } catch {
                                logger.error(this.namespaceLog + ' Cannot load node-schedule. Scheduled restart is disabled');
                            }
                            if (schedule) {
                                logger.debug(`${this.namespaceLog} Schedule restart: ${adapterConfig.common.restartSchedule}`);
                                restartScheduleJob = schedule.scheduleJob(adapterConfig.common.restartSchedule, () => {
                                    logger.info(this.namespaceLog + ' Scheduled restart.');
                                    stop(false, true);
                                });
                            }
                        }

                        // auto oStates
                        if (options.states) {
                            this.getStates('*', null, (err, _states) => {
                                this.oStates = _states;
                                this.subscribeStates('*');
                                if (firstConnection) {
                                    firstConnection = false;
                                    typeof options.ready === 'function' && options.ready();
                                    this.emit('ready');
                                } else {
                                    typeof options.reconnect === 'function' && options.reconnect();
                                    this.emit('reconnect');
                                }
                                this.adapterReady = true;
                            });
                        } else {
                            typeof options.ready === 'function' && options.ready();
                            this.emit('ready');
                            this.adapterReady = true;

                            // todo remove it later, when the error is fixed
                            adapterStates.subscribe(this.namespace + '.checkLogging');
                        }
                    });
            });
        });
    };

    const reportStatus = () => {
        if (!adapterStates) {
            return;
        }
        const id = 'system.adapter.' + this.namespace;
        adapterStates.setState(id + '.alive', {
            val: true,
            ack: true,
            expire: Math.floor(config.system.statisticsInterval / 1000) + 10,
            from: id
        });
        this.outputCount++;
        if (this.connected) {
            adapterStates.setState(id + '.connected', {val: true, ack: true, expire: 30, from: id});
            this.outputCount++;
        }
        if (!this.startedInCompactMode) {
            // pidUsage([pid,pid,...], function (err, stats) {
            // => {
            //   cpu: 10.0,            // percentage (from 0 to 100*vcore)
            //   memory: 357306368,    // bytes
            //   ppid: 312,            // PPID
            //   pid: 727,             // PID
            //   ctime: 867000,        // ms user + system time
            //   elapsed: 6650000,     // ms since the start of the process
            //   timestamp: 864000000  // ms since epoch
            // }
            pidUsage(process.pid, (err, stats) => {
                // sometimes adapter is stopped, but this is still running
                if (!err && this && adapterStates && adapterStates.setState && stats) {
                    adapterStates.setState(id + '.cpu', {
                        ack: true,
                        from: id,
                        val: Math.round(100 * parseFloat(stats.cpu)) / 100
                    });
                    adapterStates.setState(id + '.cputime', {ack: true, from: id, val: stats.ctime / 1000});
                    this.outputCount += 2;
                }
            });
            try {
                //RSS is the resident set size, the portion of the process's memory held in RAM (as opposed to the swap space or the part held in the filesystem).
                const mem = process.memoryUsage();
                adapterStates.setState(id + '.memRss', {
                    val: parseFloat((mem.rss / 1048576/* 1MB */).toFixed(2)),
                    ack: true,
                    from: id
                });
                adapterStates.setState(id + '.memHeapTotal', {
                    val: parseFloat((mem.heapTotal / 1048576/* 1MB */).toFixed(2)),
                    ack: true,
                    from: id
                });
                adapterStates.setState(id + '.memHeapUsed', {
                    val: parseFloat((mem.heapUsed / 1048576/* 1MB */).toFixed(2)),
                    ack: true,
                    from: id
                });
            } catch (err) {
                logger.warn(`${this.namespaceLog} Could not query used process memory: ${err.message}`);
            }
            this.outputCount += 3;
            if (this.eventLoopLags.length) {
                const eventLoopLag = Math.ceil(this.eventLoopLags.reduce((a, b) => (a + b)) / this.eventLoopLags.length);
                adapterStates.setState(id + '.eventLoopLag', {val: eventLoopLag, ack: true, from: id}); // average of measured values
                this.eventLoopLags = [];
                this.outputCount++;
            }
        }
        this.outputCount += 3;
        adapterStates.setState(id + '.uptime', {val: parseInt(process.uptime().toFixed(), 10), ack: true, from: id});
        adapterStates.setState(id + '.inputCount', {val: this.inputCount, ack: true, from: id});
        adapterStates.setState(id + '.outputCount', {val: this.outputCount, ack: true, from: id});
        this.inputCount = 0;
        this.outputCount = 0;
    };

    const stop = (isPause, isScheduled, exitCode, updateAliveState) => {
        exitCode = exitCode || (isScheduled ? EXIT_CODES.START_IMMEDIATELY_AFTER_STOP : 0);
        if (updateAliveState === undefined) {
            updateAliveState = true;
        }

        if (!stopInProgress || config.isInstall) { // when interval is deleted we already had a stop call before
            stopInProgress = true;
            reportInterval && clearInterval(reportInterval);
            reportInterval = null;
            const id = 'system.adapter.' + this.namespace;

            const finishUnload = () => {
                let tIDs = Object.keys(timers);
                if (tIDs.length) {
                    logger.warn(`${this.namespaceLog} Found uncleared timeouts (report to developer): ${tIDs.join(', ')}`);
                    tIDs.forEach(id => clearTimeout(timers[id]));
                    timers = {};
                }

                tIDs = Object.keys(intervals);
                if (tIDs.length) {
                    logger.warn(`${this.namespaceLog} Found uncleared intervals (report to developer): ${tIDs.join(', ')}`);
                    tIDs.forEach(id => clearInterval(intervals[id]));
                    intervals = {};
                }

                if (this.terminated) {
                    return;
                }

                if (adapterStates && updateAliveState) {
                    this.outputCount++;
                    adapterStates.setState(id + '.alive', {val: false, ack: true, from: id}, () => {
                        if (!isPause && logger) {
                            logger.info(this.namespaceLog + ' terminating');
                        }
                        this.terminate(exitCode);
                    });
                } else {
                    if (!isPause && this.log) {
                        logger.info(this.namespaceLog + ' terminating');
                    }
                    this.terminate(exitCode);
                }
            };

            if (typeof options.unload === 'function') {
                if (options.unload.length >= 1) {
                    // The method takes (at least) a callback
                    options.unload(finishUnload);
                } else {
                    // The method takes no arguments, so it must return a Promise
                    const unloadPromise = options.unload();
                    if (unloadPromise instanceof Promise) {
                        // Call finishUnload in the case of success and failure
                        unloadPromise.then(finishUnload, finishUnload);
                    } else {
                        // No callback accepted and no Promise returned - force unload
                        logger.error(`${this.namespaceLog} Error in ${id}: The unload method must return a Promise if it does not accept a callback!`);
                    }
                }
            } else {
                this.emit('unload', finishUnload);
            }

            // Even if the developer forgets to call the unload callback, we need to stop the process
            // Therefore wait a short while and then force the unload
            setTimeout(() => {
                if (adapterStates) {
                    finishUnload();

                    // Give 1 seconds to write the value
                    setTimeout(() => {
                        if (!isPause && this.log) {
                            logger.info(this.namespaceLog + ' terminating with timeout');
                        }
                        this.terminate(exitCode);
                    }, 1000);
                } else {
                    if (!isPause && this.log) {
                        logger.info(this.namespaceLog + ' terminating');
                    }
                    this.terminate(exitCode);
                }
            }, (this.common && this.common.stopTimeout) || 500);
        }
    };

    const exceptionHandler = async (err, isUnhandledRejection) => {
        // If the adapter has a callback to listen for unhandled errors
        // give it a chance to handle the error itself instead of restarting it
        if (typeof options.error === 'function') {
            try {
                // if error handler in the adapter returned exactly true,
                // we expect the error to be handled and do nothing more
                const wasHandled = options.error(err);
                if (wasHandled === true) {
                    return;
                }
            } catch (e) {
                console.error(`Error in adapter error handler: ${e.message}`);
            }
        }

        // catch it on windows
        if (this.getPortRunning && err && err.message === 'listen EADDRINUSE') {
            logger.warn(this.namespaceLog + ' Port ' + this.getPortRunning.port + (this.getPortRunning.host ? ' for host ' + this.getPortRunning.host : '') + ' is in use. Get next');

            setImmediate(() => this.getPort(this.getPortRunning.port + 1, this.getPortRunning.host, this.getPortRunning.callback));
            return;
        }

        if (isUnhandledRejection) {
            logger.error(`${this.namespaceLog} Unhandled promise rejection. This error originated either by throwing inside of an async function without a catch block, or by rejecting a promise which was not handled with .catch().`);
        }
        logger.error(`${this.namespaceLog} ${isUnhandledRejection ? 'unhandled promise rejection' : 'uncaught exception'}: ${err ? err.message : err}`);
        if (err && err.stack) {
            logger.error(`${this.namespaceLog} ${err.stack}`);
        }

        if (err) {
            const message = err.code ? `Exception-Code: ${err.code}: ${err.message}` : err.message;
            logger.error(`${this.namespaceLog} ${message}`);
            try {
                await this.registerNotification('system', null, message);
            } catch {
                // ignore
            }
        }

        try {
            stop(false, false, EXIT_CODES.UNCAUGHT_EXCEPTION, false);
            setTimeout(() => this.terminate(EXIT_CODES.UNCAUGHT_EXCEPTION), 1000);
        } catch (err) {
            logger.error(`${this.namespaceLog} exception by stop: ${err ? err.message : err}`);
        }
    };

    process.once('SIGINT', stop);
    process.once('SIGTERM', stop);
    // And the exit event shuts down the child.
    process.once('exit', stop);

    process.on('uncaughtException', err => exceptionHandler(err));
    process.on('unhandledRejection', err => exceptionHandler(err, true));

    const pluginSettings = {
        scope: 'adapter',
        namespace: `system.adapter.${this.namespace}`,
        logNamespace: this.namespaceLog,
        log: logger,
        iobrokerConfig: config,
        parentPackage: this.pack,
        controllerVersion
    };
    this.pluginHandler = new PluginHandler(pluginSettings);
    this.pluginHandler.addPlugins(this.ioPack.common.plugins, [this.adapterDir, __dirname]); // first resolve from adapter directory, else from js-controller

    /**
     * This method returns the list of license that can be used by this adapter
     *
     * @returns {[object]} list of suitable licenses
    */
    this.getSuitableLicenses = async all => {
        const licenses = [];
        try {
            const obj = await this.getForeignObject('system.licenses');
            if (obj && obj.native && obj.native.licenses && obj.native.licenses.length) {
                const now = Date.now();
                obj.native.licenses.forEach(license => {
                    if (!license.validTill || license.validTill === '0000-00-00 00:00:00' || new Date(license.validTill).getTime() > now) {
                        if (license.startsWith('iobroker.' + this.name && (all || !license.usedBy || license.usedBy === this.namespace))) {
                            licenses.push(license);
                        }
                    }
                });
            }
        } catch {

        }

        return licenses;
    }

    initObjects(() => {
        if (this.inited) {
            this.log && logger.warn(this.namespaceLog + ' Reconnection to DB.');
            return;
        }

        this.inited = true;

        // auto oObjects
        if (options.objects) {
            this.getAdapterObjects(objs => {
                this.oObjects = objs;
                this.subscribeObjects('*');
                initStates(prepareInitAdapter);
            });
        } else {
            initStates(prepareInitAdapter);
        }
    });

    return this;
}

// extend the EventEmitter class using our class
util.inherits(Adapter, EventEmitter);

module.exports = Adapter;<|MERGE_RESOLUTION|>--- conflicted
+++ resolved
@@ -50,11 +50,8 @@
     'PLUGINS', // configurable plugins supported. Since js-controller 3.0
     'CONTROLLER_NPM_AUTO_REBUILD', // Automatic rebuild when node version mismatch is detected. Since js-controller 3.0
     'CONTROLLER_READWRITE_BASE_SETTINGS', // If base settings could be read and written. Since js-controller 3.0
-<<<<<<< HEAD
+    'CONTROLLER_MULTI_REPO' // Controller supports multiple repositories
     'CONTROLLER_LICENSE_MANAGER' // Controller can read licenses from iobroker.net. Since js-controller 4.0
-=======
-    'CONTROLLER_MULTI_REPO' // Controller supports multiple repositories
->>>>>>> 52fb944c
 ];
 
 //const ACCESS_EVERY_EXEC  = 0x1;
