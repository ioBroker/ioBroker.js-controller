'use strict';

// This is file, that makes all communication with controller. All options are optional except name.
// following options are available:
//   name:                  name of the adapter. Must be exactly the same as directory name.
//   dirname:               adapter directory name
//   instance:              instance number of adapter
//   objects:               true or false, if desired to have oObjects. This is a list with all states, channels and devices of this adapter and it will be updated automatically.
//   states:                true or false, if desired to have oStates. This is a list with all states values and it will be updated automatically.
//   systemConfig:          if required system configuration. Store it in systemConfig attribute
//   objectChange:          callback function (id, obj) that will be called if object changed
//   stateChange:           callback function (id, obj) that will be called if state changed
//   message:               callback to inform about new message the adapter
//   unload:                callback to stop the adapter
//   config:                configuration of the connection to controller
//   noNamespace:           return short names of objects and states in objectChange and in stateChange
//   strictObjectChecks:    flag which defaults to true - if true, adapter warns if states are set without an corresponding existing object

const net = require('net');
const fs = require('fs-extra');
const extend = require('node.extend');
const util = require('util');
const os = require('os');
const jwt = require('jsonwebtoken');
const EventEmitter = require('events').EventEmitter;
const { tools } = require('@iobroker/js-controller-common');
const pidUsage = require('pidusage');
const deepClone = require('deep-clone');
<<<<<<< HEAD
const semver = require('semver');
const {EXIT_CODES} = require('@iobroker/js-controller-common');
const {PluginHandler} = require('@iobroker/plugin-base');
=======
const { EXIT_CODES } = require('@iobroker/js-controller-common');
const { PluginHandler } = require('@iobroker/plugin-base');
>>>>>>> 3d44a9d2
// local version is always same as controller version, since lerna exact: true is used
const controllerVersion = require('@iobroker/js-controller-adapter/package.json').version;

const { password } = require('@iobroker/js-controller-common');

const { FORBIDDEN_CHARS } = tools;
const DEFAULT_SECRET = 'Zgfr56gFe87jJOM';
const ALIAS_STARTS_WITH = 'alias.';

const SYSTEM_ADMIN_USER = 'system.user.admin';
const SYSTEM_ADMIN_GROUP = 'system.group.administrator';
const QUALITY_SUBS_INITIAL = 0x20;

const supportedFeatures = [
    'ALIAS', // Alias Feature supported, Since js-controller 2.0
    'ALIAS_SEPARATE_READ_WRITE_ID', // Alias support separated ids for read and write, Since js-controller 3.0
    'ADAPTER_GETPORT_BIND', // getPort method of adapter supports second parameter to bind to a special network interface, Since js-controller 2.0
    'ADAPTER_DEL_OBJECT_RECURSIVE', // delObject supports options.recursive flag to delete objects structures recursive, Since js-controller 2.2
    'ADAPTER_SET_OBJECT_SETS_DEFAULT_VALUE', // setObject(*) methods set the default (def) value via setState after the object is created. Since js-controller 2.0
    'ADAPTER_AUTO_DECRYPT_NATIVE', // all native attributes, that are listed in an array `encryptedNative` in io-pack will be automatically decrypted and encrypted. Since js-controller 3.0
    'PLUGINS', // configurable plugins supported. Since js-controller 3.0
    'CONTROLLER_NPM_AUTO_REBUILD', // Automatic rebuild when node version mismatch is detected. Since js-controller 3.0
    'CONTROLLER_READWRITE_BASE_SETTINGS', // If base settings could be read and written. Since js-controller 3.0
    'CONTROLLER_MULTI_REPO', // Controller supports multiple repositories
    'CONTROLLER_LICENSE_MANAGER' // Controller can read licenses from iobroker.net. Since js-controller 4.0
];

//const ACCESS_EVERY_EXEC  = 0x1;
const ACCESS_EVERY_WRITE = 0x2;
const ACCESS_EVERY_READ = 0x4;
//const ACCESS_EVERY_RW    = ACCESS_EVERY_WRITE | ACCESS_EVERY_READ;
//const ACCESS_EVERY_ALL   = ACCESS_EVERY_WRITE | ACCESS_EVERY_READ | ACCESS_EVERY_EXEC;

//const ACCESS_GROUP_EXEC  = 0x10;
const ACCESS_GROUP_WRITE = 0x20;
const ACCESS_GROUP_READ = 0x40;
//const ACCESS_GROUP_RW    = ACCESS_GROUP_WRITE | ACCESS_GROUP_READ;
//const ACCESS_GROUP_ALL   = ACCESS_GROUP_WRITE | ACCESS_GROUP_READ | ACCESS_GROUP_EXEC;

//const ACCESS_USER_EXEC   = 0x100;
const ACCESS_USER_WRITE = 0x200;
const ACCESS_USER_READ = 0x400;
//const ACCESS_USER_RW     = ACCESS_USER_WRITE | ACCESS_USER_READ;
//const ACCESS_USER_ALL    = ACCESS_USER_WRITE | ACCESS_USER_READ | ACCESS_USER_EXEC;

// const ACCESS_EXEC        = 0x1;
// const ACCESS_WRITE       = 0x2;
// const ACCESS_READ        = 0x4;
// const ACCESS_LIST        = 'list';
// const ACCESS_DELETE      = 'delete';
// const ACCESS_CREATE      = 'create';

const ERROR_PERMISSION = 'permissionError';

/**
 * Look up the error description for an error code
 *
 * @param {number} code error code
 * @return {string} error description
 */
function getErrorText(code) {
    code = code || 0;
    return (EXIT_CODES[code] || code).toString();
}

class Log {
    /**
     * @param {string} namespaceLog Logging namespace to prefix
     * @param {string} level The log level
     * @param {object} logger logger instance
     */
    constructor(namespaceLog, level, logger) {
        this.namespaceLog = namespaceLog;
        this.level = level;
        // We have to bind the this context here or it is possible that `this` is
        // undefined when passing around the logger methods. This happens e.g. when doing this:
        //   const log = new Log(...);
        //   const test = log.info;
        //   test();
        this.logger = logger;
        this.silly = this.silly.bind(this);
        this.debug = this.debug.bind(this);
        this.info = this.info.bind(this);
        this.error = this.error.bind(this);
        this.warn = this.warn.bind(this);
    }

    silly(msg) {
        this.logger.silly(this.namespaceLog + ' ' + msg);
    }

    debug(msg) {
        this.logger.debug(this.namespaceLog + ' ' + msg);
    }

    info(msg) {
        this.logger.info(this.namespaceLog + ' ' + msg);
    }

    error(msg) {
        this.logger.error(this.namespaceLog + ' ' + msg);
    }

    warn(msg) {
        this.logger.warn(this.namespaceLog + ' ' + msg);
    }
}

/**
 * Adapter class
 *
 * How the initialization happens:
 *  initObjects => initStates => prepareInitAdapter => createInstancesObjects => initAdapter => initLogging => ready
 *
 * @class
 * @param {string|object} options object like {name: "adapterName", systemConfig: true} or just "adapterName"
 * @return {object} object instance
 */
function Adapter(options) {
    if (!(this instanceof Adapter)) {
        return new Adapter(options);
    }

    /** @type {Record<string, any>} */
    let config = null;
    let defaultObjs;
    const configFileName = tools.getConfigFileName();

    if (fs.existsSync(configFileName)) {
        config = fs.readJSONSync(configFileName);
        config.states = config.states || { type: 'file' };
        config.objects = config.objects || { type: 'file' };
    } else {
        throw new Error(`Cannot find ${configFileName}`);
    }

    if (!options || (!config && !options.config)) {
        throw new Error('Configuration not set!');
    }

    let schedule;
    let restartScheduleJob;
    let initializeTimeout;
    let adapterStates;
    let adapterObjects;
    let timers = {};
    let timerId = 1;
    let intervals = {};
    let stopInProgress = false;

    if (options.config && !options.config.log) {
        options.config.log = config.log;
    }

    config = options.config || config;
    this.startedInCompactMode = options.compact;
    let firstConnection = true;
    let systemSecret = null;

    let reportInterval;

    this.logList = [];
    this.aliases = {};
    this.aliasPatterns = [];
    this.enums = {};

    this.eventLoopLags = [];
    this.overwriteLogLevel = false;
    this.adapterReady = false;

    // Provide tools for use in adapter
    this.tools = tools;

    // possible arguments
    // 0,1,.. - instance
    // info, debug, warn, error - log level
    // --force
    // --logs
    // --silent
    // --install
    // --debug = --force + --logs
    if (process.argv) {
        for (let a = 1; a < process.argv.length; a++) {
            if (
                process.argv[a] === 'info' ||
                process.argv[a] === 'debug' ||
                process.argv[a] === 'error' ||
                process.argv[a] === 'warn' ||
                process.argv[a] === 'silly'
            ) {
                config.log.level = process.argv[a];
                this.overwriteLogLevel = true;
            } else if (process.argv[a] === '--silent') {
                config.isInstall = true;
                process.argv[a] = '--install';
            } else if (process.argv[a] === '--install') {
                config.isInstall = true;
            } else if (process.argv[a] === '--logs') {
                config.consoleOutput = true;
            } else if (process.argv[a] === '--force') {
                config.forceIfDisabled = true;
            } else if (process.argv[a] === '--debug') {
                config.forceIfDisabled = true;
                config.consoleOutput = true;
                if (config.log.level !== 'silly') {
                    config.log.level = 'debug';
                    this.overwriteLogLevel = true;
                }
            } else if (process.argv[a] === '--console') {
                config.consoleOutput = true;
            } else if (parseInt(process.argv[a], 10).toString() === process.argv[a]) {
                config.instance = parseInt(process.argv[a], 10);
            }
        }
    }

    config.log.level = config.log.level || 'info';

    config.log.noStdout = !config.consoleOutput;

    const logger = require('@iobroker/js-controller-common').logger(config.log);

    // compatibility
    if (!logger.silly) {
        logger.silly = logger.debug;
    }

    // enable "var adapter = require(__dirname + '/../../lib/adapter.js')('adapterName');" call
    if (typeof options === 'string') {
        options = { name: options };
    }

    if (!options.name) {
        throw new Error('No name of adapter!');
    }

    this.performStrictObjectChecks = options.strictObjectChecks !== false;

    this._getObjectsByArray = (keys, objects, options, cb, _index, _result, _errors) => {
        if (objects) {
            return tools.maybeCallbackWithError(cb, null, objects);
        }
        _index = _index || 0;
        _result = _result || [];
        _errors = _errors || [];

        while (!keys[_index] && _index < keys.length) {
            _index++;
        }

        if (_index >= keys.length) {
            return tools.maybeCallbackWithError(cb, _errors.find(e => e) ? _errors : null, _result);
        }

        // if empty => skip immediately
        this.getForeignObject(keys[_index], options, (err, obj) => {
            _result[_index] = obj;
            setImmediate(() => this._getObjectsByArray(keys, objects, options, cb, _index + 1, _result, _errors));
        });
    };

    /**
     * stops the execution of adapter, but not disables it.
     *
     * Sometimes, the adapter must be stopped if some libraries are missing.
     *
     * @alias terminate
     * @memberof Adapter
     * @param {string | number} [reason] optional termination description
     * @param {number} [exitCode] optional exit code
     */
    this.terminate = (reason, exitCode) => {
        // This function must be defined very first, because in the next lines will be yet used.
        if (this.terminated) {
            return;
        }
        this.terminated = true;

        this.pluginHandler && this.pluginHandler.destroyAll();

        if (reportInterval) {
            clearInterval(reportInterval);
            reportInterval = null;
        }
        if (restartScheduleJob) {
            restartScheduleJob.cancel();
            restartScheduleJob = null;
        }
        if (typeof reason === 'number') {
            // Only the exit code was passed
            exitCode = reason;
            reason = null;
        }
        if (typeof exitCode !== 'number') {
            exitCode =
                process.argv.indexOf('--install') === -1
                    ? EXIT_CODES.ADAPTER_REQUESTED_TERMINATION
                    : EXIT_CODES.NO_ERROR;
        }

        const isNotCritical =
            exitCode === EXIT_CODES.ADAPTER_REQUESTED_TERMINATION ||
            exitCode === EXIT_CODES.START_IMMEDIATELY_AFTER_STOP ||
            exitCode === EXIT_CODES.NO_ERROR;
        const text = `${this.namespaceLog} Terminated (${getErrorText(exitCode)}): ${
            reason ? reason : 'Without reason'
        }`;
        if (isNotCritical) {
            logger.info(text);
        } else {
            logger.warn(text);
        }
        setTimeout(async () => {
            // give last states some time to get handled
            if (adapterStates) {
                try {
                    await adapterStates.destroy();
                } catch {
                    // ignore
                }
            }
            if (adapterObjects) {
                try {
                    await adapterObjects.destroy();
                } catch {
                    //ignore
                }
            }
            if (this.startedInCompactMode) {
                this.emit('exit', exitCode, reason);
                adapterStates = null;
                adapterObjects = null;
            } else {
                process.exit(exitCode === undefined ? EXIT_CODES.ADAPTER_REQUESTED_TERMINATION : exitCode);
            }
        }, 500);
    };

    // If installed as npm module
    if (options.dirname) {
        this.adapterDir = options.dirname.replace(/\\/g, '/');
    } else {
        this.adapterDir = tools.getAdapterDir(options.name);

        if (!this.adapterDir) {
            logger.error(`${this.namespaceLog} Cannot find directory of adapter ${options.name}`);
            this.terminate(EXIT_CODES.CANNOT_FIND_ADAPTER_DIR);
        }
    }

    // remove "lib"
    /*
    this.adapterDir.pop();
    const jsc = this.adapterDir.pop();
    if ((jsc === tools.appName + '.js-controller' || jsc === tools.appName.toLowerCase() + '.js-controller') && this.adapterDir.pop() === 'node_modules') {
        // js-controller is installed as npm
        const appName = tools.appName.toLowerCase();
        this.adapterDir = this.adapterDir.join('/');
        if (fs.existsSync(this.adapterDir + '/node_modules/' + appName + '.' + options.name)) {
            this.adapterDir += '/node_modules/' + appName + '.' + options.name;
        } else if (fs.existsSync(this.adapterDir + '/node_modules/' + appName + '.js-controller/node_modules/' + appName + '.' + options.name)) {
            this.adapterDir += '/node_modules/' + appName + '.js-controller/node_modules/' + appName + '.' + options.name;
        } else if (fs.existsSync(this.adapterDir + '/node_modules/' + appName + '.js-controller/adapter/' + options.name)) {
            this.adapterDir += '/node_modules/' + appName + '.js-controller/adapter/' + options.name;
        } else if (fs.existsSync(this.adapterDir + '/node_modules/' + tools.appName + '.js-controller/node_modules/' + appName + '.' + options.name)) {
            this.adapterDir += '/node_modules/' + tools.appName + '.js-controller/node_modules/' + appName + '.' + options.name;
        } else {
            logger.error(this.namespaceLog + ' Cannot find directory of adapter ' + options.name);
            this.terminate(EXIT_CODES.CANNOT_FIND_ADAPTER_DIR);
        }
    } else {
        this.adapterDir = __dirname.replace(/\\/g, '/');
        // remove "/lib"
        this.adapterDir = this.adapterDir.substring(0, this.adapterDir.length - 4);
        if (fs.existsSync(this.adapterDir + '/node_modules/' + tools.appName + '.' + options.name)) {
            this.adapterDir += '/node_modules/' + tools.appName + '.' + options.name;
        } else if (fs.existsSync(this.adapterDir + '/../node_modules/' + tools.appName + '.' + options.name)) {
            const parts = this.adapterDir.split('/');
            parts.pop();
            this.adapterDir = parts.join('/') + '/node_modules/' + tools.appName + '.' + options.name;
        } else {
            logger.error(this.namespaceLog + ' Cannot find directory of adapter ' + options.name);
            this.terminate(EXIT_CODES.CANNOT_FIND_ADAPTER_DIR);
        }
    }
}
 */

    if (fs.existsSync(this.adapterDir + '/package.json')) {
        this.pack = fs.readJSONSync(this.adapterDir + '/package.json');
    } else {
        logger.info(this.namespaceLog + ' Non npm module. No package.json');
    }

    if (!this.pack || !this.pack.io) {
        if (fs.existsSync(this.adapterDir + '/io-package.json')) {
            this.ioPack = fs.readJSONSync(this.adapterDir + '/io-package.json');
        } else {
            logger.error(this.namespaceLog + ' Cannot find: ' + this.adapterDir + '/io-package.json');
            this.terminate(EXIT_CODES.CANNOT_FIND_ADAPTER_DIR);
        }
    } else {
        this.ioPack = this.pack.io;
    }

    // If required system configuration. Store it in systemConfig attribute
    if (options.systemConfig) {
        this.systemConfig = config;
        // Workaround for an admin 5 issue which could lead to deleting the dataDir folder
        // TODO: remove it as soon as all adapters are fixed which use systemConfig.dataDir
        if (!Object.prototype.hasOwnProperty.call(this.systemConfig, 'dataDir')) {
            this.systemConfig.dataDir = tools.getDefaultDataDir();
        }
    }

    let States;
    if (config.states && config.states.type) {
        try {
            States = require(`@iobroker/db-states-${config.states.type}`).Client;
        } catch (err) {
            throw new Error(`Unknown states type: ${config.states.type}: ${err.message}`);
        }
    } else {
        States = require('@iobroker/js-controller-common-db').getStatesConstructor();
    }

    let Objects;
    if (config.objects && config.objects.type) {
        try {
            Objects = require(`@iobroker/db-objects-${config.objects.type}`).Client;
        } catch (err) {
            throw new Error(`Unknown objects type: ${config.objects.type}: ${err.message}`);
        }
    } else {
        Objects = require('@iobroker/js-controller-common-db').getObjectsConstructor();
    }

    const ifaces = os.networkInterfaces();
    const ipArr = [];
    for (const dev in ifaces) {
        if (!Object.prototype.hasOwnProperty.call(ifaces, dev)) {
            continue;
        }
        ifaces[dev].forEach(details => !details.internal && ipArr.push(details.address));
    }

    const instance = parseInt(
        options.compactInstance !== undefined
            ? options.compactInstance
            : options.instance !== undefined
            ? options.instance
            : config.instance || 0,
        10
    );

    this.name = options.name;
    this.namespace = options.name + '.' + instance;
    this.namespaceLog = this.namespace + (this.startedInCompactMode ? ' (COMPACT)' : ' (' + process.pid + ')');
    this._namespaceRegExp = new RegExp('^' + (this.namespace + '.').replace(/\./g, '\\.')); // cache the regex object 'adapter.0.'

    /** The cache of users */
    this.users = {};
    /** The cache of usernames */
    this.usernames = {};
    /** The cache of user groups */
    this.groups = {};
    this.defaultHistory = null;
    /** An array of instances, that support auto subscribe */
    this.autoSubscribe = null;
    this.inputCount = 0;
    this.outputCount = 0;
    /** A RegExp to test for forbidden chars in object IDs */
    this.FORBIDDEN_CHARS = FORBIDDEN_CHARS;
    /** Whether the adapter has already terminated */
    this.terminated = false;

    let callbackId = 1;
    this.getPortRunning = null;

    /**
     * Checks if a passed ID is valid. Throws an error if id is invalid
     *
     * @param {string|object} id id to check or object with properties device, channel and state
     * @param {boolean} isForeignId true&false if the ID is a foreign/full ID or only an "adapter local" id
     * @param {object} options optional
     * @throws Error when id is invalid
     */
    const validateId = (id, isForeignId, options) => {
        // there is special maintenance mode to clear the DB from invalid IDs
        if (options && options.maintenance && options.user === SYSTEM_ADMIN_USER) {
            return;
        }

        if (!id && id !== 0) {
            throw new Error('The id is empty! Please provide a valid id.');
        }

        const type = typeof id;

        if (!isForeignId && type === 'number') {
            logger.warn(
                `${this.namespaceLog} The id "${id}" has an invalid type! Expected "string" or "object", received "number".`
            );
            logger.warn(
                `${this.namespaceLog} This will be refused in future versions. Please report this to the developer.`
            );
        } else if (type !== 'string' && !tools.isObject(id)) {
            throw new Error(`The id "${id}" has an invalid type! Expected "string" or "object", received "${type}".`);
        }

        if (tools.isObject(id)) {
            // id can be an object, at least one of the following properties has to exist
            const reqProperties = ['device', 'channel', 'state'];
            let found = false;
            for (const reqProperty of reqProperties) {
                if (reqProperty !== undefined) {
                    if (typeof reqProperty !== 'string') {
                        throw new Error(
                            `The id's property "${reqProperty}" of "${JSON.stringify(
                                id
                            )}" has an invalid type! Expected "string", received "${typeof reqProperty}".`
                        );
                    }

                    if (reqProperty.includes('.')) {
                        throw new Error(
                            `The id's property "${reqProperty}" of "${JSON.stringify(
                                id
                            )}" contains the invalid character "."!`
                        );
                    }
                    found = true;
                }
            }
            if (found === false) {
                throw new Error(
                    `The id "${JSON.stringify(
                        id
                    )}" is an invalid object! Expected at least one of the properties "device", "channel" or "state" to exist.`
                );
            }
        } else {
            if (type !== 'string') {
                throw new Error(
                    `The id "${JSON.stringify(id)}" has an invalid type! Expected "string", received "${type}".`
                );
            }
            if (id.endsWith('.')) {
                throw new Error(`The id "${id}" is invalid. Ids are not allowed to end in "."`);
            }
        }
    };

    /**
     * Helper function to find next free port
     *
     * Looks for first free TCP port starting with given one:
     * <pre><code>
     *     adapter.getPort(8081, function (port) {
     *         adapter.log.debug('Following port is free: ' + port);
     *     });
     * </code></pre>
     *
     * @alias getPort
     * @memberof Adapter
     * @param {number} port port number to start the search for free port
     * @param {string} [host] optional hostname for the port search
     * @param {(port: number) => void} callback return result
     *        <pre><code>function (port) {}</code></pre>
     */
    this.getPort = (port, host, callback) => {
        if (!port) {
            throw new Error('adapterGetPort: no port');
        }

        if (typeof host === 'function') {
            callback = host;
            host = null;
        }
        if (!host) {
            host = undefined;
        }

        if (typeof port === 'string') {
            port = parseInt(port, 10);
        }
        this.getPortRunning = { port, host, callback };
        const server = net.createServer();
        try {
            server.listen({ port, host }, (/* err */) => {
                server.once('close', () => {
                    return tools.maybeCallback(callback, port);
                });
                server.close();
            });
            server.on('error', (/* err */) => {
                setTimeout(() => this.getPort(port + 1, host, callback), 100);
            });
        } catch {
            setImmediate(() => this.getPort(port + 1, host, callback));
        }
    };

    /**
     * Promise-version of Adapter.getPort
     */
    this.getPortAsync = tools.promisifyNoError(this.getPort, this);

    /**
     * Method to check for available Features for adapter development
     *
     * Use it like ...
     * <pre><code>
     *     if (adapter.supportsFeature && adapter.supportsFeature('ALIAS')) {
     *         ...
     *     }
     * </code></pre>

     * @alias supportsFeature
     * @memberof Adapter
     * @param {string} featureName the name of the feature to check
     * @returns {boolean} true/false if the feature is in the list of supported features
     */
    this.supportsFeature = featureName => {
        return supportedFeatures.includes(featureName);
    };

    /**
     * validates user and password
     *
     *
     * @alias checkPassword
     * @memberof Adapter
     * @param {string} user user name as text
     * @param {string} pw password as text
     * @param {object} [options] optional user context
     * @param {(success: boolean, user: string) => void} callback return result
     *        <pre><code>
     *            function (result) {
     *              if (result) adapter.log.debug('User is valid');
     *            }
     *        </code></pre>
     */
    this.checkPassword = async (user, pw, options, callback) => {
        if (typeof options === 'function') {
            callback = options;
            options = null;
        }

        if (!callback) {
            throw new Error('checkPassword: no callback');
        }

        if (user && !user.startsWith('system.user.')) {
            // its not yet a `system.user.xy` id, thus we assume it's a username
            if (!this.usernames[user]) {
                // we did not find the id of the username in our cache -> update cache
                try {
                    await updateUsernameCache();
                } catch (e) {
                    this.log.error(e.message);
                }
                if (!this.usernames[user]) {
                    // user still not there, its no valid user -> fallback to legacy check
                    user = `system.user.${user
                        .toString()
                        .replace(this.FORBIDDEN_CHARS, '_')
                        .replace(/\s/g, '_')
                        .replace(/\./g, '_')
                        .toLowerCase()}`;
                } else {
                    user = this.usernames[user].id;
                }
            } else {
                user = this.usernames[user].id;
            }
        }

        this.getForeignObject(user, options, (err, obj) => {
            if (err || !obj || !obj.common || (!obj.common.enabled && user !== SYSTEM_ADMIN_USER)) {
                return tools.maybeCallback(callback, false, user);
            } else {
                password(pw).check(obj.common.password, (err, res) => {
                    return tools.maybeCallback(callback, res, user);
                });
            }
        });
    };
    /**
     * Promise-version of Adapter.checkPassword
     */
    this.checkPasswordAsync = tools.promisifyNoError(this.checkPassword, this);

    /**
     * Return ID of given username
     *
     * @param {string} username - name of the user
     * @return {Promise<undefined|string>}
     */
    this.getUserID = async username => {
        if (!this.usernames[username]) {
            try {
                // did not find username, we should have a look in the cache
                await updateUsernameCache();

                if (!this.usernames[username]) {
                    return;
                }
            } catch (e) {
                this.log.error(e.message);
                return;
            }
        }

        return this.usernames[username].id;
    };

    /**
     * sets the user's password
     *
     * @alias setPassword
     * @memberof Adapter
     * @param {string} user user name as text
     * @param {string} pw password as text
     * @param {object} [options] optional user context
     * @param {ioBroker.ErrorCallback} [callback] return result
     *        <pre><code>
     *            function (err) {
     *              if (err) adapter.log.error('Cannot set password: ' + err);
     *            }
     *        </code></pre>
     */
    this.setPassword = async (user, pw, options, callback) => {
        if (typeof options === 'function') {
            callback = options;
            options = null;
        }

        if (user && !user.startsWith('system.user.')) {
            // its not yet a `system.user.xy` id, thus we assume it's a username
            if (!this.usernames[user]) {
                // we did not find the id of the username in our cache -> update cache
                try {
                    await updateUsernameCache();
                } catch (e) {
                    this.log.error(e);
                }
                if (!this.usernames[user]) {
                    // user still not there, fallback to legacy check
                    user = `system.user.${user
                        .toString()
                        .replace(this.FORBIDDEN_CHARS, '_')
                        .replace(/\s/g, '_')
                        .replace(/\./g, '_')
                        .toLowerCase()}`;
                } else {
                    user = this.usernames[user].id;
                }
            } else {
                user = this.usernames[user].id;
            }
        }

        this.getForeignObject(user, options, (err, obj) => {
            if (err || !obj) {
                return tools.maybeCallbackWithError(callback, 'User does not exist');
            }

            // BF: (2020.05.22) are the empty passwords allowed??
            if (!pw) {
                this.extendForeignObject(
                    user,
                    {
                        common: {
                            password: ''
                        }
                    },
                    options,
                    () => {
                        return tools.maybeCallback(callback);
                    }
                );
            } else {
                password(pw).hash(null, null, (err, res) => {
                    if (err) {
                        return tools.maybeCallbackWithError(callback, err);
                    }
                    this.extendForeignObject(
                        user,
                        {
                            common: {
                                password: res
                            }
                        },
                        options,
                        () => {
                            return tools.maybeCallbackWithError(callback, null);
                        }
                    );
                });
            }
        });
    };

    /**
     * Promise-version of Adapter.setPassword
     */
    this.setPasswordAsync = tools.promisify(this.setPassword, this);

    /**
     * returns if user exists and is in the group
     *
     * This function used mostly internally and the adapter developer do not require it.
     *
     * @alias checkGroup
     * @memberof Adapter
     * @param {string} user user name as text
     * @param {string} group group name
     * @param {object} [options] optional user context
     * @param {(result: boolean) => void} callback return result
     *        <pre><code>
     *            function (result) {
     *              if (result) adapter.log.debug('User exists and in the group');
     *            }
     *        </code></pre>
     */
    this.checkGroup = async (user, group, options, callback) => {
        user = user || '';

        if (typeof options === 'function') {
            callback = options;
            options = null;
        }

        if (user && !user.startsWith('system.user.')) {
            // its not yet a `system.user.xy` id, thus we assume it's a username
            if (!this.usernames[user]) {
                // we did not find the id of the username in our cache -> update cache
                try {
                    await updateUsernameCache();
                } catch (e) {
                    this.log.error(e);
                }

                if (!this.usernames[user]) {
                    // user still not there, its no valid user -> fallback
                    user = `system.user.${user
                        .toString()
                        .replace(this.FORBIDDEN_CHARS, '_')
                        .replace(/\s/g, '_')
                        .replace(/\./g, '_')
                        .toLowerCase()}`;
                } else {
                    user = this.usernames[user].id;
                }
            } else {
                user = this.usernames[user].id;
            }
        }

        if (group && !group.startsWith('system.group.')) {
            group = 'system.group.' + group;
        }
        this.getForeignObject(user, options, (err, obj) => {
            if (err || !obj) {
                return tools.maybeCallback(callback, false);
            }
            this.getForeignObject(group, options, (err, obj) => {
                if (err || !obj) {
                    return tools.maybeCallback(callback, false);
                }
                if (obj.common.members.indexOf(user) !== -1) {
                    return tools.maybeCallback(callback, true);
                } else {
                    return tools.maybeCallback(callback, false);
                }
            });
        });
    };

    /**
     * Promise-version of Adapter.checkGroup
     */
    this.checkGroupAsync = tools.promisifyNoError(this.checkGroup, this);

    /** @typedef {{[permission: string]: {type: 'object' | 'state' | '' | 'other' | 'file', operation: string}}} CommandsPermissions */

    /**
     * get the user permissions
     *
     * This function used mostly internally and the adapter developer do not require it.
     * The function reads permissions of user's groups (it can be more than one) and merge permissions together
     *
     * @alias calculatePermissions
     * @memberof Adapter
     * @param {string} user user name as text
     * @param {CommandsPermissions} commandsPermissions object that describes the access rights like
     *     <pre><code>
     *         // static information
     *         var commandsPermissions = {
     *            getObject:          {type: 'object',    operation: 'read'},
     *            getObjects:         {type: 'object',    operation: 'list'},
     *            getObjectView:      {type: 'object',    operation: 'list'},
     *            setObject:          {type: 'object',    operation: 'write'},
     *            subscribeObjects:   {type: 'object',    operation: 'read'},
     *            unsubscribeObjects: {type: 'object',    operation: 'read'},
     *
     *            getStates:          {type: 'state',     operation: 'list'},
     *            getState:           {type: 'state',     operation: 'read'},
     *            setState:           {type: 'state',     operation: 'write'},
     *            getStateHistory:    {type: 'state',     operation: 'read'},
     *            subscribe:          {type: 'state',     operation: 'read'},
     *            unsubscribe:        {type: 'state',     operation: 'read'},
     *            getVersion:         {type: '',          operation: ''},
     *
     *            httpGet:            {type: 'other',     operation: 'http'},
     *            sendTo:             {type: 'other',     operation: 'sendto'},
     *            sendToHost:         {type: 'other',     operation: 'sendto'},
     *
     *            readFile:           {type: 'file',      operation: 'read'},
     *            readFile64:         {type: 'file',      operation: 'read'},
     *            writeFile:          {type: 'file',      operation: 'write'},
     *            writeFile64:        {type: 'file',      operation: 'write'},
     *            unlink:             {type: 'file',      operation: 'delete'},
     *            rename:             {type: 'file',      operation: 'write'},
     *            mkdir:              {type: 'file',      operation: 'write'},
     *            readDir:            {type: 'file',      operation: 'list'},
     *            chmodFile:          {type: 'file',      operation: 'write'},
     *            chownFile:          {type: 'file',      operation: 'write'},
     *
     *            authEnabled:        {type: '',          operation: ''},
     *            disconnect:         {type: '',          operation: ''},
     *            listPermissions:    {type: '',          operation: ''},
     *            getUserPermissions: {type: 'object',    operation: 'read'}
     *         };
     *        </code></pre>
     * @param {object} [options] optional user context
     * @param {(result: ioBroker.PermissionSet) => void} [callback] return result
     *        <pre><code>
     *            function (acl) {
     *              // Access control object for admin looks like:
     *              // {
     *              //    file: {
     *              //         read:       true,
     *              //         write:      true,
     *              //         'delete':   true,
     *              //         create:     true,
     *              //         list:       true
     *              //     },
     *              //     object: {
     *              //         read:       true,
     *              //         write:      true,
     *              //         'delete':   true,
     *              //         list:       true
     *              //     },
     *              //     state: {
     *              //         read:       true,
     *              //         write:      true,
     *              //         'delete':   true,
     *              //         create:     true,
     *              //         list:       true
     *              //     },
     *              //     user: 'admin',
     *              //     users:  {
     *              //         read:       true,
     *              //         write:      true,
     *              //         create:     true,
     *              //         'delete':   true,
     *              //         list:       true
     *              //     },
     *              //     other: {
     *              //         execute:    true,
     *              //         http:       true,
     *              //         sendto:     true
     *              //     },
     *              //     groups: ['administrator'] // can be more than one
     *              // }
     *            }
     *        </code></pre>
     */
    this.calculatePermissions = async (user, commandsPermissions, options, callback) => {
        user = user || '';

        if (typeof options === 'function') {
            callback = options;
            options = null;
        }

        if (user && !user.startsWith('system.user.')) {
            // its not yet a `system.user.xy` id, thus we assume it's a username
            if (!this.usernames[user]) {
                // we did not find the id of the username in our cache -> update cache
                try {
                    await updateUsernameCache();
                } catch (e) {
                    this.log.error(e.message);
                }
                // user still not there, fallback
                if (!this.usernames[user]) {
                    user = `system.user.${user
                        .toString()
                        .replace(this.FORBIDDEN_CHARS, '_')
                        .replace(/\s/g, '_')
                        .replace(/\./g, '_')
                        .toLowerCase()}`;
                } else {
                    user = this.usernames[user].id;
                }
            } else {
                user = this.usernames[user].id;
            }
        }

        // read all groups
        let acl = { user: user };
        if (user === SYSTEM_ADMIN_USER) {
            acl.groups = [SYSTEM_ADMIN_GROUP];
            for (const commandPermission of Object.values(commandsPermissions)) {
                if (!commandPermission.type) {
                    continue;
                }
                acl[commandPermission.type] = acl[commandPermission.type] || {};
                acl[commandPermission.type][commandPermission.operation] = true;
            }

            return tools.maybeCallback(callback, acl);
        }
        acl.groups = [];
        this.getForeignObjects('*', 'group', null, options, (err, groups) => {
            // aggregate all groups permissions, where this user is
            if (groups) {
                for (const g of Object.keys(groups)) {
                    if (
                        groups[g] &&
                        groups[g].common &&
                        groups[g].common.members &&
                        groups[g].common.members.indexOf(user) !== -1
                    ) {
                        acl.groups.push(groups[g]._id);
                        if (groups[g]._id === SYSTEM_ADMIN_GROUP) {
                            acl = {
                                file: {
                                    read: true,
                                    write: true,
                                    delete: true,
                                    create: true,
                                    list: true
                                },
                                object: {
                                    read: true,
                                    write: true,
                                    delete: true,
                                    list: true
                                },
                                state: {
                                    read: true,
                                    write: true,
                                    delete: true,
                                    create: true,
                                    list: true
                                },
                                user: user,
                                users: {
                                    read: true,
                                    write: true,
                                    create: true,
                                    delete: true,
                                    list: true
                                },
                                other: {
                                    execute: true,
                                    http: true,
                                    sendto: true
                                },
                                groups: acl.groups
                            };
                            break;
                        }

                        const gAcl = groups[g].common.acl;
                        try {
                            for (const type of Object.keys(gAcl)) {
                                // fix bug. Some version have user instead of users.
                                if (type === 'user') {
                                    acl.users = acl.users || {};
                                } else {
                                    acl[type] = acl[type] || {};
                                }
                                for (const op of Object.keys(gAcl[type])) {
                                    // fix error
                                    if (type === 'user') {
                                        acl.users[op] = acl.users[op] || gAcl.user[op];
                                    } else {
                                        acl[type][op] = acl[type][op] || gAcl[type][op];
                                    }
                                }
                            }
                        } catch (e) {
                            logger.error(`${this.namespaceLog} Cannot set acl: ${e.message}`);
                            logger.error(`${this.namespaceLog} Cannot set acl: ${JSON.stringify(gAcl)}`);
                            logger.error(`${this.namespaceLog} Cannot set acl: ${JSON.stringify(acl)}`);
                        }
                    }
                }
            }

            return tools.maybeCallback(callback, acl);
        });
    };
    /**
     * Promise-version of Adapter.calculatePermissions
     */
    this.calculatePermissionsAsync = tools.promisifyNoError(this.calculatePermissions, this);

    const readFileCertificate = cert => {
        if (typeof cert === 'string') {
            try {
                // if length < 1024 its no valid cert, so we assume a path to a valid certificate
                if (cert.length < 1024 && fs.existsSync(cert)) {
                    const certFile = cert;
                    cert = fs.readFileSync(certFile, 'utf8');
                    // start watcher of this file
                    fs.watch(certFile, (eventType, filename) => {
                        logger.warn(`${this.namespaceLog} New certificate "${filename}" detected. Restart adapter`);
                        setTimeout(stop, 2000, false, true);
                    });
                }
            } catch (e) {
                logger.error(`${this.namespaceLog} Could not read certificate from file ${cert}: ${e.message}`);
            }
        }
        return cert;
    };

    /**
     * returns SSL certificates by name
     *
     * This function returns SSL certificates (private key, public cert and chained certificate).
     * Names are defined in the system's configuration in admin, e.g. "defaultPrivate", "defaultPublic".
     * The result can be directly used for creation of https server.
     *
     * @alias getCertificates
     * @memberof Adapter
     * @param {string} [publicName] public certificate name
     * @param {string} [privateName] private certificate name
     * @param {string} [chainedName] optional chained certificate name
     * @param {(err: string | null, certs?: ioBroker.Certificates, useLetsEncryptCert?: boolean) => void} callback return result
     *        <pre><code>
     *            function (err, certs, letsEncrypt) {
     *              adapter.log.debug('private key: ' + certs.key);
     *              adapter.log.debug('public cert: ' + certs.cert);
     *              adapter.log.debug('chained cert: ' + certs.ca);
     *            }
     *        </code></pre>
     */
    this.getCertificates = (publicName, privateName, chainedName, callback) => {
        if (typeof publicName === 'function') {
            callback = publicName;
            publicName = null;
        }
        if (typeof privateName === 'function') {
            callback = privateName;
            privateName = null;
        }
        if (typeof chainedName === 'function') {
            callback = chainedName;
            chainedName = null;
        }
        publicName = publicName || this.config.certPublic;
        privateName = privateName || this.config.certPrivate;
        chainedName = chainedName || this.config.certChained;

        // Load certificates
        this.getForeignObject('system.certificates', null, (err, obj) => {
            if (
                err ||
                !obj ||
                !obj.native.certificates ||
                !publicName ||
                !privateName ||
                !obj.native.certificates[publicName] ||
                !obj.native.certificates[privateName] ||
                (chainedName && !obj.native.certificates[chainedName])
            ) {
                logger.error(
                    this.namespaceLog +
                        ' Cannot configure secure web server, because no certificates found: ' +
                        publicName +
                        ', ' +
                        privateName +
                        ', ' +
                        chainedName
                );
                return tools.maybeCallbackWithError(callback, tools.ERRORS.ERROR_NOT_FOUND);
            } else {
                let ca;
                if (chainedName) {
                    const chained = readFileCertificate(obj.native.certificates[chainedName]).split(
                        '-----END CERTIFICATE-----\r\n'
                    );
                    ca = [];
                    for (let c = 0; c < chained.length; c++) {
                        if (chained[c].replace(/(\r\n|\r|\n)/g, '').trim()) {
                            ca.push(chained[c] + '-----END CERTIFICATE-----\r\n');
                        }
                    }
                }

                return tools.maybeCallbackWithError(
                    callback,
                    null,
                    {
                        key: readFileCertificate(obj.native.certificates[privateName]),
                        cert: readFileCertificate(obj.native.certificates[publicName]),
                        ca
                    },
                    obj.native.letsEncrypt
                );
            }
        });
    };
    /**
     * Promise-version of Adapter.getCertificates
     */
    this.getCertificatesAsync = tools.promisify(this.getCertificates, this);

    /**
     * Restarts an instance of the adapter.
     *
     * @memberof Adapter
     */
    this.restart = () => {
        logger.warn(this.namespaceLog + ' Restart initiated');
        this.stop();
    };

    /**
     * Updates the adapter config with new values. Only a subset of the configuration has to be provided,
     * since merging with the existing config is done automatically, e.g. like this:
     *
     * `adapter.updateConfig({prop1: "newValue1"})`
     *
     * After updating the configuration, the adapter is automatically restarted.
     *
     * @param {Record<string, any>} newConfig The new config values to be stored
     */
    this.updateConfig = newConfig => {
        // merge the old and new configuration
        const _config = Object.assign({}, this.config, newConfig);
        // update the adapter config object
        const configObjId = `system.adapter.${this.namespace}`;
        this.getForeignObjectAsync(configObjId)
            .then(obj => {
                if (!obj) {
                    return Promise.reject(new Error(tools.ERRORS.ERROR_DB_CLOSED));
                }
                obj.native = _config;
                return this.setForeignObjectAsync(configObjId, obj);
            })
            .catch(err => logger.error(`${this.namespaceLog} Updating the adapter config failed: ${err.message}`));
    };

    /**
     * Disables and stops the adapter instance.
     */
    this.disable = () => {
        // update the adapter config object
        const configObjId = `system.adapter.${this.namespace}`;
        this.getForeignObjectAsync(configObjId)
            .then(obj => {
                if (!obj) {
                    return Promise.reject(new Error(tools.ERRORS.ERROR_DB_CLOSED));
                }
                obj.common.enabled = false;
                return this.setForeignObjectAsync(configObjId, obj);
            })
            .catch(err => logger.error(`${this.namespaceLog} Disabling the adapter instance failed: ${err.message}`));
    };

    /**
     * Reads the encrypted parameter from config.
     *
     * It returns promise if no callback is provided.
     * @param {string} attribute - attribute name in native configuration part
     * @param {(error: Error | null | undefined, result?: string) => void} [callback] - optional callback
     * @returns {Promise<any>} promise if no callback provided
     *
     */
    this.getEncryptedConfig = async (attribute, callback) => {
        if (Object.prototype.hasOwnProperty.call(this.config, attribute)) {
            if (systemSecret !== null) {
                return tools.maybeCallbackWithError(
                    callback,
                    null,
                    tools.decrypt(systemSecret, this.config[attribute])
                );
            } else {
                try {
                    const data = await this.getForeignObjectAsync('system.config');
                    if (data && data.native) {
                        systemSecret = data.native.secret;
                    }
                } catch {
                    // do nothing - we initialize default secret below
                }
                systemSecret = systemSecret || DEFAULT_SECRET;
                return tools.maybeCallbackWithError(
                    callback,
                    null,
                    tools.decrypt(systemSecret, this.config[attribute])
                );
            }
        } else {
            return tools.maybeCallbackWithError(callback, `Attribute "${attribute}" not found`);
        }
    };

    /**
     * Same as setTimeout
     * but it check the running timers on unload
     *
     * It returns promise if no callback is provided.
     * @param {function} cb - timer callback
     * @param {number} timeout - timeout in milliseconds
     * @param {any[]} args - as many arguments as needed, which will be passed to setTimeout
     * @returns {number|void} timer id
     */
    this.setTimeout = (cb, timeout, ...args) => {
        if (typeof cb !== 'function') {
            this.log.warn(`setTimeout expected callback to be of type "function", but got "${typeof cb}"`);
            return;
        }

        timerId = (timerId + 1) % 0xffffffff;

        const _cb = (function (id, _cb) {
            return function (...args) {
                delete timers[id];
                _cb(...args);
            };
        })(timerId, cb);

        timers[timerId] = setTimeout.call(null, _cb, timeout, ...args);
        return timerId;
    };

    /**
     * Same as clearTimeout
     * but it check the running timers on unload
     *
     * It returns promise if no callback is provided.
     * @param {number} id - timer id
     */
    this.clearTimeout = id => {
        if (!timers[id]) {
            logger.warn(`${this.namespaceLog} Clear yet terminated timer ${id}`);
        } else {
            clearTimeout(timers[id]);
            delete timers[id];
        }
    };

    /**
     * Same as setInterval
     * but it check the running intervals on unload
     *
     * It returns promise if no callback is provided.
     * @param {function} cb - interval callback
     * @param {number} timeout - interval in milliseconds
     * @param {any[]} args - as many arguments as needed, which will be passed to setTimeout
     * @returns {number|void} interval id
     */
    this.setInterval = (cb, timeout, ...args) => {
        if (typeof cb !== 'function') {
            this.log.error(`setInterval expected callback to be of type "function", but got "${typeof cb}"`);
            return;
        }
        timerId = (timerId + 1) % 0xffffffff;
        intervals[timerId] = setInterval.call(null, cb, timeout, ...args);

        return timerId;
    };

    /**
     * Same as clearInterval
     * but it check the running intervals on unload
     *
     * It returns promise if no callback is provided.
     * @param {number} id - interval id
     */
    this.clearInterval = id => {
        if (!intervals[id]) {
            logger.warn(`${this.namespaceLog} Clear yet terminated interval ${id}`);
        } else {
            clearInterval(intervals[id]);
            delete intervals[id];
        }
    };

    // Can be later deleted if no more appears
    this.inited = false;

    const extendObjects = async (tasks, callback) => {
        if (!tasks || !tasks.length) {
            return tools.maybeCallback(callback);
        }
        const task = tasks.shift();
        const state = task.state;
        if (state !== undefined) {
            delete task.state;
        }

        try {
            tools.validateGeneralObjectProperties(task, true);
        } catch (e) {
            // todo: in the future we will not create this object
            logger.warn(`${this.namespaceLog} Object ${task._id} is invalid: ${e.message}`);
            logger.warn(
                `${this.namespaceLog} This object will not be created in future versions. Please report this to the developer.`
            );
        }

        if (!adapterObjects) {
            logger.info(`${this.namespaceLog} extendObjects not processed because Objects database not connected.`);
            return tools.maybeCallbackWithError(callback, tools.ERRORS.ERROR_DB_CLOSED);
        }

        // preserve attributes on instance creation
        const options = { preserve: { common: ['name'], native: true } };

        try {
            await this.extendForeignObjectAsync(task._id, task, options);
        } catch {
            // ignore
        }

        if (state !== undefined) {
            if (!adapterStates) {
                logger.info(`${this.namespaceLog} extendObjects not processed because States database not connected.`);
                return tools.maybeCallbackWithError(callback, tools.ERRORS.ERROR_DB_CLOSED);
            }
            this.outputCount++;
            adapterStates.setState(
                task._id,
                {
                    val: state,
                    from: `system.adapter.${this.namespace}`,
                    ack: true
                },
                () => setImmediate(extendObjects, tasks, callback)
            );
        } else {
            setImmediate(extendObjects, tasks, callback);
        }
    };

    const createInstancesObjects = async (instanceObj, callback) => {
        let objs;

        if (instanceObj && instanceObj.common && !instanceObj.common.onlyWWW && instanceObj.common.mode !== 'once') {
            objs = tools.getInstanceIndicatorObjects(this.namespace, instanceObj.common.wakeup);
        } else {
            objs = [];
        }

        if (instanceObj && instanceObj.instanceObjects) {
            for (const obj of instanceObj.instanceObjects) {
                if (!obj._id.startsWith(this.namespace)) {
                    // instanceObjects are normally defined without namespace prefix
                    obj._id = obj._id === '' ? this.namespace : `${this.namespace}.${obj._id}`;
                }

                if (obj && (obj._id || obj.type === 'meta')) {
                    if (obj.common) {
                        if (obj.common.name) {
                            // if name has many languages
                            if (typeof obj.common.name === 'object') {
                                Object.keys(obj.common.name).forEach(
                                    lang =>
                                        (obj.common.name[lang] = obj.common.name[lang].replace('%INSTANCE%', instance))
                                );
                            } else {
                                obj.common.name = obj.common.name.replace('%INSTANCE%', instance);
                            }
                        }
                        if (obj.common.desc) {
                            // if description has many languages
                            if (typeof obj.common.desc === 'object') {
                                Object.keys(obj.common.desc).forEach(
                                    lang =>
                                        (obj.common.desc[lang] = obj.common.desc[lang].replace('%INSTANCE%', instance))
                                );
                            } else {
                                obj.common.desc = obj.common.desc.replace('%INSTANCE%', instance);
                            }
                        }

                        if (obj.type === 'state' && obj.common.def !== undefined) {
                            // default value given - if obj non existing we have to set it
                            try {
                                const checkObj = await this.getForeignObjectAsync(obj._id);
                                if (!checkObj) {
                                    obj.state = obj.common.def;
                                }
                            } catch (e) {
                                logger.warn(
                                    `${this.namespaceLog} Did not add default (${obj.common.def}) value on creation of ${obj._id}: ${e.message}`
                                );
                            }
                        }
                    }

                    objs.push(obj);
                } else {
                    logger.error(
                        `${this.namespaceLog} ${options.name}.${instance} invalid instance object: ${JSON.stringify(
                            obj
                        )}`
                    );
                }
            }
        }

        extendObjects(objs, callback);
    };

    const prepareInitAdapter = () => {
        if (options.instance !== undefined) {
            initAdapter(options);
        } else {
            this.getForeignState(`system.adapter.${this.namespace}.alive`, null, (err, resAlive) => {
                this.getForeignState(`system.adapter.${this.namespace}.sigKill`, null, (err, killRes) => {
                    if (killRes && killRes.val !== undefined) {
                        killRes.val = parseInt(killRes.val, 10);
                    }
                    if (
                        !config.isInstall &&
                        this.startedInCompactMode &&
                        killRes &&
                        !killRes.ack &&
                        killRes.val === -1
                    ) {
                        logger.error(
                            this.namespaceLog +
                                ' ' +
                                options.name +
                                '.' +
                                instance +
                                ' needs to be stopped because not correctly started in compact mode'
                        );
                        this.terminate(EXIT_CODES.ADAPTER_REQUESTED_TERMINATION);
                    } else if (
                        !config.forceIfDisabled &&
                        !config.isInstall &&
                        !this.startedInCompactMode &&
                        killRes &&
                        killRes.from &&
                        killRes.from.startsWith('system.host.') &&
                        killRes.ack &&
                        !isNaN(killRes.val) &&
                        killRes.val !== process.pid
                    ) {
                        logger.error(
                            this.namespaceLog +
                                ' ' +
                                options.name +
                                '.' +
                                instance +
                                ' invalid process id scenario ' +
                                killRes.val +
                                ' vs. own ID ' +
                                process.pid +
                                '. Stopping'
                        );
                        this.terminate(EXIT_CODES.ADAPTER_REQUESTED_TERMINATION);
                    } else if (
                        !config.isInstall &&
                        resAlive &&
                        resAlive.val === true &&
                        resAlive.ack &&
                        !config.forceIfDisabled
                    ) {
                        logger.error(this.namespaceLog + ' ' + options.name + '.' + instance + ' already running');
                        this.terminate(EXIT_CODES.ADAPTER_ALREADY_RUNNING);
                    } else {
                        this.getForeignObject('system.adapter.' + this.namespace, null, (err, res) => {
                            if ((err || !res) && !config.isInstall) {
                                logger.error(
                                    this.namespaceLog + ' ' + options.name + '.' + instance + ' invalid config'
                                );
                                this.terminate(EXIT_CODES.INVALID_ADAPTER_CONFIG);
                            } else {
                                createInstancesObjects(res, () => initAdapter(res));
                            }
                        });
                    }
                });
            });
        }
    };

    const autoSubscribeOn = async () => {
        if (!this.autoSubscribe && adapterObjects) {
            try {
                // collect all
                const res = await adapterObjects.getObjectViewAsync('system', 'instance', {
                    startkey: 'system.adapter.',
                    endkey: 'system.adapter.\u9999'
                });

                if (res && res.rows) {
                    this.autoSubscribe = [];
                    for (let c = res.rows.length - 1; c >= 0; c--) {
                        if (res.rows[c].value.common.subscribable) {
                            const _id = res.rows[c].id.substring(15); // cut system.adapter.
                            if (this.autoSubscribe.indexOf(_id) === -1) {
                                this.autoSubscribe.push(_id);
                            }
                        }
                    }
                }

                // because of autoSubscribe
                await adapterObjects.subscribeAsync('system.adapter.*');
            } catch {
                // ignore
            }
        }
    };

    const initObjects = cb => {
        initializeTimeout = setTimeout(() => {
            initializeTimeout = null;
            if (config.isInstall) {
                logger && logger.warn(this.namespaceLog + ' no connection to objects DB. Terminating');
                this.terminate(EXIT_CODES.NO_ERROR);
            } else {
                logger && logger.warn(this.namespaceLog + ' slow connection to objects DB. Still waiting ...');
            }
        }, (config.objects.connectTimeout || 2000) * 3); // Because we do not connect only anymore, give it a bit more time

        adapterObjects = new Objects({
            namespace: this.namespaceLog,
            connection: config.objects,
            logger: logger,
            connected: async () => {
                this.connected = true;
                if (initializeTimeout) {
                    clearTimeout(initializeTimeout);
                    initializeTimeout = null;
                }

                // subscribe to user changes
                adapterObjects.subscribe('system.user.*');

                // get all enums and register for enum changes
                this.enums = await this.getEnumsAsync();
                adapterObjects.subscribe('enum.*');

                // Read dateformat if using of formatDate is announced
                if (options.useFormatDate) {
                    this.getForeignObject('system.config', (err, data) => {
                        if (data && data.common) {
                            this.dateFormat = data.common.dateFormat;
                            this.isFloatComma = data.common.isFloatComma;
                            this.language = data.common.language;
                            this.longitude = data.common.longitude;
                            this.latitude = data.common.latitude;
                            this.defaultHistory = data.common.defaultHistory;
                        }
                        if (data && data.native) {
                            systemSecret = data.native.secret;
                        }
                        return tools.maybeCallback(cb);
                    });
                } else {
                    return tools.maybeCallback(cb);
                }
            },
            disconnected: () => {
                this.connected = false;
                !this.terminated &&
                    setTimeout(() => {
                        if (this.connected) {
                            return;
                        } // If reconnected in the meantime, do not terminate
                        logger &&
                            logger.warn(this.namespaceLog + ' Cannot connect/reconnect to objects DB. Terminating');
                        this.terminate(EXIT_CODES.NO_ERROR);
                    }, 4000);
            },
            change: async (id, obj) => {
                // System level object changes (and alias objects)
                if (obj === 'null' || obj === '') {
                    obj = null;
                }

                if (!id) {
                    logger.error(this.namespaceLog + ' change ID is empty:  ' + JSON.stringify(obj));
                    return;
                }

                // If desired, that adapter must be terminated
                if (id === `system.adapter.${this.namespace}` && obj && obj.common && obj.common.enabled === false) {
                    logger.info(this.namespaceLog + ' Adapter is disabled => stop');
                    stop();
                    setTimeout(() => this.terminate(EXIT_CODES.NO_ERROR), 4000);
                    return;
                }

                // update language, dateFormat and comma
                if (
                    id === 'system.config' &&
                    obj &&
                    obj.common &&
                    (options.useFormatDate || this.defaultHistory !== undefined)
                ) {
                    this.dateFormat = obj.common.dateFormat;
                    this.isFloatComma = obj.common.isFloatComma;
                    this.language = obj.common.language;
                    this.longitude = obj.common.longitude;
                    this.latitude = obj.common.latitude;
                    this.defaultHistory = obj.common.defaultHistory;
                }

                // if alias
                if (id.startsWith(ALIAS_STARTS_WITH)) {
                    // aliases['sourceId'] = {
                    //     source: {common attributes},
                    //     targets: [
                    //         {
                    //             alias: {},
                    //             id: 'aliasId',
                    //             pattern: 'some pattern',
                    //             type: stateType,
                    //             max: number,
                    //             min: number,
                    //         }
                    //     ]
                    // };

                    // if this.aliases is empty, or no target found its a new alias
                    let isNewAlias = true;

                    for (const [sourceId, alias] of Object.entries(this.aliases)) {
                        const targetAlias = alias.targets.find(entry => entry.id === id);

                        // Find entry for this alias
                        if (targetAlias) {
                            isNewAlias = false;

                            // new sourceId or same
                            if (obj && obj.common && obj.common.alias && obj.common.alias.id) {
                                // check if id.read or id
                                const newSourceId =
                                    typeof obj.common.alias.id.read === 'string'
                                        ? obj.common.alias.id.read
                                        : obj.common.alias.id;

                                // if linked ID changed
                                if (newSourceId !== sourceId) {
                                    this._removeAliasSubscribe(sourceId, targetAlias, async () => {
                                        try {
                                            await this._addAliasSubscribe(obj, targetAlias.pattern);
                                        } catch (e) {
                                            logger.error(
                                                `${this.namespaceLog} Could not add alias subscription: ${e.message}`
                                            );
                                        }
                                    });
                                } else {
                                    // update attributes
                                    targetAlias.min = obj.common.min;
                                    targetAlias.max = obj.common.max;
                                    targetAlias.type = obj.common.type;
                                    targetAlias.alias = deepClone(obj.common.alias);
                                }
                            } else {
                                // link was deleted
                                // remove from targets array
                                this._removeAliasSubscribe(sourceId, targetAlias);
                            }
                        }
                    }

                    // it's a new alias, we add it to our subscription
                    if (isNewAlias) {
                        for (const aliasPattern of this.aliasPatterns) {
                            // check if its in our subs range, if so add it
                            const testPattern =
                                aliasPattern.slice(-1) === '*'
                                    ? new RegExp(tools.pattern2RegEx(aliasPattern))
                                    : aliasPattern;

                            if (
                                (typeof testPattern === 'string' && aliasPattern === id) ||
                                (testPattern instanceof RegExp && testPattern.test(id))
                            ) {
                                try {
                                    await this._addAliasSubscribe(obj, id);
                                } catch (e) {
                                    this.log.warn(`Could not add alias subscription: ${e.message}`);
                                }
                                break;
                            }
                        }
                    }
                }

                // process autosubscribe adapters
                if (id.startsWith('system.adapter.')) {
                    if (obj && obj.common && obj.common.subscribable) {
                        const _id = id.substring(15); // 'system.adapter.'.length
                        if (obj.common.enabled) {
                            if (this.autoSubscribe.indexOf(_id) === -1) {
                                this.autoSubscribe.push(_id);
                            }
                        } else {
                            const pos = this.autoSubscribe.indexOf(_id);
                            if (pos !== -1) {
                                this.autoSubscribe.splice(pos, 1);
                            }
                        }
                    }
                }

                // Clear cache if got the message about change (Will work for admin and javascript - TODO: maybe always subscribe?)
                if (id.startsWith('system.user.') || id.startsWith('system.group.')) {
                    this.users = {};
                    this.groups = {};
                    this.usernames = {};
                }

                if (id.startsWith('enum.')) {
                    if (!obj) {
                        delete this.enums[id];
                    } else if (obj.type === 'enum') {
                        this.enums[id] = obj;
                    }
                }
            },
            changeUser: (id, obj) => {
                // User level object changes
                if (obj === 'null' || obj === '') {
                    obj = null;
                }

                if (!id) {
                    logger.error(`${this.namespaceLog} change ID is empty: ${JSON.stringify(obj)}`);
                    return;
                }

                // remove protectedNative if not admin or own adapter
                const adapterName = this.namespace.split('.')[0];
                if (
                    obj &&
                    obj.protectedNative &&
                    obj.protectedNative.length &&
                    obj._id &&
                    obj._id.startsWith('system.adapter.') &&
                    adapterName !== 'admin' &&
                    adapterName !== obj._id.split('.')[2]
                ) {
                    for (const attr of obj.protectedNative) {
                        delete obj.native[attr];
                    }
                }

                if (this.adapterReady) {
                    // update oObjects structure if desired
                    if (this.oObjects) {
                        if (obj) {
                            this.oObjects[id] = obj;
                        } else {
                            delete this.oObjects[id];
                        }
                    }

                    if (!stopInProgress) {
                        typeof options.objectChange === 'function' && setImmediate(options.objectChange, id, obj);
                        // emit 'objectChange' event instantly
                        setImmediate(() => this.emit('objectChange', id, obj));
                    }
                }
            }
        });

        /**
         * Performs the strict object check, which includes checking object existence, read-only logic, type and min/max
         * additionally it rounds state values whose objects have a common.step attribute defined
         *
         * @param {string} id - id of the state
         * @param {object} state - ioBroker setState object
         * @return {Promise<void>}
         */
        this._performStrictObjectCheck = async (id, state) => {
            // TODO: in js-c 3.5 (or 2 releases after 3.3) we should let it throw and add tests, maybe we
            // can already let the non existing object case throw with 3.4 because this is already producing a warning
            try {
                if (state.val === undefined) {
                    // only ack etc. is also possible to acknowledge the current value,
                    // if only undefined provided, it should have thrown before
                    return;
                }

                const obj = await adapterObjects.getObjectAsync(id);
                // at first check object existence
                if (!obj) {
                    logger.warn(
                        `${this.namespaceLog} State "${id}" has no existing object, this might lead to an error in future versions`
                    );
                    return;
                }

                // for a state object we require common.type to exist
                if (obj.common && obj.common.type) {
                    // check if we are allowed to write (read-only can only be written with ack: true)
                    if (!state.ack && obj.common.write === false) {
                        logger.warn(
                            `${this.namespaceLog} Read-only state "${id}" has been written without ack-flag with value "${state.val}"`
                        );
                    }

                    if (state.val !== null) {
                        // now check if type is correct, null is always allowed
                        if (obj.common.type === 'file') {
                            // file has to be set with setBinaryState
                            logger.warn(
                                `${this.namespaceLog} State to set for "${id}" has to be written with setBinaryState/Async, because its object is of type "file"`
                            );
                        } else if (
                            !(
                                (obj.common.type === 'mixed' && typeof state.val !== 'object') ||
                                (obj.common.type !== 'object' && obj.common.type === typeof state.val) ||
                                (obj.common.type === 'array' && typeof state.val === 'string') ||
                                (obj.common.type === 'json' && typeof state.val === 'string') ||
                                (obj.common.type === 'file' && typeof state.val === 'string') ||
                                (obj.common.type === 'object' && typeof state.val === 'string')
                            )
                        ) {
                            // types can be 'number', 'string', 'boolean', 'array', 'object', 'mixed', 'json'
                            // array, object, json need to be string
                            if (['object', 'json', 'array'].includes(obj.common.type)) {
                                logger.info(
                                    `${
                                        this.namespaceLog
                                    } State value to set for "${id}" has to be stringified but received type "${typeof state.val}"`
                                );
                            } else {
                                logger.info(
                                    `${this.namespaceLog} State value to set for "${id}" has to be ${
                                        obj.common.type === 'mixed'
                                            ? `one of type "string", "number", "boolean"`
                                            : `type "${obj.common.type}"`
                                    } but received type "${typeof state.val}" `
                                );
                            }
                        }

                        // now round step and check min/max if it's a number
                        if (typeof state.val === 'number') {
                            if (typeof obj.common.step === 'number' && obj.common.step > 0) {
                                // round to next step
                                const inv = 1 / obj.common.step;
                                state.val = Math.round(state.val * inv) / inv;
                            }

                            if (obj.common.max !== undefined && state.val > obj.common.max) {
                                logger.warn(
                                    `${this.namespaceLog} State value to set for "${id}" has value "${state.val}" greater than max "${obj.common.max}"`
                                );
                            }

                            if (obj.common.min !== undefined && state.val < obj.common.min) {
                                logger.warn(
                                    `${this.namespaceLog} State value to set for "${id}" has value "${state.val}" less than min "${obj.common.min}"`
                                );
                            }
                        }
                    }
                } else {
                    logger.warn(
                        `${this.namespaceLog} Object of state "${id}" is missing the required property "common.type"`
                    );
                }
            } catch (e) {
                logger.warn(`${this.namespaceLog} Could not perform strict object check of state ${id}: ${e.message}`);
            }
        };

        /**
         * @param {string | {device?: string, channel?: string, state?: string}} id
         * @param {boolean} [isPattern=false]
         */
        this._fixId = (id, isPattern /* , type */) => {
            if (!id) {
                id = '';
            }

            let result = '';
            // If id is an object
            if (tools.isObject(id)) {
                // Add namespace + device + channel
                result =
                    this.namespace +
                    '.' +
                    (id.device ? id.device + '.' : '') +
                    (id.channel ? id.channel + '.' : '') +
                    (id.state ? id.state : '');
            } else if (typeof id === 'string') {
                result = id;

                // if not instance name itself and also not starts with namespace and "."
                if (id !== this.namespace && !this._namespaceRegExp.test(id)) {
                    if (!isPattern) {
                        result = this.namespace + (id ? '.' + id : '');
                    } else {
                        result = this.namespace + '.' + (id ? id : '');
                    }
                }
            }
            return result;
        };

        /**
         * Helper method for `set[Foreign]Object[NotExists]` that also sets the default value if one is configured
         * @param {string} id of the object
         * @param obj The object to set
         * @param {object} [options]
         * @param {function} [callback]
         */
        const setObjectWithDefaultValue = async (id, obj, options, callback) => {
            if (typeof options === 'function') {
                callback = options;
                options = undefined;
            }
            if (!adapterObjects) {
                this.log.info('setObject not processed because Objects database not connected');
                return tools.maybeCallbackWithError(callback, tools.ERRORS.ERROR_DB_CLOSED);
            }

            try {
                tools.validateGeneralObjectProperties(obj, false);
            } catch (e) {
                // todo: in the future we will not create this object
                this.log.warn(`Object ${id} is invalid: ${e.message}`);
                this.log.warn(
                    'This object will not be created in future versions. Please report this to the developer.'
                );
            }

            try {
                validateId(id, true, options);
            } catch (err) {
                return tools.maybeCallbackWithError(callback, err);
            }

            try {
                const result = await adapterObjects.setObjectAsync(id, obj, options);
                if (obj.type === 'state' && obj.common && obj.common.def !== undefined && obj.common.def !== null) {
                    const state = await this.getForeignStateAsync(id);
                    // only set the def state, if state is non-existent
                    if (!state || state.val === undefined) {
                        await this.setForeignStateAsync(id, {
                            val: obj.common.def,
                            q: QUALITY_SUBS_INITIAL,
                            ack: true
                        });
                    }
                }
                return tools.maybeCallbackWithError(callback, null, result);
            } catch (e) {
                return tools.maybeCallbackWithError(callback, e);
            }
        };

        /**
         * Creates or overwrites object in objectDB.
         *
         * This function can create or overwrite objects in objectDB for this adapter.
         * Only Ids that belong to this adapter can be modified. So the function automatically adds "adapter.X." to ID.
         * <b>common</b>, <b>native</b> and <b>type</b> attributes are mandatory and it will be checked.
         * Additionally type "state" requires <b>role</b>, <b>type</b> and <b>name</b>, e.g.:
         * <pre><code>{
         *     common: {
         *          name: 'object name',
         *          type: 'number', // string, boolean, object, mixed, array
         *          role: 'value'   // see https://github.com/ioBroker/ioBroker/blob/master/doc/SCHEMA.md#state-commonrole
         *     },
         *     native: {},
         *     type: 'state' // channel, device
         * }</code></pre>
         *
         * @alias setObject
         * @memberof Adapter
         * @param {string} id object ID, that must be overwritten or created.
         * @param {object} obj new object
         * @param {object} [options] optional user context
         * @param {ioBroker.SetObjectCallback} [callback] return result
         * @returns {ioBroker.SetObjectPromise}
         *        <pre><code>
         *            function (err, obj) {
         *              // obj is {id: id}
         *              if (err) adapter.log.error('Cannot write object: ' + err);
         *            }
         *        </code></pre>
         */
        this.setObject = (id, obj, options, callback) => {
            if (typeof options === 'function') {
                callback = options;
                options = null;
            }
            if (!defaultObjs) {
                defaultObjs = require('./defaultObjs.js')('de', '°C', 'EUR');
            }

            if (!obj) {
                logger.error(`${this.namespaceLog} setObject: try to set null object for ${id}`);
                return tools.maybeCallbackWithError(callback, tools.ERRORS.ERROR_EMPTY_OBJECT);
            }

            if (!tools.isObject(obj)) {
                logger.error(
                    `${
                        this.namespaceLog
                    } setForeignObject: type of object parameter expected to be an object, but "${typeof obj}" provided`
                );
                return tools.maybeCallbackWithError(callback, tools.ERRORS.ERROR_NO_OBJECT);
            }

            if (obj.type !== 'meta') {
                try {
                    validateId(id, false, null);
                } catch (err) {
                    logger.error(tools.appendStackTrace(`${this.namespaceLog} ${err.message}`));
                    return;
                }
            }

            if (Object.prototype.hasOwnProperty.call(obj, 'type')) {
                if (!Object.prototype.hasOwnProperty.call(obj, 'native')) {
                    logger.warn(
                        this.namespaceLog + ' setObject ' + id + ' (type=' + obj.type + ') property native missing!'
                    );
                    obj.native = {};
                }
                // Check property 'common'
                if (!Object.prototype.hasOwnProperty.call(obj, 'common')) {
                    logger.warn(
                        this.namespaceLog + ' setObject ' + id + ' (type=' + obj.type + ') property common missing!'
                    );
                    obj.common = {};
                } else if (obj.type === 'state') {
                    // Try to extend the model for type='state'
                    // Check property 'role' by 'state'
                    if (Object.prototype.hasOwnProperty.call(obj.common, 'role') && defaultObjs[obj.common.role]) {
                        obj.common = extend(true, {}, defaultObjs[obj.common.role], obj.common);
                    } else if (!Object.prototype.hasOwnProperty.call(obj.common, 'role')) {
                        logger.warn(
                            `${this.namespaceLog} setObject ${id} (type=${obj.type}) property common.role missing!`
                        );
                    }
                    if (!Object.prototype.hasOwnProperty.call(obj.common, 'type')) {
                        logger.warn(
                            `${this.namespaceLog} setObject ${id} (type=${obj.type}) property common.type missing!`
                        );
                    }
                    if (
                        Object.prototype.hasOwnProperty.call(obj.common, 'custom') &&
                        obj.common.custom !== null &&
                        !tools.isObject(obj.common.custom)
                    ) {
                        logger.error(
                            `${this.namespaceLog} setObject ${id} (type=${
                                obj.type
                            }) property common.custom is of type ${typeof obj.common.custom}, expected object.`
                        );
                        return tools.maybeCallbackWithError(callback, 'common.custom needs to be an object');
                    }
                } else {
                    if (Object.prototype.hasOwnProperty.call(obj.common, 'custom') && obj.common.custom !== null) {
                        logger.warn(
                            `${this.namespaceLog} setObject ${id} (type=${obj.type}) property common.custom must not exist.`
                        );
                        delete obj.common.custom;
                    }
                }

                if (!Object.prototype.hasOwnProperty.call(obj.common, 'name')) {
                    obj.common.name = id;
                    // it is more an unimportant warning as debug
                    logger.debug(
                        `${this.namespaceLog} setObject ${id} (type=${obj.type}) property common.name missing, using id as name`
                    );
                }

                id = this._fixId(id, false /*, obj.type*/);

                if (obj.children || obj.parent) {
                    logger.warn(`${this.namespaceLog} Do not use parent or children for ${id}`);
                }

                obj.from = obj.from || 'system.adapter.' + this.namespace;
                obj.user = obj.user || (options ? options.user : '') || SYSTEM_ADMIN_USER;
                obj.ts = obj.ts || Date.now();

                setObjectWithDefaultValue(id, obj, options, callback);
            } else {
                logger.error(this.namespaceLog + ' setObject ' + id + ' mandatory property type missing!');
                return tools.maybeCallbackWithError(callback, 'mandatory property type missing!');
            }
        };
        /**
         * Promise-version of Adapter.setObject
         */
        this.setObjectAsync = tools.promisify(this.setObject, this);

        /**
         * Get all states, channels and devices of this adapter.
         *
         * @alias getAdapterObjects
         * @memberof Adapter
         * @param {(objects: Record<string, ioBroker.Object>) => void} callback return result
         *        <pre><code>
         *            function (objects) {
         *                for (var id in objects) {
         *                    adapter.log.debug(id);
         *                }
         *            }
         *        </code></pre>
         */
        this.getAdapterObjects = async callback => {
            const ret = {};
            // Adds result rows to the return object
            /** @param {any[] | undefined} rows */
            const addRows = rows => {
                if (rows) {
                    for (const { id, value } of rows) {
                        ret[id] = value;
                    }
                }
            };

            if (!adapterObjects) {
                return tools.maybeCallback(callback, ret);
            }

            const options = { startkey: this.namespace + '.', endkey: this.namespace + '.\u9999', include_docs: true };

            try {
                const folders = await adapterObjects.getObjectViewAsync('system', 'folder', options);
                addRows(folders.rows);
            } catch {
                /* ignore, we'll return what we get till now */
            }
            try {
                const devices = await adapterObjects.getObjectViewAsync('system', 'device', options);
                addRows(devices.rows);
            } catch {
                /* ignore, we'll return what we get till now */
            }
            try {
                const channels = await adapterObjects.getObjectViewAsync('system', 'channel', options);
                addRows(channels.rows);
            } catch {
                /* ignore, we'll return what we get till now */
            }
            try {
                const states = await adapterObjects.getObjectViewAsync('system', 'state', options);
                addRows(states.rows);
            } catch {
                /* ignore, we'll return what we get till now */
            }

            return tools.maybeCallback(callback, ret);
        };
        /**
         * Promise-version of Adapter.getAdapterObjects
         */
        this.getAdapterObjectsAsync = tools.promisifyNoError(this.getAdapterObjects, this);

        /**
         * Extend some object and create it if it does not exist
         *
         * You can change or extend some object. E.g existing object is:
         * <pre><code>
         *     {
         *          common: {
         *              name: 'Adapter name',
         *              desc: 'Description'
         *          },
         *          type: 'state',
         *          native: {
         *              unused: 'text'
         *          }
         *     }
         * </code></pre>
         *
         * If following object will be passed as argument
         *
         * <pre><code>
         *     {
         *          common: {
         *              desc: 'New description',
         *              min: 0,
         *              max: 100
         *          },
         *          native: {
         *              unused: null
         *          }
         *     }
         * </code></pre>
         *
         * We will get as output:
         * <pre><code>
         *     {
         *          common: {
         *              desc: 'New description',
         *              min: 0,
         *              max: 100
         *          },
         *          type: 'state',
         *          native: {
         *          }
         *     }
         * </code></pre>
         *
         *
         * @alias extendObject
         * @memberof Adapter
         * @param {string} id object ID, that must be extended
         * @param {object} obj part that must be extended
         * @param {object} [options] optional user context
         * @param {ioBroker.ExtendObjectCallback} [callback] return result
         *        <pre><code>
         *            function (err, obj) {
         *                if (err) adapter.log.error(err);
         *                // obj is {"id": id}
         *            }
         *        </code></pre>
         */
        this.extendObject = async (id, obj, options, callback) => {
            if (typeof options === 'function') {
                callback = options;
                options = null;
            }

            if (!obj) {
                logger.error(`${this.namespaceLog} extendObject: try to extend null object for ${id}`);
                return tools.maybeCallbackWithError(callback, tools.ERRORS.ERROR_EMPTY_OBJECT);
            }

            if (!tools.isObject(obj)) {
                logger.error(
                    `${
                        this.namespaceLog
                    } extendObject: type of object parameter expected to be an object, but ${typeof obj} provided`
                );
                return tools.maybeCallbackWithError(callback, tools.ERRORS.ERROR_NO_OBJECT);
            }

            if (!adapterObjects) {
                logger.info(`${this.namespaceLog} extendObject not processed because Objects database not connected`);
                return tools.maybeCallbackWithError(callback, tools.ERRORS.ERROR_DB_CLOSED);
            }

            try {
                tools.validateGeneralObjectProperties(obj, true);
            } catch (e) {
                // todo: in the future we will not create this object
                logger.warn(`${this.namespaceLog} Object ${id} is invalid: ${e.message}`);
                logger.warn(
                    `${this.namespaceLog} This object will not be created in future versions. Please report this to the developer.`
                );
            }

            try {
                validateId(id, false, null);
            } catch (err) {
                return tools.maybeCallbackWithError(callback, err);
            }

            id = this._fixId(id, false /*, obj.type*/);

            const mId = id.replace(FORBIDDEN_CHARS, '_');
            if (mId !== id) {
                logger.warn(`${this.namespaceLog} Used invalid characters: ${id} changed to ${mId}`);
                id = mId;
            }

            if (obj.children || obj.parent) {
                logger.warn(`${this.namespaceLog} Do not use parent or children for ${id}`);
            }

            // Read whole object
            let oldObj;
            try {
                oldObj = await adapterObjects.getObjectAsync(id, options);
            } catch (e) {
                return tools.maybeCallbackWithError(callback, e);
            }

            if (!adapterObjects) {
                logger.info(`${this.namespaceLog} extendObject not processed because Objects database not connected`);
                return tools.maybeCallbackWithError(callback, tools.ERRORS.ERROR_DB_CLOSED);
            }

            // remove the preserve attributes
            if (oldObj && options && tools.isObject(options.preserve)) {
                tools.removePreservedProperties(options.preserve, oldObj, obj);
            }

            // delete arrays if they should be changed
            if (
                obj &&
                ((obj.common && obj.common.members) ||
                    (obj.native && obj.native.repositories) ||
                    (obj.native && obj.native.certificates) ||
                    (obj.native && obj.native.devices))
            ) {
                if (!oldObj) {
                    logger.error(`${this.namespaceLog} Object ${id} not exist!`);
                    oldObj = {};
                }
                if (obj.native && obj.native.repositories && oldObj.native && oldObj.native.repositories) {
                    oldObj.native.repositories = [];
                }
                if (obj.common && obj.common.members && oldObj.common && oldObj.common.members) {
                    oldObj.common.members = [];
                }
                if (obj.native && obj.native.certificates && oldObj.native && oldObj.native.certificates) {
                    oldObj.native.certificates = [];
                }
                if (obj.native && obj.native.devices && oldObj.native && oldObj.native.devices) {
                    oldObj.native.devices = [];
                }

                obj.from = obj.from || `system.adapter.${this.namespace}`;
                obj.user = obj.user || (options ? options.user : '') || SYSTEM_ADMIN_USER;
                obj.ts = obj.ts || Date.now();

                obj = extend(true, oldObj, obj);

                return adapterObjects.setObject(id, obj, options, callback);
            } else {
                obj.from = obj.from || `system.adapter.${this.namespace}`;
                obj.user = obj.user || (options ? options.user : '') || SYSTEM_ADMIN_USER;
                obj.ts = obj.ts || Date.now();

                if ((obj.type && obj.type === 'state') || (!obj.type && oldObj && oldObj.type === 'state')) {
                    if (
                        obj.common &&
                        Object.prototype.hasOwnProperty.call(obj.common, 'custom') &&
                        obj.common.custom !== null &&
                        !tools.isObject(obj.common.custom)
                    ) {
                        logger.error(
                            this.namespaceLog +
                                ' extendObject ' +
                                id +
                                ' (type=' +
                                obj.type +
                                ') property common.custom is of type ' +
                                typeof obj.common.custom +
                                ', expected object.'
                        );
                        return tools.maybeCallbackWithError(callback, 'common.custom needs to be an object');
                    }
                } else {
                    if (
                        obj.common &&
                        Object.prototype.hasOwnProperty.call(obj.common, 'custom') &&
                        obj.common.custom !== null
                    ) {
                        logger.warn(
                            this.namespaceLog +
                                ' setObject ' +
                                id +
                                ' (type=' +
                                obj.type +
                                ') property common.custom must not exist.'
                        );
                        delete obj.common.custom;
                    }
                }

                if (!oldObj) {
                    // if old object is not existing we behave like setObject
                    return this.setForeignObject(id, obj, options, callback);
                }

                try {
                    const cbObj = await adapterObjects.extendObjectAsync(id, obj, options);
                    let defState;
                    if (obj.type === 'state' || oldObj.type === 'state') {
                        if (obj.common && obj.common.def !== undefined) {
                            defState = obj.common.def;
                        } else if (oldObj.common && oldObj.common.def !== undefined) {
                            defState = oldObj.common.def;
                        }
                    }

                    if (defState !== undefined) {
                        let currentStateObj;
                        try {
                            currentStateObj = await this.getForeignStateAsync(id);
                        } catch {
                            // do nothing
                        }
                        if (!currentStateObj) {
                            try {
                                await this.setForeignStateAsync(id, {
                                    val: defState,
                                    q: QUALITY_SUBS_INITIAL,
                                    ack: true
                                });
                            } catch (e) {
                                logger.info(
                                    `${this.namespaceLog} Default value for state "${id}" could not be set: ${e.message}`
                                );
                            }
                        }
                    }
                    return tools.maybeCallbackWithError(callback, null, cbObj);
                } catch (e) {
                    return tools.maybeCallbackWithError(callback, e);
                }
            }
        };
        /**
         * Promise-version of Adapter.extendObject
         */
        this.extendObjectAsync = tools.promisify(this.extendObject, this);

        /**
         * Same as {@link Adapter.setObject}, but for any object.
         *
         * ID must be specified as a full name with adapter namespace. E.g "hm-rpc.0.ABC98989.1.STATE"
         *
         * @alias setForeignObject
         * @memberof Adapter
         * @param {string} id object ID, that must be overwritten or created.
         * @param {object} obj new object
         * @param {object} [options] optional user context
         * @param {ioBroker.SetObjectCallback} [callback] return result
         *        <pre><code>
         *            function (err, obj) {
         *              // obj is {id: id}
         *              if (err) adapter.log.error('Cannot write object: ' + err);
         *            }
         *        </code></pre>
         */
        this.setForeignObject = (id, obj, options, callback) => {
            if (typeof options === 'function') {
                callback = options;
                options = null;
            }

            if (!obj) {
                logger.error(`${this.namespaceLog} setForeignObject: try to set null object for ${id}`);
                return tools.maybeCallbackWithError(callback, tools.ERRORS.ERROR_EMPTY_OBJECT);
            }

            if (!tools.isObject(obj)) {
                logger.error(
                    `${
                        this.namespaceLog
                    } setForeignObject: type of object parameter expected to be an object, but ${typeof obj} provided`
                );
                return tools.maybeCallbackWithError(callback, tools.ERRORS.ERROR_NO_OBJECT);
            }

            obj.from = obj.from || 'system.adapter.' + this.namespace;
            obj.user = obj.user || (options ? options.user : '') || SYSTEM_ADMIN_USER;
            obj.ts = obj.ts || Date.now();

            if (id) {
                const mId = id.replace(FORBIDDEN_CHARS, '_');
                if (mId !== id) {
                    logger.warn(`${this.namespaceLog} Used invalid characters: ${id} changed to ${mId}`);
                    id = mId;
                }
            }

            // check that alias is valid if given
            if (obj.common && obj.common.alias && obj.common.alias.id) {
                // if alias is object validate read and write
                if (typeof obj.common.alias.id === 'object') {
                    try {
                        validateId(obj.common.alias.id.write, true, null);
                        validateId(obj.common.alias.id.read, true, null);
                    } catch (e) {
                        return tools.maybeCallbackWithError(callback, `Alias id is invalid: ${e.message}`);
                    }

                    if (
                        obj.common.alias.id.write.startsWith(ALIAS_STARTS_WITH) ||
                        obj.common.alias.id.read.startsWith(ALIAS_STARTS_WITH)
                    ) {
                        return tools.maybeCallbackWithError(callback, 'Aliases cannot be used as target for aliases');
                    }
                } else {
                    try {
                        validateId(obj.common.alias.id, true, null);
                    } catch (e) {
                        return tools.maybeCallbackWithError(callback, `Alias id is invalid: ${e.message}`);
                    }

                    if (obj.common.alias.id.startsWith(ALIAS_STARTS_WITH)) {
                        return tools.maybeCallbackWithError(callback, 'Aliases cannot be used as target for aliases');
                    }
                }
            }

            setObjectWithDefaultValue(id, obj, options, callback);
        };
        /**
         * Promise-version of Adapter.setForeignObject
         */
        this.setForeignObjectAsync = tools.promisify(this.setForeignObject, this);

        /**
         * Same as {@link Adapter.extendObject}, but for any object.
         *
         * ID must be specified as a full name with adapter namespace. E.g "hm-rpc.0.ABC98989.1.STATE"
         *
         * @alias extendForeignObject
         * @memberof Adapter
         * @param {string} id object ID, that must be extended
         * @param {object} obj part that must be extended
         * @param {object} [options] optional user context, or use attribute preserve e.g. {preserve: {common: ['name']}} to preserve common.name
         * @param {ioBroker.SetObjectCallback} [callback] return result
         *        <pre><code>
         *            function (err, obj) {
         *                // obj is {"id": id}
         *                if (err) adapter.log.error(err);
         *            }
         *        </code></pre>
         */
        this.extendForeignObject = async (id, obj, options, callback) => {
            if (typeof options === 'function') {
                callback = options;
                options = null;
            }
            if (!adapterObjects) {
                logger.info(
                    `${this.namespaceLog} extendForeignObject not processed because Objects database not connected`
                );
                return tools.maybeCallbackWithError(callback, tools.ERRORS.ERROR_DB_CLOSED);
            }

            try {
                validateId(id, true, null);
            } catch (err) {
                return tools.maybeCallbackWithError(callback, err);
            }

            const mId = id.replace(FORBIDDEN_CHARS, '_');
            if (mId !== id) {
                logger.warn(`${this.namespaceLog} Used invalid characters: ${id} changed to ${mId}`);
                id = mId;
            }

            if (!obj) {
                logger.error(`${this.namespaceLog} extendForeignObject: try to set null object for ${id}`);
                return tools.maybeCallbackWithError(callback, tools.ERRORS.ERROR_EMPTY_OBJECT);
            }

            // Read whole object
            let oldObj;
            try {
                oldObj = await adapterObjects.getObjectAsync(id, options);
            } catch (e) {
                return tools.maybeCallbackWithError(callback, e);
            }

            // remove the preserve attributes
            if (oldObj && options && tools.isObject(options.preserve)) {
                tools.removePreservedProperties(options.preserve, oldObj, obj);
            }

            // delete arrays if they should be changed
            if (
                obj &&
                ((obj.common && obj.common.members) ||
                    (obj.native && obj.native.repositories) ||
                    (obj.native && obj.native.certificates) ||
                    (obj.native && obj.native.devices))
            ) {
                if (!oldObj) {
                    logger.error(`${this.namespaceLog} Object ${id} not exist!`);
                    oldObj = {};
                }
                if (obj.native && obj.native.repositories && oldObj.native && oldObj.native.repositories) {
                    oldObj.native.repositories = [];
                }
                if (obj.common && obj.common.members && oldObj.common && oldObj.common.members) {
                    oldObj.common.members = [];
                }
                if (obj.native && obj.native.certificates && oldObj.native && oldObj.native.certificates) {
                    oldObj.native.certificates = [];
                }
                if (obj.native && obj.native.devices && oldObj.native && oldObj.native.devices) {
                    oldObj.native.devices = [];
                }

                obj.from = obj.from || `system.adapter.${this.namespace}`;
                obj.user = obj.user || (options ? options.user : '') || SYSTEM_ADMIN_USER;
                obj.ts = obj.ts || Date.now();

                obj = extend(true, oldObj, obj);

                return adapterObjects.setObject(id, obj, options, callback);
            } else {
                obj.from = obj.from || `system.adapter.${this.namespace}`;
                obj.user = obj.user || (options ? options.user : '') || SYSTEM_ADMIN_USER;
                obj.ts = obj.ts || Date.now();

                if ((obj.type && obj.type === 'state') || (!obj.type && oldObj && oldObj.type === 'state')) {
                    if (
                        obj.common &&
                        Object.prototype.hasOwnProperty.call(obj.common, 'custom') &&
                        obj.common.custom !== null &&
                        !tools.isObject(obj.common.custom)
                    ) {
                        logger.error(
                            this.namespaceLog +
                                ' extendObject ' +
                                id +
                                ' (type=' +
                                obj.type +
                                ') property common.custom is of type ' +
                                typeof obj.common.custom +
                                ', expected object.'
                        );
                        return tools.maybeCallbackWithError(callback, 'common.custom needs to be an object');
                    }
                } else {
                    if (
                        obj.common &&
                        Object.prototype.hasOwnProperty.call(obj.common, 'custom') &&
                        obj.common.custom !== null
                    ) {
                        logger.warn(
                            this.namespaceLog +
                                ' setObject ' +
                                id +
                                ' (type=' +
                                obj.type +
                                ') property common.custom must not exist.'
                        );
                        delete obj.common.custom;
                    }
                }

                if (!oldObj) {
                    // if old object is not existing we behave like setObject
                    return this.setForeignObject(id, obj, options, callback);
                }

                try {
                    const cbObj = await adapterObjects.extendObjectAsync(id, obj, options);
                    if (cbObj.value.type === 'state') {
                        let defState;
                        if (obj.common && obj.common.def !== undefined) {
                            defState = obj.common.def;
                        } else if (oldObj.common && oldObj.common.def !== undefined) {
                            defState = oldObj.common.def;
                        }
                        if (defState !== undefined) {
                            let currentStateObj;
                            try {
                                currentStateObj = await this.getForeignStateAsync(id);
                            } catch {
                                // do nothing
                            }
                            if (!currentStateObj) {
                                try {
                                    await this.setForeignStateAsync(id, {
                                        val: defState,
                                        q: QUALITY_SUBS_INITIAL,
                                        ack: true
                                    });
                                } catch (e) {
                                    logger.info(
                                        `${this.namespaceLog} Default value for state "${id}" could not be set: ${e.message}`
                                    );
                                }
                            }
                        }
                    }

                    return tools.maybeCallbackWithError(callback, null, cbObj);
                } catch (e) {
                    return tools.maybeCallbackWithError(callback, e);
                }
            }
        };
        /**
         * Promise-version of Adapter.extendForeignObject
         */
        this.extendForeignObjectAsync = tools.promisify(this.extendForeignObject, this);

        /**
         * Get object of this instance.
         *
         * It is not required, that ID consists namespace. E.g. to get object of "adapterName.X.myObject", only "myObject" is required as ID.
         *
         * @alias getObject
         * @memberof Adapter
         * @param {string} id exactly object ID (without namespace)
         * @param {object} [options] optional user context
         * @param {ioBroker.GetObjectCallback} callback return result
         *        <pre><code>
         *            function (err, obj) {
         *              if (err) adapter.log.error('Cannot get object: ' + err);
         *            }
         *        </code></pre>
         */
        this.getObject = (id, options, callback) => {
            if (typeof options === 'function') {
                callback = options;
                options = null;
            }
            if (!adapterObjects) {
                this.log.info('getObject not processed because Objects database not connected');
                return tools.maybeCallbackWithError(callback, tools.ERRORS.ERROR_DB_CLOSED);
            }

            try {
                validateId(id, false, null);
            } catch (err) {
                return tools.maybeCallbackWithError(callback, err);
            }

            adapterObjects.getObject(this._fixId(id), options, callback);
        };
        /**
         * Promise-version of Adapter.getObject
         */
        this.getObjectAsync = tools.promisify(this.getObject, this);

        /**
         * Read object view from DB.
         *
         * It is required, that ID consists namespace in startkey and endkey. E.g. {startkey: 'hm-rpc.' + adapter.instance + '.', endkey: 'hm-rpc.' + adapter.instance + '.\u9999'}
         * to get all objects of the instance.
         *
         * @alias getObjectView
         * @memberof Adapter
         * @param {string} design name of the design
         * @param {string} search name of the view
         * @param {object} params object containing startkey: first id to include in result; endkey: last id to include in result
         * @param {object} options
         * @param {ioBroker.GetObjectViewCallback} callback return result
         *      <pre><code>
         *          function (err, doc) {
         *              if (doc && doc.rows) {
         *                   for (var i = 0; i < doc.rows.length; i++) {
         *                       var id  = doc.rows[i].id;
         *                        var obj = doc.rows[i].value;
         *                        console.log('Found ' + id + ': ' + JSON.stringify(obj));
         *                   }
         *                           if (!doc.rows.length) console.log('No objects found.');
         *               } else {
         *                   console.log('No objects found: ' + err);
         *               }
         *           }
         *           </code></pre>
         */
        this.getObjectView = (design, search, params, options, callback) => {
            if (typeof options === 'function') {
                callback = options;
                options = undefined;
            }
            if (!adapterObjects) {
                this.log.info('getObjectView not processed because Objects database not connected');
                return tools.maybeCallbackWithError(callback, tools.ERRORS.ERROR_DB_CLOSED);
            }

            params = params || {};

            // Limit search ranges for system views to the relevant namespaces
            // to prevent too wide searches where the objects never will be
            if (design === 'system' && !params.startkey && (!params.endkey || params.endkey === '\u9999')) {
                switch (search) {
                    case 'host':
                        params.startkey = 'system.host.';
                        params.endKey = 'system.host.\u9999';
                        break;
                    case 'adapter':
                    case 'instance':
                    case 'instanceStats':
                        params.startkey = 'system.adapter.';
                        params.endKey = 'system.adapter.\u9999';
                        break;
                    case 'enum':
                        params.startkey = 'enum.';
                        params.endKey = 'enum.\u9999';
                        break;
                    case 'script':
                        params.startkey = 'script.';
                        params.endKey = 'script.\u9999';
                        break;
                    case 'group':
                        params.startkey = 'system.group.';
                        params.endKey = 'system.group.\u9999';
                        break;
                    case 'user':
                        params.startkey = 'system.user.';
                        params.endKey = 'system.user.\u9999';
                        break;
                    case 'config':
                        params.startkey = 'system.';
                        params.endKey = 'system.\u9999';
                        break;
                }
            }

            return adapterObjects.getObjectView(design, search, params, options, callback);
        };
        /**
         * Promise-version of Adapter.getObjectView
         */
        this.getObjectViewAsync = tools.promisify(this.getObjectView, this);

        /**
         * Read object list from DB.
         *
         * It is required, that ID consists namespace in startkey and endkey. E.g. {startkey: 'hm-rpc.' + adapter.instance + '.', endkey: 'hm-rpc.' + adapter.instance + '.\u9999'}
         * to get all objects of the instance.
         *
         * @alias getObjectList
         * @memberof Adapter
         *
         * @param {object} params
         * @param {object} options
         * @param {ioBroker.GetObjectListCallback} callback
         *      <pre><code>
         *          function (err, res) {
         *              if (res && res.rows) {
         *                   for (var i = 0; i < res.rows.length; i++) {
         *                       var id  = res.rows[i].id;
         *                       var obj = res.rows[i].value;
         *                       console.log('Found ' + id + ': ' + JSON.stringify(obj));
         *                   }
         *                   if (!res.rows.length) console.log('No objects found.');
         *              } else {
         *                  console.log('No objects found: ' + err);
         *              }
         *          }
         *       </code></pre>
         */
        this.getObjectList = (params, options, callback) => {
            if (typeof options === 'function') {
                callback = options;
                options = null;
            }

            if (!adapterObjects) {
                this.log.info('getObjectList not processed because Objects database not connected');
                return tools.maybeCallbackWithError(callback, tools.ERRORS.ERROR_DB_CLOSED);
            }

            adapterObjects.getObjectList(params, options, callback);
        };
        /**
         * Promise-version of Adapter.getObjectList
         */
        this.getObjectListAsync = tools.promisify(this.getObjectList, this);

        /**
         * Get the enum tree.
         *
         * Get enums of specified tree or all enums if nothing specified as object with values.
         * If getEnum called with no enum specified, all enums will be returned:
         * <pre><code>
         *      adapter.getEnums(function (err, enums, requestEnum) {
         *        // All enums
         *        if (err) adapter.log.error('Cannot get object: ' + err);
         *        for (var e in enums) {
         *           adapter.log.debug('Enum "' + e + '" has following members: ' + enums[e].common.members.join(', '));
         *        }
         *      });
         * </code></pre>
         *
         * @alias getEnum
         * @memberof Adapter
         * @param {string} _enum enum name, e.g. 'rooms', 'function' or '' (all enums)
         * @param {object} [options] optional user context
         * @param {ioBroker.GetEnumCallback} callback return result
         *        <pre><code>
         *            function (err, enums, requestEnum) {
         *              // requestEnum is _enum
         *              if (err) adapter.log.error('Cannot get object: ' + err);
         *              for (var e in enums) {
         *                 adapter.log.debug('Enum "' + e + '" has following members: ' + enums[e].common.members.join(', '));
         *              }
         *            }
         *        </code></pre>
         */
        this.getEnum = (_enum, options, callback) => {
            if (typeof _enum === 'function') {
                callback = _enum;
                options = null;
                _enum = '';
            }
            if (typeof options === 'function') {
                callback = options;
                options = null;
            }
            if (!adapterObjects) {
                this.log.info('getEnum not processed because Objects database not connected');
                return tools.maybeCallbackWithError(callback, tools.ERRORS.ERROR_DB_CLOSED);
            }

            if (!_enum.startsWith('enum.')) {
                _enum = 'enum.' + _enum;
            }
            const result = {};

            adapterObjects.getObjectView(
                'system',
                'enum',
                {
                    startkey: _enum + '.',
                    endkey: _enum + '.\u9999'
                },
                options,
                (err, res) => {
                    if (err) {
                        return tools.maybeCallbackWithError(callback, err);
                    }
                    if (res && res.rows) {
                        for (let t = 0; t < res.rows.length; t++) {
                            result[res.rows[t].id] = res.rows[t].value;
                        }
                    }
                    return tools.maybeCallbackWithError(callback, err, result, _enum);
                }
            );
        };
        /**
         * Promise-version of Adapter.getEnum
         */
        this.getEnumAsync = tools.promisify(this.getEnum, this, ['result', 'requestEnum']);

        /**
         * Read the members of given enums.
         *
         * Get enums of specified tree or all enums if nothing specified as object with values.
         *
         * @alias getEnums
         * @memberof Adapter
         * @param {string|array} _enumList enum name or names, e.g. ['rooms', 'function']
         * @param {object} [options] optional user context
         * @param {ioBroker.GetEnumsCallback} callback return result
         *        <pre><code>
         *            function (err, enums) {
         *              // requestEnum is _enum
         *              if (err) adapter.log.error('Cannot get object: ' + err);
         *              // Result is like
         *              // {
         *              //    "enum.rooms": {
         *              //       "enum.rooms.livingroom": {
         *              //           common: {
         *              //              members: ['ID1', 'ID2']
         *              //           }
         *              //       },
         *              //       "enum.rooms.sleepingroom": {
         *              //           common: {
         *              //              members: ['ID3', 'ID4']
         *              //           }
         *              //       }
         *              //    },
         *              //    "enum.functions": {
         *              //       "enum.rooms.light": {
         *              //           common: {
         *              //              members: ['ID1', 'ID6']
         *              //           }
         *              //       },
         *              //       "enum.rooms.weather": {
         *              //           common: {
         *              //              members: ['ID4', 'ID7']
         *              //           }
         *              //       }
         *              //    }
         *              // }
         *            }
         *        </code></pre>
         */
        this.getEnums = (_enumList, options, callback) => {
            if (typeof _enumList === 'function') {
                callback = _enumList;
                _enumList = null;
            }
            if (typeof options === 'function') {
                callback = options;
                options = null;
            }
            if (!adapterObjects) {
                this.log.info('getEnums not processed because Objects database not connected');
                return tools.maybeCallbackWithError(callback, tools.ERRORS.ERROR_DB_CLOSED);
            }

            const _enums = {};
            if (_enumList) {
                if (typeof _enumList === 'string') {
                    _enumList = [_enumList];
                }
                const promises = [];

                for (const currEnum of _enumList) {
                    promises.push(
                        new Promise((resolve, reject) => {
                            this.getEnum(currEnum, options, (err, list, _enum) => {
                                if (err) {
                                    return reject(err);
                                } else if (list) {
                                    _enums[_enum] = list;
                                }
                                resolve();
                            });
                        })
                    );
                }

                Promise.all(promises)
                    .then(() => {
                        return tools.maybeCallbackWithError(callback, null, _enums);
                    })
                    .catch(e => {
                        return tools.maybeCallbackWithError(callback, e);
                    });
            } else {
                // Read all enums
                adapterObjects.getObjectView(
                    'system',
                    'enum',
                    {
                        startkey: 'enum.',
                        endkey: 'enum.\u9999'
                    },
                    options,
                    (err, res) => {
                        // be aware, that res.rows[x].id is the name of enum!
                        if (err) {
                            return tools.maybeCallbackWithError(callback, err);
                        }
                        const result = {};
                        if (res && res.rows) {
                            for (let i = 0; i < res.rows.length; i++) {
                                const parts = res.rows[i].id.split('.', 3);
                                if (!parts[2]) {
                                    continue;
                                }
                                if (!result[parts[0] + '.' + parts[1]]) {
                                    result[parts[0] + '.' + parts[1]] = {};
                                }
                                result[parts[0] + '.' + parts[1]][res.rows[i].id] = res.rows[i].value;
                            }
                        }

                        return tools.maybeCallbackWithError(callback, err, result);
                    }
                );
            }
        };
        /**
         * Promise-version of Adapter.getEnums
         */
        this.getEnumsAsync = tools.promisify(this.getEnums, this);

        /**
         * Get objects by pattern, by specific type and resolve their enums.
         *
         * Get all objects in the system of specified type. E.g.:
         *
         *        <pre><code>
         *            adapter.getForeignObjects('hm-rega.0.*', 'state', ['rooms', 'functions'], function (err, objs) {
         *              if (err) adapter.log.error('Cannot get object: ' + err);
         *              // objs look like:
         *              // {
         *              //    "hm-rega.0.ABC0000.1.STATE": {
         *              //        common: {...},
         *              //        native: {},
         *              //        type: 'state',
         *              //        enums: {
         *              //           'enums.rooms.livingroom': 'Living room',
         *              //           'enums.functions.light': 'Light'
         *              //       }
         *              //    },
         *              //    "hm-rega.0.ABC0000.2.STATE": {
         *              //        common: {...},
         *              //        native: {},
         *              //        type: 'state',
         *              //        enums: {
         *              //           'enums.rooms.sleepingroom': 'Sleeping room',
         *              //           'enums.functions.window': 'Windows'
         *              //       }
         *              //    }
         *            }
         *        </code></pre>
         *
         * @alias getForeignObjects
         * @memberof Adapter
         * @param {string} pattern object ID/wildchars
         * @param {string} type type of object: 'state', 'channel' or 'device'. Default - 'state'
         * @param {string|string[]} enums object ID, that must be overwritten or created.
         * @param {object} [options] optional user context
         * @param {ioBroker.GetObjectsCallback} callback return result
         *        <pre><code>
         *            function (err, obj) {
         *              if (err) adapter.log.error('Cannot get object: ' + err);
         *            }
         *        </code></pre>
         */
        this.getForeignObjects = (pattern, type, enums, options, callback) => {
            if (typeof pattern !== 'string') {
                return tools.maybeCallbackWithError(
                    callback,
                    new Error(`Expected pattern to be of type "string", got "${typeof pattern}"`)
                );
            }

            if (typeof options === 'function') {
                callback = options;
                options = null;
            }
            let params = {};
            if (pattern && pattern !== '*') {
                params = {
                    startkey: pattern.replace(/\*/g, ''),
                    endkey: pattern.replace(/\*/g, '\u9999')
                };
            }
            if (typeof enums === 'function') {
                callback = enums;
                enums = null;
            }
            if (typeof type === 'function') {
                callback = type;
                type = null;
            }
            if (typeof type === 'object') {
                options = type;
                type = null;
            }
            if (typeof enums === 'object' && !Array.isArray(enums)) {
                options = enums;
                enums = null;
            }
            if (!adapterObjects) {
                this.log.info('getForeignObjects not processed because Objects database not connected');
                return tools.maybeCallbackWithError(callback, tools.ERRORS.ERROR_DB_CLOSED);
            }

            adapterObjects.getObjectView('system', type || 'state', params, options, (err, res) => {
                if (err) {
                    return tools.maybeCallbackWithError(callback, err);
                }

                // don't forget, that enums returns names in row[x].id and not IDs, you can find id in rows[x].value._id
                this.getEnums(enums, null, (err, _enums) => {
                    const list = {};
                    if (res && res.rows) {
                        for (let i = 0; i < res.rows.length; i++) {
                            if (!res.rows[i].value) {
                                // it is more an unimportant warning as debug
                                logger.debug(
                                    `${this.namespaceLog} getEnums(${JSON.stringify(
                                        enums
                                    )}) returned an enum without a value at index ${i}, obj - ${JSON.stringify(
                                        res.rows[i]
                                    )}`
                                );
                                continue;
                            }
                            const id = res.rows[i].value._id;
                            list[id] = res.rows[i].value;
                            if (_enums && id) {
                                // get device or channel of this state and check it too
                                const parts = id.split('.');
                                parts.splice(parts.length - 1, 1);
                                const channel = parts.join('.');
                                parts.splice(parts.length - 1, 1);
                                const device = parts.join('.');

                                list[id].enums = {};
                                for (const es in _enums) {
                                    if (!Object.prototype.hasOwnProperty.call(_enums, es)) {
                                        continue;
                                    }
                                    for (const e in _enums[es]) {
                                        if (!Object.prototype.hasOwnProperty.call(_enums[es], e)) {
                                            continue;
                                        }
                                        if (!_enums[es][e] || !_enums[es][e].common || !_enums[es][e].common.members) {
                                            continue;
                                        }
                                        if (
                                            _enums[es][e].common.members.indexOf(id) !== -1 ||
                                            _enums[es][e].common.members.indexOf(channel) !== -1 ||
                                            _enums[es][e].common.members.indexOf(device) !== -1
                                        ) {
                                            list[id].enums[e] = _enums[es][e].common.name;
                                        }
                                    }
                                }
                            }
                        }
                    }
                    return tools.maybeCallbackWithError(callback, null, list);
                });
            });
        };
        /**
         * Promise-version of Adapter.getForeignObjects
         */
        this.getForeignObjectsAsync = tools.promisify(this.getForeignObjects, this);

        /**
         * Find any object by name or ID.
         *
         * Find object by the exact name or ID.
         *
         * @alias findForeignObject
         * @memberof Adapter
         * @param {string} id exactly object ID (without namespace)
         * @param {string} type optional common.type of state: 'number', 'string', 'boolean', 'file', ...
         * @param {object} options optional user context
         * @param {ioBroker.FindObjectCallback} callback return result
         *        <pre><code>
         *            adapter.findForeignObject('Some name', function (err, id, name) {
         *              if (err) adapter.log.error('Cannot get object: ' + err);
         *              adapter.log.debug('ID of object with name "' + name + '" is "' + id + '"');
         *            }
         *        </code></pre>
         */
        this.findForeignObject = (id, type, options, callback) => {
            if (typeof options === 'function') {
                callback = options;
                options = null;
            }
            if (typeof type === 'function') {
                callback = type;
                type = null;
            }
            if (!adapterObjects) {
                this.log.info('findForeignObject not processed because Objects database not connected');
                return tools.maybeCallbackWithError(callback, tools.ERRORS.ERROR_DB_CLOSED);
            }

            try {
                validateId(id, true, null);
            } catch (err) {
                return tools.maybeCallbackWithError(callback, err);
            }

            adapterObjects.findObject(id, type, options, callback);
        };
        /**
         * Promise-version of Adapter.findForeignObject
         */
        this.findForeignObjectAsync = tools.promisify(this.findForeignObject, this, ['id', 'name']);

        /**
         * Get any object.
         *
         * ID must be specified with namespace.
         *
         * @alias getForeignObject
         * @memberof Adapter
         * @param {string} id exactly object ID (with namespace)
         * @param {object} [options] optional user context
         * @param {ioBroker.GetObjectCallback} callback return result
         *        <pre><code>
         *            function (err, obj) {
         *              if (err) adapter.log.error('Cannot get object: ' + err);
         *            }
         *        </code></pre>
         */
        this.getForeignObject = (id, options, callback) => {
            if (typeof options === 'function') {
                callback = options;
                options = null;
            }
            if (!adapterObjects) {
                this.log.info('getForeignObject not processed because Objects database not connected');
                return tools.maybeCallbackWithError(callback, tools.ERRORS.ERROR_DB_CLOSED);
            }

            try {
                validateId(id, true, options);
            } catch (err) {
                return tools.maybeCallbackWithError(callback, err);
            }

            adapterObjects.getObject(id, options, (err, obj) => {
                const adapterName = this.namespace.split('.')[0];
                // remove protectedNative if not admin or own adapter
                if (
                    obj &&
                    obj.protectedNative &&
                    obj.protectedNative.length &&
                    obj._id &&
                    obj._id.startsWith('system.adapter.') &&
                    adapterName !== 'admin' &&
                    adapterName !== obj._id.split('.')[2]
                ) {
                    for (const attr of obj.protectedNative) {
                        delete obj.native[attr];
                    } // endFor
                } // endIf

                return tools.maybeCallbackWithError(callback, err, obj);
            });
        };
        /**
         * Promise-version of Adapter.getForeignObject
         */
        this.getForeignObjectAsync = tools.promisify(this.getForeignObject, this);

        /**
         * Delete an object of this instance.
         *
         * It is not required to provice the adapter namespace, because it will automatically be added.
         * E.g. to delete "adapterName.X.myObject", only "myObject" is required as ID.
         *
         * The corresponding state will be deleted too if the object has type "state".
         *
         * @alias delObject
         * @memberof Adapter
         * @param {string} id exactly object ID (without namespace)
         * @param {object} [options] optional user context. E.g. recursive option could be true
         * @param {ioBroker.ErrorCallback} [callback] return result
         *        <pre><code>
         *            function (err) {
         *              if (err) adapter.log.error('Cannot delete object: ' + err);
         *            }
         *        </code></pre>
         */
        this.delObject = (id, options, callback) => {
            // delObject does the same as delForeignObject, but fixes the ID first
            id = this._fixId(id);
            this.delForeignObject(id, options, callback);
        };
        /**
         * Promise-version of Adapter.delObject
         */
        this.delObjectAsync = tools.promisify(this.delObject, this);

        const _deleteObjects = (tasks, options, cb) => {
            if (!tasks || !tasks.length) {
                return tools.maybeCallback(cb);
            } else {
                const task = tasks.shift();
                adapterObjects.delObject(task.id, options, async err => {
                    if (err) {
                        return tools.maybeCallbackWithError(cb, err);
                    }
                    if (task.state) {
                        try {
                            await this.delForeignStateAsync(task.id, options);
                        } catch (e) {
                            this.log.warn(`Could not remove state of ${task.id}: ${e.message}`);
                        }
                    }
                    try {
                        await tools.removeIdFromAllEnums(adapterObjects, task.id, this.enums);
                    } catch (e) {
                        this.log.warn(`Could not remove ${task.id} from enums: ${e.message}`);
                    }
                    setImmediate(_deleteObjects, tasks, options, cb);
                });
            }
        };
        /**
         * Delete any object.
         *
         * The full ID with namespace must be specified. The corresponding state will be deleted too if the object has type "state".
         *
         * @alias delForeignObject
         * @memberof Adapter
         * @param {string} id exactly object ID (with namespace)
         * @param {object} [options] optional user context or {recursive:true} to delete all underlying objects
         * @param {ioBroker.ErrorCallback} [callback] return result
         *        <pre><code>
         *            function (err) {
         *              if (err) adapter.log.error('Cannot delete object: ' + err);
         *            }
         *        </code></pre>
         */
        this.delForeignObject = (id, options, callback) => {
            if (typeof options === 'function') {
                callback = options;
                options = null;
            }
            if (!adapterObjects) {
                this.log.info('delForeignObject not processed because Objects database not connected');
                return tools.maybeCallbackWithError(callback, tools.ERRORS.ERROR_DB_CLOSED);
            }

            try {
                validateId(id, true, options);
            } catch (err) {
                return tools.maybeCallbackWithError(callback, err);
            }

            // If recursive deletion of all underlying objects, including id
            if (options && options.recursive) {
                // read object itself
                adapterObjects.getObject(id, options, (err, obj) => {
                    const tasks =
                        obj && (!obj.common || !obj.common.dontDelete)
                            ? [
                                  {
                                      id,
                                      state: obj.type === 'state'
                                  }
                              ]
                            : [];
                    const selector = { startkey: id + '.', endkey: id + '.\u9999' };
                    // read all underlying states
                    adapterObjects.getObjectList(selector, options, (err, res) => {
                        res &&
                            res.rows &&
                            res.rows.forEach(
                                item =>
                                    !tasks.find(task => task.id === item.id) &&
                                    (!item.value || !item.value.common || !item.value.common.dontDelete) && // exclude objects with dontDelete flag
                                    tasks.push({ id: item.id, state: item.value && item.value.type === 'state' })
                            );
                        _deleteObjects(tasks, options, callback);
                    });
                });
            } else {
                adapterObjects.getObject(id, options, async (err, obj) => {
                    if (err) {
                        return tools.maybeCallbackWithError(callback, err);
                    } else if (obj) {
                        // do not allow deletion of objects with dontDelete flag
                        if (obj.common && obj.common.dontDelete) {
                            return tools.maybeCallbackWithError(callback, new Error('not deletable'));
                        }

                        try {
                            await adapterObjects.delObject(obj._id, options);
                        } catch (err) {
                            return tools.maybeCallbackWithError(callback, err);
                        }
                        if (obj.type === 'state') {
                            try {
                                if (obj.binary) {
                                    await this.delBinaryStateAsync(id, options);
                                } else {
                                    await this.delForeignStateAsync(id, options);
                                }
                            } catch {
                                // Ignore
                            }
                        }
                        try {
                            await tools.removeIdFromAllEnums(adapterObjects, id, this.enums);
                        } catch (e) {
                            return tools.maybeCallbackWithError(callback, e);
                        }
                    }
                    return tools.maybeCallback(callback);
                });
            }
        };
        /**
         * Promise-version of Adapter.delForeignObject
         */
        this.delForeignObjectAsync = tools.promisify(this.delForeignObject, this);

        /**
         * Subscribe for the changes of objects in this instance.
         *
         * @alias subscribeObjects
         * @memberof Adapter
         * @param {string} pattern pattern like 'channel.*' or '*' (all objects of this adapter) - without namespaces
         * @param {object} [options] optional user context
         * @param {ioBroker.ErrorCallback} [callback] optional returns result
         *        <pre><code>
         *            function (err) {
         *              if (err) adapter.log.error('Cannot subscribe object: ' + err);
         *            }
         *        </code></pre>
         */
        this.subscribeObjects = (pattern, options, callback) => {
            if (typeof options === 'function') {
                callback = options;
                options = undefined;
            }
            if (!adapterObjects) {
                this.log.info('subscribeObjects not processed because Objects database not connected');
                return tools.maybeCallbackWithError(callback, tools.ERRORS.ERROR_DB_CLOSED);
            }

            if (pattern === '*') {
                adapterObjects.subscribeUser(this.namespace + '.*', options, callback);
            } else {
                pattern = this._fixId(pattern, true);
                adapterObjects.subscribeUser(pattern, options, callback);
            }
        };
        /**
         * Promise-version of Adapter.subscribeObjects
         */
        this.subscribeObjectsAsync = tools.promisify(this.subscribeObjects, this);

        /**
         * Unsubscribe on the changes of objects in this instance.
         *
         * @alias unsubscribeObjects
         * @memberof Adapter
         * @param {string} pattern pattern like 'channel.*' or '*' (all objects) - without namespaces
         * @param {object} [options] optional user context
         * @param {ioBroker.ErrorCallback} [callback] optional returns result
         *        <pre><code>
         *            function (err) {
         *              if (err) adapter.log.error('Cannot unsubscribe object: ' + err);
         *            }
         *        </code></pre>
         */
        this.unsubscribeObjects = (pattern, options, callback) => {
            if (typeof options === 'function') {
                callback = options;
                options = undefined;
            }
            if (!adapterObjects) {
                this.log.info('unsubscribeObjects not processed because Objects database not connected');
                return tools.maybeCallbackWithError(callback, tools.ERRORS.ERROR_DB_CLOSED);
            }

            if (pattern === '*') {
                adapterObjects.unsubscribeUser(this.namespace + '.*', options, callback);
            } else {
                pattern = this._fixId(pattern, true);
                adapterObjects.unsubscribeUser(pattern, options, callback);
            }
        };
        /**
         * Promise-version of Adapter.unsubscribeObjects
         */
        this.unsubscribeObjectsAsync = tools.promisify(this.unsubscribeObjects, this);

        /**
         * Subscribe for the changes of objects in any instance.
         *
         * @alias subscribeForeignObjects
         * @memberof Adapter
         * @param {string} pattern pattern like 'channel.*' or '*' (all objects) - without namespaces. You can use array of patterns
         * @param {object} [options] optional user context
         * @param {ioBroker.ErrorCallback} [callback] optional returns result
         *        <pre><code>
         *            function (err) {
         *              if (err) adapter.log.error('Cannot subscribe object: ' + err);
         *            }
         *        </code></pre>
         */
        this.subscribeForeignObjects = (pattern, options, callback) => {
            if (typeof options === 'function') {
                callback = options;
                options = undefined;
            }
            if (!adapterObjects) {
                this.log.info('subscribeForeignObjects not processed because Objects database not connected');
                return tools.maybeCallbackWithError(callback, tools.ERRORS.ERROR_DB_CLOSED);
            }

            adapterObjects.subscribeUser(pattern, options, callback);
        };
        /**
         * Promise-version of Adapter.subscribeForeignObjects
         */
        this.subscribeForeignObjectsAsync = tools.promisify(this.subscribeForeignObjects, this);

        /**
         * Unsubscribe for the patterns on all objects.
         *
         * @alias unsubscribeForeignObjects
         * @memberof Adapter
         * @param {string} pattern pattern like 'channel.*' or '*' (all objects) - without namespaces
         * @param {object} [options] optional user context
         * @param {ioBroker.ErrorCallback} [callback] optional returns result
         *        <pre><code>
         *            function (err) {
         *              if (err) adapter.log.error('Cannot unsubscribe object: ' + err);
         *            }
         *        </code></pre>
         */
        this.unsubscribeForeignObjects = (pattern, options, callback) => {
            if (typeof options === 'function') {
                callback = options;
                options = undefined;
            }
            if (!pattern) {
                pattern = '*';
            }
            if (!adapterObjects) {
                this.log.info('unsubscribeForeignObjects not processed because Objects database not connected');
                return tools.maybeCallbackWithError(callback, tools.ERRORS.ERROR_DB_CLOSED);
            }

            adapterObjects.unsubscribeUser(pattern, options, callback);
        };
        /**
         * Promise-version of Adapter.unsubscribeForeignObjects
         */
        this.unsubscribeForeignObjectsAsync = tools.promisify(this.unsubscribeForeignObjects, this);

        /**
         * Same as {@link Adapter.setObject}, but with check if the object exists.
         *
         * ID must be specified as a full name with adapter namespace. E.g "hm-rpc.0.ABC98989.1.STATE".
         * New object will be created only if no object exists with such ID.
         *
         * @alias setObjectNotExists
         * @memberof Adapter
         * @param {string} id object ID, that must be overwritten or created.
         * @param {object} obj new object
         * @param {object} [options] optional user context
         * @param {ioBroker.SetObjectCallback} [callback] return result
         *        <pre><code>
         *            function (err, obj) {
         *              // obj is {id: id}
         *              if (err) adapter.log.error('Cannot write object: ' + err);
         *            }
         *        </code></pre>
         * @returns {Promise<{id: string}>}
         */
        this.setObjectNotExists = async (id, obj, options, callback) => {
            if (typeof options === 'function') {
                callback = options;
                options = null;
            }
            if (!adapterObjects) {
                this.log.info('setObjectNotExists not processed because Objects database not connected');
                return tools.maybeCallbackWithError(callback, tools.ERRORS.ERROR_DB_CLOSED);
            }

            try {
                validateId(id, false, null);
            } catch (err) {
                return tools.maybeCallbackWithError(callback, err);
            }

            id = this._fixId(id);

            if (obj.children || obj.parent) {
                logger.warn(`${this.namespaceLog} Do not use parent or children for ${id}`);
            }

            // check if object already exists
            let objExists;
            try {
                objExists = await adapterObjects.objectExists(id, options);
            } catch (e) {
                return tools.maybeCallbackWithError(
                    callback,
                    `Could not check object existence of ${id}: ${e.message}`
                );
            }

            if (objExists === false) {
                if (!obj.from) {
                    obj.from = 'system.adapter.' + this.namespace;
                }
                if (!obj.user) {
                    obj.user = (options ? options.user : '') || SYSTEM_ADMIN_USER;
                }
                if (!obj.ts) {
                    obj.ts = Date.now();
                }

                return setObjectWithDefaultValue(id, obj, null, callback);
            } else {
                return tools.maybeCallbackWithError(callback, null);
            }
        };
        /**
         * Promise-version of Adapter.setObjectNotExists
         */
        this.setObjectNotExistsAsync = tools.promisify(this.setObjectNotExists, this);

        /**
         * Same as {@link Adapter.setForeignObject}, but with check if the object exists.
         *
         * ID must be specified as a full name with adapter namespace. E.g "hm-rpc.0.ABC98989.1.STATE".
         * New object will be created only if no object exists with such ID.
         *
         * @alias setForeignObjectNotExists
         * @memberof Adapter
         * @param {string} id object ID, that must be overwritten or created.
         * @param {object} obj new object
         * @param {object} [options] optional user context
         * @param {ioBroker.SetObjectCallback} [callback] return result
         *        <pre><code>
         *            function (err, obj) {
         *              // obj is {id: id}
         *              if (err) adapter.log.error('Cannot write object: ' + err);
         *            }
         *        </code></pre>
         * @returns {Promise<{id: string}>}
         */
        this.setForeignObjectNotExists = async (id, obj, options, callback) => {
            if (typeof options === 'function') {
                callback = options;
                options = null;
            }
            if (!adapterObjects) {
                this.log.info('setForeignObjectNotExists not processed because Objects database not connected');
                return tools.maybeCallbackWithError(callback, tools.ERRORS.ERROR_DB_CLOSED);
            }

            try {
                validateId(id, true, null);
            } catch (err) {
                return tools.maybeCallbackWithError(callback, err);
            }

            // check if object exists
            let objExists;
            try {
                objExists = await adapterObjects.objectExists(id, options);
            } catch (e) {
                return tools.maybeCallbackWithError(
                    callback,
                    `Could not check object existence of ${id}: ${e.message}`
                );
            }

            if (objExists === false) {
                if (!obj.from) {
                    obj.from = 'system.adapter.' + this.namespace;
                }
                if (!obj.user) {
                    obj.user = (options ? options.user : '') || SYSTEM_ADMIN_USER;
                }
                if (!obj.ts) {
                    obj.ts = Date.now();
                }

                return setObjectWithDefaultValue(id, obj, null, callback);
            } else {
                return tools.maybeCallbackWithError(callback, null);
            }
        };
        /**
         * Promise-version of Adapter.setForeignObjectNotExists
         */
        this.setForeignObjectNotExistsAsync = tools.promisify(this.setForeignObjectNotExists, this);

        this._DCS2ID = (device, channel, stateOrPoint) => {
            let id = '';
            if (device) {
                id += device;
            }
            if (channel) {
                id += (id ? '.' : '') + channel;
            }

            if (stateOrPoint !== true && stateOrPoint !== false) {
                if (stateOrPoint) {
                    id += (id ? '.' : '') + stateOrPoint;
                }
            } else if (stateOrPoint === true && id) {
                id += '.';
            }
            return id;
        };

        this.createDevice = (deviceName, common, _native, options, callback) => {
            if (typeof options === 'function') {
                callback = options;
                options = null;
            }
            if (!deviceName) {
                logger.error(this.namespaceLog + ' Try to create device with empty name!');
                return;
            }
            if (typeof _native === 'function') {
                callback = _native;
                _native = {};
            }
            if (typeof common === 'function') {
                callback = common;
                common = {};
            }
            common = common || {};
            common.name = common.name || deviceName;

            deviceName = deviceName.replace(FORBIDDEN_CHARS, '_').replace(/\./g, '_');
            _native = _native || {};

            this.setObjectNotExists(
                deviceName,
                {
                    type: 'device',
                    common: common,
                    native: _native
                },
                options,
                callback
            );
        };
        /**
         * Promise-version of Adapter.createDevice
         */
        this.createDeviceAsync = tools.promisify(this.createDevice, this);

        // name of channel must be in format "channel"
        this.createChannel = (parentDevice, channelName, roleOrCommon, _native, options, callback) => {
            if (typeof options === 'function') {
                callback = options;
                options = null;
            }
            if (!channelName) {
                throw new Error('Cannot create a channel without a name!');
            }

            if (typeof _native === 'function') {
                callback = _native;
                _native = {};
            }

            if (typeof roleOrCommon === 'function') {
                callback = roleOrCommon;
                roleOrCommon = undefined;
            }

            let common = {};
            if (typeof roleOrCommon === 'string') {
                common = {
                    name: '',
                    role: roleOrCommon
                };
            } else if (typeof roleOrCommon === 'object') {
                common = roleOrCommon;
            }
            common.name = common.name || channelName;

            if (parentDevice) {
                parentDevice = parentDevice.replace(FORBIDDEN_CHARS, '_').replace(/\./g, '_');
            }
            channelName = channelName.replace(FORBIDDEN_CHARS, '_').replace(/\./g, '_');
            channelName = this._DCS2ID(parentDevice, channelName);

            _native = _native || {};

            const obj = {
                type: 'channel',
                common: common,
                native: _native
            };

            this.setObjectNotExists(channelName, obj, options, callback);
        };
        /**
         * Promise-version of Adapter.createChannel
         */
        this.createChannelAsync = tools.promisify(this.createChannel, this);

        this.createState = (parentDevice, parentChannel, stateName, roleOrCommon, _native, options, callback) => {
            if (typeof options === 'function') {
                callback = options;
                options = null;
            }
            if (!stateName) {
                throw new Error('Cannot create a state without a name!');
            }

            if (typeof _native === 'function') {
                callback = _native;
                _native = {};
            }

            if (typeof roleOrCommon === 'function') {
                callback = roleOrCommon;
                roleOrCommon = undefined;
            }

            /** @type {ioBroker.StateCommon} */
            let common = {};
            if (typeof roleOrCommon === 'string') {
                common = {
                    read: true,
                    write: false,
                    name: '',
                    role: roleOrCommon
                };
            } else if (typeof roleOrCommon === 'object') {
                common = roleOrCommon;
            }

            common.name = common.name || stateName;
            _native = _native || {};

            common.read = common.read === undefined ? true : common.read;
            common.write = common.write === undefined ? false : common.write;

            if (!common.role) {
                logger.error(
                    this.namespaceLog +
                        ' Try to create state ' +
                        (parentDevice ? parentDevice + '.' : '') +
                        parentChannel +
                        '.' +
                        stateName +
                        ' without role'
                );
                return;
            }

            if (parentDevice) {
                parentDevice = parentDevice.replace(FORBIDDEN_CHARS, '_').replace(/\./g, '_');
            }
            if (parentChannel) {
                parentChannel = parentChannel.replace(FORBIDDEN_CHARS, '_').replace(/\./g, '_');
            }
            stateName = stateName.replace(FORBIDDEN_CHARS, '_').replace(/\./g, '_');
            const id = this._fixId({ device: parentDevice, channel: parentChannel, state: stateName });

            // Check min, max and def values for number
            if (common.type !== undefined && common.type === 'number') {
                let min = 0;
                let max = 0;
                let def = 0;
                let err;
                if (common.min !== undefined) {
                    min = common.min;
                    if (typeof min !== 'number') {
                        min = parseFloat(min);
                        if (isNaN(min)) {
                            err = 'Wrong type of ' + id + '.common.min';
                            logger.error(this.namespaceLog + ' ' + err);
                            return tools.maybeCallbackWithError(callback, err);
                        } else {
                            common.min = min;
                        }
                    }
                }
                if (common.max !== undefined) {
                    max = common.max;
                    if (typeof max !== 'number') {
                        max = parseFloat(max);
                        if (isNaN(max)) {
                            err = 'Wrong type of ' + id + '.common.max';
                            logger.error(this.namespaceLog + ' ' + err);
                            return tools.maybeCallbackWithError(callback, err);
                        } else {
                            common.max = max;
                        }
                    }
                }
                if (common.def !== undefined) {
                    def = common.def;
                    if (typeof def !== 'number') {
                        def = parseFloat(def);
                        if (isNaN(def)) {
                            err = new Error('Wrong type of ' + id + '.common.def');
                            logger.error(`${this.namespaceLog} ${err.message}`);
                            return tools.maybeCallbackWithError(callback, err);
                        } else {
                            common.def = def;
                        }
                    }
                }
                if (common.min !== undefined && common.max !== undefined && min > max) {
                    common.max = min;
                    common.min = max;
                }
                if (common.def !== undefined && common.min !== undefined && def < min) {
                    common.def = min;
                }
                if (common.def !== undefined && common.max !== undefined && def > max) {
                    common.def = max;
                }
            }

            this.setObjectNotExists(
                id,
                {
                    type: 'state',
                    common: common,
                    native: _native
                },
                options,
                err => {
                    if (err) {
                        return tools.maybeCallbackWithError(callback, err);
                    } else if (common.def !== undefined) {
                        this.getState(id, null, (err, state) => {
                            if (!state) {
                                if (common.defAck !== undefined) {
                                    this.setState(id, common.def, common.defAck, options, callback);
                                } else {
                                    this.setState(id, common.def, options, callback);
                                }
                            } else {
                                return tools.maybeCallback(callback);
                            }
                        });
                    } else {
                        this.getState(id, null, (err, state) => {
                            if (!state) {
                                this.setState(id, null, true, options, callback);
                            } else {
                                return tools.maybeCallback(callback);
                            }
                        });
                    }
                }
            );
        };
        /**
         * Promise-version of Adapter.createState
         */
        this.createStateAsync = tools.promisify(this.createState, this);

        /**
         * Delete device with all its channels and states.
         *
         * @alias deleteDevice
         * @memberof Adapter
         * @param {string} deviceName is the part of ID like: adapter.instance.<deviceName>
         * @param {object} [options] optional user context
         * @param {ioBroker.ErrorCallback} [callback] return result
         *        <pre><code>
         *            function (err) {
         *              if (err) adapter.log.error('Cannot delete device: ' + err);
         *            }
         *        </code></pre>
         */
        this.deleteDevice = async (deviceName, options, callback) => {
            if (typeof options === 'function') {
                callback = options;
                options = null;
            }
            if (!adapterObjects) {
                this.log.info('deleteDevice not processed because Objects database not connected');
                return tools.maybeCallbackWithError(callback, tools.ERRORS.ERROR_DB_CLOSED);
            }

            deviceName = deviceName.replace(FORBIDDEN_CHARS, '_').replace(/\./g, '_');
            if (!this._namespaceRegExp.test(deviceName)) {
                // make it an id
                deviceName = `${this.namespace}.${deviceName}`;
            }

            // get object to check if it is a device
            let obj;
            try {
                obj = await this.getForeignObjectAsync(deviceName);
            } catch (e) {
                return tools.maybeCallbackWithError(callback, e);
            }

            if (!obj || obj.type !== 'device') {
                // it's not a device, so return but no error
                return tools.maybeCallback(callback);
            }

            // it's a device now delete it + underlying structure
            try {
                await this.delForeignObjectAsync(deviceName, { recursive: true });
            } catch (e) {
                return tools.maybeCallbackWithError(callback, e);
            }

            return tools.maybeCallback(callback);
        };
        /**
         * Promise-version of Adapter.deleteDevice
         */
        this.deleteDeviceAsync = tools.promisify(this.deleteDevice, this);

        this.addChannelToEnum = (enumName, addTo, parentDevice, channelName, options, callback) => {
            if (typeof options === 'function') {
                callback = options;
                options = null;
            }
            if (!adapterObjects) {
                this.log.info('addChannelToEnum not processed because Objects database not connected');
                return tools.maybeCallbackWithError(callback, tools.ERRORS.ERROR_DB_CLOSED);
            }

            if (parentDevice) {
                if (this._namespaceRegExp.test(parentDevice)) {
                    parentDevice = parentDevice.substring(this.namespace.length + 1);
                }
                parentDevice = parentDevice.replace(FORBIDDEN_CHARS, '_').replace(/\./g, '_');
            }

            if (this._namespaceRegExp.test(channelName)) {
                channelName = channelName.substring(this.namespace.length + 1);
            }
            if (parentDevice && channelName.substring(0, parentDevice.length) === parentDevice) {
                channelName = channelName.substring(parentDevice.length + 1);
            }
            channelName = channelName.replace(FORBIDDEN_CHARS, '_').replace(/\./g, '_');

            const objId = this.namespace + '.' + this._DCS2ID(parentDevice, channelName);

            if (addTo.startsWith('enum.')) {
                adapterObjects.getObject(addTo, options, (err, obj) => {
                    if (err) {
                        return tools.maybeCallbackWithError(callback, err);
                    } else if (obj) {
                        const pos = obj.common.members.indexOf(objId);
                        if (pos === -1) {
                            obj.common.members.push(objId);
                            obj.from = 'system.adapter.' + this.namespace;
                            obj.user = (options ? options.user : '') || SYSTEM_ADMIN_USER;
                            obj.ts = Date.now();

                            adapterObjects.setObject(obj._id, obj, options, callback);
                        }
                    }
                });
            } else {
                if (enumName.startsWith('enum.')) {
                    enumName = enumName.substring(5);
                }

                adapterObjects.getObject('enum.' + enumName + '.' + addTo, options, (err, obj) => {
                    if (err) {
                        return tools.maybeCallbackWithError(callback, err);
                    }

                    if (obj) {
                        const pos = obj.common.members.indexOf(objId);
                        if (pos === -1) {
                            obj.common.members.push(objId);

                            obj.from = 'system.adapter.' + this.namespace;
                            obj.user = (options ? options.user : '') || SYSTEM_ADMIN_USER;
                            obj.ts = Date.now();

                            adapterObjects.setObject(obj._id, obj, options, callback);
                        } else {
                            return tools.maybeCallback(callback);
                        }
                    } else {
                        // Create enum
                        adapterObjects.setObject(
                            'enum.' + enumName + '.' + addTo,
                            {
                                common: {
                                    name: addTo,
                                    members: [objId]
                                },
                                from: 'system.adapter.' + this.namespace,
                                ts: Date.now(),
                                type: 'enum'
                            },
                            options,
                            callback
                        );
                    }
                });
            }
        };
        /**
         * Promise-version of Adapter.addChannelToEnum
         */
        this.addChannelToEnumAsync = tools.promisify(this.addChannelToEnum, this);

        this.deleteChannelFromEnum = (enumName, parentDevice, channelName, options, callback) => {
            if (typeof options === 'function') {
                callback = options;
                options = null;
            }
            if (!adapterObjects) {
                this.log.info('deleteChannelFromEnum not processed because Objects database not connected');
                return tools.maybeCallbackWithError(callback, tools.ERRORS.ERROR_DB_CLOSED);
            }

            if (parentDevice) {
                if (parentDevice.substring(0, this.namespace.length) === this.namespace) {
                    parentDevice = parentDevice.substring(this.namespace.length + 1);
                }
                parentDevice = parentDevice.replace(FORBIDDEN_CHARS, '_').replace(/\./g, '_');
            }

            if (channelName && channelName.substring(0, this.namespace.length) === this.namespace) {
                channelName = channelName.substring(this.namespace.length + 1);
            }
            if (parentDevice && channelName && channelName.substring(0, parentDevice.length) === parentDevice) {
                channelName = channelName.substring(parentDevice.length + 1);
            }
            channelName = channelName || '';
            channelName = channelName.replace(FORBIDDEN_CHARS, '_').replace(/\./g, '_');

            const objId = this.namespace + '.' + this._DCS2ID(parentDevice, channelName);

            if (enumName) {
                enumName = 'enum.' + enumName + '.';
            } else {
                enumName = 'enum.';
            }

            adapterObjects.getObjectView(
                'system',
                'enum',
                {
                    startkey: enumName,
                    endkey: enumName + '\u9999'
                },
                options,
                async (err, res) => {
                    if (err) {
                        return tools.maybeCallbackWithError(callback, err);
                    }

                    if (res && res.rows) {
                        for (let i = 0; i < res.rows.length; i++) {
                            try {
                                const obj = await adapterObjects.getObject(res.rows[i].id, options);

                                if (obj && obj.common && obj.common.members) {
                                    const pos = obj.common.members.indexOf(objId);
                                    if (pos !== -1) {
                                        obj.common.members.splice(pos, 1);
                                        obj.from = 'system.adapter.' + this.namespace;
                                        obj.user = (options ? options.user : '') || SYSTEM_ADMIN_USER;
                                        obj.ts = Date.now();

                                        await adapterObjects.setObjectAsync(obj._id, obj, options);
                                    }
                                }
                            } catch (e) {
                                return tools.maybeCallbackWithError(callback, e);
                            }
                        }
                    }
                    return tools.maybeCallback(callback);
                }
            );
        };
        /**
         * Promise-version of Adapter.deleteChannelFromEnum
         */
        this.deleteChannelFromEnumAsync = tools.promisify(this.deleteChannelFromEnum, this);

        /**
         * Deletes channel and udnerlying structure
         * @alais deleteChannel
         *
         * @param {string} parentDevice is the part of ID like: adapter.instance.<deviceName>
         * @param {string} channelName is the part of ID like: adapter.instance.<deviceName>.<channelName>
         * @param {object} [options] optional user context
         * @param {ioBroker.ErrorCallback} [callback] return result
         *        <pre><code>
         *            function (err) {
         *              if (err) adapter.log.error('Cannot delete device: ' + err);
         *            }
         *        </code></pre>
         */
        this.deleteChannel = async (parentDevice, channelName, options, callback) => {
            if (typeof options === 'function') {
                callback = options;
                options = null;
            }
            if (typeof channelName === 'function') {
                callback = channelName;
                channelName = parentDevice;
                parentDevice = '';
            }
            if (parentDevice && !channelName) {
                channelName = parentDevice;
                parentDevice = '';
            } else if (parentDevice && typeof channelName === 'function') {
                callback = channelName;
                channelName = parentDevice;
                parentDevice = '';
            }
            if (!adapterObjects) {
                this.log.info('deleteChannel not processed because Objects database not connected');
                return tools.maybeCallbackWithError(callback, tools.ERRORS.ERROR_DB_CLOSED);
            }

            if (!parentDevice) {
                parentDevice = '';
            }

            if (parentDevice) {
                if (this._namespaceRegExp.test(parentDevice)) {
                    parentDevice = parentDevice.substring(this.namespace.length + 1);
                }
                parentDevice = parentDevice.replace(FORBIDDEN_CHARS, '_').replace(/\./g, '_');
            }

            if (channelName && this._namespaceRegExp.test(channelName)) {
                channelName = channelName.substring(this.namespace.length + 1);
            }
            if (parentDevice && channelName && channelName.substring(0, parentDevice.length) === parentDevice) {
                channelName = channelName.substring(parentDevice.length + 1);
            }
            channelName = channelName || '';
            channelName = channelName.replace(FORBIDDEN_CHARS, '_').replace(/\./g, '_');

            channelName = `${this.namespace}.${this._DCS2ID(parentDevice, channelName)}`;

            // get object to check if it is a channel
            let obj;
            try {
                obj = await this.getForeignObjectAsync(channelName);
            } catch (e) {
                return tools.maybeCallbackWithError(callback, e);
            }

            if (!obj || obj.type !== 'channel') {
                // it's not a channel, so return but no error
                return tools.maybeCallback(callback);
            }

            logger.info(`${this.namespaceLog} Delete channel ${channelName}`);

            // it's a channel now delete it + underlying structure
            try {
                await this.delForeignObjectAsync(channelName, { recursive: true });
            } catch (e) {
                return tools.maybeCallbackWithError(callback, e);
            }

            return tools.maybeCallback(callback);
        };
        /**
         * Promise-version of Adapter.deleteChannel
         */
        this.deleteChannelAsync = tools.promisify(this.deleteChannel, this);

        this.deleteState = (parentDevice, parentChannel, stateName, options, callback) => {
            if (typeof parentChannel === 'function' && stateName === undefined) {
                stateName = parentDevice;
                callback = parentChannel;
                parentChannel = '';
                parentDevice = '';
            } else if (parentChannel === undefined && stateName === undefined) {
                stateName = parentDevice;
                parentDevice = '';
                parentChannel = '';
            } else {
                if (typeof options === 'function') {
                    callback = options;
                    options = null;
                }
                if (typeof stateName === 'function') {
                    callback = stateName;
                    stateName = parentChannel;
                    parentChannel = parentDevice;
                    parentDevice = '';
                }
                if (typeof parentChannel === 'function') {
                    callback = parentChannel;
                    stateName = parentDevice;
                    parentChannel = '';
                    parentDevice = '';
                }
                if (typeof parentChannel === 'function') {
                    callback = parentChannel;
                    stateName = parentDevice;
                    parentChannel = '';
                    parentDevice = '';
                }
            }

            if (parentDevice) {
                if (this._namespaceRegExp.test(parentDevice)) {
                    parentDevice = parentDevice.substring(this.namespace.length + 1);
                }

                parentDevice = parentDevice.replace(FORBIDDEN_CHARS, '_').replace(/\./g, '_');
            }

            if (parentChannel) {
                if (this._namespaceRegExp.test(parentChannel)) {
                    parentChannel = parentChannel.substring(this.namespace.length + 1);
                }
                if (parentDevice && parentChannel.substring(0, parentDevice.length) === parentDevice) {
                    parentChannel = parentChannel.substring(parentDevice.length + 1);
                }

                parentChannel = parentChannel.replace(FORBIDDEN_CHARS, '_').replace(/\./g, '_');
            }

            if (this._namespaceRegExp.test(stateName)) {
                stateName = stateName.substring(this.namespace.length + 1);
            }
            if (parentDevice && stateName.substring(0, parentDevice.length) === parentDevice) {
                stateName = stateName.substring(parentDevice.length + 1);
            }
            if (parentChannel && stateName.substring(0, parentChannel.length) === parentChannel) {
                stateName = stateName.substring(parentChannel.length + 1);
            }
            stateName = stateName || '';
            stateName = stateName.replace(FORBIDDEN_CHARS, '_').replace(/\./g, '_');

            const _name = this._DCS2ID(parentDevice, parentChannel, stateName);
            this.delObject(_name, options, callback);
        };
        /**
         * Promise-version of Adapter.deleteState
         */
        this.deleteStateAsync = tools.promisify(this.deleteState, this);

        this.getDevices = (options, callback) => {
            if (typeof options === 'function' && typeof callback === 'object') {
                const tmp = callback;
                callback = options;
                options = tmp;
            }
            if (typeof options === 'function') {
                callback = options;
                options = null;
            }

            if (!adapterObjects) {
                this.log.info('getDevices not processed because Objects database not connected');
                return tools.maybeCallbackWithError(callback, tools.ERRORS.ERROR_DB_CLOSED);
            }

            adapterObjects.getObjectView(
                'system',
                'device',
                {
                    startkey: this.namespace + '.',
                    endkey: this.namespace + '.\u9999'
                },
                options,
                (err, obj) => {
                    if (err || !obj || !obj.rows || !obj.rows.length) {
                        return tools.maybeCallbackWithError(callback, err, err ? undefined : []);
                    }
                    const res = [];
                    for (let i = 0; i < obj.rows.length; i++) {
                        res.push(obj.rows[i].value);
                    }
                    return tools.maybeCallbackWithError(callback, null, res);
                }
            );
        };
        /**
         * Promise-version of Adapter.getDevices
         */
        this.getDevicesAsync = tools.promisify(this.getDevices, this);

        this.getChannelsOf = (parentDevice, options, callback) => {
            if (typeof options === 'function') {
                callback = options;
                options = null;
            }
            if (typeof parentDevice === 'function') {
                callback = parentDevice;
                parentDevice = null;
            }

            if (!adapterObjects) {
                this.log.info('getChannelsOf not processed because Objects database not connected');
                return tools.maybeCallbackWithError(callback, tools.ERRORS.ERROR_DB_CLOSED);
            }

            if (!parentDevice) {
                parentDevice = '';
            }

            if (parentDevice && this._namespaceRegExp.test(parentDevice)) {
                parentDevice = parentDevice.substring(this.namespace.length + 1);
            }

            parentDevice = parentDevice.replace(FORBIDDEN_CHARS, '_').replace(/\./g, '_');
            parentDevice = this.namespace + (parentDevice ? '.' + parentDevice : '');
            adapterObjects.getObjectView(
                'system',
                'channel',
                {
                    startkey: parentDevice + '.',
                    endkey: parentDevice + '.\u9999'
                },
                options,
                (err, obj) => {
                    if (err || !obj || !obj.rows || !obj.rows.length) {
                        return tools.maybeCallbackWithError(callback, err, err ? undefined : []);
                    }
                    const res = [];
                    for (let i = 0; i < obj.rows.length; i++) {
                        res.push(obj.rows[i].value);
                    }
                    return tools.maybeCallbackWithError(callback, null, res);
                }
            );
        };
        /**
         * Promise-version of Adapter.getChannelsOf
         */
        this.getChannelsOfAsync = tools.promisify(this.getChannelsOf, this);

        this.getChannels = this.getChannelsOf;
        this.getChannelsAsync = this.getChannelsOfAsync;

        this.getStatesOf = (parentDevice, parentChannel, options, callback) => {
            if (typeof options === 'function') {
                callback = options;
                options = null;
            }
            if (typeof parentDevice === 'function') {
                callback = parentDevice;
                parentDevice = null;
                parentChannel = null;
            }
            if (typeof parentChannel === 'function') {
                callback = parentChannel;
                parentChannel = null;
            }
            if (!callback) {
                return;
            }

            if (!adapterObjects) {
                this.log.info('getStatesOf not processed because Objects database not connected');
                return tools.maybeCallbackWithError(callback, tools.ERRORS.ERROR_DB_CLOSED);
            }

            if (!parentDevice) {
                parentDevice = '';
            } else {
                if (this._namespaceRegExp.test(parentDevice)) {
                    parentDevice = parentDevice.substring(this.namespace.length + 1);
                }

                parentDevice = parentDevice.replace(FORBIDDEN_CHARS, '_').replace(/\./g, '_');
            }

            if (!parentChannel) {
                parentChannel = '';
            } else if (this._namespaceRegExp.test(parentChannel)) {
                parentChannel = parentChannel.substring(this.namespace.length + 1);
            }

            if (parentDevice && parentChannel && parentChannel.substring(0, parentDevice.length) === parentDevice) {
                parentChannel = parentChannel.substring(parentDevice.length + 1);
            }

            parentChannel = parentChannel.replace(FORBIDDEN_CHARS, '_').replace(/\./g, '_');

            const id = this.namespace + '.' + this._DCS2ID(parentDevice, parentChannel, true);

            adapterObjects.getObjectView(
                'system',
                'state',
                {
                    startkey: id,
                    endkey: id + '\u9999'
                },
                options,
                (err, obj) => {
                    if (err || !obj || !obj.rows || !obj.rows.length) {
                        return tools.maybeCallbackWithError(callback, err, err ? undefined : []);
                    }
                    const res = [];
                    let read = 0;
                    for (let i = 0; i < obj.rows.length; i++) {
                        read++;
                        adapterObjects.getObject(obj.rows[i].id, (err, subObj) => {
                            if (subObj) {
                                res.push(subObj);
                            }

                            if (!--read) {
                                return tools.maybeCallbackWithError(callback, null, res);
                            }
                        });
                    }
                }
            );
        };
        /**
         * Promise-version of Adapter.getStatesOf
         */
        this.getStatesOfAsync = tools.promisify(this.getStatesOf, this);

        this.addStateToEnum = (enumName, addTo, parentDevice, parentChannel, stateName, options, callback) => {
            if (typeof options === 'function') {
                callback = options;
                options = null;
            }
            if (!adapterObjects) {
                this.log.info('addStateToEnum not processed because Objects database not connected');
                return tools.maybeCallbackWithError(callback, tools.ERRORS.ERROR_DB_CLOSED);
            }

            if (parentDevice) {
                if (this._namespaceRegExp.test(parentDevice)) {
                    parentDevice = parentDevice.substring(this.namespace.length + 1);
                }

                parentDevice = parentDevice.replace(FORBIDDEN_CHARS, '_').replace(/\./g, '_');
            }

            if (parentChannel) {
                if (this._namespaceRegExp.test(parentChannel)) {
                    parentChannel = parentChannel.substring(this.namespace.length + 1);
                }
                if (parentDevice && parentChannel.substring(0, parentDevice.length) === parentDevice) {
                    parentChannel = parentChannel.substring(parentDevice.length + 1);
                }

                parentChannel = parentChannel.replace(FORBIDDEN_CHARS, '_').replace(/\./g, '_');
            }

            if (this._namespaceRegExp.test(stateName)) {
                stateName = stateName.substring(this.namespace.length + 1);
            }
            if (parentDevice && stateName.substring(0, parentDevice.length) === parentDevice) {
                stateName = stateName.substring(parentDevice.length + 1);
            }
            if (parentChannel && stateName.substring(0, parentChannel.length) === parentChannel) {
                stateName = stateName.substring(parentChannel.length + 1);
            }
            stateName = stateName.replace(FORBIDDEN_CHARS, '_').replace(/\./g, '_');

            const objId = this._fixId({ device: parentDevice, channel: parentChannel, state: stateName });

            if (addTo.startsWith('enum.')) {
                adapterObjects.getObject(addTo, options, (err, obj) => {
                    if (err || !obj) {
                        return tools.maybeCallbackWithError(callback, err || tools.ERRORS.ERROR_NOT_FOUND);
                    }
                    const pos = obj.common.members.indexOf(objId);
                    if (pos === -1) {
                        obj.common.members.push(objId);
                        obj.from = 'system.adapter.' + this.namespace;
                        obj.user = (options ? options.user : '') || SYSTEM_ADMIN_USER;
                        obj.ts = Date.now();
                        adapterObjects.setObject(obj._id, obj, options, callback);
                    } else {
                        return tools.maybeCallback(callback);
                    }
                });
            } else {
                if (enumName.startsWith('enum.')) {
                    enumName = enumName.substring(5);
                }

                adapterObjects.getObject('enum.' + enumName + '.' + addTo, options, (err, obj) => {
                    if (!err && obj) {
                        const pos = obj.common.members.indexOf(objId);
                        if (pos === -1) {
                            obj.common.members.push(objId);
                            obj.from = 'system.adapter.' + this.namespace;
                            obj.user = (options ? options.user : '') || SYSTEM_ADMIN_USER;
                            obj.ts = Date.now();
                            adapterObjects.setObject(obj._id, obj, callback);
                        } else {
                            return tools.maybeCallback(callback);
                        }
                    } else {
                        if (err) {
                            return tools.maybeCallbackWithError(callback, err);
                        }

                        // Create enum
                        adapterObjects.setObject(
                            'enum.' + enumName + '.' + addTo,
                            {
                                common: {
                                    name: addTo,
                                    members: [objId]
                                },
                                from: 'system.adapter.' + this.namespace,
                                ts: Date.now(),
                                type: 'enum'
                            },
                            options,
                            callback
                        );
                    }
                });
            }
        };
        /**
         * Promise-version of Adapter.addStateToEnum
         */
        this.addStateToEnumAsync = tools.promisify(this.addStateToEnum, this);

        this.deleteStateFromEnum = (enumName, parentDevice, parentChannel, stateName, options, callback) => {
            if (typeof options === 'function') {
                callback = options;
                options = null;
            }

            if (!adapterObjects) {
                this.log.info('deleteStateFromEnum not processed because Objects database not connected');
                return tools.maybeCallbackWithError(callback, tools.ERRORS.ERROR_DB_CLOSED);
            }

            if (parentDevice) {
                if (this._namespaceRegExp.test(parentDevice)) {
                    parentDevice = parentDevice.substring(this.namespace.length + 1);
                }

                parentDevice = parentDevice.replace(FORBIDDEN_CHARS, '_').replace(/\./g, '_');
            }

            if (parentChannel) {
                if (this._namespaceRegExp.test(parentChannel)) {
                    parentChannel = parentChannel.substring(this.namespace.length + 1);
                }
                if (parentDevice && parentChannel.substring(0, parentDevice.length) === parentDevice) {
                    parentChannel = parentChannel.substring(parentDevice.length + 1);
                }

                parentChannel = parentChannel.replace(FORBIDDEN_CHARS, '_').replace(/\./g, '_');
            }

            if (this._namespaceRegExp.test(stateName)) {
                stateName = stateName.substring(this.namespace.length + 1);
            }
            if (parentDevice && stateName.substring(0, parentDevice.length) === parentDevice) {
                stateName = stateName.substring(parentDevice.length + 1);
            }
            if (parentChannel && stateName.substring(0, parentChannel.length) === parentChannel) {
                stateName = stateName.substring(parentChannel.length + 1);
            }
            stateName = stateName.replace(FORBIDDEN_CHARS, '_').replace(/\./g, '_');

            const objId = this._fixId(
                {
                    device: parentDevice,
                    channel: parentChannel,
                    state: stateName
                },
                false /*, 'state'*/
            );

            if (enumName) {
                enumName = 'enum.' + enumName + '.';
            } else {
                enumName = 'enum.';
            }

            adapterObjects.getObjectView(
                'system',
                'enum',
                {
                    startkey: enumName,
                    endkey: enumName + '\u9999'
                },
                options,
                async (err, res) => {
                    if (err || !res || !res.rows) {
                        return tools.maybeCallbackWithError(callback, err);
                    }

                    for (const row of res.rows) {
                        try {
                            const obj = await adapterObjects.getObjectAsync(row.id);
                            if (obj && obj.common && obj.common.members) {
                                const pos = obj.common.members.indexOf(objId);
                                if (pos !== -1) {
                                    obj.common.members.splice(pos, 1);
                                    obj.from = 'system.adapter.' + this.namespace;
                                    obj.user = (options ? options.user : '') || SYSTEM_ADMIN_USER;
                                    obj.ts = Date.now();
                                    await adapterObjects.setObjectAsync(obj._id, obj);
                                }
                            }
                        } catch (e) {
                            return tools.maybeCallbackWithError(callback, e);
                        }
                    }
                    return tools.maybeCallback(callback);
                }
            );
        };
        /**
         * Promise-version of Adapter.deleteStateFromEnum
         */
        this.deleteStateFromEnumAsync = tools.promisify(this.deleteStateFromEnum, this);

        /**
         * Change file access rights
         *
         * This function updates the file access rights
         * <pre><code>
         *      adapter.chmodFile('vis.0', '/main/vis-views.json', {mode: 0x644}, function (err, processed) {
         *        if (err) adapter.log.error('Cannot read file: ' + err);
         *        console.log('New files: ' + JSON.stringify(processed));
         *      });
         * </code></pre>
         *
         * @alias chownFile
         * @memberof Adapter
         * @param {string} _adapter adapter name. If adapter name is null, so the name (not instance) of current adapter will be taken.
         * @param {string} path path to file without adapter name. E.g. If you want to update "/vis.0/main/*", here must be "/main/*" and _adapter must be equal to "vis.0".
         * @param {object} options data with mode
         * @param {function} callback return result
         *        <pre><code>
         *            function (err, processedFiles) {
         *                list of processed files with new groups
         *            }
         *        </code></pre>
         */
        this.chmodFile = (_adapter, path, options, callback) => {
            if (_adapter === null) {
                _adapter = this.name;
            }

            if (typeof options === 'function') {
                callback = options;
                options = null;
            }
            if (!adapterObjects) {
                this.log.info('chmodFile not processed because Objects database not connected');
                return tools.maybeCallbackWithError(callback, tools.ERRORS.ERROR_DB_CLOSED);
            }

            adapterObjects.chmodFile(_adapter, path, options, callback);
        };

        /**
         * Promise-version of Adapter.chmodFile
         */
        this.chmodFileAsync = tools.promisify(this.chmodFile, this);

        /**
         * Change file owner
         *
         * This function updates the file owner and ownerGroup
         * <pre><code>
         *      adapter.chownFile('vis.0', '/main/vis-views.json', {owner: 'newOwner', ownerGroup: 'newgroup'}, function (err, processed) {
         *        if (err) adapter.log.error('Cannot read file: ' + err);
         *        console.log('New files: ' + JSON.stringify(processed));
         *      });
         * </code></pre>
         *
         * @alias chownFile
         * @memberof Adapter
         * @param {string} _adapter adapter name. If adapter name is null, so the name (not instance) of current adapter will be taken.
         * @param {string} path path to file without adapter name. E.g. If you want to update "/vis.0/main/*", here must be "/main/*" and _adapter must be equal to "vis.0".
         * @param {object} options data with owner and ownerGroup
         * @param {function} callback return result
         *        <pre><code>
         *            function (err, processedFiles) {
         *                list of processed files with new groups
         *            }
         *        </code></pre>
         */
        this.chownFile = (_adapter, path, options, callback) => {
            if (_adapter === null) {
                _adapter = this.name;
            }

            if (typeof options === 'function') {
                callback = options;
                options = null;
            }
            if (!adapterObjects) {
                this.log.info('chownFile not processed because Objects database not connected');
                return tools.maybeCallbackWithError(callback, tools.ERRORS.ERROR_DB_CLOSED);
            }

            adapterObjects.chownFile(_adapter, path, options, callback);
        };

        /**
         * Promise-version of Adapter.chownFile
         */
        this.chownFileAsync = tools.promisify(this.chownFile, this);

        /**
         * Read directory from DB.
         *
         * This function reads the content of directory from DB for given adapter and path.
         * If getEnum called with no enum specified, all enums will be returned:
         * <pre><code>
         *      adapter.readDir('vis.0', '/main/', function (err, filesOrDirs) {
         *        // All enums
         *        if (err) adapter.log.error('Cannot read directory: ' + err);
         *        if (filesOrDirs) {
         *           for (var f = 0; f < filesOrDirs.length; f++) {
         *              adapter.log.debug('Directory main has following files and dirs: ' + filesOrDirs[f].file + '[dir - ' + filesOrDirs[f].isDir + ']');
         *           }
         *       }
         *      });
         * </code></pre>
         *
         * @alias readDir
         * @memberof Adapter
         * @param {string} _adapter adapter name. If adapter name is null, so the name (not instance) of current adapter will be taken.
         * @param {string} path path to direcory without adapter name. E.g. If you want to read "/vis.0/main/views.json", here must be "/main/views.json" and _adapter must be equal to "vis.0".
         * @param {object} options optional user context
         * @param {ioBroker.ReadDirCallback} callback return result
         *        <pre><code>
         *            function (err, filesOrDirs) {
         *                // filesOrDirs is array with elements like
         *                // {
         *                //      file:       'views.json,
         *                //      stats:      node.js stats object like https://nodejs.org/api/fs.html#fs_class_fs_stats ,
         *                //      isDir:      true/false,
         *                //      acl:        access control list object,
         *                //      modifiedAt: time when modified,
         *                //      createdAt:  time when created
         *                // }
         *            }
         *        </code></pre>
         */
        this.readDir = (_adapter, path, options, callback) => {
            if (_adapter === null) {
                _adapter = this.name;
            }

            if (typeof options === 'function') {
                callback = options;
                options = null;
            }
            if (!adapterObjects) {
                this.log.info('readDir not processed because Objects database not connected');
                return tools.maybeCallbackWithError(callback, tools.ERRORS.ERROR_DB_CLOSED);
            }

            adapterObjects.readDir(_adapter, path, options, callback);
        };
        /**
         * Promise-version of Adapter.readDir
         */
        this.readDirAsync = tools.promisify(this.readDir, this);

        this.unlink = (_adapter, name, options, callback) => {
            if (_adapter === null) {
                _adapter = this.name;
            }

            if (typeof options === 'function') {
                callback = options;
                options = null;
            }
            if (!adapterObjects) {
                this.log.info('unlink not processed because Objects database not connected');
                return tools.maybeCallbackWithError(callback, tools.ERRORS.ERROR_DB_CLOSED);
            }

            adapterObjects.unlink(_adapter, name, options, callback);
        };
        /**
         * Promise-version of Adapter.unlink
         */
        this.unlinkAsync = tools.promisify(this.unlink, this);

        this.delFile = this.unlink;
        this.delFileAsync = this.unlinkAsync;

        this.rename = (_adapter, oldName, newName, options, callback) => {
            if (_adapter === null) {
                _adapter = this.name;
            }
            if (typeof options === 'function') {
                callback = options;
                options = null;
            }
            if (!adapterObjects) {
                this.log.info('rename not processed because Objects database not connected');
                return tools.maybeCallbackWithError(callback, tools.ERRORS.ERROR_DB_CLOSED);
            }

            adapterObjects.rename(_adapter, oldName, newName, options, callback);
        };
        /**
         * Promise-version of Adapter.rename
         */
        this.renameAsync = tools.promisify(this.rename, this);

        this.mkdir = (_adapter, dirname, options, callback) => {
            if (_adapter === null) {
                _adapter = this.name;
            }
            if (typeof options === 'function') {
                callback = options;
                options = null;
            }
            if (!adapterObjects) {
                this.log.info('mkdir not processed because Objects database not connected');
                return tools.maybeCallbackWithError(callback, tools.ERRORS.ERROR_DB_CLOSED);
            }

            adapterObjects.mkdir(_adapter, dirname, options, callback);
        };
        /**
         * Promise-version of Adapter.mkdir
         */
        this.mkdirAsync = tools.promisify(this.mkdir, this);

        /**
         * Read file from DB.
         *
         * This function reads the content of one file from DB for given adapter and file name.
         * <pre><code>
         *      adapter.readFile('vis.0', '/main/vis-views.json', function (err, data) {
         *        // All enums
         *        if (err) adapter.log.error('Cannot read file: ' + err);
         *        console.log('Content of file is: ' + data);
         *      });
         * </code></pre>
         *
         * @alias readFile
         * @memberof Adapter
         * @param {string} _adapter adapter name. If adapter name is null, so the name (not instance) of current adapter will be taken.
         * @param {string} filename path to file without adapter name. E.g. If you want to read "/vis.0/main/views.json", here must be "/main/views.json" and _adapter must be equal to "vis.0".
         * @param {object} options optional user context
         * @param {ioBroker.ReadFileCallback} callback return result
         *        <pre><code>
         *            function (err, data) {
         *                // data is utf8 or binary Buffer depends on the file extension.
         *            }
         *        </code></pre>
         */
        this.readFile = (_adapter, filename, options, callback) => {
            if (_adapter === null) {
                _adapter = this.name;
            }

            if (typeof options === 'function') {
                callback = options;
                options = null;
            }
            if (!adapterObjects) {
                this.log.info('readFile not processed because Objects database not connected');
                return tools.maybeCallbackWithError(callback, tools.ERRORS.ERROR_DB_CLOSED);
            }

            adapterObjects.readFile(_adapter, filename, options, callback);
        };
        /**
         * Promise-version of Adapter.readFile
         */
        this.readFileAsync = tools.promisify(this.readFile, this, ['file', 'mimeType']);

        /**
         * Write file to DB.
         *
         * This function writes the content of one file into DB for given adapter and file name.
         * <pre><code>
         *      adapter.writeFile('vis.0', '/main/vis-views.json', data, function (err) {
         *        err && adapter.log.error('Cannot write file: ' + err);
         *      });
         * </code></pre>
         *
         * @alias readFile
         * @memberof Adapter
         * @param {string} _adapter adapter name. If adapter name is null, so the name (not instance) of current adapter will be taken.
         * @param {string} filename path to file without adapter name. E.g. If you want to read "/vis.0/main/views.json", here must be "/main/views.json" and _adapter must be equal to "vis.0".
         * @param {object} data data as UTF8 string or buffer depends on the file extension.
         * @param {object} [options] optional user context
         * @param {ioBroker.ErrorCallback} [callback] return result
         *        <pre><code>
         *            function (err) {
         *
         *            }
         *        </code></pre>
         */
        this.writeFile = (_adapter, filename, data, options, callback) => {
            if (_adapter === null) {
                _adapter = this.name;
            }

            if (typeof options === 'function') {
                callback = options;
                options = null;
            }
            if (!adapterObjects) {
                this.log.info('writeFile not processed because Objects database not connected');
                return tools.maybeCallbackWithError(callback, tools.ERRORS.ERROR_DB_CLOSED);
            }

            return adapterObjects.writeFile(_adapter, filename, data, options, callback);
        };
        /**
         * Promise-version of Adapter.writeFile
         */
        this.writeFileAsync = tools.promisify(this.writeFile, this);

        /**
         * Checks if file exists in DB.
         *
         * @alias fileExists
         * @memberof Adapter
         * @param {string} _adapter adapter name
         * @param {string} filename path to file without adapter name. E.g. If you want to check "/vis.0/main/views.json", here must be "/main/views.json" and _adapter must be equal to "vis.0".
         * @param {object} [options] optional user context
         * @param {function} [callback] cb function if none provided, a promise is returned
         * @returns {Promise<boolean>}
         */
        this.fileExists = async (_adapter, filename, options, callback) => {
            if (typeof options === 'function') {
                callback = options;
                options = null;
            }

            if (typeof callback !== 'function') {
                return new Promise((resolve, reject) => {
                    this.fileExists(_adapter, filename, options, (err, existent) => {
                        if (err) {
                            reject(err);
                        } else {
                            resolve(existent);
                        }
                    });
                });
            }

            if (!adapterObjects) {
                this.log.info('fileExists not processed because Objects database not connected');
                return tools.maybeCallbackWithError(callback, tools.ERRORS.ERROR_DB_CLOSED);
            }

            try {
                const exists = await adapterObjects.fileExists(_adapter, filename, options);
                callback(null, exists);
            } catch (e) {
                callback(e);
            }
        };
        /**
         * Promise-version of Adapter.fileExists
         */
        this.fileExistsAsync = tools.promisify(this.fileExists, this);

        this.formatValue = (value, decimals, _format) => {
            if (typeof decimals !== 'number') {
                _format = decimals;
                decimals = 2;
            }

            const format =
                !_format || _format.length !== 2
                    ? this.isFloatComma === undefined
                        ? '.,'
                        : this.isFloatComma
                        ? '.,'
                        : ',.'
                    : _format;

            if (typeof value !== 'number') {
                value = parseFloat(value);
            }
            return isNaN(value)
                ? ''
                : value
                      .toFixed(decimals)
                      .replace(format[0], format[1])
                      .replace(/\B(?=(\d{3})+(?!\d))/g, format[0]);
        };

        this.formatDate = (dateObj, isDuration, _format) => {
            if ((typeof isDuration === 'string' && isDuration.toLowerCase() === 'duration') || isDuration === true) {
                isDuration = true;
            }
            if (typeof isDuration !== 'boolean') {
                _format = isDuration;
                isDuration = false;
            }

            if (!dateObj) {
                return '';
            }
            const type = typeof dateObj;
            if (type === 'string') {
                dateObj = new Date(dateObj);
            }

            if (type !== 'object') {
                const j = parseInt(dateObj, 10);
                if (j === dateObj) {
                    // may this is interval
                    if (j < 946681200) {
                        isDuration = true;
                        dateObj = new Date(dateObj);
                    } else {
                        // if less 2000.01.01 00:00:00
                        dateObj = j < 946681200000 ? new Date(j * 1000) : new Date(j);
                    }
                } else {
                    dateObj = new Date(dateObj);
                }
            }
            const format = _format || this.dateFormat || 'DD.MM.YYYY';

            if (isDuration) {
                dateObj.setMilliseconds(dateObj.getMilliseconds() + dateObj.getTimezoneOffset() * 60 * 1000);
            }

            const validFormatChars = 'YJГMМDTДhSчmмsс';
            let s = '';
            let result = '';

            const put = s => {
                /** @type {number | string} */
                let v = '';
                switch (s) {
                    case 'YYYY':
                    case 'JJJJ':
                    case 'ГГГГ':
                    case 'YY':
                    case 'JJ':
                    case 'ГГ':
                        v = /** @type {Date} */ (dateObj).getFullYear();
                        if (s.length === 2) {
                            v %= 100;
                        }
                        if (v <= 9) {
                            v = '0' + v;
                        }
                        break;
                    case 'MM':
                    case 'M':
                    case 'ММ':
                    case 'М':
                        v = dateObj.getMonth() + 1;
                        if (v < 10 && s.length === 2) {
                            v = '0' + v;
                        }
                        break;
                    case 'DD':
                    case 'TT':
                    case 'D':
                    case 'T':
                    case 'ДД':
                    case 'Д':
                        v = dateObj.getDate();
                        if (v < 10 && s.length === 2) {
                            v = '0' + v;
                        }
                        break;
                    case 'hh':
                    case 'SS':
                    case 'h':
                    case 'S':
                    case 'чч':
                    case 'ч':
                        v = dateObj.getHours();
                        if (v < 10 && s.length === 2) {
                            v = '0' + v;
                        }
                        break;
                    case 'mm':
                    case 'm':
                    case 'мм':
                    case 'м':
                        v = dateObj.getMinutes();
                        if (v < 10 && s.length === 2) {
                            v = '0' + v;
                        }
                        break;
                    case 'ss':
                    case 's':
                    case 'cc':
                    case 'c':
                        v = dateObj.getSeconds();
                        if (v < 10 && s.length === 2) {
                            v = '0' + v;
                        }
                        v = v.toString();
                        break;
                    case 'sss':
                    case 'ссс':
                        v = dateObj.getMilliseconds();
                        if (v < 10) {
                            v = '00' + v;
                        } else if (v < 100) {
                            v = '0' + v;
                        }
                        v = v.toString();
                }
                return (result += v);
            };

            for (let i = 0; i < format.length; i++) {
                if (validFormatChars.indexOf(format[i]) >= 0) {
                    s += format[i];
                } else {
                    put(s);
                    s = '';
                    result += format[i];
                }
            }
            put(s);
            return result;
        };
    };

    const getGroups = (ids, callback, i) => {
        i = i || 0;
        if (!ids || i >= ids.length) {
            return tools.maybeCallback(callback);
        } else if (this.groups[ids] !== undefined) {
            setImmediate(getGroups, ids, callback, i + 1);
        } else {
            this.getForeignObject(ids[i], null, (err, obj) => {
                this.groups[ids] = obj || {};
                setImmediate(getGroups, ids, callback, i + 1);
            });
        }
    };

    // Cache will be cleared if user or group changes.. Important! only if subscribed.
    const getUserGroups = (options, callback) => {
        if (this.users[options.user]) {
            options.groups = this.users[options.user].groups;
            options.acl = this.users[options.user].acl;
            return tools.maybeCallback(callback, options);
        }
        options.groups = [];
        this.getForeignObject(options.user, null, (err, userAcl) => {
            if (!userAcl) {
                // User does not exists
                logger.error(this.namespaceLog + ' unknown user "' + options.user + '"');
                return tools.maybeCallback(callback, options);
            } else {
                this.getForeignObjects('*', 'group', null, null, (err, groups) => {
                    // aggregate all groups permissions, where this user is
                    if (groups) {
                        for (const g in groups) {
                            if (
                                Object.prototype.hasOwnProperty.call(groups, g) &&
                                groups[g] &&
                                groups[g].common &&
                                groups[g].common.members &&
                                groups[g].common.members.indexOf(options.user) !== -1
                            ) {
                                options.groups.push(groups[g]._id);
                            }
                        }
                    }

                    // read all groups for this user
                    this.users[options.user] = {
                        groups: options.groups,
                        acl: (userAcl.common && userAcl.common.acl) || {}
                    };
                    getGroups(options.groups, () => {
                        // combine all rights
                        const user = this.users[options.user];
                        for (let g = 0; g < options.groups.length; g++) {
                            const gName = options.groups[g];
                            if (!this.groups[gName] || !this.groups[gName].common || !this.groups[gName].common.acl) {
                                continue;
                            }
                            const group = this.groups[gName];

                            if (group.common.acl && group.common.acl.file) {
                                if (!user.acl || !user.acl.file) {
                                    user.acl = user.acl || {};
                                    user.acl.file = user.acl.file || {};

                                    user.acl.file.create = group.common.acl.file.create;
                                    user.acl.file.read = group.common.acl.file.read;
                                    user.acl.file.write = group.common.acl.file.write;
                                    user.acl.file['delete'] = group.common.acl.file['delete'];
                                    user.acl.file.list = group.common.acl.file.list;
                                } else {
                                    user.acl.file.create = user.acl.file.create || group.common.acl.file.create;
                                    user.acl.file.read = user.acl.file.read || group.common.acl.file.read;
                                    user.acl.file.write = user.acl.file.write || group.common.acl.file.write;
                                    user.acl.file['delete'] =
                                        user.acl.file['delete'] || group.common.acl.file['delete'];
                                    user.acl.file.list = user.acl.file.list || group.common.acl.file.list;
                                }
                            }

                            if (group.common.acl && group.common.acl.object) {
                                if (!user.acl || !user.acl.object) {
                                    user.acl = user.acl || {};
                                    user.acl.object = user.acl.object || {};

                                    user.acl.object.create = group.common.acl.object.create;
                                    user.acl.object.read = group.common.acl.object.read;
                                    user.acl.object.write = group.common.acl.object.write;
                                    user.acl.object['delete'] = group.common.acl.object['delete'];
                                    user.acl.object.list = group.common.acl.object.list;
                                } else {
                                    user.acl.object.create = user.acl.object.create || group.common.acl.object.create;
                                    user.acl.object.read = user.acl.object.read || group.common.acl.object.read;
                                    user.acl.object.write = user.acl.object.write || group.common.acl.object.write;
                                    user.acl.object['delete'] =
                                        user.acl.object['delete'] || group.common.acl.object['delete'];
                                    user.acl.object.list = user.acl.object.list || group.common.acl.object.list;
                                }
                            }

                            if (group.common.acl && group.common.acl.users) {
                                if (!user.acl || !user.acl.users) {
                                    user.acl = user.acl || {};
                                    user.acl.users = user.acl.users || {};

                                    user.acl.users.create = group.common.acl.users.create;
                                    user.acl.users.read = group.common.acl.users.read;
                                    user.acl.users.write = group.common.acl.users.write;
                                    user.acl.users['delete'] = group.common.acl.users['delete'];
                                    user.acl.users.list = group.common.acl.users.list;
                                } else {
                                    user.acl.users.create = user.acl.users.create || group.common.acl.users.create;
                                    user.acl.users.read = user.acl.users.read || group.common.acl.users.read;
                                    user.acl.users.write = user.acl.users.write || group.common.acl.users.write;
                                    user.acl.users['delete'] =
                                        user.acl.users['delete'] || group.common.acl.users['delete'];
                                    user.acl.users.list = user.acl.users.list || group.common.acl.users.list;
                                }
                            }
                            if (group.common.acl && group.common.acl.state) {
                                if (!user.acl || !user.acl.state) {
                                    user.acl = user.acl || {};
                                    user.acl.state = user.acl.state || {};

                                    user.acl.state.create = group.common.acl.state.create;
                                    user.acl.state.read = group.common.acl.state.read;
                                    user.acl.state.write = group.common.acl.state.write;
                                    user.acl.state['delete'] = group.common.acl.state['delete'];
                                    user.acl.state.list = group.common.acl.state.list;
                                } else {
                                    user.acl.state.create = user.acl.state.create || group.common.acl.state.create;
                                    user.acl.state.read = user.acl.state.read || group.common.acl.state.read;
                                    user.acl.state.write = user.acl.state.write || group.common.acl.state.write;
                                    user.acl.state['delete'] =
                                        user.acl.state['delete'] || group.common.acl.state['delete'];
                                    user.acl.state.list = user.acl.state.list || group.common.acl.state.list;
                                }
                            }
                        }
                        options.acl = user.acl;
                        return tools.maybeCallback(callback, options);
                    });
                });
            }
        });
    };

    /**
     * This method update the cached values in this.usernames
     *
     * @returns {Promise<void>}
     */
    const updateUsernameCache = async () => {
        // make sure cache is cleared
        try {
            // get all users
            const obj = await this.getObjectListAsync({ startkey: 'system.user.', endkey: 'system.user.\u9999' });
            this.usernames = {};
            for (const row of obj.rows) {
                if (row.value.common && typeof row.value.common.name === 'string') {
                    this.usernames[row.value.common.name] = { id: row.id.replace(FORBIDDEN_CHARS, '_') };
                } else {
                    logger.warn(`${this.namespaceLog} Invalid username for id "${row.id}"`);
                }
            }
        } catch (e) {
            throw new Error(`Could not update user cache: ${e.message}`);
        }
    };

    const checkState = (obj, options, command) => {
        const limitToOwnerRights = options.limitToOwnerRights === true;
        if (obj && obj.acl) {
            obj.acl.state = obj.acl.state || obj.acl.object;

            if (obj.acl.state) {
                // If user is owner
                if (options.user === obj.acl.owner) {
                    if (command === 'setState' || command === 'delState') {
                        if (command === 'delState' && !options.acl.state['delete']) {
                            logger.warn(
                                `${this.namespaceLog} Permission error for user "${options.user} on "${obj._id}": ${command}`
                            );
                            return false;
                        } else if (command === 'setState' && !options.acl.state.write) {
                            logger.warn(
                                `${this.namespaceLog} Permission error for user "${options.user} on "${obj._id}": ${command}`
                            );
                            return false;
                        } else if (!(obj.acl.state & ACCESS_USER_WRITE)) {
                            logger.warn(
                                `${this.namespaceLog} Permission error for user "${options.user} on "${obj._id}": ${command}`
                            );
                            return false;
                        }
                    } else if (command === 'getState') {
                        if (!(obj.acl.state & ACCESS_USER_READ) || !options.acl.state.read) {
                            logger.warn(
                                `${this.namespaceLog} Permission error for user "${options.user} on "${obj._id}": ${command}`
                            );
                            return false;
                        }
                    } else {
                        logger.warn(this.namespaceLog + ' Called unknown command:' + command);
                    }
                } else if (options.groups.indexOf(obj.acl.ownerGroup) !== -1 && !limitToOwnerRights) {
                    if (command === 'setState' || command === 'delState') {
                        if (command === 'delState' && !options.acl.state['delete']) {
                            logger.warn(
                                `${this.namespaceLog} Permission error for user "${options.user} on "${obj._id}": ${command}`
                            );
                            return false;
                        } else if (command === 'setState' && !options.acl.state.write) {
                            logger.warn(
                                `${this.namespaceLog} Permission error for user "${options.user} on "${obj._id}": ${command}`
                            );
                            return false;
                        } else if (!(obj.acl.state & ACCESS_GROUP_WRITE)) {
                            logger.warn(
                                `${this.namespaceLog} Permission error for user "${options.user} on "${obj._id}": ${command}`
                            );
                            return false;
                        }
                    } else if (command === 'getState') {
                        if (!(obj.acl.state & ACCESS_GROUP_READ) || !options.acl.state.read) {
                            logger.warn(
                                `${this.namespaceLog} Permission error for user "${options.user} on "${obj._id}": ${command}`
                            );
                            return false;
                        }
                    } else {
                        logger.warn(this.namespaceLog + ' Called unknown command:' + command);
                    }
                } else if (!limitToOwnerRights) {
                    if (command === 'setState' || command === 'delState') {
                        if (command === 'delState' && !options.acl.state['delete']) {
                            logger.warn(
                                `${this.namespaceLog} Permission error for user "${options.user} on "${obj._id}": ${command}`
                            );
                            return false;
                        } else if (command === 'setState' && !options.acl.state.write) {
                            logger.warn(
                                `${this.namespaceLog} Permission error for user "${options.user} on "${obj._id}": ${command}`
                            );
                            return false;
                        } else if (!(obj.acl.state & ACCESS_EVERY_WRITE)) {
                            logger.warn(
                                `${this.namespaceLog} Permission error for user "${options.user}" on "${obj._id}": ${command}`
                            );
                            return false;
                        }
                    } else if (command === 'getState') {
                        if (!(obj.acl.state & ACCESS_EVERY_READ) || !options.acl.state.read) {
                            logger.warn(
                                `${this.namespaceLog} Permission error for user "${options.user}"on "${obj._id}" : ${command}`
                            );
                            return false;
                        }
                    } else {
                        logger.warn(this.namespaceLog + ' Called unknown command:' + command);
                        return false;
                    }
                } else {
                    logger.warn(this.namespaceLog + ' Permissions limited to Owner rights');
                    return false;
                }
            } else if (limitToOwnerRights) {
                logger.warn(this.namespaceLog + ' Permissions limited to Owner rights');
                return false;
            }
        } else if (limitToOwnerRights) {
            logger.warn(this.namespaceLog + ' Permissions limited to Owner rights');
            return false;
        }

        return true;
    };

    const checkStates = (ids, options, command, callback, _helper) => {
        if (!options.groups) {
            return getUserGroups(options, () => checkStates(ids, options, command, callback));
        }

        if (Array.isArray(ids)) {
            if (!ids.length) {
                return tools.maybeCallbackWithError(callback, null, ids);
            }

            if (options._objects) {
                const ids = [];
                const objs = [];
                options._objects.forEach((obj, i) => {
                    if (obj && checkState(options._objects[i], options, command)) {
                        ids.push(obj._id);
                        objs.push(obj);
                    }
                });
                options._objects = undefined;
                return tools.maybeCallbackWithError(callback, null, ids, objs);
            } else {
                _helper = _helper || {
                    i: 0,
                    objs: options._objects || [],
                    errors: []
                };

                // this must be a serial call
                checkStates(ids[_helper.i], options, command, (err, obj) => {
                    if (err && obj) {
                        _helper.errors.push(obj._id);
                    }

                    if (obj) {
                        _helper.objs[_helper.i] = obj;
                    }

                    // if finished
                    if (_helper.i + 1 >= ids.length) {
                        if (_helper.errors.length) {
                            for (let j = ids.length - 1; j >= 0; j--) {
                                if (_helper.errors.indexOf(ids[j]) !== -1) {
                                    ids.splice(j, 1);
                                    _helper.objs.splice(j, 1);
                                }
                            }
                        }

                        return tools.maybeCallbackWithError(callback, null, ids, _helper.objs);
                    } else {
                        _helper.i++;
                        setImmediate(() => checkStates(ids, options, command, callback, _helper));
                    }
                });
            }
        } else {
            let originalChecked = undefined;

            if (options.checked !== undefined) {
                originalChecked = options.checked;
            }

            options.checked = true;

            if (!adapterObjects) {
                this.log.info('checkStates not processed because Objects database not connected');
                return tools.maybeCallbackWithError(callback, tools.ERRORS.ERROR_DB_CLOSED);
            }
            adapterObjects.getObject(ids, options, (err, obj) => {
                if (originalChecked !== undefined) {
                    options.checked = originalChecked;
                } else {
                    options.checked = undefined;
                }
                if (err) {
                    return tools.maybeCallbackWithError(callback, err, { _id: ids });
                } else {
                    if (!checkState(obj, options, command)) {
                        return tools.maybeCallbackWithError(callback, ERROR_PERMISSION, { _id: ids });
                    }
                }
                return tools.maybeCallbackWithError(callback, null, obj);
            });
        }
    };

    // find out default history instance
    const getDefaultHistory = callback => {
        if (!this.defaultHistory) {
            // read default history instance from system.config
            return this.getForeignObject('system.config', null, (err, data) => {
                if (data && data.common) {
                    this.defaultHistory = data.common.defaultHistory;
                }
                if (data && data.native) {
                    systemSecret = data.native.secret;
                }

                // if no default history set
                if (!this.defaultHistory) {
                    // read all adapters
                    adapterObjects.getObjectView(
                        'system',
                        'instance',
                        {
                            startkey: 'system.adapter.',
                            endkey: 'system.adapter.\u9999'
                        },
                        (err, _obj) => {
                            if (_obj && _obj.rows) {
                                for (let i = 0; i < _obj.rows.length; i++) {
                                    if (_obj.rows[i].value.common && _obj.rows[i].value.common.type === 'storage') {
                                        this.defaultHistory = _obj.rows[i].id.substring('system.adapter.'.length);
                                        break;
                                    }
                                }
                            }
                            if (!this.defaultHistory) {
                                this.defaultHistory = 'history.0';
                            }
                            return tools.maybeCallback(callback);
                        }
                    );
                } else {
                    return tools.maybeCallback(callback);
                }
            });
        } else {
            return tools.maybeCallback(callback);
        }
    };

    const _setStateChangedHelper = (id, state, callback) => {
        if (!adapterObjects) {
            this.log.info('setStateChanged not processed because Objects database not connected');
            return tools.maybeCallbackWithError(callback, tools.ERRORS.ERROR_DB_CLOSED);
        }

        if (id.startsWith(ALIAS_STARTS_WITH)) {
            adapterObjects.getObject(id, (err, obj) => {
                if (obj && obj.common && obj.common.alias && obj.common.alias.id) {
                    // id can be string or can have attribute write
                    const aliasId =
                        typeof obj.common.alias.id.write === 'string' ? obj.common.alias.id.write : obj.common.alias.id;
                    _setStateChangedHelper(aliasId, state, callback);
                } else {
                    logger.warn(`${this.namespaceLog} ${err ? err.message : `Alias ${id} has no target 1`}`);
                    return tools.maybeCallbackWithError(callback, err ? err.message : `Alias ${id} has no target`);
                }
            });
        } else {
            this.getForeignState(id, null, async (err, oldState) => {
                if (err) {
                    return tools.maybeCallbackWithError(callback, err);
                } else {
                    let differ = false;
                    if (!oldState) {
                        differ = true;
                    } else if (state.val !== oldState.val) {
                        differ = true;
                    } else if (state.ack !== undefined && state.ack !== oldState.ack) {
                        differ = true;
                    } else if (state.q !== undefined && state.q !== oldState.q) {
                        differ = true;
                    } else if (state.ts !== undefined && state.ts !== oldState.ts) {
                        differ = true;
                    } else if (state.c !== undefined && state.c !== oldState.c) {
                        // if comment changed
                        differ = true;
                    } else if (state.expire !== undefined && state.expire !== oldState.expire) {
                        differ = true;
                    } else if (state.from !== undefined && state.from !== oldState.from) {
                        differ = true;
                    } else if (state.user !== undefined && state.user !== oldState.user) {
                        differ = true;
                    }

                    if (differ) {
                        if (this.performStrictObjectChecks) {
                            // validate that object exists, read-only logic ok, type ok, etc. won't throw now
                            await this._performStrictObjectCheck(id, state);
                        }
                        this.outputCount++;
                        adapterStates.setState(id, state, (/* err */) => {
                            return tools.maybeCallbackWithError(callback, null, id, false);
                        });
                    } else {
                        return tools.maybeCallbackWithError(callback, null, id, true);
                    }
                }
            });
        }
    };

    // initStates is called from initAdapter
    const initStates = cb => {
        logger.silly(this.namespaceLog + ' objectDB connected');

        config.states.maxQueue = config.states.maxQueue || 1000;

        initializeTimeout = setTimeout(() => {
            initializeTimeout = null;
            if (config.isInstall) {
                logger && logger.warn(this.namespaceLog + ' no connection to states DB. Terminating.');
                this.terminate(EXIT_CODES.NO_ERROR);
            } else {
                logger && logger.warn(this.namespaceLog + ' slow connection to states DB. Still waiting ...');
            }
        }, config.states.connectTimeout || 2000);

        // Internal object, but some special adapters want to access it anyway.
        adapterStates = new States({
            namespace: this.namespaceLog,
            connection: config.states,
            connected: async _statesInstance => {
                logger.silly(this.namespaceLog + ' statesDB connected');
                this.statesConnectedTime = Date.now();

                if (initializeTimeout) {
                    clearTimeout(initializeTimeout);
                    initializeTimeout = null;
                }

                if (!config.isInstall) {
                    // Subscribe for process exit signal
                    adapterStates.subscribe(`system.adapter.${this.namespace}.sigKill`);

                    // Subscribe for loglevel
                    adapterStates.subscribe(`system.adapter.${this.namespace}.logLevel`);
                }
                if (options.subscribable) {
                    // subscribe on if other instance wants to have states of this adapter
                    adapterStates.subscribe(`system.adapter.${this.namespace}.subscribes`);

                    // read actual autosubscribe requests
                    let state;
                    try {
                        state = await adapterStates.getStateAsync(`system.adapter.${this.namespace}.subscribes`);
                    } catch {
                        // ignore
                    }
                    if (!state || !state.val) {
                        this.patterns = {};
                    } else {
                        try {
                            this.patterns = JSON.parse(state.val);
                            Object.keys(this.patterns).forEach(p => (this.patterns[p].regex = tools.pattern2RegEx(p)));
                        } catch {
                            this.patterns = {};
                        }
                    }
                    return tools.maybeCallback(cb);
                } else {
                    return tools.maybeCallback(cb);
                }
            },
            logger: logger,
            change: (id, state) => {
                this.inputCount++;
                if (state === 'null' || state === '') {
                    state = null;
                }

                if (!id || typeof id !== 'string') {
                    console.log('Something is wrong! ' + JSON.stringify(id));
                    return;
                }

                if (
                    id === 'system.adapter.' + this.namespace + '.sigKill' &&
                    state &&
                    state.ts > this.statesConnectedTime &&
                    state.from &&
                    state.from.startsWith('system.host.')
                ) {
                    const sigKillVal = parseInt(state.val);
                    if (!isNaN(sigKillVal)) {
                        if (this.startedInCompactMode || sigKillVal === -1) {
                            logger.info(
                                this.namespaceLog +
                                    ' Got terminate signal ' +
                                    (sigKillVal === -1 ? 'TERMINATE_YOURSELF' : ' TERMINATE ' + sigKillVal)
                            );
                        } else {
                            logger.warn(
                                this.namespaceLog +
                                    ' Got terminate signal. Checking desired PID: ' +
                                    sigKillVal +
                                    ' vs own PID ' +
                                    process.pid
                            );
                        }
                        // by deletion of state, stop this instance
                        if (sigKillVal !== process.pid && !config.forceIfDisabled) {
                            stop(false, false, EXIT_CODES.ADAPTER_REQUESTED_TERMINATION, false);
                            setTimeout(() => this.terminate(EXIT_CODES.ADAPTER_REQUESTED_TERMINATION), 4000);
                        }
                    }
                }

                if (id === `system.adapter.${this.namespace}.logLevel`) {
                    if (config && config.log && state && !state.ack) {
                        let currentLevel = config.log.level;
                        if (
                            state.val &&
                            state.val !== currentLevel &&
                            ['silly', 'debug', 'info', 'warn', 'error'].includes(state.val)
                        ) {
                            this.overwriteLogLevel = true;
                            config.log.level = state.val;
                            for (const transport in logger.transports) {
                                if (!Object.prototype.hasOwnProperty.call(logger.transports, transport)) {
                                    continue;
                                }
                                logger.transports[transport].level = state.val;
                            }
                            logger.info(
                                `${this.namespaceLog} Loglevel changed from "${currentLevel}" to "${state.val}"`
                            );
                            currentLevel = state.val;
                        } else if (state.val && state.val !== currentLevel) {
                            logger.info(`${this.namespaceLog} Got invalid loglevel "${state.val}", ignoring`);
                        }
                        this.outputCount++;
                        adapterStates &&
                            adapterStates.setState(`system.adapter.${this.namespace}.logLevel`, {
                                val: currentLevel,
                                ack: true,
                                from: `system.adapter.${this.namespace}`
                            });
                    }
                }

                // todo remove it as an error with log will be found
                if (id === `system.adapter.${this.namespace}.checkLogging`) {
                    checkLogging();
                }

                // someone subscribes or unsubscribes from adapter
                if (options.subscribable && id === `system.adapter.${this.namespace}.subscribes`) {
                    let subs;
                    try {
                        subs = JSON.parse(state.val || '{}');
                        Object.keys(subs).forEach(p => (subs[p].regex = tools.pattern2RegEx(p)));
                    } catch {
                        subs = {};
                    }

                    this.patterns = subs;
                    if (!stopInProgress) {
                        if (typeof options.subscribesChange === 'function') {
                            options.subscribesChange(subs);
                        } else {
                            this.emit('subscribesChange', subs);
                        }
                    }
                }

                // If someone want to have log messages
                if (this.logList && id.endsWith('.logging')) {
                    const instance = id.substring(0, id.length - '.logging'.length);
                    logger && logger.silly(`${this.namespaceLog} ${instance}: logging ${state ? state.val : false}`);
                    this.logRedirect(state ? state.val : false, instance);
                } else if (id === `log.system.adapter.${this.namespace}`) {
                    options.logTransporter && this.processLog && this.processLog(state);
                } else if (id === `messagebox.system.adapter.${this.namespace}` && state) {
                    // If this is messagebox
                    const obj = state;
                    if (obj) {
                        // If callback stored for this request
                        if (
                            obj.callback &&
                            obj.callback.ack &&
                            obj.callback.id &&
                            this.callbacks &&
                            this.callbacks['_' + obj.callback.id]
                        ) {
                            // Call callback function
                            if (this.callbacks['_' + obj.callback.id].cb) {
                                this.callbacks['_' + obj.callback.id].cb(obj.message);
                                delete this.callbacks['_' + obj.callback.id];
                            }
                            // delete too old callbacks IDs, like garbage collector
                            const now = Date.now();
                            for (const _id in this.callbacks) {
                                if (now - this.callbacks[_id].time > 3600000) {
                                    delete this.callbacks[_id];
                                }
                            }
                        } else if (!stopInProgress) {
                            if (options.message) {
                                // Else inform about new message the adapter
                                options.message(obj);
                            }
                            this.emit('message', obj);
                        }
                    }
                } else if (id.startsWith('system.adapter.' + this.namespace + '.plugins.') && id.endsWith('.enabled')) {
                    if (!state || state.ack) {
                        return;
                    }
                    const pluginStatesIndex = ('system.adapter.' + this.namespace + '.plugins.').length;
                    let nameEndIndex = id.indexOf('.', pluginStatesIndex + 1);
                    if (nameEndIndex === -1) {
                        nameEndIndex = undefined;
                    }
                    const pluginName = id.substring(pluginStatesIndex, nameEndIndex);
                    if (!this.pluginHandler.pluginExists(pluginName)) {
                        return;
                    }
                    if (this.pluginHandler.isPluginActive(pluginName) !== state.val) {
                        if (state.val) {
                            if (!this.pluginHandler.isPluginInstanciated(pluginName)) {
                                this.pluginHandler.instanciatePlugin(
                                    pluginName,
                                    this.pluginHandler.getPluginConfig(pluginName),
                                    __dirname
                                );
                                this.pluginHandler.setDatabaseForPlugin(pluginName, adapterObjects, adapterStates);
                                this.pluginHandler.initPlugin(pluginName, this.adapterConfig);
                            }
                        } else {
                            if (!this.pluginHandler.destroy(pluginName)) {
                                logger.info(
                                    this.namespaceLog +
                                        ' Plugin ' +
                                        pluginName +
                                        ' could not be disabled. Please restart adapter to disable it.'
                                );
                            }
                        }
                    }
                } else if (this.adapterReady && this.aliases[id]) {
                    // If adapter is ready and for this ID exist some alias links
                    this.aliases[id].targets.forEach(target => {
                        const aState = state
                            ? tools.formatAliasValue(
                                  this.aliases[id].source,
                                  target,
                                  JSON.parse(JSON.stringify(state)),
                                  logger,
                                  this.namespaceLog
                              )
                            : null;
                        const targetId = target.id.read === 'string' ? target.id.read : target.id;

                        if (!stopInProgress && (aState || !state)) {
                            if (typeof options.stateChange === 'function') {
                                options.stateChange(targetId, aState);
                            } else {
                                // emit 'stateChange' event instantly
                                setImmediate(() => this.emit('stateChange', targetId, aState));
                            }
                        }
                    });
                }
            },
            changeUser: (id, state) => {
                this.inputCount++;
                if (state === 'null' || state === '') {
                    state = null;
                }

                if (!id || typeof id !== 'string') {
                    console.log('Something is wrong! ' + JSON.stringify(id));
                    return;
                }

                if (this.adapterReady) {
                    if (this.oStates) {
                        if (!state) {
                            delete this.oStates[id];
                        } else {
                            this.oStates[id] = state;
                        }
                    }

                    if (!stopInProgress) {
                        if (typeof options.stateChange === 'function') {
                            setImmediate(() => options.stateChange(id, state));
                        } else {
                            // emit 'stateChange' event instantly
                            setImmediate(() => this.emit('stateChange', id, state));
                        }
                    }
                }
            },
            disconnected: () => {
                this.connected = false;
                !this.terminated &&
                    setTimeout(() => {
                        if (this.connected) {
                            return;
                        } // If reconnected in the meantime, do not terminate
                        logger &&
                            logger.warn(this.namespaceLog + ' Cannot connect/reconnect to states DB. Terminating');
                        this.terminate(EXIT_CODES.NO_ERROR);
                    }, 5000);
            }
        });

        /**
         * Send message to other adapter instance or all instances of adapter.
         *
         * This function sends a message to specific instance or all instances of some specific adapter.
         * If no instance given (e.g. "pushover"), the callback argument will be ignored. Because normally many responses will come.
         *
         * @alias sendTo
         * @memberof Adapter
         * @param {string} instanceName name of the instance where the message must be send to. E.g. "pushover.0" or "system.adapter.pushover.0".
         * @param {string} command command name, like "send", "browse", "list". Command is depend on target adapter implementation.
         * @param {object} message object that will be given as argument for request
         * @param {function(any):any} [callback] optional return result
         *        <pre><code>
         *            function (result) {
         *              // result is target adapter specific and can vary from adapter to adapter
         *              if (!result) adapter.log.error('No response received');
         *            }
         *        </code></pre>
         */
        this.sendTo = async (instanceName, command, message, callback) => {
            if (typeof message === 'function' && typeof callback === 'undefined') {
                callback = message;
                message = undefined;
            }
            if (typeof message === 'undefined') {
                message = command;
                command = 'send';
            }
            const obj = { command: command, message: message, from: `system.adapter.${this.namespace}` };

            if (typeof instanceName !== 'string' || !instanceName) {
                return tools.maybeCallbackWithError(callback, 'No instanceName provided or not a string');
            }

            if (!instanceName.startsWith('system.adapter.')) {
                instanceName = 'system.adapter.' + instanceName;
            }

            if (!adapterStates) {
                // if states is no longer existing, we do not need to unsubscribe
                this.log.info('sendTo not processed because States database not connected');
                return tools.maybeCallbackWithError(callback, tools.ERRORS.ERROR_DB_CLOSED);
            }

            if (typeof message !== 'object') {
                logger.silly(
                    `${this.namespaceLog} sendTo "${command}" to ${instanceName} from system.adapter.${this.namespace}: ${message}`
                );
            } else {
                logger.silly(
                    `${this.namespaceLog} sendTo "${command}" to ${instanceName} from system.adapter.${this.namespace}`
                );
            }

            // If not specific instance
            if (!instanceName.match(/\.[0-9]+$/)) {
                if (!adapterObjects) {
                    this.log.info('sendTo not processed because Objects database not connected');
                    return tools.maybeCallbackWithError(callback, tools.ERRORS.ERROR_DB_CLOSED);
                }

                // Send to all instances of adapter
                adapterObjects.getObjectView(
                    'system',
                    'instance',
                    {
                        startkey: instanceName + '.',
                        endkey: instanceName + '.\u9999'
                    },
                    async (err, _obj) => {
                        if (_obj && _obj.rows) {
                            for (let i = 0; i < _obj.rows.length; i++) {
                                try {
                                    await adapterStates.pushMessage(_obj.rows[i].id, obj);
                                } catch (e) {
                                    return tools.maybeCallbackWithError(callback, e);
                                }
                            }
                        }
                    }
                );
            } else {
                if (callback) {
                    if (typeof callback === 'function') {
                        // force subscribe even no messagebox enabled
                        if (!this.common.messagebox && !this.mboxSubscribed) {
                            this.mboxSubscribed = true;
                            adapterStates.subscribeMessage('system.adapter.' + this.namespace);
                        }

                        obj.callback = {
                            message: message,
                            id: callbackId++,
                            ack: false,
                            time: Date.now()
                        };
                        if (callbackId >= 0xffffffff) {
                            callbackId = 1;
                        }
                        if (!this.callbacks) {
                            this.callbacks = {};
                        }
                        this.callbacks['_' + obj.callback.id] = { cb: callback };

                        // delete too old callbacks IDs
                        const now = Date.now();
                        for (const _id in this.callbacks) {
                            if (now - this.callbacks[_id].time > 3600000) {
                                delete this.callbacks[_id];
                            }
                        }
                    } else {
                        obj.callback = callback;
                        obj.callback.ack = true;
                    }
                }

                try {
                    await adapterStates.pushMessage(instanceName, obj);
                } catch (e) {
                    return tools.maybeCallbackWithError(callback, e);
                }
            }
        };
        /**
         * Promise-version of Adapter.sendTo
         */
        this.sendToAsync = tools.promisifyNoError(this.sendTo, this);

        /**
         * Send message to specific host or to all hosts.
         *
         * This function sends a message to specific host or all hosts.
         * If no host name given (e.g. null), the callback argument will be ignored. Because normally many responses will come.
         *
         * @alias sendToHost
         * @memberof Adapter
         * @param {any} hostName name of the host where the message must be send to. E.g. "myPC" or "system.host.myPC". If argument is empty, the message will be sent to all hosts.
         * @param {string} command command name. One of: "cmdExec", "getRepository", "getInstalled", "getVersion", "getDiagData", "getLocationOnDisk", "getDevList", "getLogs", "delLogs", "readDirAsZip", "writeDirAsZip", "readObjectsAsZip", "writeObjectsAsZip", "checkLogging". Commands can be checked in controller.js (function processMessage)
         * @param {object} message object that will be given as argument for request
         * @param {function(any):any} [callback] optional return result
         *        <pre><code>
         *            function (result) {
         *              // result is target adapter specific and can vary from command to command
         *              if (!result) adapter.log.error('No response received');
         *            }
         *        </code></pre>
         */
        this.sendToHost = async (hostName, command, message, callback) => {
            if (typeof message === 'undefined') {
                message = command;
                command = 'send';
            }
            const obj = { command, message, from: 'system.adapter.' + this.namespace };

            if (!adapterStates) {
                // if states is no longer existing, we do not need to unsubscribe
                this.log.info('sendToHost not processed because States database not connected');
                return tools.maybeCallbackWithError(callback, tools.ERRORS.ERROR_DB_CLOSED);
            }

            if (hostName && typeof hostName !== 'string') {
                hostName = hostName.toString();
            }

            if (hostName && !hostName.startsWith('system.host.')) {
                hostName = 'system.host.' + hostName;
            }

            if (!hostName) {
                if (!adapterObjects) {
                    this.log.info('sendToHost not processed because Objects database not connected');
                    return tools.maybeCallbackWithError(callback, tools.ERRORS.ERROR_DB_CLOSED);
                }

                // Send to all hosts
                adapterObjects.getObjectList(
                    {
                        startkey: 'system.host.',
                        endkey: `system.host.\u9999`
                    },
                    null,
                    async (err, res) => {
                        if (!adapterStates) {
                            // if states is no longer existing, we do not need to unsubscribe
                            return;
                        }
                        if (!err && res.rows.length) {
                            for (let i = 0; i < res.rows.length; i++) {
                                const parts = res.rows[i].id.split('.');
                                // ignore system.host.name.alive and so on
                                if (parts.length === 3) {
                                    try {
                                        await adapterStates.pushMessage(res.rows[i].id, obj);
                                    } catch (e) {
                                        return tools.maybeCallbackWithError(callback, e);
                                    }
                                }
                            }
                        }
                    }
                );
            } else {
                if (callback) {
                    if (typeof callback === 'function') {
                        // force subscribe even no messagebox enabled
                        if (!this.common.messagebox && !this.mboxSubscribed) {
                            this.mboxSubscribed = true;
                            adapterStates.subscribeMessage(`system.adapter.${this.namespace}`);
                        }

                        obj.callback = {
                            message,
                            id: callbackId++,
                            ack: false,
                            time: Date.now()
                        };
                        if (callbackId >= 0xffffffff) {
                            callbackId = 1;
                        }
                        this.callbacks = this.callbacks || {};
                        this.callbacks['_' + obj.callback.id] = { cb: callback };
                    } else {
                        obj.callback = callback;
                        obj.callback.ack = true;
                    }
                }

                try {
                    await adapterStates.pushMessage(hostName, obj);
                } catch (e) {
                    return tools.maybeCallbackWithError(callback, e);
                }
            }
        };
        /**
         * Promise-version of Adapter.sendToHost
         */
        this.sendToHostAsync = tools.promisifyNoError(this.sendToHost, this);

        /**
         * Send notification with given scope and category to host of this adapter
         *
         * @param {string} scope - scope to be addressed
         * @param {string|null} category - to be addressed, if null message will be checked by regex of given scope
         * @param {string} message - message to be stored/checked
         * @return Promise<void>
         */
        this.registerNotification = async (scope, category, message) => {
            const obj = {
                command: 'addNotification',
                message: { scope, category, message, instance: this.namespace },
                from: `system.adapter.${this.namespace}`
            };

            await adapterStates.pushMessage(this.host, obj);
        };

        this.setExecutableCapabilities = tools.setExecutableCapabilities;

        /**
         * Validates the object-type argument that is passed to setState
         * @param {Record<string, any>} obj
         */
        function validateSetStateObjectArgument(obj) {
            // Check that we have at least one existing non-undefined property at all, else invalid
            if (!Object.keys(obj).some(key => obj[key] !== undefined)) {
                throw new Error(`The state contains no properties! At least one property is expected!`);
            }

            /*
                The following object parameters and types are allowed:
                val:    any,     (optional)
                ack:    boolean, (optional)
                ts:     number,  (optional)
                q:      number,  (optional)
                from:   string,  (optional)
                c:      string,  (optional)
                expire: number   (optional)
                lc:     number   (optional)
                user:   string   (optional)

                Everything else is forbidden
            */
            const optionalProperties = {
                val: 'any',
                ack: 'boolean',
                ts: 'number',
                q: 'number',
                from: 'string',
                c: 'string',
                expire: 'number',
                lc: 'number',
                user: 'string'
            };
            // Are there any forbidden properties?
            const forbiddenProperties = Object.keys(obj).filter(k => !optionalProperties[k]);
            if (forbiddenProperties.length) {
                throw new Error(`The state contains the forbidden properties ${forbiddenProperties.join(', ')}!`);
            }
            // Do all properties have the correct type?
            for (const [key, type] of Object.entries(optionalProperties)) {
                // any permits all types
                if (type === 'any') {
                    continue;
                }
                // don't flag optional properties when they don't exist or are undefined
                if (!(key in obj) || obj[key] === undefined) {
                    continue;
                }
                if (type !== typeof obj[key]) {
                    throw new Error(
                        `The state property "${key}" has the wrong type "${typeof obj[key]}" (should be "${type}")!`
                    );
                }
            }
        }

        /**
         * Writes value into states DB.
         *
         * This function can write values into states DB for this adapter.
         * Only Ids that belong to this adapter can be modified. So the function automatically adds "adapter.X." to ID.
         * ack, options and callback are optional
         *
         * @alias setState
         * @memberof Adapter
         * @param {string} id object ID of the state.
         * @param {object|string|number|boolean} state simple value or object with attribues.
         *  If state is object and ack exists too as function argument, function argument has priority.
         *  <pre><code>
         *      {
         *          val:    value,
         *          ack:    true|false,       // default - false; is command(false) or status(true)
         *          ts:     timestampMS,      // default - now
         *          q:      qualityAsNumber,  // default - 0 (ok)
         *          from:   origin,           // default - this adapter
         *          c:      comment,          // default - empty
         *          expire: expireInSeconds   // default - 0
         *          lc:     timestampMS       // default - automatic calculation
         *      }
         *  </code></pre>
         * @param {boolean} [ack] optional is command(false) or status(true)
         * @param {object} [options] optional user context
         * @param {ioBroker.SetStateCallback} [callback] optional return error and id
         *        <pre><code>
         *            function (err, id) {
         *              if (err) adapter.log.error('Cannot set value for "' + id + '": ' + err);
         *            }
         *        </code></pre>
         */
        this.setState = async (id, state, ack, options, callback) => {
            if (typeof state === 'object' && typeof ack !== 'boolean') {
                callback = options;
                options = ack;
                ack = undefined;
            }
            if (typeof options === 'function') {
                callback = options;
                options = {};
            }

            if (typeof ack === 'function') {
                callback = ack;
                ack = undefined;
            }

            if (!adapterStates) {
                // if states is no longer existing, we do not need to set
                this.log.info('setState not processed because States database not connected');
                return tools.maybeCallbackWithError(callback, tools.ERRORS.ERROR_DB_CLOSED);
            }
            if (!adapterObjects) {
                this.log.info('setState not processed because Objects database not connected');
                return tools.maybeCallbackWithError(callback, tools.ERRORS.ERROR_DB_CLOSED);
            }

            try {
                validateId(id, false, null);
            } catch (err) {
                return tools.maybeCallbackWithError(callback, err);
            }

            id = this._fixId(id, false);

            if (tools.isObject(state)) {
                // Verify that the passed state object is valid
                try {
                    validateSetStateObjectArgument(state);
                } catch (e) {
                    return tools.maybeCallbackWithError(callback, e);
                }
            } else {
                // wrap non-object values in a state object
                state = state !== undefined ? { val: state } : {};
            }

            if (state.val === undefined && !Object.keys(state).length) {
                // undefined is not allowed as state.val -> return
                this.log.info(`undefined is not a valid state value for id "${id}"`);
                // TODO: reactivate line below + test in in next controller version (02.05.2021)
                // return tools.maybeCallbackWithError(callback, 'undefined is not a valid state value');
            }

            if (ack !== undefined) {
                state.ack = ack;
            }

            // if state.from provided, we use it else, we set default property
            state.from =
                typeof state.from === 'string' && state.from !== '' ? state.from : `system.adapter.${this.namespace}`;
            state.user = (options ? options.user : '') || SYSTEM_ADMIN_USER;

            if (options && options.user && options.user !== SYSTEM_ADMIN_USER) {
                checkStates(id, options, 'setState', async (err, obj) => {
                    if (err) {
                        return tools.maybeCallbackWithError(callback, err);
                    } else {
                        if (!adapterObjects) {
                            // if objects is no longer existing, we do not need to unsubscribe
                            this.log.info('setForeignState not processed because Objects database not connected');
                            return tools.maybeCallbackWithError(callback, tools.ERRORS.ERROR_DB_CLOSED);
                        }

                        if (this.performStrictObjectChecks) {
                            // validate that object exists, read-only logic ok, type ok, etc. won't throw now
                            await this._performStrictObjectCheck(id, state);
                        }

                        if (id.startsWith(ALIAS_STARTS_WITH)) {
                            // write alias
                            if (obj && obj.common && obj.common.alias && obj.common.alias.id) {
                                // id can be string or can have attribute write
                                const aliasId =
                                    typeof obj.common.alias.id.write === 'string'
                                        ? obj.common.alias.id.write
                                        : obj.common.alias.id;

                                // validate here because we use objects/states db directly
                                try {
                                    validateId(aliasId, true, null);
                                } catch (e) {
                                    logger.warn(
                                        `${this.namespaceLog} Error validating alias id of ${id}: ${e.message}`
                                    );
                                    return tools.maybeCallbackWithError(
                                        callback,
                                        `Error validating alias id of ${id}: ${e.message}`
                                    );
                                }

                                // check the rights
                                checkStates(aliasId, options, 'setState', (err, targetObj) => {
                                    if (err) {
                                        return tools.maybeCallbackWithError(callback, err);
                                    } else {
                                        if (!adapterStates) {
                                            // if states is no longer existing, we do not need to unsubscribe
                                            this.log.info(
                                                'setForeignState not processed because States database not connected'
                                            );
                                            return tools.maybeCallbackWithError(callback, tools.ERRORS.ERROR_DB_CLOSED);
                                        }

                                        // write target state
                                        this.outputCount++;
                                        adapterStates.setState(
                                            aliasId,
                                            tools.formatAliasValue(
                                                obj && obj.common,
                                                targetObj && targetObj.common,
                                                state,
                                                logger,
                                                this.namespaceLog
                                            ),
                                            callback
                                        );
                                    }
                                });
                            } else {
                                logger.warn(`${this.namespaceLog} ${`Alias ${id} has no target 2`}`);
                                return tools.maybeCallbackWithError(callback, `Alias ${id} has no target`);
                            }
                        } else {
                            if (!adapterStates) {
                                // if states is no longer existing, we do not need to unsubscribe
                                this.log.info('setForeignState not processed because States database not connected');
                                return tools.maybeCallbackWithError(callback, tools.ERRORS.ERROR_DB_CLOSED);
                            }

                            this.outputCount++;
                            adapterStates.setState(id, state, callback);
                        }
                    }
                });
            } else {
                if (id.startsWith(ALIAS_STARTS_WITH)) {
                    // write alias
                    // read alias id
                    adapterObjects.getObject(id, options, (err, obj) => {
                        if (obj && obj.common && obj.common.alias && obj.common.alias.id) {
                            const aliasId =
                                typeof obj.common.alias.id.write === 'string'
                                    ? obj.common.alias.id.write
                                    : obj.common.alias.id;

                            // validate here because we use objects/states db directly
                            try {
                                validateId(aliasId, true, null);
                            } catch (e) {
                                logger.warn(`${this.namespaceLog} Error validating alias id of ${id}: ${e.message}`);
                                return tools.maybeCallbackWithError(
                                    callback,
                                    `Error validating alias id of ${id}: ${e.message}`
                                );
                            }

                            // read object for formatting
                            adapterObjects.getObject(aliasId, options, (err, targetObj) => {
                                // write target state
                                this.outputCount++;
                                adapterStates.setState(
                                    aliasId,
                                    tools.formatAliasValue(
                                        obj && obj.common,
                                        targetObj && targetObj.common,
                                        state,
                                        logger,
                                        this.namespaceLog
                                    ),
                                    callback
                                );
                            });
                        } else {
                            logger.warn(`${this.namespaceLog} ${err ? err.message : `Alias ${id} has no target 3`}`);
                            return tools.maybeCallbackWithError(
                                callback,
                                err ? err.message : `Alias ${id} has no target`
                            );
                        }
                    });
                } else {
                    if (this.performStrictObjectChecks) {
                        // validate that object exists, read-only logic ok, type ok, etc. won't throw now
                        await this._performStrictObjectCheck(id, state);
                    }

                    if (!adapterStates) {
                        // if states is no longer existing, we do not need to set
                        this.log.info('setState not processed because States database not connected');
                        return tools.maybeCallbackWithError(callback, tools.ERRORS.ERROR_DB_CLOSED);
                    }

                    this.outputCount++;
                    adapterStates.setState(id, state, callback);
                }
            }
        };
        /**
         * Promise-version of Adapter.setState
         */
        this.setStateAsync = tools.promisify(this.setState, this);

        /**
         * Writes value into states DB only if the value really changed.
         *
         * This function can write values into states DB for this adapter.
         * Only Ids that belong to this adapter can be modified. So the function automatically adds "adapter.X." to ID.
         * ack, options and callback are optional
         *
         * @alias setStateChanged
         * @memberof Adapter
         * @param {string} id object ID of the state.
         * @param {object|string|number|boolean} state simple value or object with attribues.
         * @param {boolean} [ack] optional is command(false) or status(true)
         * @param {object} [options] optional user context
         * @param {ioBroker.SetStateChangedCallback} [callback] optional return error, id and notChanged
         *        <pre><code>
         *            function (err, id, notChanged) {
         *              if (err) adapter.log.error('Cannot set value for "' + id + '": ' + err);
         *              if (!notChanged) adapter.log.debug('Value was changed');
         *            }
         *        </code></pre>
         */
        this.setStateChanged = (id, state, ack, options, callback) => {
            if (typeof state === 'object' && typeof ack !== 'boolean') {
                callback = options;
                options = ack;
                ack = undefined;
            }
            if (typeof options === 'function') {
                callback = options;
                options = {};
            }

            if (typeof ack === 'function') {
                callback = ack;
                ack = undefined;
            }

            if (!adapterStates) {
                // if states is no longer existing, we do not need to unsubscribe
                this.log.info('setStateCHanged not processed because States database not connected');
                return tools.maybeCallbackWithError(callback, tools.ERRORS.ERROR_DB_CLOSED);
            }

            try {
                validateId(id, false, null);
            } catch (err) {
                return tools.maybeCallbackWithError(callback, err);
            }

            id = this._fixId(id, false /*, 'state'*/);

            if (tools.isObject(state)) {
                // Verify that the passed state object is valid
                try {
                    validateSetStateObjectArgument(state);
                } catch (e) {
                    return tools.maybeCallbackWithError(callback, e);
                }
            } else {
                // wrap non-object values in a state object
                state = state !== undefined ? { val: state } : {};
            }

            if (state.val === undefined && !Object.keys(state).length) {
                // undefined is not allowed as state.val -> return
                this.log.info(`undefined is not a valid state value for id "${id}"`);
                // TODO: reactivate line below + test in in next controller version (02.05.2021)
                // return tools.maybeCallbackWithError(callback, 'undefined is not a valid state value');
            }

            if (ack !== undefined) {
                state.ack = ack;
            }

            // if state.from provided, we use it else, we set default property
            state.from =
                typeof state.from === 'string' && state.from !== '' ? state.from : `system.adapter.${this.namespace}`;
            if (options && options.user && options.user !== SYSTEM_ADMIN_USER) {
                checkStates(id, options, 'setState', err => {
                    if (err) {
                        return tools.maybeCallbackWithError(callback, err);
                    } else {
                        _setStateChangedHelper(id, state, callback);
                    }
                });
            } else {
                _setStateChangedHelper(id, state, callback);
            }
        };
        /**
         * Promise-version of Adapter.setStateChanged
         */
        this.setStateChangedAsync = tools.promisify(this.setStateChanged, this, ['id', 'notChanged']);

        /**
         * Writes value into states DB for any instance.
         *
         * This function can write values into states DB for all instances and system states too.
         * ack, options and callback are optional
         *
         * @alias setForeignState
         * @memberof Adapter
         * @param {string} id object ID of the state.
         * @param {object|string|number|boolean} state simple value or object with attribues.
         *  If state is object, so the ack will be ignored and must be included into object.
         *  <pre><code>
         *      {
         *          val:    value,
         *          ack:    true|false,       // default - false; is command(false) or status(true)
         *          ts:     timestampMS,      // default - now
         *          q:      qualityAsNumber,  // default - 0 (ok)
         *          from:   origin,           // default - this adapter
         *          c:      comment,          // default - empty
         *          expire: expireInSeconds   // default - 0
         *          lc:     timestampMS       // default - automatic calculation
         *      }
         *  </code></pre>
         * @param {boolean} [ack] optional is command(false) or status(true)
         * @param {object} [options] optional user context
         * @param {ioBroker.SetStateCallback} [callback] optional return error and id
         *        <pre><code>
         *            function (err, id) {
         *              if (err) adapter.log.error('Cannot set value for "' + id + '": ' + err);
         *            }
         *        </code></pre>
         */
        this.setForeignState = async (id, state, ack, options, callback) => {
            if (typeof state === 'object' && typeof ack !== 'boolean') {
                callback = options;
                options = ack;
                ack = undefined;
            }

            if (typeof options === 'function') {
                callback = options;
                options = {};
            }

            if (typeof ack === 'function') {
                callback = ack;
                ack = undefined;
            }

            if (!adapterStates) {
                // if states is no longer existing, we do not need to unsubscribe
                this.log.info('setForeignState not processed because States database not connected');
                return tools.maybeCallbackWithError(callback, tools.ERRORS.ERROR_DB_CLOSED);
            }

            try {
                validateId(id, true, null);
            } catch (err) {
                return tools.maybeCallbackWithError(callback, err);
            }

            if (tools.isObject(state)) {
                // Verify that the passed state object is valid
                try {
                    validateSetStateObjectArgument(state);
                } catch (e) {
                    return tools.maybeCallbackWithError(callback, e);
                }
            } else {
                // wrap non-object values in a state object
                state = state !== undefined ? { val: state } : {};
            }

            if (state.val === undefined && !Object.keys(state).length) {
                // undefined is not allowed as state.val -> return
                this.log.info(`undefined is not a valid state value for id "${id}"`);
                // TODO: reactivate line below + test in in next controller version (02.05.2021)
                // return tools.maybeCallbackWithError(callback, 'undefined is not a valid state value');
            }

            if (ack !== undefined) {
                state.ack = ack;
            }

            // if state.from provided, we use it else, we set default property
            state.from =
                typeof state.from === 'string' && state.from !== '' ? state.from : `system.adapter.${this.namespace}`;
            state.user = (options ? options.user : '') || SYSTEM_ADMIN_USER;

            if (!id || typeof id !== 'string') {
                const warn = id ? `ID can be only string and not "${typeof id}"` : `Empty ID: ${JSON.stringify(state)}`;
                logger.warn(`${this.namespaceLog} ${warn}`);
                return tools.maybeCallbackWithError(callback, warn);
            }

            const mId = id.replace(FORBIDDEN_CHARS, '_');
            if (mId !== id) {
                logger.warn(`${this.namespaceLog} Used invalid characters: ${id} changed to ${mId}`);
                id = mId;
            }

            if (options && options.user && options.user !== SYSTEM_ADMIN_USER) {
                checkStates(id, options, 'setState', async (err, obj) => {
                    if (err) {
                        return tools.maybeCallbackWithError(callback, err);
                    } else {
                        if (!adapterStates) {
                            // if states is no longer existing, we do not need to unsubscribe
                            this.log.info('setForeignState not processed because States database not connected');
                            return tools.maybeCallbackWithError(callback, tools.ERRORS.ERROR_DB_CLOSED);
                        }

                        if (this.performStrictObjectChecks) {
                            // validate that object exists, read-only logic ok, type ok, etc. won't throw now
                            await this._performStrictObjectCheck(id, state);
                        }

                        if (id.startsWith(ALIAS_STARTS_WITH)) {
                            // write alias
                            if (obj && obj.common && obj.common.alias && obj.common.alias.id) {
                                // id can be string or can have attribute write
                                const aliasId =
                                    typeof obj.common.alias.id.write === 'string'
                                        ? obj.common.alias.id.write
                                        : obj.common.alias.id;

                                // validate here because we use objects/states db directly
                                try {
                                    validateId(aliasId, true, null);
                                } catch (e) {
                                    logger.warn(
                                        `${this.namespaceLog} Error validating alias id of ${id}: ${e.message}`
                                    );
                                    return tools.maybeCallbackWithError(
                                        callback,
                                        `Error validating alias id of ${id}: ${e.message}`
                                    );
                                }

                                // check the rights
                                checkStates(aliasId, options, 'setState', (err, targetObj) => {
                                    if (err) {
                                        return tools.maybeCallbackWithError(callback, err);
                                    } else {
                                        if (!adapterStates) {
                                            // if states is no longer existing, we do not need to unsubscribe
                                            this.log.info(
                                                'setForeignState not processed because States database not connected'
                                            );
                                            return tools.maybeCallbackWithError(callback, tools.ERRORS.ERROR_DB_CLOSED);
                                        }

                                        this.outputCount++;
                                        adapterStates.setState(
                                            aliasId,
                                            tools.formatAliasValue(
                                                obj && obj.common,
                                                targetObj && targetObj.common,
                                                state,
                                                logger,
                                                this.namespaceLog
                                            ),
                                            callback
                                        );
                                    }
                                });
                            } else {
                                logger.warn(`${this.namespaceLog} Alias ${id} has no target 4`);
                                return tools.maybeCallbackWithError(callback, `Alias ${id} has no target`);
                            }
                        } else {
                            if (!adapterStates) {
                                // if states is no longer existing, we do not need to unsubscribe
                                this.log.info('setForeignState not processed because States database not connected');
                                return tools.maybeCallbackWithError(callback, tools.ERRORS.ERROR_DB_CLOSED);
                            }

                            this.outputCount++;
                            adapterStates.setState(id, state, callback);
                        }
                    }
                });
            } else {
                // write alias
                if (id.startsWith(ALIAS_STARTS_WITH)) {
                    if (!adapterObjects) {
                        this.log.info('setForeignState not processed because Objects database not connected');
                        return tools.maybeCallbackWithError(callback, tools.ERRORS.ERROR_DB_CLOSED);
                    }

                    // read alias id
                    adapterObjects.getObject(id, options, (err, obj) => {
                        if (obj && obj.common && obj.common.alias && obj.common.alias.id) {
                            // alias id can be a string or can have id.write
                            const aliasId =
                                typeof obj.common.alias.id.write === 'string'
                                    ? obj.common.alias.id.write
                                    : obj.common.alias.id;

                            // validate here because we use objects/states db directly
                            try {
                                validateId(aliasId, true, null);
                            } catch (e) {
                                logger.warn(`${this.namespaceLog} Error validating alias id of ${id}: ${e.message}`);
                                return tools.maybeCallbackWithError(
                                    callback,
                                    `Error validating alias id of ${id}: ${e.message}`
                                );
                            }

                            if (!adapterObjects) {
                                // if objects is no longer existing, we do not need to unsubscribe
                                this.log.info('setForeignState not processed because Objects database not connected');
                                return tools.maybeCallbackWithError(callback, tools.ERRORS.ERROR_DB_CLOSED);
                            }

                            // read object for formatting
                            adapterObjects.getObject(aliasId, options, (err, targetObj) => {
                                if (!adapterStates) {
                                    // if states is no longer existing, we do not need to unsubscribe
                                    this.log.info(
                                        'setForeignState not processed because States database not connected'
                                    );
                                    return tools.maybeCallbackWithError(callback, tools.ERRORS.ERROR_DB_CLOSED);
                                }

                                this.outputCount++;
                                adapterStates.setState(
                                    aliasId,
                                    tools.formatAliasValue(
                                        obj && obj.common,
                                        targetObj && targetObj.common,
                                        state,
                                        logger,
                                        this.namespaceLog
                                    ),
                                    callback
                                );
                            });
                        } else {
                            logger.warn(`${this.namespaceLog} ${err ? err.message : `Alias ${id} has no target 5`}`);
                            return tools.maybeCallbackWithError(
                                callback,
                                err ? err.message : `Alias ${id} has no target`
                            );
                        }
                    });
                } else {
                    if (this.performStrictObjectChecks) {
                        if (!adapterObjects) {
                            // if objects is no longer existing, we do not need to unsubscribe
                            this.log.info('setForeignState not processed because Objects database not connected');
                            return tools.maybeCallbackWithError(callback, tools.ERRORS.ERROR_DB_CLOSED);
                        }

                        // validate that object exists, read-only logic ok, type ok, etc. won't throw now
                        await this._performStrictObjectCheck(id, state);
                    }
                    if (!adapterStates) {
                        // if states is no longer existing, we do not need to unsubscribe
                        this.log.info('setForeignState not processed because States database not connected');
                        return tools.maybeCallbackWithError(callback, tools.ERRORS.ERROR_DB_CLOSED);
                    }

                    this.outputCount++;
                    adapterStates.setState(id, state, callback);
                }
            }
        };
        /**
         * Promise-version of Adapter.setForeignState
         */
        this.setForeignStateAsync = tools.promisify(this.setForeignState, this);

        /**
         * Writes value into states DB for any instance, but only if state changed.
         *
         * This function can write values into states DB for all instances and system states too.
         * ack, options and callback are optional
         *
         * @alias setForeignStateChanged
         * @memberof Adapter
         * @param {string} id object ID of the state.
         * @param {object|string|number|boolean} state simple value or object with attribues.
         *  If state is object and ack exists too as function argument, function argument has priority.
         *  <pre><code>
         *      {
         *          val:    value,
         *          ack:    true|false,       // default - false; is command(false) or status(true)
         *          ts:     timestampMS,      // default - now
         *          q:      qualityAsNumber,  // default - 0 (ok)
         *          from:   origin,           // default - this adapter
         *          c:      comment,          // default - empty
         *          expire: expireInSeconds   // default - 0
         *          lc:     timestampMS       // default - automatic calculation
         *      }
         *  </code></pre>
         * @param {boolean} [ack] optional is command(false) or status(true)
         * @param {object} [options] optional user context
         * @param {ioBroker.SetStateChangedCallback} [callback] optional return error and id
         *        <pre><code>
         *            function (err, id) {
         *              if (err) adapter.log.error('Cannot set value for "' + id + '": ' + err);
         *            }
         *        </code></pre>
         */
        this.setForeignStateChanged = (id, state, ack, options, callback) => {
            if (typeof state === 'object' && typeof ack !== 'boolean') {
                callback = options;
                options = ack;
                ack = undefined;
            }

            if (typeof options === 'function') {
                callback = options;
                options = {};
            }

            if (typeof ack === 'function') {
                callback = ack;
                ack = undefined;
            }

            if (!adapterStates) {
                // if states is no longer existing, we do not need to unsubscribe
                this.log.info('setForeignStateChanged not processed because States database not connected');
                return tools.maybeCallbackWithError(callback, tools.ERRORS.ERROR_DB_CLOSED);
            }

            try {
                validateId(id, true, null);
            } catch (err) {
                return tools.maybeCallbackWithError(callback, err);
            }

            if (tools.isObject(state)) {
                // Verify that the passed state object is valid
                try {
                    validateSetStateObjectArgument(state);
                } catch (e) {
                    return tools.maybeCallbackWithError(callback, e);
                }
            } else {
                // wrap non-object values in a state object
                state = state !== undefined ? { val: state } : {};
            }

            if (state.val === undefined && !Object.keys(state).length) {
                // undefined is not allowed as state.val -> return
                this.log.info(`undefined is not a valid state value for id "${id}"`);
                // TODO: reactivate line below + test in in next controller version (02.05.2021)
                // return tools.maybeCallbackWithError(callback, 'undefined is not a valid state value');
            }

            if (ack !== undefined) {
                state.ack = ack;
            }

            // if state.from provided, we use it else, we set default property
            state.from =
                typeof state.from === 'string' && state.from !== '' ? state.from : `system.adapter.${this.namespace}`;
            state.user = (options ? options.user : '') || SYSTEM_ADMIN_USER;

            const mId = id.replace(FORBIDDEN_CHARS, '_');
            if (mId !== id) {
                logger.warn(`${this.namespaceLog} Used invalid characters: ${id} changed to ${mId}`);
                id = mId;
            }

            if (options && options.user && options.user !== SYSTEM_ADMIN_USER) {
                checkStates(id, options, 'setState', err => {
                    if (err) {
                        return tools.maybeCallbackWithError(callback, err);
                    } else {
                        _setStateChangedHelper(id, state, callback);
                    }
                });
            } else {
                _setStateChangedHelper(id, state, callback);
            }
        };
        /**
         * Promise-version of Adapter.setForeignStateChanged
         */
        this.setForeignStateChangedAsync = tools.promisify(this.setForeignStateChanged, this);

        /**
         * Read value from states DB.
         *
         * This function can read values from states DB for this adapter.
         * Only Ids that belong to this adapter can be read. So the function automatically adds "adapter.X." to ID.
         *
         * @alias getState
         * @memberof Adapter
         * @param {string} id object ID of the state.
         * @param {object} options optional user context
         * @param {ioBroker.GetStateCallback} callback return result
         *        <pre><code>
         *            function (err, state) {
         *              if (err) adapter.log.error('Cannot read value: ' + err);
         *            }
         *        </code></pre>
         *
         *        See possible attributes of the state in @setState explanation
         */
        this.getState = (id, options, callback) => {
            // get state does the same as getForeignState but fixes the id first
            id = this._fixId(id, false);
            return this.getForeignState(id, options, callback);
        };
        /**
         * Promise-version of Adapter.getState
         */
        this.getStateAsync = tools.promisify(this.getState, this);

        /**
         * Read value from states DB for any instance and system state.
         *
         * This function can read values from states DB for all instances and adapters. It expects the full path of object ID.
         *
         * @alias getForeignState
         * @memberof Adapter
         * @param {string} id object ID of the state.
         * @param {object} options optional user context
         * @param {ioBroker.GetStateCallback} callback return result
         *        <pre><code>
         *            function (err, state) {
         *              if (err) adapter.log.error('Cannot read value: ' + err);
         *            }
         *        </code></pre>
         *
         *        See possible attributes of the state in @setState explanation
         */
        this.getForeignState = (id, options, callback) => {
            if (typeof options === 'function') {
                callback = options;
                options = {};
            }

            if (!adapterStates) {
                // if states is no longer existing, we do not need to unsubscribe
                this.log.info('getForeignState not processed because States database not connected');
                return tools.maybeCallbackWithError(callback, tools.ERRORS.ERROR_DB_CLOSED);
            }

            if (!adapterObjects) {
                this.log.info('getForeignState not processed because Objects database not connected');
                return tools.maybeCallbackWithError(callback, tools.ERRORS.ERROR_DB_CLOSED);
            }

            try {
                validateId(id, true, options);
            } catch (err) {
                return tools.maybeCallbackWithError(callback, err);
            }

            if (options && options.user && options.user !== SYSTEM_ADMIN_USER) {
                checkStates(id, options, 'getState', (err, obj) => {
                    if (err) {
                        return tools.maybeCallbackWithError(callback, err);
                    } else {
                        if (id.startsWith(ALIAS_STARTS_WITH)) {
                            if (obj && obj.common && obj.common.alias && obj.common.alias.id) {
                                // id can be string or can have attribute id.read
                                const aliasId =
                                    typeof obj.common.alias.id.read === 'string'
                                        ? obj.common.alias.id.read
                                        : obj.common.alias.id;

                                // validate here because we use objects/states db directly
                                try {
                                    validateId(aliasId, true, null);
                                } catch (e) {
                                    logger.warn(
                                        `${this.namespaceLog} Error validating alias id of ${id}: ${e.message}`
                                    );
                                    return tools.maybeCallbackWithError(
                                        callback,
                                        `Error validating alias id of ${id}: ${e.message}`
                                    );
                                }

                                if (aliasId) {
                                    if (this.oStates && this.oStates[aliasId]) {
                                        checkStates(aliasId, options, 'getState', (err, sourceObj) => {
                                            if (err) {
                                                return tools.maybeCallbackWithError(callback, err);
                                            } else {
                                                const state = deepClone(this.oStates[aliasId]);
                                                return tools.maybeCallbackWithError(
                                                    callback,
                                                    err,
                                                    tools.formatAliasValue(
                                                        sourceObj && sourceObj.common,
                                                        obj.common,
                                                        state,
                                                        logger,
                                                        this.namespaceLog
                                                    )
                                                );
                                            }
                                        });
                                    } else {
                                        checkStates(aliasId, options, 'getState', (err, sourceObj) => {
                                            if (err) {
                                                return tools.maybeCallbackWithError(callback, err);
                                            } else {
                                                this.inputCount++;
                                                adapterStates.getState(aliasId, (err, state) =>
                                                    tools.maybeCallbackWithError(
                                                        callback,
                                                        err,
                                                        tools.formatAliasValue(
                                                            sourceObj && sourceObj.common,
                                                            obj.common,
                                                            state,
                                                            logger,
                                                            this.namespaceLog
                                                        )
                                                    )
                                                );
                                            }
                                        });
                                    }
                                }
                            } else {
                                logger.warn(`${this.namespaceLog} Alias ${id} has no target 8`);
                                return tools.maybeCallbackWithError(callback, `Alias ${id} has no target`);
                            }
                        } else {
                            if (this.oStates && this.oStates[id]) {
                                return tools.maybeCallbackWithError(callback, null, this.oStates[id]);
                            } else {
                                adapterStates.getState(id, callback);
                            }
                        }
                    }
                });
            } else {
                if (id.startsWith(ALIAS_STARTS_WITH)) {
                    adapterObjects.getObject(id, (err, obj) => {
                        if (obj && obj.common && obj.common.alias && obj.common.alias.id) {
                            // id can be string or can have attribute id.read
                            const aliasId =
                                typeof obj.common.alias.id.read === 'string'
                                    ? obj.common.alias.id.read
                                    : obj.common.alias.id;

                            // validate here because we use objects/states db directly
                            try {
                                validateId(aliasId, true, null);
                            } catch (e) {
                                logger.warn(`${this.namespaceLog} Error validating alias id of ${id}: ${e.message}`);
                                return tools.maybeCallbackWithError(
                                    callback,
                                    `Error validating alias id of ${id}: ${e.message}`
                                );
                            }

                            adapterObjects.getObject(aliasId, (err, sourceObj) => {
                                if (err) {
                                    return tools.maybeCallbackWithError(callback, err);
                                }
                                if (this.oStates && this.oStates[aliasId]) {
                                    const state = deepClone(this.oStates[aliasId]);
                                    return tools.maybeCallbackWithError(
                                        callback,
                                        err,
                                        tools.formatAliasValue(
                                            sourceObj && sourceObj.common,
                                            obj.common,
                                            state,
                                            logger,
                                            this.namespaceLog
                                        )
                                    );
                                } else {
                                    this.inputCount++;
                                    adapterStates.getState(aliasId, (err, state) => {
                                        return tools.maybeCallbackWithError(
                                            callback,
                                            err,
                                            tools.formatAliasValue(
                                                sourceObj && sourceObj.common,
                                                obj.common,
                                                state,
                                                logger,
                                                this.namespaceLog
                                            )
                                        );
                                    });
                                }
                            });
                        } else {
                            logger.warn(`${this.namespaceLog} ${err ? err.message : `Alias ${id} has no target 9`}`);
                            return tools.maybeCallbackWithError(
                                callback,
                                err ? err.message : `Alias ${id} has no target`
                            );
                        }
                    });
                } else {
                    if (this.oStates && this.oStates[id]) {
                        return tools.maybeCallbackWithError(callback, null, this.oStates[id]);
                    } else {
                        this.inputCount++;
                        adapterStates.getState(id, callback);
                    }
                }
            }
        };
        /**
         * Promise-version of Adapter.getForeignState
         */
        this.getForeignStateAsync = tools.promisify(this.getForeignState, this);

        /**
         * Read historian data for states of any instance or system state.
         *
         * This function can read values from history adapters like: history, sql, influxdb. It expects the full path of object ID.
         * Normally only foreign history has interest, so there is no getHistory and getForeignHistory
         *
         * Possible options:
         *
         *  - instance - (optional) name of instance, where to read the historian data, e.g. 'history.0', 'sql.1'. By default will be taken from system settings.
         *  - start - (optional) time in ms - Date.now()', by default is (now - 1 week)
         *  - end - (optional) time in ms - Date.now()', by default is (now + 5000 seconds)
         *  - step - (optional) used in aggregate (m4, max, min, average, total) step in ms of intervals
         *  - count - number of values if aggregate is 'onchange' or number of intervals if other aggregate method. Count will be ignored if step is set.
         *  - from - if from field should be included in answer
         *  - ack - if ack field should be included in answer
         *  - q - if q field should be included in answer
         *  - addId - if id field should be included in answer
         *  - limit - do not return more entries than limit
         *  - ignoreNull - if null values should be include (false), replaced by last not null value (true) or replaced with 0 (0)
         *  - sessionId - (optional) identifier of request, will be returned back in the answer
         *  - aggregate - aggregate method:
         *      - minmax - used special algorithm. Splice the whole time range in small intervals and find for every interval max, min, start and end values.
         *      - max - Splice the whole time range in small intervals and find for every interval max value and use it for this interval (nulls will be ignored).
         *      - min - Same as max, but take minimal value.
         *      - average - Same as max, but take average value.
         *      - total - Same as max, but calculate total value.
         *      - count - Same as max, but calculate number of values (nulls will be calculated).
         *      - none - No aggregation at all. Only raw values in given period.
         *
         * @alias getHistory
         * @memberof Adapter
         * @param {string} id object ID of the state.
         * @param {object} options see function description
         * @param {ioBroker.GetHistoryCallback} callback return result
         *        <pre><code>
         *            function (error, result, step, sessionId) {
         *              if (error) adapter.log.error('Cannot read value: ' + err);
         *            }
         *        </code></pre>
         *
         *        See possible attributes of the state in @setState explanation
         */
        this.getHistory = (id, options, callback) => {
            try {
                validateId(id, true, null);
            } catch (err) {
                return tools.maybeCallbackWithError(callback, err);
            }

            options = options || {};
            options.end = options.end || Date.now() + 5000000;
            if (!options.count && !options.start) {
                options.start = options.start || Date.now() - 604800000; // - 1 week
            }

            if (!options.instance) {
                if (!this.defaultHistory) {
                    // read default history instance from system.config
                    return getDefaultHistory(() => this.getHistory(id, options, callback));
                } else {
                    options.instance = this.defaultHistory;
                }
            }

            this.sendTo(options.instance || 'history.0', 'getHistory', { id: id, options: options }, res =>
                tools.maybeCallbackWithError(callback, res.error, res.result, res.step, res.sessionId)
            );
        };
        /**
         * Promise-version of Adapter.getHistory
         */
        this.getHistoryAsync = tools.promisify(this.getHistory, this, ['result', 'step', 'sessionId']);

        /**
         * Convert ID into object with device's, channel's and state's name.
         *
         * Convert "adapter.instance.D.C.S" in object {device: D, channel: C, state: S}
         * Convert ID to {device: D, channel: C, state: S}
         *
         * @alias idToDCS
         * @memberof Adapter
         * @param {string} id short or long string of ID like "stateID" or "adapterName.0.stateID".
         * @return {object} parsed ID as an object
         */
        this.idToDCS = id => {
            if (!id) {
                return null;
            }
            const parts = id.split('.');
            if (parts[0] + '.' + parts[1] !== this.namespace) {
                logger.warn(`${this.namespaceLog} Try to decode id not from this adapter`);
                return null;
            }
            return { device: parts[2], channel: parts[3], state: parts[4] };
        };

        /**
         * Deletes a state of this instance.
         * The object will NOT be deleted. If you want to delete it too, use @delObject instead.
         *
         * It is not required to provice the adapter namespace, because it will automatically be added.
         * E.g. to delete "adapterName.X.myObject", only "myObject" is required as ID.
         *
         * No error is returned if state does not exist.
         *
         * @alias delState
         * @memberof Adapter
         * @param {string} id exactly object ID (without namespace)
         * @param {object} [options] optional user context
         * @param {ioBroker.ErrorCallback} [callback] return result
         *        <pre><code>
         *            function (err) {
         *              if (err) adapter.log.error('Cannot delete object: ' + err);
         *            }
         *        </code></pre>
         */
        this.delState = (id, options, callback) => {
            try {
                validateId(id, false, null);
            } catch (err) {
                return tools.maybeCallbackWithError(callback, err);
            }

            // delState does the same as delForeignState, but fixes the ID first
            id = this._fixId(id);
            this.delForeignState(id, options, callback);
        };
        /**
         * Promise-version of Adapter.delState
         */
        this.delStateAsync = tools.promisify(this.delState, this);

        /**
         * Deletes a state of any adapter.
         * The object is NOT deleted. If you want to delete it too, use @delForeignObject instead.
         *
         * No error is returned if state does not exist.
         *
         * @alias delForeignState
         * @memberof Adapter
         * @param {string} id long string for ID like "adapterName.0.stateID".
         * @param {object} [options] optional argument to describe the user context
         * @param {ioBroker.ErrorCallback} [callback] return result function (err) {}
         */
        this.delForeignState = (id, options, callback) => {
            if (typeof options === 'function') {
                callback = options;
                options = null;
            }

            if (!adapterStates) {
                // if states is no longer existing, we do not need to unsubscribe
                this.log.info('delForeignState not processed because States database not connected');
                return tools.maybeCallbackWithError(callback, tools.ERRORS.ERROR_DB_CLOSED);
            }

            try {
                validateId(id, true, options);
            } catch (err) {
                return tools.maybeCallbackWithError(callback, err);
            }

            if (options && options.user && options.user !== SYSTEM_ADMIN_USER) {
                checkStates(id, options, 'delState', err => {
                    if (err) {
                        return tools.maybeCallbackWithError(callback, err);
                    } else {
                        adapterStates.delState(id, callback);
                    }
                });
            } else {
                adapterStates.delState(id, callback);
            }
        };
        /**
         * Promise-version of Adapter.delForeignState
         */
        this.delForeignStateAsync = tools.promisify(this.delForeignState, this);

        /**
         * Read all states of this adapter, that pass the pattern
         *
         * Allows to read all states of current adapter according to pattern. To read all states of current adapter use:
         * <pre><code>
         *     adapter.getStates('*', function (err, states) {
         *         for (var id in states) {
         *              adapter.log.debug('"' + id + '" = "' + states[id].val);
         *         }
         *     });
         * </code></pre>
         *
         * @alias getStates
         * @memberof Adapter
         * @param {string} pattern string in form 'adapter.0.*' or like this. It can be array of IDs too.
         * @param {object} options optional argument to describe the user context
         * @param {ioBroker.GetStatesCallback} callback return result function (err, states) {}, where states is an object like {"ID1": {"val": 1, "ack": true}, "ID2": {"val": 2, "ack": false}, ...}
         */
        this.getStates = (pattern, options, callback) => {
            if (typeof options === 'function') {
                callback = options;
                options = {};
            }
            pattern = this._fixId(pattern, true);
            this.getForeignStates(pattern, options, callback);
        };
        /**
         * Promise-version of Adapter.getStates
         */
        this.getStatesAsync = tools.promisify(this.getStates, this);

        this._processStatesSecondary = function (keys, targetObjs, srcObjs, callback) {
            adapterStates.getStates(keys, (err, arr) => {
                if (err) {
                    return tools.maybeCallbackWithError(callback, err);
                }

                const result = {};

                for (let i = 0; i < keys.length; i++) {
                    const obj = targetObjs && targetObjs[i];
                    if (typeof arr[i] === 'string') {
                        try {
                            arr[i] = JSON.parse(arr[i]);
                        } catch {
                            // if it is not binary state
                            arr[i] < 2000 &&
                                logger.error(this.namespaceLog + ' Cannot parse state "' + keys[i] + ': ' + arr[i]);
                        }
                    }

                    if (obj && obj.common && obj.common.alias) {
                        if (obj.common.alias.val !== undefined) {
                            result[obj._id] = { val: obj.common.alias.val, ts: Date.now(), q: 0 };
                        } else if (srcObjs[i]) {
                            result[obj._id] =
                                tools.formatAliasValue(
                                    srcObjs[i].common,
                                    obj.common,
                                    arr[i] || null,
                                    logger,
                                    this.namespaceLog
                                ) || null;
                        } else {
                            result[obj._id || keys[i]] = arr[i] || null;
                        }
                    } else {
                        result[(obj && obj._id) || keys[i]] = arr[i] || null;
                    }
                }
                return tools.maybeCallbackWithError(callback, null, result);
            });
        };

        this._processStates = function (keys, targetObjs, callback) {
            let aliasFound;
            const aIds = keys.map(id => {
                if (typeof id === 'string' && id.startsWith(ALIAS_STARTS_WITH)) {
                    aliasFound = true;
                    return id;
                } else {
                    return null;
                }
            });

            // if any ID from aliases found
            if (aliasFound) {
                // make a copy of original array
                keys = [...keys];

                // read aliases objects
                this._getObjectsByArray(aIds, targetObjs, options, (errors, targetObjs) => {
                    const srcIds = [];
                    // replace aliases ID with targets
                    targetObjs.forEach((obj, i) => {
                        if (obj && obj.common && obj.common.alias) {
                            // alias id can be string or can have attribute read (this is used by getStates -> so read is important)
                            const aliasId =
                                obj.common.alias.id && typeof obj.common.alias.id.read === 'string'
                                    ? obj.common.alias.id.read
                                    : obj.common.alias.id;

                            keys[i] = aliasId || null;
                            srcIds[i] = keys[i];
                        }
                    });

                    // srcObjs and targetObjs could be merged
                    this._getObjectsByArray(srcIds, null, options, (errors, srcObjs) =>
                        this._processStatesSecondary(keys, targetObjs, srcObjs, callback)
                    );
                });
            } else {
                this._processStatesSecondary(keys, null, null, callback);
            }
        };

        /**
         * Read all states of all adapters (and system states), that pass the pattern
         *
         * Allows to read all states of current adapter according to pattern. To read all states of current adapter use:
         * <pre><code>
         *     adapter.getStates('*', function (err, states) {
         *         for (var id in states) {
         *              adapter.log.debug('"' + id + '" = "' + states[id].val);
         *         }
         *     });
         * </code></pre>
         *
         * @alias getForeignStates
         * @memberof Adapter
         * @param {string | string[]} pattern string in form 'adapter.0.*' or like this. It can be array of IDs too.
         * @param {object} options optional argument to describe the user context
         * @param {ioBroker.GetStatesCallback} callback return result function (err, states) {}, where states is an object like {"ID1": {"val": 1, "ack": true}, "ID2": {"val": 2, "ack": false}, ...}
         */
        this.getForeignStates = (pattern, options, callback) => {
            if (typeof options === 'function') {
                callback = options;
                options = {};
            }
            if (typeof pattern === 'function') {
                callback = pattern;
                pattern = '*';
            }

            if (!adapterStates) {
                // if states is no longer existing, we do not need to unsubscribe
                this.log.info('getForeignStates not processed because States database not connected');
                return tools.maybeCallbackWithError(callback, tools.ERRORS.ERROR_DB_CLOSED);
            }

            if (!adapterObjects) {
                // if states is no longer existing, we do not need to unsubscribe
                this.log.info('getForeignStates not processed because Objects database not connected');
                return tools.maybeCallbackWithError(callback, tools.ERRORS.ERROR_DB_CLOSED);
            }

            if (pattern instanceof RegExp) {
                logger.error(`${this.namespaceLog} Regexp is not supported for "getForeignStates"`);
                return tools.maybeCallbackWithError(callback, 'Regexp is not supported for "getForeignStates"');
            }

            if (!Array.isArray(pattern) && typeof pattern !== 'string') {
                logger.error(
                    `${
                        this.namespaceLog
                    } The Pattern for "getForeignStates" needs to be an Array or an String. ${typeof pattern} provided.`
                );
                return tools.maybeCallbackWithError(
                    callback,
                    `The Pattern for "getForeignStates" needs to be an Array or an String. ${typeof pattern} provided.`
                );
            }

            // if pattern is array
            if (Array.isArray(pattern)) {
                if (options && options.user && options.user !== SYSTEM_ADMIN_USER) {
                    checkStates(pattern, options, 'getState', (err, keys, objs) => {
                        if (err) {
                            return tools.maybeCallbackWithError(callback, err);
                        } else {
                            this._processStates(keys, objs, callback);
                        }
                    });
                } else {
                    this._processStates(pattern, options && options._objects, callback);
                }
            } else {
                // read first the keys for pattern
                let params = {};
                if (pattern && pattern !== '*') {
                    params = {
                        startkey: pattern.replace(/\*/g, ''),
                        endkey: pattern.replace(/\*/g, '\u9999')
                    };
                }
                let originalChecked = undefined;
                if (options.checked !== undefined) {
                    originalChecked = options.checked;
                }
                options.checked = true;

                // in special maintenance mode, just returns all states. Aliases are not supported in this mode
                if (options.user === SYSTEM_ADMIN_USER && options.maintenance) {
                    adapterStates.getKeys(pattern, (err, keys) => {
                        if (err) {
                            return tools.maybeCallbackWithError(callback, err);
                        } else {
                            this._processStatesSecondary(keys, null, null, callback);
                        }
                    });
                }

                adapterObjects.getObjectView('system', 'state', params, options, (err, res) => {
                    if (originalChecked !== undefined) {
                        options.checked = originalChecked;
                    } else {
                        options.checked = undefined;
                    }
                    if (err) {
                        return tools.maybeCallbackWithError(callback, err);
                    }
                    if (!res || !res.rows) {
                        return tools.maybeCallbackWithError(callback, null, {});
                    }
                    const keys = [];
                    const objs = [];

                    // filter out
                    let regEx;
                    // process patterns like "*.someValue". The patterns "someValue.*" will be processed by getObjectView
                    if (pattern !== '*' && pattern[pattern.length - 1] !== '*') {
                        regEx = new RegExp(tools.pattern2RegEx(pattern));
                    }
                    for (let i = 0; i < res.rows.length; i++) {
                        const id = res.rows[i].id;
                        if (id && (!regEx || regEx.test(id))) {
                            keys.push(id);
                            objs.push(res.rows[i].value);
                        }
                    }
                    options._objects = objs;
                    this.getForeignStates(keys, options, callback);
                });
            }
        };
        /**
         * Promise-version of Adapter.getForeignStates
         */
        this.getForeignStatesAsync = tools.promisify(this.getForeignStates, this);

        this._addAliasSubscribe = (aliasObj, pattern, callback) => {
            if (aliasObj && aliasObj.common && aliasObj.common.alias && aliasObj.common.alias.id) {
                if (aliasObj.type !== 'state') {
                    logger.warn(
                        `${this.namespaceLog} Expected alias ${aliasObj._id} to be of type "state", got "${aliasObj.type}"`
                    );
                    return tools.maybeCallbackWithError(
                        callback,
                        new Error(`Expected alias ${aliasObj._id} to be of type "state", got "${aliasObj.type}"`)
                    );
                }

                // id can be string or can have attribute read
                const sourceId =
                    typeof aliasObj.common.alias.id.read === 'string'
                        ? aliasObj.common.alias.id.read
                        : aliasObj.common.alias.id;

                // validate here because we use objects/states db directly
                try {
                    validateId(sourceId, true, null);
                } catch (e) {
                    logger.warn(`${this.namespaceLog} Error validating alias id of ${aliasObj._id}: ${e.message}`);
                    return tools.maybeCallbackWithError(
                        callback,
                        new Error(`Error validating alias id of ${aliasObj._id}: ${e.message}`)
                    );
                }

                this.aliases[sourceId] = this.aliases[sourceId] || { source: null, targets: [] };

                const targetEntry = {
                    alias: JSON.parse(JSON.stringify(aliasObj.common.alias)),
                    id: aliasObj._id,
                    pattern,
                    type: aliasObj.common.type,
                    max: aliasObj.common.max,
                    min: aliasObj.common.min,
                    unit: aliasObj.common.unit
                };

                this.aliases[sourceId].targets.push(targetEntry);

                if (!this.aliases[sourceId].source) {
                    adapterStates.subscribe(sourceId, () =>
                        adapterObjects.getObject(sourceId, options, (err, sourceObj) => {
                            if (sourceObj && sourceObj.common) {
                                if (!this.aliases[sourceObj._id]) {
                                    logger.error(
                                        `${
                                            this.namespaceLog
                                        } Alias subscription error. Please check your alias definitions: sourceId=${sourceId}, sourceObj=${JSON.stringify(
                                            sourceObj
                                        )}`
                                    );
                                } else {
                                    this.aliases[sourceObj._id].source = {};
                                    this.aliases[sourceObj._id].source.min = sourceObj.common.min;
                                    this.aliases[sourceObj._id].source.max = sourceObj.common.max;
                                    this.aliases[sourceObj._id].source.type = sourceObj.common.type;
                                    this.aliases[sourceObj._id].source.unit = sourceObj.common.unit;
                                }
                            }
                            return tools.maybeCallbackWithError(callback, err);
                        })
                    );
                } else {
                    return tools.maybeCallback(callback);
                }
            } else if (aliasObj && aliasObj.type === 'state') {
                // if state and no id given -> if no state just ignore it
                logger.warn(`${this.namespaceLog} Alias ${aliasObj._id} has no target 12`);
                return tools.maybeCallbackWithError(callback, new Error(`Alias ${aliasObj._id} has no target 12`));
            } else {
                return tools.maybeCallback(callback);
            }
        };

        this._removeAliasSubscribe = (sourceId, aliasObj, pattern, callback) => {
            if (typeof pattern === 'function') {
                callback = pattern;
                pattern = null;
            }

            if (!this.aliases[sourceId]) {
                return tools.maybeCallback(callback);
            }

            // remove from targets array
            const pos = typeof aliasObj === 'number' ? aliasObj : this.aliases[sourceId].targets.indexOf(aliasObj);

            if (pos !== -1) {
                this.aliases[sourceId].targets.splice(pos, 1);

                // unsubscribe if no more aliases exists
                if (!this.aliases[sourceId].targets.length) {
                    delete this.aliases[sourceId];
                    return adapterStates.unsubscribe(sourceId, callback);
                }
            }
            return tools.maybeCallback(callback);
        };

        /**
         * Subscribe for changes on all states of all adapters (and system states), that pass the pattern
         *
         * Allows to Subscribe on changes all states of all instances according to pattern. E.g. to read all states of 'adapterName.X' instance use:
         * <pre><code>
         *     adapter.subscribeForeignStates('adapterName.X.*');
         * </code></pre>
         *
         * @alias subscribeForeignStates
         * @memberof Adapter
         * @param {string | string[] | RegExp} pattern string in form 'adapter.0.*' or like this. It can be array of IDs too.
         * @param {object} [options] optional argument to describe the user context
         * @param {ioBroker.ErrorCallback} [callback] return result function (err) {}
         */
        this.subscribeForeignStates = async (pattern, options, callback) => {
            pattern = pattern || '*';
            if (typeof options === 'function') {
                callback = options;
                options = null;
            }

            if (!adapterStates) {
                // if states is no longer existing, we do not need to unsubscribe
                this.log.info('subscribeForeignStates not processed because States database not connected');
                return tools.maybeCallbackWithError(callback, tools.ERRORS.ERROR_DB_CLOSED);
            }

            // Todo check rights for options
            await autoSubscribeOn();

            if (!adapterStates) {
                // if states is no longer existing, we do not need to unsubscribe
                this.log.info('subscribeForeignStates not processed because States database not connected');
                return tools.maybeCallbackWithError(callback, tools.ERRORS.ERROR_DB_CLOSED);
            }
            if (!adapterObjects) {
                this.log.info('subscribeForeignStates not processed because Objects database not connected');
                return tools.maybeCallbackWithError(callback, tools.ERRORS.ERROR_DB_CLOSED);
            }

            // compare if this pattern for one of auto-subscribe adapters
            for (const autoSubEntry of this.autoSubscribe) {
                if (typeof pattern === 'string' && (pattern === '*' || pattern.startsWith(`${autoSubEntry}.`))) {
                    // put this pattern into adapter list
                    adapterStates.getState(`system.adapter.${autoSubEntry}.subscribes`, (err, state) => {
                        state = {};
                        state.val = state.val || '{}';
                        let subs;
                        try {
                            subs = JSON.parse(state.val);
                        } catch {
                            logger.error(
                                `${this.namespaceLog} Cannot parse subscribes for "${autoSubEntry}.subscribes"`
                            );
                        }

                        subs[pattern] = subs[pattern] || {};
                        subs[pattern][this.namespace] = subs[pattern][this.namespace] || 0;
                        subs[pattern][this.namespace]++;
                        this.outputCount++;
                        adapterStates.setState(`system.adapter.${autoSubEntry}.subscribes`, JSON.stringify(subs));
                    });
                }
            }

            // RegExp is allowed for alias only
            if (pattern instanceof RegExp && pattern.toString().indexOf('alias') !== -1) {
                logger.error(`${this.namespaceLog} Regexp is not supported for "subscribeForeignStates"`);
                return tools.maybeCallbackWithError(callback, 'Regexp is not supported for "subscribeForeignStates"');
            }

            if (Array.isArray(pattern)) {
                // get all aliases
                const aliasesIds = pattern
                    .map(id => (typeof id === 'string' && id.startsWith(ALIAS_STARTS_WITH) ? id : null))
                    .filter(id => id);

                // get all non aliases
                const nonAliasesIds = pattern
                    .map(id => (typeof id === 'string' && !id.startsWith(ALIAS_STARTS_WITH) ? id : null))
                    .filter(id => id);

                const promises = [];

                for (let aliasPattern of pattern) {
                    aliasPattern = aliasPattern instanceof RegExp ? JSON.stringify(aliasPattern) : aliasPattern;
                    if (
                        typeof aliasPattern === 'string' &&
                        (aliasPattern.startsWith(ALIAS_STARTS_WITH) || aliasPattern.includes('*')) &&
                        !this.aliasPatterns.includes(aliasPattern)
                    ) {
                        // its a new alias conform pattern to store
                        this.aliasPatterns.push(aliasPattern);
                    }
                }

                if (aliasesIds.length) {
                    if (!this._aliasObjectsSubscribed) {
                        this._aliasObjectsSubscribed = true;
                        adapterObjects.subscribe(`${ALIAS_STARTS_WITH}*`);
                    }

                    const aliasObjs = await new Promise(resolve =>
                        this._getObjectsByArray(aliasesIds, null, options, (errors, aliasObjs) => resolve(aliasObjs))
                    );

                    aliasObjs.forEach(aliasObj =>
                        promises.push(new Promise(resolve => this._addAliasSubscribe(aliasObj, aliasObj._id, resolve)))
                    );
                }

                if (nonAliasesIds.length) {
                    nonAliasesIds.forEach(id =>
                        promises.push(new Promise(resolve => adapterStates.subscribeUser(id, resolve)))
                    );
                }

                try {
                    await Promise.all(promises);
                } catch (e) {
                    logger.error(`${this.namespaceLog} Error on initial states subscription: ${e.message}`);
                }
                return tools.maybeCallback(callback);
            } else if ((typeof pattern === 'string' && pattern.includes('*')) || pattern instanceof RegExp) {
                if (
                    (typeof pattern === 'string' && (pattern === '*' || pattern.startsWith(ALIAS_STARTS_WITH))) ||
                    pattern instanceof RegExp
                ) {
                    if (!this._aliasObjectsSubscribed) {
                        this._aliasObjectsSubscribed = true;
                        adapterObjects.subscribe(`${ALIAS_STARTS_WITH}*`);
                    }

                    // read all aliases
                    try {
                        const objs = await this.getForeignObjectsAsync(pattern, null, null, options);
                        const promises = [];
                        const aliasPattern = pattern instanceof RegExp ? JSON.stringify(pattern) : pattern;
                        if (!this.aliasPatterns.includes(aliasPattern)) {
                            // its a new pattern to store
                            this.aliasPatterns.push(aliasPattern);
                        }

                        for (const id of Object.keys(objs)) {
                            // If alias
                            if (id.startsWith(ALIAS_STARTS_WITH)) {
                                const aliasObj = objs[id];
                                promises.push(
                                    new Promise(resolve => this._addAliasSubscribe(aliasObj, aliasPattern, resolve))
                                );
                            }
                        }

                        try {
                            await Promise.all(promises);
                        } catch (e) {
                            logger.error(`${this.namespaceLog} Error on initial states subscription: ${e.message}`);
                        }

                        if (!adapterStates) {
                            // if states is no longer existing, we do not need to unsubscribe
                            this.log.info('subscribeForeignStates not processed because States database not connected');
                            return tools.maybeCallbackWithError(callback, tools.ERRORS.ERROR_DB_CLOSED);
                        }

                        if (promises.length && pattern !== '*') {
                            return tools.maybeCallback(callback);
                        } else {
                            // no alias objects found or pattern *
                            adapterStates.subscribeUser(pattern, callback);
                        }
                    } catch (e) {
                        logger.warn(`${this.namespaceLog} Cannot subscribe to ${pattern}: ${e.message}`);
                        return tools.maybeCallbackWithError(callback, e);
                    }
                } else {
                    adapterStates.subscribeUser(pattern, callback);
                }
            } else if (typeof pattern === 'string' && pattern.startsWith(ALIAS_STARTS_WITH)) {
                if (!this._aliasObjectsSubscribed) {
                    this._aliasObjectsSubscribed = true;
                    adapterObjects.subscribe(`${ALIAS_STARTS_WITH}*`);
                }

                // aliases['sourceId'] = {
                //     source: {common attributes},
                //     targets: [
                //         {
                //             alias: {},
                //             id: 'aliasId',
                //             pattern: 'some pattern',
                //             type: stateType,
                //             max: number,
                //             min: number,
                //         }
                //     ]
                // };

                // just read one alias Object
                try {
                    const aliasObj = await adapterObjects.getObjectAsync(pattern, options);
                    if (aliasObj) {
                        // cb will be called, but await for catching promisified part
                        await this._addAliasSubscribe(aliasObj, pattern, callback);
                    } else {
                        return tools.maybeCallback(callback);
                    }
                } catch (e) {
                    logger.warn(`${this.namespaceLog} cannot subscribe on alias "${pattern}": ${e.message}`);
                }
            } else {
                adapterStates.subscribeUser(pattern, callback);
            }
        };
        /**
         * Promise-version of Adapter.subscribeForeignStates
         */
        this.subscribeForeignStatesAsync = tools.promisify(this.subscribeForeignStates, this);

        /**
         * Unsubscribe for changes for given pattern
         *
         * This function allows to unsubscribe from changes. The pattern must be equal to requested one.
         *
         * <pre><code>
         *     adapter.subscribeForeignStates('adapterName.X.*');
         *     adapter.unsubscribeForeignStates('adapterName.X.abc*'); // This will not work
         *     adapter.unsubscribeForeignStates('adapterName.X.*'); // Valid unsubscribe
         * </code></pre>
         *
         * @alias unsubscribeForeignStates
         * @memberof Adapter
         * @param {string | string[] | RegExp} pattern string in form 'adapter.0.*'. Must be the same as subscribe.
         * @param {object} [options] optional argument to describe the user context
         * @param {ioBroker.ErrorCallback} [callback] return result function (err) {}
         */
        this.unsubscribeForeignStates = async (pattern, options, callback) => {
            pattern = pattern || '*';

            if (!adapterStates) {
                // if states is no longer existing, we do not need to unsubscribe
                this.log.info('unsubscrubeForeignStates not processed because States database not connected');
                return tools.maybeCallbackWithError(callback, tools.ERRORS.ERROR_DB_CLOSED);
            }

            // Todo check rights for options
            if (typeof options === 'function') {
                callback = options;
                options = null;
            }

            if (this.autoSubscribe && typeof pattern === 'string') {
                for (let s = 0; s < this.autoSubscribe.length; s++) {
                    if (
                        pattern === '*' ||
                        pattern.substring(0, this.autoSubscribe[s].length + 1) === `${this.autoSubscribe[s]}.`
                    ) {
                        // remove this pattern from adapter list
                        adapterStates.getState(`system.adapter.${this.autoSubscribe[s]}.subscribes`, (err, state) => {
                            if (!state || !state.val) {
                                return;
                            }
                            let subs;
                            try {
                                subs = JSON.parse(state.val);
                            } catch {
                                logger.error(
                                    `${this.namespaceLog} Cannot parse subscribes for "${this.autoSubscribe[s]}.subscribes"`
                                );
                                return;
                            }
                            if (!subs[pattern]) {
                                return;
                            }
                            if (subs[pattern][this.namespace] === undefined) {
                                return;
                            }
                            subs[pattern][this.namespace]--;
                            if (subs[pattern][this.namespace] <= 0) {
                                delete subs[pattern][this.namespace];
                            }

                            // if no other subs are there
                            if (!Object.keys(subs[pattern]).length) {
                                delete subs[pattern];
                            }
                            this.outputCount++;
                            adapterStates.setState(`system.adapter.${this.autoSubscribe[s]}.subscribes`, subs);
                        });
                    }
                }
            }

            const promises = [];
            let aliasPattern;

            if (Array.isArray(pattern)) {
                // process every entry as single unsubscribe
                pattern.forEach(_pattern =>
                    promises.push(new Promise(resolve => this.unsubscribeForeignStates(_pattern, resolve)))
                );
            } else if (pattern instanceof RegExp) {
                aliasPattern = JSON.stringify(pattern); // check all aliases

                promises.push(new Promise(resolve => adapterStates.unsubscribeUser(pattern, resolve)));
            } else if (
                typeof pattern === 'string' &&
                (pattern.includes('*') || pattern.startsWith(ALIAS_STARTS_WITH))
            ) {
                if (pattern === '*' || pattern.startsWith(ALIAS_STARTS_WITH)) {
                    aliasPattern = pattern; // check all aliases
                    if (pattern === '*') {
                        promises.push(new Promise(resolve => adapterStates.unsubscribeUser(pattern, resolve)));
                    }
                } else {
                    promises.push(new Promise(resolve => adapterStates.unsubscribeUser(pattern, resolve)));
                }
            } else {
                promises.push(new Promise(resolve => adapterStates.unsubscribeUser(pattern, resolve)));
            }

            // if pattern known, remove it from alias patterns to not subscribe to further matching aliases
            this.aliasPatterns = this.aliasPatterns.filter(pattern => pattern !== aliasPattern);

            if (aliasPattern) {
                for (const [sourceId, alias] of Object.entries(this.aliases)) {
                    for (let i = alias.targets.length - 1; i >= 0; i--) {
                        if (alias.targets[i].pattern === aliasPattern) {
                            promises.push(new Promise(resolve => this._removeAliasSubscribe(sourceId, i, resolve)));
                        }
                    }
                }
            }

            await Promise.all(promises);
            // if no alias subscribed any longer, remove subscription
            if (!Object.keys(this.aliases).length && this._aliasObjectsSubscribed) {
                this._aliasObjectsSubscribed = false;
                adapterObjects.unsubscribe(`${ALIAS_STARTS_WITH}*`);
            }
            return tools.maybeCallback(callback);
        };
        /**
         * Promise-version of Adapter.unsubscribeForeignStates
         */
        this.unsubscribeForeignStatesAsync = tools.promisify(this.unsubscribeForeignStates, this);

        /**
         * Subscribe for changes on all states of this instance, that pass the pattern
         *
         * Allows to Subscribe on changes all states of current adapter according to pattern. To read all states of current adapter use:
         * <pre><code>
         *     adapter.subscribeStates('*'); // subscribe for all states of this adapter
         * </code></pre>
         *
         * @alias subscribeStates
         * @memberof Adapter
         * @param {string} pattern string in form 'adapter.0.*' or like this. Only string allowed
         * @param {object} [options] optional argument to describe the user context
         * @param {ioBroker.ErrorCallback} [callback]
         */
        this.subscribeStates = (pattern, options, callback) => {
            // Todo check rights for options
            if (typeof options === 'function') {
                callback = options;
                options = null;
            }

            if (!adapterStates) {
                // if states is no longer existing, we do not need to unsubscribe
                this.log.info('subscribeStates not processed because States database not connected');
                return tools.maybeCallbackWithError(callback, tools.ERRORS.ERROR_DB_CLOSED);
            }

            // Exception. Threat the '*' case automatically
            if (!pattern || pattern === '*') {
                adapterStates.subscribeUser(this.namespace + '.*', callback);
            } else {
                pattern = this._fixId(pattern, true);
                adapterStates.subscribeUser(pattern, callback);
            }
        };
        /**
         * Promise-version of Adapter.subscribeStates
         */
        this.subscribeStatesAsync = tools.promisify(this.subscribeStates, this);

        /**
         * Unsubscribe for changes for given pattern for own states.
         *
         * This function allows to unsubscribe from changes. The pattern must be equal to requested one.
         *
         * <pre><code>
         *     adapter.subscribeForeignStates('*');
         *     adapter.unsubscribeForeignStates('abc*'); // This will not work
         *     adapter.unsubscribeForeignStates('*');    // Valid unsubscribe
         * </code></pre>
         *
         * @alias unsubscribeStates
         * @memberof Adapter
         * @param {string} pattern string in form 'adapter.0.*'. Must be the same as subscribe.
         * @param {object} [options] optional argument to describe the user context
         * @param {ioBroker.ErrorCallback} [callback]
         */
        this.unsubscribeStates = (pattern, options, callback) => {
            // Todo check rights for options
            if (typeof options === 'function') {
                callback = options;
                options = null;
            }

            if (!adapterStates) {
                // if states is no longer existing, we do not need to unsubscribe
                this.log.info('unsubscribeStates not processed because States database not connected');
                return tools.maybeCallbackWithError(callback, tools.ERRORS.ERROR_DB_CLOSED);
            }

            if (!pattern || pattern === '*') {
                adapterStates.unsubscribeUser(this.namespace + '.*', callback);
            } else {
                pattern = this._fixId(pattern, true);
                adapterStates.unsubscribeUser(pattern, callback);
            }
        };
        /**
         * Promise-version of Adapter.unsubscribeStates
         */
        this.unsubscribeStatesAsync = tools.promisify(this.unsubscribeStates, this);

        /**
         * Decrypt the password/value with given key
         * @param {string} secretVal to use for decrypt (or value if only one parameter is given)
         * @param {string} [value] value to decrypt (if secret is provided)
         * @returns {string}
         */
        this.decrypt = (secretVal, value) => {
            if (value === undefined) {
                value = secretVal;
                secretVal = systemSecret;
            }
            return tools.decrypt(secretVal, value);
        };

        /**
         * Encrypt the password/value with given key
         * @param {string} secretVal to use for encrypt (or value if only one parameter is given)
         * @param {string} [value] value to encrypt (if secret is provided)
         * @returns {string}
         */
        this.encrypt = (secretVal, value) => {
            if (value === undefined) {
                value = secretVal;
                secretVal = systemSecret;
            }
            return tools.encrypt(secretVal, value);
        };

        this.getSession = (id, callback) => {
            if (!adapterStates) {
                // if states is no longer existing, we do not need to unsubscribe
                this.log.info('getSession not processed because States database not connected');
                return tools.maybeCallbackWithError(callback, tools.ERRORS.ERROR_DB_CLOSED);
            }

            adapterStates.getSession(id, callback);
        };

        this.setSession = (id, ttl, data, callback) => {
            if (!adapterStates) {
                // if states is no longer existing, we do not need to unsubscribe
                this.log.info('setSession not processed because States database not connected');
                return tools.maybeCallbackWithError(callback, tools.ERRORS.ERROR_DB_CLOSED);
            }

            adapterStates.setSession(id, ttl, data, callback);
        };

        this.destroySession = (id, callback) => {
            if (!adapterStates) {
                // if states is no longer existing, we do not need to unsubscribe
                this.log.info('destroySession not processed because States database not connected');
                return tools.maybeCallbackWithError(callback, tools.ERRORS.ERROR_DB_CLOSED);
            }

            adapterStates.destroySession(id, callback);
        };

        /**
         * Write binary block into redis, e.g image
         *
         * @alias setBinaryState
         * @memberof Adapter
         *
         * @param {string} id of state
         * @param {Buffer} binary data
         * @param {object} [options] optional
         * @param {ioBroker.ErrorCallback} [callback]
         *
         */
        this.setBinaryState = async (id, binary, options, callback) => {
            if (typeof options === 'function') {
                callback = options;
                options = {};
            }

            try {
                validateId(id, true, options);
            } catch (err) {
                return tools.maybeCallbackWithError(callback, err);
            }

            if (this.performStrictObjectChecks) {
                // obj needs to exist and has to be of type "file" - custom check for binary state
                try {
                    if (!adapterObjects) {
                        this.log.info('setBinaryState not processed because Objects database not connected');
                        return tools.maybeCallbackWithError(callback, tools.ERRORS.ERROR_DB_CLOSED);
                    }

                    const obj = await adapterObjects.getObjectAsync(id);

                    // at first check object existence
                    if (!obj) {
                        logger.warn(
                            `${this.namespaceLog} Binary state "${id}" has no existing object, this might lead to an error in future versions`
                        );
                    }

                    // for a state object we require common.type to exist
                    if (obj.common && obj.common.type) {
                        if (obj.common.type !== 'file') {
                            logger.info(
                                `${this.namespaceLog} Binary state object has to be type "file" but is "${obj.common.type}"`
                            );
                        }
                    }
                } catch (e) {
                    logger.warn(
                        `${this.namespaceLog} Could not perform strict object check of binary state ${id}: ${e.message}`
                    );
                }
            }

            if (!adapterStates) {
                // if states is no longer existing, we do not need to unsubscribe
                this.log.info('setBinaryState not processed because States database not connected');
                return tools.maybeCallbackWithError(callback, tools.ERRORS.ERROR_DB_CLOSED);
            }

            // we need at least user or group for checkStates - if no given assume admin
            if (!options || !options.user) {
                options = options || {};
                options.user = SYSTEM_ADMIN_USER;
            }

            if (options && options.user && options.user !== SYSTEM_ADMIN_USER) {
                // always read according object to set the binary flag
                checkStates(id, options, 'setState', (err, obj) => {
                    if (!err && !obj) {
                        return tools.maybeCallbackWithError(callback, 'Object does not exist');
                    } else if (!err && !obj.binary) {
                        obj.binary = true;

                        if (!adapterObjects) {
                            this.log.info('setBinaryState not processed because Objects database not connected');
                            return tools.maybeCallbackWithError(callback, tools.ERRORS.ERROR_DB_CLOSED);
                        }

                        adapterObjects.setObject(id, obj, err => {
                            if (err) {
                                return tools.maybeCallbackWithError(callback, err);
                            } else {
                                if (!adapterStates) {
                                    // if states is no longer existing, we do not need to unsubscribe
                                    this.log.info('setBinaryState not processed because States database not connected');
                                    return tools.maybeCallbackWithError(callback, tools.ERRORS.ERROR_DB_CLOSED);
                                }

                                this.outputCount++;
                                adapterStates.setBinaryState(id, binary, callback);
                            }
                        });
                    } else if (err) {
                        return tools.maybeCallbackWithError(callback, err);
                    } else {
                        if (!adapterStates) {
                            // if states is no longer existing, we do not need to unsubscribe
                            this.log.info('setBinaryState not processed because States database not connected');
                            return tools.maybeCallbackWithError(callback, tools.ERRORS.ERROR_DB_CLOSED);
                        }

                        this.outputCount++;
                        adapterStates.setBinaryState(id, binary, callback);
                    }
                });
            } else {
                this.outputCount++;
                adapterStates.setBinaryState(id, binary, callback);
            }
        };
        /**
         * Promise-version of Adapter.setBinaryState
         *
         * @alias setBinaryStateAsync
         * @memberof Adapter
         * @param {string} id of state
         * @param {Buffer} binary data
         * @param {object} [options] optional
         * @return promise
         *
         */
        this.setBinaryStateAsync = tools.promisify(this.setBinaryState, this);

        // Read binary block from redis, e.g. image
        /**
         * Read a binary block from redis, e.g. an image
         *
         * @param {string} id The state ID
         * @param {object} options optional
         * @param {ioBroker.GetBinaryStateCallback} callback
         */
        this.getBinaryState = (id, options, callback) => {
            if (typeof options === 'function') {
                callback = options;
                options = {};
            }

            if (!adapterStates) {
                // if states is no longer existing, we do not need to unsubscribe
                this.log.info('getBinaryState not processed because States database not connected');
                return tools.maybeCallbackWithError(callback, tools.ERRORS.ERROR_DB_CLOSED);
            }

            try {
                validateId(id, true, options);
            } catch (err) {
                return tools.maybeCallbackWithError(callback, err);
            }

            // we need at least user or group for checkStates - if no given assume admin
            if (!options || !options.user) {
                options = options || {};
                options.user = SYSTEM_ADMIN_USER;
            }
            // always read according object to set the binary flag
            checkStates(id, options, 'getState', (err, obj) => {
                if (err) {
                    return tools.maybeCallbackWithError(callback, err);
                } else {
                    adapterStates.getBinaryState(id, (err, data) => {
                        if (!err && data && obj && !obj.binary) {
                            obj.binary = true;
                            adapterObjects.setObject(id, obj, err => {
                                if (err) {
                                    return tools.maybeCallbackWithError(callback, err);
                                } else {
                                    return tools.maybeCallbackWithError(callback, null, data);
                                }
                            });
                        } else {
                            // if no buffer, and state marked as not binary
                            if (!err && !data && obj && !obj.binary) {
                                return tools.maybeCallbackWithError(callback, 'State is not binary');
                            } else {
                                return tools.maybeCallbackWithError(callback, err, data);
                            }
                        }
                    });
                }
            });
        };

        /**
         * Promise-version of Adapter.getBinaryState
         *
         * @alias getBinaryStateAsync
         * @memberof Adapter
         *
         */
        this.getBinaryStateAsync = tools.promisify(this.getBinaryState, this);

        /**
         * Deletes binary state
         *
         * @alias delBinaryState
         * @memberof Adapter
         *
         * @param {string} id
         * @param {object} [options]
         * @param {ioBroker.ErrorCallback} [callback]
         *
         */
        this.delBinaryState = (id, options, callback) => {
            if (typeof options === 'function') {
                callback = options;
                options = {};
            }

            if (!adapterStates) {
                // if states is no longer existing, we do not need to unsubscribe
                this.log.info('delBinaryState not processed because States database not connected');
                return tools.maybeCallbackWithError(callback, tools.ERRORS.ERROR_DB_CLOSED);
            }

            try {
                validateId(id, true, options);
            } catch (err) {
                return tools.maybeCallbackWithError(callback, err);
            }

            if (options && options.user && options.user !== SYSTEM_ADMIN_USER) {
                checkStates(id, options, 'delState', err => {
                    if (err) {
                        return tools.maybeCallbackWithError(callback, err);
                    } else {
                        adapterStates.delBinaryState(id, callback);
                    }
                });
            } else {
                adapterStates.delBinaryState(id, callback);
            }
        };

        /**
         * Promise-version of Adapter.delBinaryState
         *
         * @alias delBinaryStateAsync
         * @memberof Adapter
         * @param {string} id
         * @param {object} [options]
         * @return promise
         *
         */
        this.delBinaryStateAsync = tools.promisify(this.delBinaryState, this);

        /**
         * Return plugin instance
         *
         * @param name {string} name of the plugin to return
         * @returns {object} plugin instance or null if not existent or not isActive
         */
        this.getPluginInstance = name => {
            if (!this.pluginHandler) {
                return null;
            }
            return this.pluginHandler.getPluginInstance(name);
        };

        /**
         * Return plugin configuration
         *
         * @param name {string} name of the plugin to return
         * @returns {object} plugin configuration or null if not existent or not isActive
         */
        this.getPluginConfig = name => {
            if (!this.pluginHandler) {
                return null;
            }
            return this.pluginHandler.getPluginConfig(name);
        };
    };

    // read all logs prepared for this adapter at start
    const readLogs = callback => {
        if (!adapterStates) {
            // if states is no longer existing, we do not need to unsubscribe
            this.log.info('readLogs not processed because States database not connected');
            return tools.maybeCallbackWithError(callback, tools.ERRORS.ERROR_DB_CLOSED);
        }

        // read all stored messages
        adapterStates.getLog('system.adapter.' + this.namespace, (err, msg) => {
            if (msg) {
                this.emit('log', msg);
                setImmediate(() => readLogs(callback));
            } else {
                return tools.maybeCallback(callback);
            }
        });
    };

    // debug function to find error with stop logging
    const checkLogging = () => {
        let logs = [];
        // LogList
        logs.push('Actual Loglist - ' + JSON.stringify(this.logList));

        if (!adapterStates) {
            // if adapterState was destroyed, we can not continue
            return;
        }

        // Read current state of all log subscribers
        adapterStates.getKeys('*.logging', (err, keys) => {
            if (keys && keys.length) {
                if (!adapterStates) {
                    // if adapterState was destroyed, we can not continue
                    return;
                }

                adapterStates.getStates(keys, (err, obj) => {
                    if (obj) {
                        for (let i = 0; i < keys.length; i++) {
                            // We can JSON.parse, but index is 16x faster
                            if (obj[i]) {
                                const id = keys[i].substring(0, keys[i].length - '.logging'.length);
                                if (
                                    (typeof obj[i] === 'string' &&
                                        (obj[i].indexOf('"val":true') !== -1 ||
                                            obj[i].indexOf('"val":"true"') !== -1)) ||
                                    (typeof obj[i] === 'object' && (obj[i].val === true || obj[i].val === 'true'))
                                ) {
                                    logs.push('Subscriber - ' + id + ' ENABLED');
                                } else {
                                    if (logs) {
                                        logs.push('Subscriber - ' + id + ' (disabled)');
                                    } else {
                                        logger.error(
                                            this.namespaceLog + ' LOGINFO: Subscriber - ' + id + ' (disabled)'
                                        );
                                    }
                                }
                            }
                        }
                    }
                    if (logs) {
                        for (let m = 0; m < logs.length; m++) {
                            logger.error(this.namespaceLog + ' LOGINFO: ' + logs[m]);
                        }
                        logs = null;
                    }
                });
            }
        });
    };

    const initLogging = callback => {
        // temporary log buffer
        let messages = [];
        // Read current state of all log subscriber

        if (!adapterStates) {
            // if adapterState was destroyed, we can not continue
            return;
        }

        adapterStates.getKeys('*.logging', (err, keys) => {
            if (keys && keys.length) {
                if (!adapterStates) {
                    // if adapterState was destroyed, we can not continue
                    return;
                }

                adapterStates.getStates(keys, (err, obj) => {
                    if (obj) {
                        for (let i = 0; i < keys.length; i++) {
                            // We can JSON.parse, but index is 16x faster
                            if (!obj[i]) {
                                continue;
                            }
                            const id = keys[i].substring(0, keys[i].length - '.logging'.length);
                            if (
                                typeof obj[i] === 'string' &&
                                (obj[i].indexOf('"val":true') !== -1 || obj[i].indexOf('"val":"true"') !== -1)
                            ) {
                                this.logRedirect(true, id);
                            } else if (typeof obj[i] === 'object' && (obj[i].val === true || obj[i].val === 'true')) {
                                this.logRedirect(true, id);
                            }
                        }
                        if (
                            this.logList.length &&
                            messages &&
                            messages.length &&
                            adapterStates &&
                            adapterStates.pushLog
                        ) {
                            for (let m = 0; m < messages.length; m++) {
                                for (let k = 0; k < this.logList.length; k++) {
                                    adapterStates.pushLog(this.logList[k], messages[m]);
                                }
                            }
                        }
                    }
                    // clear log buffer
                    messages = null;
                });
            } else {
                // disable log buffer
                messages = null;
            }
            return tools.maybeCallback(callback);
        });

        this.logRedirect = (isActive, id) => {
            // ignore itself
            if (id === 'system.adapter.' + this.namespace) {
                return;
            }

            if (isActive) {
                if (this.logList.indexOf(id) === -1) {
                    this.logList.push(id);
                }
            } else {
                const pos = this.logList.indexOf(id);
                if (pos !== -1) {
                    this.logList.splice(pos, 1);
                }
            }
        };

        // If some message from logger
        // find our notifier transport
        const ts = logger.transports.find(t => t.name === 'NT');
        ts.on('logged', info => {
            info.from = this.namespace;
            // emit to itself
            if (options.logTransporter && this.logRequired && !stopInProgress) {
                this.emit('log', info);
            }

            if (!this.logList.length) {
                // if log buffer still active
                if (messages && !options.logTransporter) {
                    messages.push(info);

                    // do not let messages to grow without limit
                    if (messages.length > config.states.maxQueue) {
                        messages.splice(0, messages.length - config.states.maxQueue);
                    }
                }
            } else if (adapterStates && adapterStates.pushLog) {
                // Send to all adapter, that required logs
                for (let i = 0; i < this.logList.length; i++) {
                    adapterStates.pushLog(this.logList[i], info);
                }
            }
        });

        options.logTransporter = options.logTransporter || this.ioPack.common.logTransporter;

        if (options.logTransporter) {
            this.requireLog = isActive => {
                if (adapterStates) {
                    if (this.logRequired !== isActive) {
                        this.logRequired = isActive; // remember state
                        if (!isActive) {
                            if (this.logOffTimer) {
                                clearTimeout(this.logOffTimer);
                            }
                            // disable log receiving after 10 seconds
                            this.logOffTimer = setTimeout(() => {
                                this.logOffTimer = null;
                                logger.silly(this.namespaceLog + ' Change log subscriber state: FALSE');
                                this.outputCount++;
                                adapterStates.setState('system.adapter.' + this.namespace + '.logging', {
                                    val: false,
                                    ack: true,
                                    from: 'system.adapter.' + this.namespace
                                });
                            }, 10000);
                        } else {
                            if (this.logOffTimer) {
                                clearTimeout(this.logOffTimer);
                                this.logOffTimer = null;
                            } else {
                                logger.silly(this.namespaceLog + ' Change log subscriber state: true');
                                this.outputCount++;
                                adapterStates.setState('system.adapter.' + this.namespace + '.logging', {
                                    val: true,
                                    ack: true,
                                    from: 'system.adapter.' + this.namespace
                                });
                            }
                        }
                    }
                }
            };

            this.processLog = msg => {
                msg && !stopInProgress && this.emit('log', msg);
            };

            readLogs();

            adapterStates.subscribeLog('system.adapter.' + this.namespace);
        } else {
            this.requireLog = _isActive => {
                logger.warn(
                    this.namespaceLog +
                        ' requireLog is not supported by this adapter! Please set common.logTransporter to true'
                );
            };
        }
    };

    const initAdapter = adapterConfig => {
        initLogging(() => {
            this.pluginHandler.setDatabaseForPlugins(adapterObjects, adapterStates);
            this.pluginHandler.initPlugins(adapterConfig, () => {
                if (!adapterStates) {
                    // if adapterState was destroyed,we should not continue
                    return;
                }

                adapterStates.subscribe('system.adapter.' + this.namespace + '.plugins.*');
                if (options.instance === undefined) {
                    if (!adapterConfig || !adapterConfig.common || !adapterConfig.common.enabled) {
                        if (adapterConfig && adapterConfig.common && adapterConfig.common.enabled !== undefined) {
                            !config.isInstall && logger.error(this.namespaceLog + ' adapter disabled');
                        } else {
                            !config.isInstall && logger.error(this.namespaceLog + ' no config found for adapter');
                        }

                        if (!config.isInstall && (!process.argv || !config.forceIfDisabled)) {
                            const id = 'system.adapter.' + this.namespace;
                            this.outputCount += 2;
                            adapterStates.setState(id + '.alive', { val: true, ack: true, expire: 30, from: id });
                            let done = false;
                            adapterStates.setState(
                                id + '.connected',
                                {
                                    val: true,
                                    ack: true,
                                    expire: 30,
                                    from: id
                                },
                                () => {
                                    if (!done) {
                                        done = true;
                                        this.terminate(EXIT_CODES.NO_ADAPTER_CONFIG_FOUND);
                                    }
                                }
                            );
                            setTimeout(() => {
                                if (!done) {
                                    done = true;
                                    this.terminate(EXIT_CODES.NO_ADAPTER_CONFIG_FOUND);
                                }
                            }, 1000);
                            return;
                        }
                    }

                    if (!config.isInstall && !adapterConfig._id) {
                        logger.error(this.namespaceLog + ' invalid config: no _id found');
                        this.terminate(EXIT_CODES.INVALID_ADAPTER_ID);
                        return;
                    }

                    let name;
                    let instance;

                    if (!config.isInstall) {
                        const tmp = adapterConfig._id.match(/^system\.adapter\.([a-zA-Z0-9-_]+)\.([0-9]+)$/);
                        if (!tmp) {
                            logger.error(this.namespaceLog + ' invalid config');
                            this.terminate(EXIT_CODES.INVALID_ADAPTER_ID);
                            return;
                        }
                        name = tmp[1];
                        instance = parseInt(tmp[2]) || 0;
                    } else {
                        name = options.name;
                        instance = 0;
                        adapterConfig = adapterConfig || {
                            common: { mode: 'once', name: name, protectedNative: [] },
                            native: {}
                        };
                    }

                    if (adapterConfig.common.loglevel && !this.overwriteLogLevel) {
                        // set configured in DB log level
                        for (const trans of Object.keys(logger.transports)) {
                            logger.transports[trans].level = adapterConfig.common.loglevel;
                        }
                        config.log.level = adapterConfig.common.loglevel;
                    }

                    this.name = adapterConfig.common.name;
                    this.instance = instance;
                    this.namespace = name + '.' + instance;
                    this.namespaceLog =
                        this.namespace + (this.startedInCompactMode ? ' (COMPACT)' : ' (' + process.pid + ')');
                    if (!this.startedInCompactMode) {
                        process.title = 'io.' + this.namespace;
                    }

                    this.config = adapterConfig.native;
                    this.host = adapterConfig.common.host;
                    this.common = adapterConfig.common;

                    if (
                        adapterConfig.common.mode === 'subscribe' ||
                        adapterConfig.common.mode === 'schedule' ||
                        adapterConfig.common.mode === 'once'
                    ) {
                        this.stop = () => stop(true);
                    } else if (this.startedInCompactMode) {
                        this.stop = () => stop(false);
                        this.kill = this.stop;
                    } else {
                        this.stop = () => stop(false);
                    }

                    // Monitor logging state
                    adapterStates.subscribe('*.logging');

                    if (typeof options.message === 'function' && !adapterConfig.common.messagebox) {
                        logger.error(
                            this.namespaceLog +
                                ' : message handler implemented, but messagebox not enabled. Define common.messagebox in io-package.json for adapter or delete message handler.'
                        );
                    } else if (/*typeof options.message === 'function' && */ adapterConfig.common.messagebox) {
                        this.mboxSubscribed = true;
                        adapterStates.subscribeMessage('system.adapter.' + this.namespace);
                    }
                } else {
                    this.name = adapterConfig.name || options.name;
                    this.instance = adapterConfig.instance || 0;
                    this.namespace = this.name + '.' + this.instance;
                    this.namespaceLog =
                        this.namespace + (this.startedInCompactMode ? ' (COMPACT)' : ' (' + process.pid + ')');

                    this.config = adapterConfig.native || {};
                    this.common = adapterConfig.common || {};
                    this.host = this.common.host || tools.getHostName() || os.hostname();
                }

                this.adapterConfig = adapterConfig;

                // Decrypt all attributes of encryptedNative
                const promises = [];
                if (Array.isArray(adapterConfig.encryptedNative)) {
                    for (const attr of adapterConfig.encryptedNative) {
                        // we can only decrypt strings
                        if (typeof this.config[attr] === 'string') {
                            promises.push(
                                this.getEncryptedConfig(attr)
                                    .then(decryptedValue => (this.config[attr] = decryptedValue))
                                    .catch(e =>
                                        logger.error(
                                            this.namespaceLog + ' Can not decrypt attribute ' + attr + ': ' + e
                                        )
                                    )
                            );
                        }
                    }
                } else {
                    // remove encrypted native from supported features, otherwise this can cause issues, if no adapter upload done with js-c v3+ yet
                    const idx = supportedFeatures.indexOf('ADAPTER_AUTO_DECRYPT_NATIVE');
                    if (idx !== -1) {
                        supportedFeatures.splice(idx, 1);
                    }
                }

                let promiseReadSecret;

                // read the systemSecret
                if (systemSecret !== null) {
                    promiseReadSecret = Promise.resolve();
                } else {
                    promiseReadSecret = new Promise(resolve => {
                        this.getForeignObject('system.config', null, (err, data) => {
                            if (data && data.native) {
                                systemSecret = data.native.secret;
                            }
                            systemSecret = systemSecret || DEFAULT_SECRET;
                            resolve();
                        });
                    });
                }

                // Wait till secret read and all attributes decrypted
                promiseReadSecret
                    .then(() => Promise.all(promises))
                    .then(() => {
                        this.log = new Log(this.namespaceLog, config.log.level, logger);

                        if (!adapterStates) {
                            // if adapterState was destroyed,we should not continue
                            return;
                        }

                        this.outputCount++;
                        // set current loglevel
                        adapterStates.setState('system.adapter.' + this.namespace + '.logLevel', {
                            val: config.log.level,
                            ack: true,
                            from: 'system.adapter.' + this.namespace
                        });

                        if (options.instance === undefined) {
                            this.version =
                                this.pack && this.pack.version
                                    ? this.pack.version
                                    : this.ioPack && this.ioPack.common
                                    ? this.ioPack.common.version
                                    : 'unknown';
                            // display if it's a non official version - only if installedFrom is explicitly given and differs it's not npm
                            const isNpmVersion =
                                !this.ioPack ||
                                !this.ioPack.common ||
                                typeof this.ioPack.common.installedFrom !== 'string' ||
                                this.ioPack.common.installedFrom.startsWith(
                                    `${tools.appName.toLowerCase()}.${this.name}`
                                );

                            logger.info(
                                `${this.namespaceLog} starting. Version ${this.version} ${
                                    !isNpmVersion ? `(non-npm: ${this.ioPack.common.installedFrom}) ` : ''
                                }in ${this.adapterDir}, node: ${process.version}, js-controller: ${controllerVersion}`
                            );
                            config.system = config.system || {};
                            config.system.statisticsInterval = parseInt(config.system.statisticsInterval, 10) || 15000;
                            if (!config.isInstall) {
                                reportInterval = setInterval(reportStatus, config.system.statisticsInterval);
                                reportStatus();
                                const id = 'system.adapter.' + this.namespace;
                                adapterStates.setState(id + '.compactMode', {
                                    ack: true,
                                    from: id,
                                    val: !!this.startedInCompactMode
                                });

                                this.outputCount++;

                                if (this.startedInCompactMode) {
                                    adapterStates.setState(id + '.cpu', { ack: true, from: id, val: 0 });
                                    adapterStates.setState(id + '.cputime', { ack: true, from: id, val: 0 });
                                    adapterStates.setState(id + '.memRss', { val: 0, ack: true, from: id });
                                    adapterStates.setState(id + '.memHeapTotal', { val: 0, ack: true, from: id });
                                    adapterStates.setState(id + '.memHeapUsed', { val: 0, ack: true, from: id });
                                    adapterStates.setState(id + '.eventLoopLag', { val: 0, ack: true, from: id });
                                    this.outputCount += 6;
                                } else {
                                    tools.measureEventLoopLag(1000, lag => this.eventLoopLags.push(lag));
                                }
                            }
                        }

                        if (adapterConfig && adapterConfig.common && adapterConfig.common.restartSchedule) {
                            try {
                                schedule = require('node-schedule');
                            } catch {
                                logger.error(
                                    this.namespaceLog + ' Cannot load node-schedule. Scheduled restart is disabled'
                                );
                            }
                            if (schedule) {
                                logger.debug(
                                    `${this.namespaceLog} Schedule restart: ${adapterConfig.common.restartSchedule}`
                                );
                                restartScheduleJob = schedule.scheduleJob(adapterConfig.common.restartSchedule, () => {
                                    logger.info(this.namespaceLog + ' Scheduled restart.');
                                    stop(false, true);
                                });
                            }
                        }

                        // auto oStates
                        if (options.states) {
                            this.getStates('*', null, (err, _states) => {
                                this.oStates = _states;
                                this.subscribeStates('*');
                                if (firstConnection) {
                                    firstConnection = false;
                                    typeof options.ready === 'function' && options.ready();
                                    this.emit('ready');
                                } else {
                                    typeof options.reconnect === 'function' && options.reconnect();
                                    this.emit('reconnect');
                                }
                                this.adapterReady = true;
                            });
                        } else {
                            typeof options.ready === 'function' && options.ready();
                            this.emit('ready');
                            this.adapterReady = true;

                            // todo remove it later, when the error is fixed
                            adapterStates.subscribe(this.namespace + '.checkLogging');
                        }
                    });
            });
        });
    };

    const reportStatus = () => {
        if (!adapterStates) {
            return;
        }
        const id = 'system.adapter.' + this.namespace;
        adapterStates.setState(id + '.alive', {
            val: true,
            ack: true,
            expire: Math.floor(config.system.statisticsInterval / 1000) + 10,
            from: id
        });
        this.outputCount++;
        if (this.connected) {
            adapterStates.setState(id + '.connected', { val: true, ack: true, expire: 30, from: id });
            this.outputCount++;
        }
        if (!this.startedInCompactMode) {
            // pidUsage([pid,pid,...], function (err, stats) {
            // => {
            //   cpu: 10.0,            // percentage (from 0 to 100*vcore)
            //   memory: 357306368,    // bytes
            //   ppid: 312,            // PPID
            //   pid: 727,             // PID
            //   ctime: 867000,        // ms user + system time
            //   elapsed: 6650000,     // ms since the start of the process
            //   timestamp: 864000000  // ms since epoch
            // }
            pidUsage(process.pid, (err, stats) => {
                // sometimes adapter is stopped, but this is still running
                if (!err && this && adapterStates && adapterStates.setState && stats) {
                    adapterStates.setState(id + '.cpu', {
                        ack: true,
                        from: id,
                        val: Math.round(100 * parseFloat(stats.cpu)) / 100
                    });
                    adapterStates.setState(id + '.cputime', { ack: true, from: id, val: stats.ctime / 1000 });
                    this.outputCount += 2;
                }
            });
            try {
                //RSS is the resident set size, the portion of the process's memory held in RAM (as opposed to the swap space or the part held in the filesystem).
                const mem = process.memoryUsage();
                adapterStates.setState(id + '.memRss', {
                    val: parseFloat(
                        (mem.rss / 1048576) /* 1MB */
                            .toFixed(2)
                    ),
                    ack: true,
                    from: id
                });
                adapterStates.setState(id + '.memHeapTotal', {
                    val: parseFloat(
                        (mem.heapTotal / 1048576) /* 1MB */
                            .toFixed(2)
                    ),
                    ack: true,
                    from: id
                });
                adapterStates.setState(id + '.memHeapUsed', {
                    val: parseFloat(
                        (mem.heapUsed / 1048576) /* 1MB */
                            .toFixed(2)
                    ),
                    ack: true,
                    from: id
                });
            } catch (err) {
                logger.warn(`${this.namespaceLog} Could not query used process memory: ${err.message}`);
            }
            this.outputCount += 3;
            if (this.eventLoopLags.length) {
                const eventLoopLag = Math.ceil(this.eventLoopLags.reduce((a, b) => a + b) / this.eventLoopLags.length);
                adapterStates.setState(id + '.eventLoopLag', { val: eventLoopLag, ack: true, from: id }); // average of measured values
                this.eventLoopLags = [];
                this.outputCount++;
            }
        }
        this.outputCount += 3;
        adapterStates.setState(id + '.uptime', { val: parseInt(process.uptime().toFixed(), 10), ack: true, from: id });
        adapterStates.setState(id + '.inputCount', { val: this.inputCount, ack: true, from: id });
        adapterStates.setState(id + '.outputCount', { val: this.outputCount, ack: true, from: id });
        this.inputCount = 0;
        this.outputCount = 0;
    };

    const stop = (isPause, isScheduled, exitCode, updateAliveState) => {
        exitCode = exitCode || (isScheduled ? EXIT_CODES.START_IMMEDIATELY_AFTER_STOP : 0);
        if (updateAliveState === undefined) {
            updateAliveState = true;
        }

        if (!stopInProgress || config.isInstall) {
            // when interval is deleted we already had a stop call before
            stopInProgress = true;
            reportInterval && clearInterval(reportInterval);
            reportInterval = null;
            const id = 'system.adapter.' + this.namespace;

            const finishUnload = () => {
                let tIDs = Object.keys(timers);
                if (tIDs.length) {
                    logger.warn(
                        `${this.namespaceLog} Found uncleared timeouts (report to developer): ${tIDs.join(', ')}`
                    );
                    tIDs.forEach(id => clearTimeout(timers[id]));
                    timers = {};
                }

                tIDs = Object.keys(intervals);
                if (tIDs.length) {
                    logger.warn(
                        `${this.namespaceLog} Found uncleared intervals (report to developer): ${tIDs.join(', ')}`
                    );
                    tIDs.forEach(id => clearInterval(intervals[id]));
                    intervals = {};
                }

                if (this.terminated) {
                    return;
                }

                if (adapterStates && updateAliveState) {
                    this.outputCount++;
                    adapterStates.setState(id + '.alive', { val: false, ack: true, from: id }, () => {
                        if (!isPause && logger) {
                            logger.info(this.namespaceLog + ' terminating');
                        }
                        this.terminate(exitCode);
                    });
                } else {
                    if (!isPause && this.log) {
                        logger.info(this.namespaceLog + ' terminating');
                    }
                    this.terminate(exitCode);
                }
            };

            if (typeof options.unload === 'function') {
                if (options.unload.length >= 1) {
                    // The method takes (at least) a callback
                    options.unload(finishUnload);
                } else {
                    // The method takes no arguments, so it must return a Promise
                    const unloadPromise = options.unload();
                    if (unloadPromise instanceof Promise) {
                        // Call finishUnload in the case of success and failure
                        unloadPromise.then(finishUnload, finishUnload);
                    } else {
                        // No callback accepted and no Promise returned - force unload
                        logger.error(
                            `${this.namespaceLog} Error in ${id}: The unload method must return a Promise if it does not accept a callback!`
                        );
                    }
                }
            } else {
                this.emit('unload', finishUnload);
            }

            // Even if the developer forgets to call the unload callback, we need to stop the process
            // Therefore wait a short while and then force the unload
            setTimeout(() => {
                if (adapterStates) {
                    finishUnload();

                    // Give 1 seconds to write the value
                    setTimeout(() => {
                        if (!isPause && this.log) {
                            logger.info(this.namespaceLog + ' terminating with timeout');
                        }
                        this.terminate(exitCode);
                    }, 1000);
                } else {
                    if (!isPause && this.log) {
                        logger.info(this.namespaceLog + ' terminating');
                    }
                    this.terminate(exitCode);
                }
            }, (this.common && this.common.stopTimeout) || 500);
        }
    };

    const exceptionHandler = async (err, isUnhandledRejection) => {
        // If the adapter has a callback to listen for unhandled errors
        // give it a chance to handle the error itself instead of restarting it
        if (typeof options.error === 'function') {
            try {
                // if error handler in the adapter returned exactly true,
                // we expect the error to be handled and do nothing more
                const wasHandled = options.error(err);
                if (wasHandled === true) {
                    return;
                }
            } catch (e) {
                console.error(`Error in adapter error handler: ${e.message}`);
            }
        }

        // catch it on windows
        if (this.getPortRunning && err && err.message === 'listen EADDRINUSE') {
            logger.warn(
                this.namespaceLog +
                    ' Port ' +
                    this.getPortRunning.port +
                    (this.getPortRunning.host ? ' for host ' + this.getPortRunning.host : '') +
                    ' is in use. Get next'
            );

            setImmediate(() =>
                this.getPort(this.getPortRunning.port + 1, this.getPortRunning.host, this.getPortRunning.callback)
            );
            return;
        }

        if (isUnhandledRejection) {
            logger.error(
                `${this.namespaceLog} Unhandled promise rejection. This error originated either by throwing inside of an async function without a catch block, or by rejecting a promise which was not handled with .catch().`
            );
        }
        logger.error(
            `${this.namespaceLog} ${isUnhandledRejection ? 'unhandled promise rejection' : 'uncaught exception'}: ${
                err ? err.message : err
            }`
        );
        if (err && err.stack) {
            logger.error(`${this.namespaceLog} ${err.stack}`);
        }

        if (err) {
            const message = err.code ? `Exception-Code: ${err.code}: ${err.message}` : err.message;
            logger.error(`${this.namespaceLog} ${message}`);
            try {
                await this.registerNotification('system', null, message);
            } catch {
                // ignore
            }
        }

        try {
            stop(false, false, EXIT_CODES.UNCAUGHT_EXCEPTION, false);
            setTimeout(() => this.terminate(EXIT_CODES.UNCAUGHT_EXCEPTION), 1000);
        } catch (err) {
            logger.error(`${this.namespaceLog} exception by stop: ${err ? err.message : err}`);
        }
    };

    process.once('SIGINT', stop);
    process.once('SIGTERM', stop);
    // And the exit event shuts down the child.
    process.once('exit', stop);

    process.on('uncaughtException', err => exceptionHandler(err));
    process.on('unhandledRejection', err => exceptionHandler(err, true));

    const pluginSettings = {
        scope: 'adapter',
        namespace: `system.adapter.${this.namespace}`,
        logNamespace: this.namespaceLog,
        log: logger,
        iobrokerConfig: config,
        parentPackage: this.pack,
        controllerVersion
    };
    this.pluginHandler = new PluginHandler(pluginSettings);
    this.pluginHandler.addPlugins(this.ioPack.common.plugins, [this.adapterDir, __dirname]); // first resolve from adapter directory, else from js-controller

    /**
     * This method returns the list of license that can be used by this adapter
     * @param {boolean} all if return the licenses, that used by other instances (true) or only for this instance (false)
     * @returns {Promise<object[]>} list of suitable licenses
    */
    this.getSuitableLicenses = async all => {
        const licenses = [];
        try {
            const obj = await this.getForeignObjectAsync('system.licenses');
            if (obj && obj.native && obj.native.licenses && obj.native.licenses.length) {
                const now = Date.now();
                const cert = fs.readFileSync(__dirname + '/../../cert/cloudCert.crt');
                const version = semver.major(this.pack.version);

                obj.native.licenses.forEach(license => {
                    try {
                        const decoded = jwt.verify(license.json, cert);
                        if (decoded.name && (!decoded.valid_till || license.valid_till === '0000-00-00 00:00:00' || new Date(license.valid_till).getTime() > now)) {
                            if (decoded.name.startsWith('iobroker.' + this.name) && (all || !license.usedBy || license.usedBy === this.namespace)) {
                                // If license is for adapter with version 0 or 1
                                if (decoded.version === '&lt;2' || decoded.version === '<2' || decoded.version === '<1' || decoded.version === '<=1') {
                                    // check the current adapter major version
                                    if (version !== '0' && version !== '1') {
                                        return;
                                    }
                                } else
                                // decoded.version could be only '<2' or direct version, like "2", "3" and so on
                                if (decoded.version && decoded.version !== version) {
                                    return;
                                }
                                // remove free license if commercial license found
                                if (decoded.invoice !== 'free') {
                                    const pos = licenses.findIndex(item => item.invoice === 'free');
                                    if (pos !== -1) {
                                        licenses.splice(pos, 1);
                                    }
                                }
                                license.decoded = decoded;
                                licenses.push(license);
                            }
                        }
                    } catch (err) {
                        logger.error(`${this.namespaceLog} Cannot decode license "${license.name}": ${err.message}`);
                    }
                });
            }
        } catch {
            // ignore
        }

        return licenses;
    };

    initObjects(() => {
        if (this.inited) {
            this.log && logger.warn(this.namespaceLog + ' Reconnection to DB.');
            return;
        }

        this.inited = true;

        // auto oObjects
        if (options.objects) {
            this.getAdapterObjects(objs => {
                this.oObjects = objs;
                this.subscribeObjects('*');
                initStates(prepareInitAdapter);
            });
        } else {
            initStates(prepareInitAdapter);
        }
    });

    return this;
}

// extend the EventEmitter class using our class
util.inherits(Adapter, EventEmitter);

module.exports = Adapter;<|MERGE_RESOLUTION|>--- conflicted
+++ resolved
@@ -26,14 +26,9 @@
 const { tools } = require('@iobroker/js-controller-common');
 const pidUsage = require('pidusage');
 const deepClone = require('deep-clone');
-<<<<<<< HEAD
-const semver = require('semver');
-const {EXIT_CODES} = require('@iobroker/js-controller-common');
-const {PluginHandler} = require('@iobroker/plugin-base');
-=======
 const { EXIT_CODES } = require('@iobroker/js-controller-common');
 const { PluginHandler } = require('@iobroker/plugin-base');
->>>>>>> 3d44a9d2
+const semver = require('semver');
 // local version is always same as controller version, since lerna exact: true is used
 const controllerVersion = require('@iobroker/js-controller-adapter/package.json').version;
 
@@ -807,13 +802,13 @@
                 this.extendForeignObject(
                     user,
                     {
-                        common: {
-                            password: ''
-                        }
+                    common: {
+                        password: ''
+                    }
                     },
                     options,
                     () => {
-                        return tools.maybeCallback(callback);
+                    return tools.maybeCallback(callback);
                     }
                 );
             } else {
@@ -824,16 +819,16 @@
                     this.extendForeignObject(
                         user,
                         {
-                            common: {
-                                password: res
-                            }
+                        common: {
+                            password: res
+                        }
                         },
                         options,
                         () => {
-                            return tools.maybeCallbackWithError(callback, null);
+                        return tools.maybeCallbackWithError(callback, null);
                         }
                     );
-                });
+                    });
             }
         });
     };
@@ -1246,9 +1241,9 @@
                     callback,
                     null,
                     {
-                        key: readFileCertificate(obj.native.certificates[privateName]),
-                        cert: readFileCertificate(obj.native.certificates[publicName]),
-                        ca
+                    key: readFileCertificate(obj.native.certificates[privateName]),
+                    cert: readFileCertificate(obj.native.certificates[publicName]),
+                    ca
                     },
                     obj.native.letsEncrypt
                 );
@@ -1479,9 +1474,9 @@
             adapterStates.setState(
                 task._id,
                 {
-                    val: state,
-                    from: `system.adapter.${this.namespace}`,
-                    ack: true
+                val: state,
+                from: `system.adapter.${this.namespace}`,
+                ack: true
                 },
                 () => setImmediate(extendObjects, tasks, callback)
             );
@@ -1717,13 +1712,13 @@
                 this.connected = false;
                 !this.terminated &&
                     setTimeout(() => {
-                        if (this.connected) {
-                            return;
-                        } // If reconnected in the meantime, do not terminate
+                    if (this.connected) {
+                        return;
+                    } // If reconnected in the meantime, do not terminate
                         logger &&
                             logger.warn(this.namespaceLog + ' Cannot connect/reconnect to objects DB. Terminating');
-                        this.terminate(EXIT_CODES.NO_ERROR);
-                    }, 4000);
+                    this.terminate(EXIT_CODES.NO_ERROR);
+                }, 4000);
             },
             change: async (id, obj) => {
                 // System level object changes (and alias objects)
@@ -2450,9 +2445,9 @@
             if (
                 obj &&
                 ((obj.common && obj.common.members) ||
-                    (obj.native && obj.native.repositories) ||
-                    (obj.native && obj.native.certificates) ||
-                    (obj.native && obj.native.devices))
+                (obj.native && obj.native.repositories) ||
+                (obj.native && obj.native.certificates) ||
+                (obj.native && obj.native.devices))
             ) {
                 if (!oldObj) {
                     logger.error(`${this.namespaceLog} Object ${id} not exist!`);
@@ -2719,9 +2714,9 @@
             if (
                 obj &&
                 ((obj.common && obj.common.members) ||
-                    (obj.native && obj.native.repositories) ||
-                    (obj.native && obj.native.certificates) ||
-                    (obj.native && obj.native.devices))
+                (obj.native && obj.native.repositories) ||
+                (obj.native && obj.native.certificates) ||
+                (obj.native && obj.native.devices))
             ) {
                 if (!oldObj) {
                     logger.error(`${this.namespaceLog} Object ${id} not exist!`);
@@ -3059,20 +3054,20 @@
                 'system',
                 'enum',
                 {
-                    startkey: _enum + '.',
-                    endkey: _enum + '.\u9999'
+                startkey: _enum + '.',
+                endkey: _enum + '.\u9999'
                 },
                 options,
                 (err, res) => {
-                    if (err) {
-                        return tools.maybeCallbackWithError(callback, err);
-                    }
-                    if (res && res.rows) {
-                        for (let t = 0; t < res.rows.length; t++) {
-                            result[res.rows[t].id] = res.rows[t].value;
-                        }
-                    }
-                    return tools.maybeCallbackWithError(callback, err, result, _enum);
+                if (err) {
+                    return tools.maybeCallbackWithError(callback, err);
+                }
+                if (res && res.rows) {
+                    for (let t = 0; t < res.rows.length; t++) {
+                        result[res.rows[t].id] = res.rows[t].value;
+                    }
+                }
+                return tools.maybeCallbackWithError(callback, err, result, _enum);
                 }
             );
         };
@@ -3149,14 +3144,14 @@
                 for (const currEnum of _enumList) {
                     promises.push(
                         new Promise((resolve, reject) => {
-                            this.getEnum(currEnum, options, (err, list, _enum) => {
-                                if (err) {
-                                    return reject(err);
-                                } else if (list) {
-                                    _enums[_enum] = list;
-                                }
-                                resolve();
-                            });
+                        this.getEnum(currEnum, options, (err, list, _enum) => {
+                            if (err) {
+                                return reject(err);
+                            } else if (list) {
+                                _enums[_enum] = list;
+                            }
+                            resolve();
+                        });
                         })
                     );
                 }
@@ -3174,31 +3169,31 @@
                     'system',
                     'enum',
                     {
-                        startkey: 'enum.',
-                        endkey: 'enum.\u9999'
+                    startkey: 'enum.',
+                    endkey: 'enum.\u9999'
                     },
                     options,
                     (err, res) => {
-                        // be aware, that res.rows[x].id is the name of enum!
-                        if (err) {
-                            return tools.maybeCallbackWithError(callback, err);
-                        }
-                        const result = {};
-                        if (res && res.rows) {
-                            for (let i = 0; i < res.rows.length; i++) {
-                                const parts = res.rows[i].id.split('.', 3);
-                                if (!parts[2]) {
-                                    continue;
-                                }
-                                if (!result[parts[0] + '.' + parts[1]]) {
-                                    result[parts[0] + '.' + parts[1]] = {};
-                                }
-                                result[parts[0] + '.' + parts[1]][res.rows[i].id] = res.rows[i].value;
+                    // be aware, that res.rows[x].id is the name of enum!
+                    if (err) {
+                        return tools.maybeCallbackWithError(callback, err);
+                    }
+                    const result = {};
+                    if (res && res.rows) {
+                        for (let i = 0; i < res.rows.length; i++) {
+                            const parts = res.rows[i].id.split('.', 3);
+                            if (!parts[2]) {
+                                continue;
                             }
-                        }
-
-                        return tools.maybeCallbackWithError(callback, err, result);
-                    }
+                            if (!result[parts[0] + '.' + parts[1]]) {
+                                result[parts[0] + '.' + parts[1]] = {};
+                            }
+                            result[parts[0] + '.' + parts[1]][res.rows[i].id] = res.rows[i].value;
+                        }
+                    }
+
+                    return tools.maybeCallbackWithError(callback, err, result);
+            }
                 );
             }
         };
@@ -3551,8 +3546,8 @@
                         obj && (!obj.common || !obj.common.dontDelete)
                             ? [
                                   {
-                                      id,
-                                      state: obj.type === 'state'
+                        id,
+                        state: obj.type === 'state'
                                   }
                               ]
                             : [];
@@ -3563,8 +3558,8 @@
                             res.rows &&
                             res.rows.forEach(
                                 item =>
-                                    !tasks.find(task => task.id === item.id) &&
-                                    (!item.value || !item.value.common || !item.value.common.dontDelete) && // exclude objects with dontDelete flag
+                            !tasks.find(task => task.id === item.id) &&
+                            (!item.value || !item.value.common || !item.value.common.dontDelete) && // exclude objects with dontDelete flag
                                     tasks.push({ id: item.id, state: item.value && item.value.type === 'state' })
                             );
                         _deleteObjects(tasks, options, callback);
@@ -3935,9 +3930,9 @@
             this.setObjectNotExists(
                 deviceName,
                 {
-                    type: 'device',
-                    common: common,
-                    native: _native
+                type: 'device',
+                common: common,
+                native: _native
                 },
                 options,
                 callback
@@ -4120,35 +4115,35 @@
             this.setObjectNotExists(
                 id,
                 {
-                    type: 'state',
-                    common: common,
-                    native: _native
+                type: 'state',
+                common: common,
+                native: _native
                 },
                 options,
                 err => {
-                    if (err) {
-                        return tools.maybeCallbackWithError(callback, err);
-                    } else if (common.def !== undefined) {
-                        this.getState(id, null, (err, state) => {
-                            if (!state) {
-                                if (common.defAck !== undefined) {
-                                    this.setState(id, common.def, common.defAck, options, callback);
-                                } else {
-                                    this.setState(id, common.def, options, callback);
-                                }
+                if (err) {
+                    return tools.maybeCallbackWithError(callback, err);
+                } else if (common.def !== undefined) {
+                    this.getState(id, null, (err, state) => {
+                        if (!state) {
+                            if (common.defAck !== undefined) {
+                                this.setState(id, common.def, common.defAck, options, callback);
                             } else {
-                                return tools.maybeCallback(callback);
+                                this.setState(id, common.def, options, callback);
                             }
-                        });
-                    } else {
-                        this.getState(id, null, (err, state) => {
-                            if (!state) {
-                                this.setState(id, null, true, options, callback);
-                            } else {
-                                return tools.maybeCallback(callback);
-                            }
-                        });
-                    }
+                        } else {
+                            return tools.maybeCallback(callback);
+                        }
+                    });
+                } else {
+                    this.getState(id, null, (err, state) => {
+                        if (!state) {
+                            this.setState(id, null, true, options, callback);
+                        } else {
+                            return tools.maybeCallback(callback);
+                        }
+                    });
+                }
                 }
             );
         };
@@ -4285,13 +4280,13 @@
                         adapterObjects.setObject(
                             'enum.' + enumName + '.' + addTo,
                             {
-                                common: {
-                                    name: addTo,
-                                    members: [objId]
-                                },
-                                from: 'system.adapter.' + this.namespace,
-                                ts: Date.now(),
-                                type: 'enum'
+                            common: {
+                                name: addTo,
+                                members: [objId]
+                            },
+                            from: 'system.adapter.' + this.namespace,
+                            ts: Date.now(),
+                            type: 'enum'
                             },
                             options,
                             callback
@@ -4343,37 +4338,37 @@
                 'system',
                 'enum',
                 {
-                    startkey: enumName,
-                    endkey: enumName + '\u9999'
+                startkey: enumName,
+                endkey: enumName + '\u9999'
                 },
                 options,
                 async (err, res) => {
-                    if (err) {
-                        return tools.maybeCallbackWithError(callback, err);
-                    }
-
-                    if (res && res.rows) {
-                        for (let i = 0; i < res.rows.length; i++) {
-                            try {
-                                const obj = await adapterObjects.getObject(res.rows[i].id, options);
-
-                                if (obj && obj.common && obj.common.members) {
-                                    const pos = obj.common.members.indexOf(objId);
-                                    if (pos !== -1) {
-                                        obj.common.members.splice(pos, 1);
-                                        obj.from = 'system.adapter.' + this.namespace;
-                                        obj.user = (options ? options.user : '') || SYSTEM_ADMIN_USER;
-                                        obj.ts = Date.now();
-
-                                        await adapterObjects.setObjectAsync(obj._id, obj, options);
-                                    }
+                if (err) {
+                    return tools.maybeCallbackWithError(callback, err);
+                }
+
+                if (res && res.rows) {
+                    for (let i = 0; i < res.rows.length; i++) {
+                        try {
+                            const obj = await adapterObjects.getObject(res.rows[i].id, options);
+
+                            if (obj && obj.common && obj.common.members) {
+                                const pos = obj.common.members.indexOf(objId);
+                                if (pos !== -1) {
+                                    obj.common.members.splice(pos, 1);
+                                    obj.from = 'system.adapter.' + this.namespace;
+                                    obj.user = (options ? options.user : '') || SYSTEM_ADMIN_USER;
+                                    obj.ts = Date.now();
+
+                                    await adapterObjects.setObjectAsync(obj._id, obj, options);
                                 }
-                            } catch (e) {
-                                return tools.maybeCallbackWithError(callback, e);
                             }
-                        }
-                    }
-                    return tools.maybeCallback(callback);
+                        } catch (e) {
+                            return tools.maybeCallbackWithError(callback, e);
+                        }
+                    }
+                }
+                return tools.maybeCallback(callback);
                 }
             );
         };
@@ -4564,19 +4559,19 @@
                 'system',
                 'device',
                 {
-                    startkey: this.namespace + '.',
-                    endkey: this.namespace + '.\u9999'
+                startkey: this.namespace + '.',
+                endkey: this.namespace + '.\u9999'
                 },
                 options,
                 (err, obj) => {
-                    if (err || !obj || !obj.rows || !obj.rows.length) {
-                        return tools.maybeCallbackWithError(callback, err, err ? undefined : []);
-                    }
-                    const res = [];
-                    for (let i = 0; i < obj.rows.length; i++) {
-                        res.push(obj.rows[i].value);
-                    }
-                    return tools.maybeCallbackWithError(callback, null, res);
+                if (err || !obj || !obj.rows || !obj.rows.length) {
+                    return tools.maybeCallbackWithError(callback, err, err ? undefined : []);
+                }
+                const res = [];
+                for (let i = 0; i < obj.rows.length; i++) {
+                    res.push(obj.rows[i].value);
+                }
+                return tools.maybeCallbackWithError(callback, null, res);
                 }
             );
         };
@@ -4614,19 +4609,19 @@
                 'system',
                 'channel',
                 {
-                    startkey: parentDevice + '.',
-                    endkey: parentDevice + '.\u9999'
+                startkey: parentDevice + '.',
+                endkey: parentDevice + '.\u9999'
                 },
                 options,
                 (err, obj) => {
-                    if (err || !obj || !obj.rows || !obj.rows.length) {
-                        return tools.maybeCallbackWithError(callback, err, err ? undefined : []);
-                    }
-                    const res = [];
-                    for (let i = 0; i < obj.rows.length; i++) {
-                        res.push(obj.rows[i].value);
-                    }
-                    return tools.maybeCallbackWithError(callback, null, res);
+                if (err || !obj || !obj.rows || !obj.rows.length) {
+                    return tools.maybeCallbackWithError(callback, err, err ? undefined : []);
+                }
+                const res = [];
+                for (let i = 0; i < obj.rows.length; i++) {
+                    res.push(obj.rows[i].value);
+                }
+                return tools.maybeCallbackWithError(callback, null, res);
                 }
             );
         };
@@ -4689,28 +4684,28 @@
                 'system',
                 'state',
                 {
-                    startkey: id,
-                    endkey: id + '\u9999'
+                startkey: id,
+                endkey: id + '\u9999'
                 },
                 options,
                 (err, obj) => {
-                    if (err || !obj || !obj.rows || !obj.rows.length) {
-                        return tools.maybeCallbackWithError(callback, err, err ? undefined : []);
-                    }
-                    const res = [];
-                    let read = 0;
-                    for (let i = 0; i < obj.rows.length; i++) {
-                        read++;
-                        adapterObjects.getObject(obj.rows[i].id, (err, subObj) => {
-                            if (subObj) {
-                                res.push(subObj);
-                            }
-
-                            if (!--read) {
-                                return tools.maybeCallbackWithError(callback, null, res);
-                            }
-                        });
-                    }
+                if (err || !obj || !obj.rows || !obj.rows.length) {
+                    return tools.maybeCallbackWithError(callback, err, err ? undefined : []);
+                }
+                const res = [];
+                let read = 0;
+                for (let i = 0; i < obj.rows.length; i++) {
+                    read++;
+                    adapterObjects.getObject(obj.rows[i].id, (err, subObj) => {
+                        if (subObj) {
+                            res.push(subObj);
+                        }
+
+                        if (!--read) {
+                            return tools.maybeCallbackWithError(callback, null, res);
+                        }
+                    });
+                }
                 }
             );
         };
@@ -4803,13 +4798,13 @@
                         adapterObjects.setObject(
                             'enum.' + enumName + '.' + addTo,
                             {
-                                common: {
-                                    name: addTo,
-                                    members: [objId]
-                                },
-                                from: 'system.adapter.' + this.namespace,
-                                ts: Date.now(),
-                                type: 'enum'
+                            common: {
+                                name: addTo,
+                                members: [objId]
+                            },
+                            from: 'system.adapter.' + this.namespace,
+                            ts: Date.now(),
+                            type: 'enum'
                             },
                             options,
                             callback
@@ -4866,9 +4861,9 @@
 
             const objId = this._fixId(
                 {
-                    device: parentDevice,
-                    channel: parentChannel,
-                    state: stateName
+                device: parentDevice,
+                channel: parentChannel,
+                state: stateName
                 },
                 false /*, 'state'*/
             );
@@ -4883,33 +4878,33 @@
                 'system',
                 'enum',
                 {
-                    startkey: enumName,
-                    endkey: enumName + '\u9999'
+                startkey: enumName,
+                endkey: enumName + '\u9999'
                 },
                 options,
                 async (err, res) => {
-                    if (err || !res || !res.rows) {
-                        return tools.maybeCallbackWithError(callback, err);
-                    }
-
-                    for (const row of res.rows) {
-                        try {
-                            const obj = await adapterObjects.getObjectAsync(row.id);
-                            if (obj && obj.common && obj.common.members) {
-                                const pos = obj.common.members.indexOf(objId);
-                                if (pos !== -1) {
-                                    obj.common.members.splice(pos, 1);
-                                    obj.from = 'system.adapter.' + this.namespace;
-                                    obj.user = (options ? options.user : '') || SYSTEM_ADMIN_USER;
-                                    obj.ts = Date.now();
-                                    await adapterObjects.setObjectAsync(obj._id, obj);
-                                }
+                if (err || !res || !res.rows) {
+                    return tools.maybeCallbackWithError(callback, err);
+                }
+
+                for (const row of res.rows) {
+                    try {
+                        const obj = await adapterObjects.getObjectAsync(row.id);
+                        if (obj && obj.common && obj.common.members) {
+                            const pos = obj.common.members.indexOf(objId);
+                            if (pos !== -1) {
+                                obj.common.members.splice(pos, 1);
+                                obj.from = 'system.adapter.' + this.namespace;
+                                obj.user = (options ? options.user : '') || SYSTEM_ADMIN_USER;
+                                obj.ts = Date.now();
+                                await adapterObjects.setObjectAsync(obj._id, obj);
                             }
-                        } catch (e) {
-                            return tools.maybeCallbackWithError(callback, e);
-                        }
-                    }
-                    return tools.maybeCallback(callback);
+                        }
+                    } catch (e) {
+                        return tools.maybeCallbackWithError(callback, e);
+                    }
+                }
+                return tools.maybeCallback(callback);
                 }
             );
         };
@@ -5811,22 +5806,22 @@
                         'system',
                         'instance',
                         {
-                            startkey: 'system.adapter.',
-                            endkey: 'system.adapter.\u9999'
+                        startkey: 'system.adapter.',
+                        endkey: 'system.adapter.\u9999'
                         },
                         (err, _obj) => {
-                            if (_obj && _obj.rows) {
-                                for (let i = 0; i < _obj.rows.length; i++) {
-                                    if (_obj.rows[i].value.common && _obj.rows[i].value.common.type === 'storage') {
-                                        this.defaultHistory = _obj.rows[i].id.substring('system.adapter.'.length);
-                                        break;
-                                    }
+                        if (_obj && _obj.rows) {
+                            for (let i = 0; i < _obj.rows.length; i++) {
+                                if (_obj.rows[i].value.common && _obj.rows[i].value.common.type === 'storage') {
+                                    this.defaultHistory = _obj.rows[i].id.substring('system.adapter.'.length);
+                                    break;
                                 }
                             }
-                            if (!this.defaultHistory) {
-                                this.defaultHistory = 'history.0';
-                            }
-                            return tools.maybeCallback(callback);
+                        }
+                        if (!this.defaultHistory) {
+                            this.defaultHistory = 'history.0';
+                        }
+                        return tools.maybeCallback(callback);
                         }
                     );
                 } else {
@@ -6032,10 +6027,10 @@
                         this.outputCount++;
                         adapterStates &&
                             adapterStates.setState(`system.adapter.${this.namespace}.logLevel`, {
-                                val: currentLevel,
-                                ack: true,
-                                from: `system.adapter.${this.namespace}`
-                            });
+                            val: currentLevel,
+                            ack: true,
+                            from: `system.adapter.${this.namespace}`
+                        });
                     }
                 }
 
@@ -6197,13 +6192,13 @@
                 this.connected = false;
                 !this.terminated &&
                     setTimeout(() => {
-                        if (this.connected) {
-                            return;
-                        } // If reconnected in the meantime, do not terminate
+                    if (this.connected) {
+                        return;
+                    } // If reconnected in the meantime, do not terminate
                         logger &&
                             logger.warn(this.namespaceLog + ' Cannot connect/reconnect to states DB. Terminating');
-                        this.terminate(EXIT_CODES.NO_ERROR);
-                    }, 5000);
+                    this.terminate(EXIT_CODES.NO_ERROR);
+                }, 5000);
             }
         });
 
@@ -6273,19 +6268,19 @@
                     'system',
                     'instance',
                     {
-                        startkey: instanceName + '.',
-                        endkey: instanceName + '.\u9999'
+                    startkey: instanceName + '.',
+                    endkey: instanceName + '.\u9999'
                     },
                     async (err, _obj) => {
-                        if (_obj && _obj.rows) {
-                            for (let i = 0; i < _obj.rows.length; i++) {
-                                try {
-                                    await adapterStates.pushMessage(_obj.rows[i].id, obj);
-                                } catch (e) {
-                                    return tools.maybeCallbackWithError(callback, e);
-                                }
+                    if (_obj && _obj.rows) {
+                        for (let i = 0; i < _obj.rows.length; i++) {
+                            try {
+                                await adapterStates.pushMessage(_obj.rows[i].id, obj);
+                            } catch (e) {
+                                return tools.maybeCallbackWithError(callback, e);
                             }
                         }
+                    }
                     }
                 );
             } else {
@@ -6385,28 +6380,28 @@
                 // Send to all hosts
                 adapterObjects.getObjectList(
                     {
-                        startkey: 'system.host.',
-                        endkey: `system.host.\u9999`
+                    startkey: 'system.host.',
+                    endkey: `system.host.\u9999`
                     },
                     null,
                     async (err, res) => {
                         if (!adapterStates) {
                             // if states is no longer existing, we do not need to unsubscribe
-                            return;
-                        }
-                        if (!err && res.rows.length) {
-                            for (let i = 0; i < res.rows.length; i++) {
-                                const parts = res.rows[i].id.split('.');
-                                // ignore system.host.name.alive and so on
-                                if (parts.length === 3) {
-                                    try {
-                                        await adapterStates.pushMessage(res.rows[i].id, obj);
-                                    } catch (e) {
-                                        return tools.maybeCallbackWithError(callback, e);
-                                    }
+                        return;
+                    }
+                    if (!err && res.rows.length) {
+                        for (let i = 0; i < res.rows.length; i++) {
+                            const parts = res.rows[i].id.split('.');
+                            // ignore system.host.name.alive and so on
+                            if (parts.length === 3) {
+                                try {
+                                    await adapterStates.pushMessage(res.rows[i].id, obj);
+                                } catch (e) {
+                                    return tools.maybeCallbackWithError(callback, e);
                                 }
                             }
                         }
+                    }
                     }
                 );
             } else {
@@ -9036,16 +9031,16 @@
                             adapterStates.setState(
                                 id + '.connected',
                                 {
-                                    val: true,
-                                    ack: true,
-                                    expire: 30,
-                                    from: id
+                                val: true,
+                                ack: true,
+                                expire: 30,
+                                from: id
                                 },
                                 () => {
-                                    if (!done) {
-                                        done = true;
-                                        this.terminate(EXIT_CODES.NO_ADAPTER_CONFIG_FOUND);
-                                    }
+                                if (!done) {
+                                    done = true;
+                                    this.terminate(EXIT_CODES.NO_ADAPTER_CONFIG_FOUND);
+                                }
                                 }
                             );
                             setTimeout(() => {
