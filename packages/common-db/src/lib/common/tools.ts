--- conflicted
+++ resolved
@@ -1,6 +1,6 @@
-<<<<<<< HEAD
 import type { Client as ObjectsClient } from '@iobroker/db-objects-redis';
 import { SYSTEM_CONFIG_ID, SYSTEM_REPOSITORIES_ID } from '@iobroker/js-controller-common/constants';
+import { tools } from '@iobroker/js-controller-common';
 import semver from 'semver';
 
 interface AdapterVersionBlockedOptions {
@@ -10,8 +10,7 @@
     adapterName: string;
     /** The objects client */
     objects: ObjectsClient;
-=======
-import { tools } from '@iobroker/js-controller-common';
+}
 
 /**
  * Allows to find out if a given states dbType offers a server or not
@@ -26,7 +25,6 @@
     } catch {
         throw new Error(`Installation error or unknown states database type: ${dbType}`);
     }
->>>>>>> 22e91ec6
 }
 
 /**
@@ -34,20 +32,8 @@
  *
  * @param options adapter version and name information
  */
-<<<<<<< HEAD
 export async function isAdapterVersionBlocked(options: AdapterVersionBlockedOptions): Promise<boolean> {
     const { version, adapterName, objects } = options;
-=======
-export async function isLocalObjectsDbServer(
-    dbType: string,
-    host: string | string[],
-    checkIfLocalOnly: boolean = false
-): Promise<boolean> {
-    const hasServer = await objectsDbHasServer(dbType);
-    if (!hasServer) {
-        return false; // if no server it can not be a local server
-    }
->>>>>>> 22e91ec6
 
     const systemRepoObj = await objects.getObject(SYSTEM_REPOSITORIES_ID);
     const systemConfigObj = await objects.getObject(SYSTEM_CONFIG_ID);
@@ -58,9 +44,44 @@
 
     const repo = systemRepoObj.native.repositories[systemConfigObj.common.activeRepo[0]];
 
-<<<<<<< HEAD
     const adapterEntry = repo.json?.[adapterName];
-=======
+
+    if (!adapterEntry || !('blockedVersions' in adapterEntry)) {
+        return false;
+    }
+
+    for (const blockedVersion of adapterEntry.blockedVersions) {
+        if (semver.satisfies(version, blockedVersion, { includePrerelease: true })) {
+            return true;
+        }
+    }
+
+    return false;
+}
+
+export async function isLocalObjectsDbServer(
+    dbType: string,
+    host: string | string[],
+    checkIfLocalOnly: boolean = false
+): Promise<boolean> {
+    const hasServer = await objectsDbHasServer(dbType);
+    if (!hasServer) {
+        return false; // if no server it can not be a local server
+    }
+
+    if (Array.isArray(host)) {
+        return false;
+    }
+
+    let result = host === 'localhost' || tools.isLocalAddress(host); // reachable locally only
+    if (!checkIfLocalOnly) {
+        const ownIps = tools.findIPs();
+        result = result || tools.isListenAllAddress(host) || ownIps.includes(host);
+    }
+
+    return result;
+}
+
 /**
  * Allows to find out if a given states dbType offers a server which runs on this host and listens (locally or globally/by IP)
  *
@@ -78,21 +99,17 @@
     if (!hasServer) {
         return false; // if no server it can not be a local server
     }
->>>>>>> 22e91ec6
 
-    if (!adapterEntry || !('blockedVersions' in adapterEntry)) {
+    if (Array.isArray(host)) {
         return false;
     }
 
-    for (const blockedVersion of adapterEntry.blockedVersions) {
-        if (semver.satisfies(version, blockedVersion, { includePrerelease: true })) {
-            return true;
-        }
+    let result = host === 'localhost' || tools.isLocalAddress(host); // reachable locally only
+    if (!checkIfLocalOnly && !Array.isArray(host)) {
+        const ownIps = tools.findIPs();
+        result = result || tools.isListenAllAddress(host) || ownIps.includes(host);
     }
 
-<<<<<<< HEAD
-    return false;
-=======
     return result;
 }
 
@@ -110,5 +127,4 @@
         console.error(e);
         throw new Error(`Installation error or unknown objects database type: ${dbType}`);
     }
->>>>>>> 22e91ec6
 }