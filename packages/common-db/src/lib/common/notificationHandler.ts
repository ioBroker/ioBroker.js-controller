--- conflicted
+++ resolved
@@ -166,21 +166,11 @@
                 endkey: 'system.adapter.\u9999'
             });
 
-<<<<<<< HEAD
-            if (res && Array.isArray(res.rows)) {
-                for (const entry of res.rows) {
-                    // check that instance has notifications settings
-                    if (entry?.value) {
-                        if (entry.value.notifications) {
-                            await this.addConfig(entry.value.notifications);
-                        }
-=======
             for (const entry of res.rows) {
                 // check that instance has notifications settings
                 if (entry.value.notifications) {
                     await this.addConfig(entry.value.notifications);
                 }
->>>>>>> 0b3c6e0e
 
                 if (entry.value.common && entry.value.common.host === this.host) {
                     // if it's on our current host
