const request = require('request');
const fs = require('fs');
const path = require('path');
const utils = require('./utils');
const consts = require('./consts');

const ADAPTERS_DIR = path.normalize(__dirname + '/../../docs/LANG/adapterref/').replace(/\\/g, '/');

const urlsCache = {};

function fixImages(lang, adapter, body, link) {
    const badges = {};
    const doDownload = [];
    const prefix = `${lang}/adapterref/iobroker.${adapter}/`;

    // replace all images like "mediaDir/blabla.png" with "LN/adapterref/iobroker.adapterName/mediaDir/blabla.png"
    let images = body.match(/!\[[^\]]*]\([^)]*\)/g);
    if (images) {

        images.forEach(image => {
            const m = image.match(/!\[([^\]]*)]\(([^)]*)\)/);
            if (m && m.length === 3) {
                let alt = m[1];
                let link = m[2];
                if (!link.toLowerCase().match(/^https?:\/\//)) {
                    doDownload.indexOf(link) === -1 && doDownload.push(link);
                    body = body.replace(image, `![${alt}](${prefix + link})`);
                } else if (
                    link.indexOf('shields.io') !== -1 ||
                    link.indexOf('herokuapp.com') !== -1 ||
                    link.indexOf('appveyor.com') !== -1 ||
                    link.indexOf('travis-ci.org') !== -1 ||
                    link.indexOf('iobroker.live') !== -1 ||
                    link.indexOf('nodei.co') !== -1) {
                    badges[alt] = link;
                    body = body.replace(image, '--delete--');
                }
            }
        });
    }

    // replace all images like "<img src="src/img/rooms/006-double-bed.svg" height="48" />" with "<img src="LN/adapterref/iobroker.adapterName/src/img/rooms/006-double-bed.svg" height="48" />"
    images = body.match(/<img [^>]+>/g);
    if (images) {
        images.forEach(image => {
            const m = image.match(/src="([^"]*)"/);
            if (m && m.length === 2) {
                let link = m[1];
                if (!link.toLowerCase().match(/^https?:\/\//)) {
                    let newImage = image.replace(link, prefix + link);
                    doDownload.indexOf(link) === -1 && doDownload.push(link);
                    body = body.replace(image, newImage);
                }
            }
        });
    }

    //[](https://www.npmjs.com/package/iobroker.admin)
    const lines = body.split('\n');
    for (let i = lines.length - 1; i >= 0; i--) {
        if (lines[i].indexOf('--delete--') !== -1) {
            lines.splice(i, 1);
        }
    }
    body = lines.join('\n').trim();

    return {body, badges, doDownload};
}

function getAuthor(data) {
    return data && typeof data === 'object' ? `${data.name} <${data.email}>` : data || '';
}

function prepareAdapterReadme(lang, repo, data) {
    return new Promise(resolve => {
        let text = data.body;
        let link = data.link;

        if (!text) {
<<<<<<< HEAD
            console.error('No data found for ' + repo.name + ': ' + data.link);
=======
            console.error('Cannot download files for ' + repo.name + ': ' + link);
>>>>>>> 97f0b964
            return resolve();
        }

        let {header, body} = utils.extractHeader(text);

        header.adapter = true;
        header.editLink = data.editLink;
        header.license = repo.license;
        header.authors = repo.authors ? repo.authors.map(item => getAuthor(item)).join(', ') : getAuthor(repo.author);
        header.description = repo.desc ? (repo.desc[lang] || repo.desc.en || repo.desc) : '';
        header.title = repo.titleLang ? repo.titleLang[lang] || repo.title : repo.title;
        header.keywords = repo.keywords ? repo.keywords.join(', ') : '';
        header.readme = repo.readme;
        header.mode = repo.mode;
        header.materialize = repo.materialize || false;
        header.compact = repo.compact || false;
        header.version = repo.version;

        const result = fixImages(lang, repo.name, body);

        body = result.body;
        Object.keys(result.badges).forEach(name => {
            header['BADGE-' + name] = result.badges[name];
        });

        const lines = body.split('\n');

        // remove logo and header
        if (lines.length && lines[0].trim().startsWith('![')) {
            header.logo = lines[0].replace(/^!\[[^\]]*]\(|\)$/g, '');
            lines.shift();
        }

        // remove empty lines at start
        while(lines.length && !lines[0].trim()) {
            lines.shift();
        }

        // remove title
        if (lines.length && lines[0].trim().startsWith('# ')) {
            lines.shift();
        }

        // remove empty lines at start
        while(lines.length && !lines[0].trim()) {
            lines.shift();
        }
        // remove =======
        if (lines.length && lines[0].trim().startsWith('=======')) {
            lines.shift();
        }

        // remove empty lines at start
        while(lines.length && !lines[0].trim()) {
            lines.shift();
        }

        let readme = repo.readme || repo.meta.replace('io-package.json', 'README.md');
        readme = readme.replace('README.md', '');

        // download readme
        const github = readme
            .replace('github.com', 'raw.githubusercontent.com')
            .replace('/blob/master/', '/master/');

        const localDirName = consts.FRONT_END_DIR + lang + '/adapterref/iobroker.' + repo.name + '/';

        // check that all images are exists
        const promises = result.doDownload.map(link =>
            new Promise(resolve1 => {
                link = link.split('?')[0];
                link = link.split(' ')[0];
<<<<<<< HEAD
                let relative;
                if (data.link) {
                    const parts = (data.link || readme).split('/');
                    parts.pop();
                    relative = parts.join('/') + '/';
                } else {
                    relative = readme;
                }
=======
>>>>>>> 97f0b964


                if (!fs.existsSync(localDirName + link)) {
                    let relative;

                    if (data.link) {
                        const parts = data.link.split('/');
                        parts.pop();
                        relative = parts.join('/') + '/';
                    } else {
                        relative = link;
                    }
                    request(relative + link, {encoding: null}, (err, status, body) => {
                        err && console.error('Cannot download ' + relative + link + ': ' + err);
                        body && utils.writeSafe(localDirName + link, body);
                        resolve1()
                    });
                } else {
                    resolve1();
                }
            }));

        Promise.all(promises).then(() => {
            resolve({body: utils.addHeader(lines.join('\n'), header), name: data.link ? data.link.replace(data.relative, '') : 'README.md'});
        });
    });
}

function getIcon(url, checkFile) {
    if (url) {
        if (checkFile && fs.existsSync(checkFile)) {
            return Promise.resolve(fs.readFileSync(checkFile));
        } else {
            return getUrl(url, true);
        }
    } else {
        return Promise.resolve();
    }
}

function getUrl(url, binary) {
    if (urlsCache[url]) {
        return urlsCache[url];
    }
    urlsCache[url] = new Promise(resolve => {
        console.log('Requested ' + url);
        request(url, {encoding: null}, (err, state, file) => {
            err && console.error('Cannot download ' + url + ': ' + err);
            if (!state || state.statusCode !== 200) {
                console.error('Cannot download ' + url + ': ' + (state && state.statusCode));
                resolve();
            } else {
                resolve(binary ? file : file.toString());
            }
        });
    });
    return urlsCache[url];
}

function getReadme(lang, dirName, repo, adapter) {
    return new Promise(resolve => {
        if (fs.existsSync(dirName + '/README.md')) {
            let body = fs.readFileSync(dirName + '/README.md').toString();
            utils.createDir(consts.FRONT_END_DIR + lang + '/adapterref/iobroker.' + adapter);
            utils.copyDir(dirName, consts.FRONT_END_DIR + lang + '/adapterref/iobroker.' + adapter + '/');
            let editLink = consts.GITHUB_EDIT_ROOT + dirName.replace(consts.SRC_DOC_DIR, '') + '/README.md';
            resolve([{body, downloaded: false, editLink}]);
        } else {
            if (!repo.readme) {
                repo.readme = repo.meta.replace('io-package.json', 'README.md');
            }

            // download readme
            const readme = repo.readme
                .replace('github.com', 'raw.githubusercontent.com')
                .replace('/blob/master/', '/master/');

            let links = [];

            if (repo.docs && repo.docs[lang]) {
                if (repo.docs[lang] instanceof Array) {
                    links = repo.docs[lang].map(link => readme.replace('/README.md', '/' + link));
                } else {
                    links.push(readme.replace('/README.md', '/' + repo.docs[lang]));
                }
            } else {
                links.push(readme);
            }

            const promises = links.map(link =>
                getUrl(link).then(body =>
                    {return {body, downloaded: true, link}}));

            return Promise.all(promises)
                .then(results => {
                    let relative = results[0].link.split('/');
                    relative.pop();
                    relative = relative.join('/') + '/';
                    results.forEach(item => {
                        item.relative = relative;
                        item.editLink = item.link.replace('/master/', '/edit/').replace('raw.githubusercontent.com', 'github.com');
                    });

                    results[0].link = relative + 'README.md';

                    /*const {body, header} = utils.extractHeader(main.body);
                    repo.docs[lang].shift();
                    repo.docs[lang].forEach((file, i) => {
                        repo.docs[lang][i] = consts.LANGUAGES[0] + '/adapterref/iobroker.' + adapter + '/' + file;
                        utils.writeSafe(consts.FRONT_END_DIR + consts.LANGUAGES[0] + '/adapterref/iobroker.' + adapter + '/' + file, results[i]);
                    });
                    header.chapters = repo.docs[lang].join(', ');*/

                    // store all other files
                    resolve(results);
                });
        }
    });
}

function processAdapterLang(adapter, repo, lang, content) {
    const dirName = ADAPTERS_DIR.replace('/LANG/', '/' + lang + '/') + 'iobroker.' + adapter;

    let iconName = repo.extIcon && repo.extIcon.split('/').pop();

    // download logo
    return getIcon(repo.extIcon, consts.FRONT_END_DIR + consts.LANGUAGES[0] + '/adapterref/iobroker.' + adapter + '/' + iconName)
        .then(icon => {
            if (icon) {
                utils.writeSafe(consts.FRONT_END_DIR + lang + '/adapterref/iobroker.' + adapter + '/' + iconName, icon);
            } else if (adapter !== 'js-controller') {
                console.error('ADAPTER has no icon: ' + adapter);
            }

            content.pages[repo.type] = content.pages[repo.type] || {title: consts.ADAPTER_TYPES[repo.type] || {en: repo.type}, pages: {}};

            content.pages[repo.type].pages[adapter] = content.pages[repo.type].pages[adapter] || {
                title: {[lang]: adapter},
                content: 'adapterref/iobroker.' + adapter + '/README.md'
            };
            content.pages[repo.type].pages[adapter].title[lang] = adapter;

            if (iconName) {
                content.pages[repo.type].pages[adapter].icon = 'adapterref/iobroker.' + adapter + '/' + iconName;
            }

            getReadme(lang, dirName, repo, adapter)
                .then(results => {
                    const {body, header} = utils.extractHeader(results[0].body);
                    if (results.length > 1) {
                        const chapters = {pages: {}};
                        results.forEach((item, i) => {
                            if (!i) return;
                            const name = lang + '/adapterref/iobroker.' + adapter + '/' + item.link.replace(item.relative, '');
                            const title = utils.getTitle(item.body);
                            chapters.pages[name] = {title: {[lang]: title}, content: name};
                        });
                        header.chapters = JSON.stringify(chapters);
                        results[0].body = utils.addHeader(body, header);
                    }

                    content.pages[repo.type].pages[adapter].logo = header.logo;
                    content.pages[repo.type].pages[adapter].authors = header.authors;
                    content.pages[repo.type].pages[adapter].license = header.license;
                    content.pages[repo.type].pages[adapter].materialize = header.materialize;
                    content.pages[repo.type].pages[adapter].compact = header.compact;
                    content.pages[repo.type].pages[adapter].description = header.description;
                    content.pages[repo.type].pages[adapter].title = repo.titleLang || repo.title;
                    content.pages[repo.type].pages[adapter].created = repo.created;
                    content.pages[repo.type].pages[adapter].github = (header.readme || repo.readme).replace('/blob/master/README.md', '').replace('raw.githubusercontent.com', 'github.com');

                    return Promise.all(results.map(result =>
                        prepareAdapterReadme(lang, repo, result)
                            .then(result =>
                                result && utils.writeSafe(consts.FRONT_END_DIR + lang + '/adapterref/iobroker.' + adapter + '/' + result.name, result.body))))
                });
        });
}

function processAdapter(adapter, repo, content) {
    return new Promise(resolve => {
        // Check if the documentation exists
        const promises = consts.LANGUAGES.map(lang => processAdapterLang(adapter, repo, lang, content));

        return Promise.all(promises)
            .then(() => {
                resolve()
            });
    });
}

function buildAdapterContent() {
    return new Promise(resolve => {
        const content = {pages: {
            overview: {
                title: consts.OVERVIEW,
                content: 'adapters.md'
            }
        }};

        // get latest repo
        request('http://iobroker.live/sources-dist-latest.json', (err, state, body) => {
            const repo = JSON.parse(body);
            const promises = Object.keys(repo).filter(a => a !== 'js-controller'/* && a === 'admin'*/).map(adapter =>
                processAdapter(adapter, repo[adapter], content));

            utils.queuePromises(promises, () => {
                fs.writeFileSync(consts.FRONT_END_DIR + 'adapters.json', JSON.stringify(content, null, 2));
                resolve(content);
            })
        });
    });
}

if (!module.parent) {
    buildAdapterContent().then(content => {
        console.log(JSON.stringify(content));
    });
} else {
    module.exports = {
        buildAdapterContent
    };

}<|MERGE_RESOLUTION|>--- conflicted
+++ resolved
@@ -77,11 +77,7 @@
         let link = data.link;
 
         if (!text) {
-<<<<<<< HEAD
             console.error('No data found for ' + repo.name + ': ' + data.link);
-=======
-            console.error('Cannot download files for ' + repo.name + ': ' + link);
->>>>>>> 97f0b964
             return resolve();
         }
 
@@ -98,6 +94,9 @@
         header.mode = repo.mode;
         header.materialize = repo.materialize || false;
         header.compact = repo.compact || false;
+        if (repo.published) {
+            header.published = repo.published;
+        }
         header.version = repo.version;
 
         const result = fixImages(lang, repo.name, body);
@@ -154,17 +153,6 @@
             new Promise(resolve1 => {
                 link = link.split('?')[0];
                 link = link.split(' ')[0];
-<<<<<<< HEAD
-                let relative;
-                if (data.link) {
-                    const parts = (data.link || readme).split('/');
-                    parts.pop();
-                    relative = parts.join('/') + '/';
-                } else {
-                    relative = readme;
-                }
-=======
->>>>>>> 97f0b964
 
 
                 if (!fs.existsSync(localDirName + link)) {
@@ -313,33 +301,42 @@
 
             getReadme(lang, dirName, repo, adapter)
                 .then(results => {
+                    if (!results || !results[0] || !results[0].body) {
+                        return Promise.resolve();
+                    }
                     const {body, header} = utils.extractHeader(results[0].body);
                     if (results.length > 1) {
                         const chapters = {pages: {}};
                         results.forEach((item, i) => {
-                            if (!i) return;
                             const name = lang + '/adapterref/iobroker.' + adapter + '/' + item.link.replace(item.relative, '');
                             const title = utils.getTitle(item.body);
                             chapters.pages[name] = {title: {[lang]: title}, content: name};
                         });
-                        header.chapters = JSON.stringify(chapters);
-                        results[0].body = utils.addHeader(body, header);
+                        results.forEach(item => {
+                            const {body, header} = utils.extractHeader(item.body);
+                            header.chapters = JSON.stringify(chapters);
+                            item.body = utils.addHeader(body, header);
+                        });
                     }
 
-                    content.pages[repo.type].pages[adapter].logo = header.logo;
-                    content.pages[repo.type].pages[adapter].authors = header.authors;
-                    content.pages[repo.type].pages[adapter].license = header.license;
-                    content.pages[repo.type].pages[adapter].materialize = header.materialize;
-                    content.pages[repo.type].pages[adapter].compact = header.compact;
-                    content.pages[repo.type].pages[adapter].description = header.description;
-                    content.pages[repo.type].pages[adapter].title = repo.titleLang || repo.title;
+                    if (repo.keywords) {
+                        content.pages[repo.type].pages[adapter].keywords = repo.keywords.join(', ');
+                    }
+                    content.pages[repo.type].pages[adapter].authors = repo.authors ? repo.authors.map(item => getAuthor(item)).join(', ') : getAuthor(repo.author);
+                    content.pages[repo.type].pages[adapter].license = repo.license;
+                    content.pages[repo.type].pages[adapter].published = repo.published;
+                    content.pages[repo.type].pages[adapter].version = repo.version;
+                    content.pages[repo.type].pages[adapter].materialize = repo.materialize;
+                    content.pages[repo.type].pages[adapter].compact = repo.compact;
+                    content.pages[repo.type].pages[adapter].description = repo.desc;
+                    content.pages[repo.type].pages[adapter].titleFull = repo.titleLang || repo.title;
                     content.pages[repo.type].pages[adapter].created = repo.created;
-                    content.pages[repo.type].pages[adapter].github = (header.readme || repo.readme).replace('/blob/master/README.md', '').replace('raw.githubusercontent.com', 'github.com');
+                    content.pages[repo.type].pages[adapter].github = repo.readme.replace('/blob/master/README.md', '').replace('raw.githubusercontent.com', 'github.com');
 
                     return Promise.all(results.map(result =>
                         prepareAdapterReadme(lang, repo, result)
                             .then(result =>
-                                result && utils.writeSafe(consts.FRONT_END_DIR + lang + '/adapterref/iobroker.' + adapter + '/' + result.name, result.body))))
+                                result && utils.writeSafe(consts.FRONT_END_DIR + lang + '/adapterref/iobroker.' + adapter + '/' + result.name, result.body))));
                 });
         });
 }
