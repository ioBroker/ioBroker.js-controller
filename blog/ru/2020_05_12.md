--- conflicted
+++ resolved
@@ -8,11 +8,7 @@
 Привет сообщество ioBroker,
 <!-- SOURCE: 477996 Привет сообщество ioBroker, -->
 
-<<<<<<< HEAD
-В настоящее время ioBroker GmbH предлагает сервер ioBroker All-In-One по специальной цене 300 евро в [Интернет-магазин](https://iobroker.com/shop).
-=======
 В настоящее время ioBroker GmbH предлагает в своем [Интернет-магазин](https://iobroker.com/shop) сервер ioBroker «все в одном» по специальной цене 300 евро.
->>>>>>> 67114c3d
 <!-- SOURCE: 908881 Die ioBroker GmbH bietet in ihrem §§LLLLL_0§§ im Moment einen All-In-One ioBroker Server zum Sonderpreis von 300€ an. -->
 
 ![сервер ioBroker](https://iobroker.com/wp-content/uploads/2020/04/iob-server.png)
