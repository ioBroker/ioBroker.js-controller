name: CI
on:
  push:
    branches:
      - master
      - 4.0.x
    tags: # for automatic releases
      # normal versions
      - "v[0-9]+.[0-9]+.[0-9]+"
      # pre-releases
      - "v[0-9]+.[0-9]+.[0-9]+-**"
  pull_request:
  schedule:
    - cron: '0 0 * * 0' # weekly

# Cancel previous PR/branch runs when a new commit is pushed
concurrency:
  group: ${{ github.ref }}
  cancel-in-progress: true

jobs:
  lint:
    name: Eslint
    runs-on: ubuntu-20.04

    steps:
      - uses: actions/checkout@v3
      - name: Use Node.js 14
        uses: actions/setup-node@v3
        with:
          node-version: 16

      - name: NPM install
        run: npm i --ignore-scripts # install typescript and @types do not `setup first`

      - name: Eslint
        run: npm run lint

  ci:
    name: ${{ matrix.os }} on node v${{ matrix.node }}
    runs-on: ${{ matrix.os }}
    strategy:
      fail-fast: false
      matrix:
        os: [windows-latest, ubuntu-20.04, macos-latest]
        node: [14, 16, 18]

    steps:
      - uses: actions/checkout@v3
      - name: Use Node.js ${{ matrix.node }}
        uses: actions/setup-node@v3
        with:
          node-version: ${{ matrix.node }}

      - name: Prepare installation (Linux)
        if: ${{ matrix.os == 'ubuntu-20.04' }}
        run: |
          sudo add-apt-repository ppa:chris-lea/redis-server -y
          sudo apt-get update -q
          sudo apt-get install redis-server redis-sentinel -y
          sudo systemctl start redis-server

      - name: Prepare installation (MacOS)
        if: ${{ matrix.os == 'macos-latest' }}
        run: |
          brew update
          brew install redis
          ln -sfv /usr/local/opt/redis/*.plist ~/Library/LaunchAgents
          launchctl load ~/Library/LaunchAgents/homebrew.mxcl.redis.plist

      - name: Prepare installation (Windows)
        if: ${{ matrix.os == 'windows-latest' }}
        run: |
          choco install redis-64 --version 3.0.503
          powershell "Start-Process redis-server.exe -PassThru"

      - name: Ensure NPM version
        if: matrix.node == 14
        run: npm i -g npm@7

      - name: NPM version
        run: npm -v

      - name: Install dependencies
        run: npm ci --ignore-scripts # install typescript and @types do not `setup first`

      - name: Build TS files
        run: npm run build

      - name: Run scripts
        run: npm run preinstall && npm run install

      - name: Execute Type Tests
        run: npm run test-types

      - name: Execute Standard Tests
        run: npm test

      - name: Execute Jsonl Tests
        run: npm run test-jsonl

      - name: Redis Socket/Sentinel Tests (Linux)
        if: ${{ matrix.os == 'ubuntu-20.04' }}
        run: |
          sudo chmod ogu+x packages/controller/test/redis-socket/setup-socket.sh
          sudo chmod ogu+x packages/controller/test/redis-sentinel/*.sh
          packages/controller/test/redis-socket/setup-socket.sh
          cd packages/controller/test/redis-sentinel
          ./test-sentinel.sh

  debug:
    runs-on: ubuntu-latest
    run: |
      echo ${{ github.event_name }}
      echo ${{ github.event.pull_request.user.login }}
      echo ${{ contains( github.event.pull_request.labels.*.name, 'automated pr') }}
      echo ${{ pull_request.base.ref }}

  auto-merge:
    if: |
      always() &&
<<<<<<< HEAD
      github.event_name == 'pull_request' &&
      github.event.pull_request.user.login == 'foxriver76' &&
      contains( github.event.pull_request.labels.*.name, 'automated pr') &&
      pull_request.base.ref == 'refs/heads/master'

=======
      github.event_name == 'pull_request'
>>>>>>> 49948fb1
    needs: [ ci ]
    runs-on: ubuntu-latest
    steps:
      - id: automerge
        name: automerge
        uses: "pascalgn/automerge-action@v0.15.6"
        env:
          GITHUB_TOKEN: "${{ secrets.GITHUB_TOKEN }}"
          MERGE_LABELS: "automated pr"
          MERGE_FILTER_AUTHOR: "foxriver76"
          MERGE_FORKS: "false"
          MERGE_DELETE_BRANCH: "true"
          UPDATE_LABELS: "automated pr"
          MERGE_METHOD: "squash"

  # Deploys the final package to NPM when a versioned tag was pushed
  deploy:
    needs: [ci]

    # Trigger this step only when a commit on any branch is tagged with a version number
    if: |
      contains(github.event.head_commit.message, '[skip ci]') == false &&
      github.event_name == 'push' &&
      startsWith(github.ref, 'refs/tags/v')

    runs-on: ubuntu-20.04
    strategy:
      matrix:
        node-version: [14]

    steps:
      - name: Checkout code
        uses: actions/checkout@v3

      - name: Use Node.js ${{ matrix.node }}
        uses: actions/setup-node@v3
        with:
          node-version: ${{ matrix.node }}

      - name: Extract the version and commit body from the tag
        id: extract_release
        # The body may be multiline, therefore newlines and % need to be escaped
        run: |
          VERSION="${{ github.ref }}"
          VERSION=${VERSION##*/v}
          echo "::set-output name=VERSION::$VERSION"
          BODY=$(git show -s --format=%b)
          BODY="${BODY//'%'/'%25'}"
          BODY="${BODY//$'\n'/'%0A'}"
          BODY="${BODY//$'\r'/'%0D'}"
          echo "::set-output name=BODY::$BODY"

      - name: Install dependencies
        run: npm ci --ignore-scripts # install typescript and @types do not `setup first`

      - name: Build TS files
        run: npm run build

      - name: Publish package to npm
        env:
          PRERELEASE: ${{ contains(steps.extract_release.outputs.VERSION, '-') }}
        run: |
          npm config set //registry.npmjs.org/:_authToken=${{ secrets.NPM_TOKEN }}
          npm whoami
          if [[ "$PRERELEASE" == "true" ]]; then
            npx lerna publish from-package --yes next
          else
            npx lerna publish from-package --yes
          fi

      - name: Create Github Release
        uses: actions/create-release@v1
        env:
          GITHUB_TOKEN: ${{ secrets.GITHUB_TOKEN }}
        with:
          tag_name: ${{ github.ref }}
          release_name: Release v${{ steps.extract_release.outputs.VERSION }}
          draft: false
          # Prerelease versions create prereleases on GitHub
          prerelease: ${{ contains(steps.extract_release.outputs.VERSION, '-') }}
          body: ${{ steps.extract_release.outputs.BODY }}

      - name: Notify Sentry.io about the release
        run: |
          npm i -g @sentry/cli
          export SENTRY_AUTH_TOKEN=${{ secrets.SENTRY_AUTH_TOKEN }}
          export SENTRY_URL=https://sentry.iobroker.net
          export SENTRY_ORG=iobroker
          export SENTRY_PROJECT=iobroker-js-controller
          export SENTRY_VERSION=iobroker.js-controller@${{ steps.extract_release.outputs.VERSION }}
          sentry-cli releases new $SENTRY_VERSION
          sentry-cli releases set-commits $SENTRY_VERSION --auto
          sentry-cli releases finalize $SENTRY_VERSION<|MERGE_RESOLUTION|>--- conflicted
+++ resolved
@@ -119,15 +119,11 @@
   auto-merge:
     if: |
       always() &&
-<<<<<<< HEAD
       github.event_name == 'pull_request' &&
       github.event.pull_request.user.login == 'foxriver76' &&
       contains( github.event.pull_request.labels.*.name, 'automated pr') &&
       pull_request.base.ref == 'refs/heads/master'
 
-=======
-      github.event_name == 'pull_request'
->>>>>>> 49948fb1
     needs: [ ci ]
     runs-on: ubuntu-latest
     steps:
