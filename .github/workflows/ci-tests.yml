--- conflicted
+++ resolved
@@ -105,13 +105,9 @@
           ./test-sentinel.sh
 
   auto-merge:
-<<<<<<< HEAD
-    if: github.event_name == 'pull_request' && ${{ always() }}
-=======
     if: |
       always() &&
       github.event_name == 'pull_request'
->>>>>>> 50065b1a
     needs: [ ci ]
     runs-on: ubuntu-latest
     steps:
