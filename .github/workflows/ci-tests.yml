--- conflicted
+++ resolved
@@ -121,7 +121,6 @@
   auto-merge:
     if: |
       always() &&
-<<<<<<< HEAD
       github.event_name == 'pull_request' &&
       github.event.pull_request.user.login == 'foxriver76' &&
       contains( github.event.pull_request.labels.*.name, 'automated pr') &&
@@ -152,23 +151,37 @@
           prerelease: true
           body: 'nightly release'
 
+      - name: Create Github Release for Nightly
+        uses: ncipollo/release-action@v1
+        if: steps.automerge.outputs.mergeResult == 'merged'
+        env:
+          GITHUB_TOKEN: ${{ secrets.GITHUB_TOKEN }}
+        with:
+          tag: v${{ github.event.pull_request.title }}
+          name: Release v${{ github.event.pull_request.title }}
+          draft: false
+          prerelease: true
+          body: 'nightly release'
+
+      - name: Notify Sentry.io about the Nightly release#
+        if: steps.automerge.outputs.mergeResult == 'merged'
+        env:
+          VERSION: ${{ github.event.pull_request.title }}
+        run: |
+          npm i -g @sentry/cli
+          export SENTRY_AUTH_TOKEN=${{ secrets.SENTRY_AUTH_TOKEN }}
+          export SENTRY_URL=https://sentry.iobroker.net
+          export SENTRY_ORG=iobroker
+          export SENTRY_PROJECT=iobroker-js-controller
+          export SENTRY_VERSION=iobroker.js-controller@${VERSION}
+          sentry-cli releases new $SENTRY_VERSION
+          sentry-cli releases set-commits $SENTRY_VERSION --auto
+          sentry-cli releases finalize $SENTRY_VERSION
+
       - name: automerge
-=======
-      github.event_name == 'pull_request'
-    needs: [ ci ]
-    runs-on: ubuntu-latest
-    steps:
-      - id: automerge
-        name: automerge
->>>>>>> 49948fb1
         uses: "pascalgn/automerge-action@v0.15.6"
         env:
           GITHUB_TOKEN: "${{ secrets.GITHUB_TOKEN }}"
-          MERGE_LABELS: "automated pr"
-          MERGE_FILTER_AUTHOR: "foxriver76"
-          MERGE_FORKS: "false"
-          MERGE_DELETE_BRANCH: "true"
-          UPDATE_LABELS: "automated pr"
           MERGE_METHOD: "squash"
 
   # Deploys the final package to NPM when a versioned tag was pushed
