name: CI
on:
  push:
    branches:
      - master
      - 4.0.x
    tags: # for automatic releases
      # normal versions
      - "v[0-9]+.[0-9]+.[0-9]+"
      # pre-releases
      - "v[0-9]+.[0-9]+.[0-9]+-**"
  pull_request:
  schedule:
    - cron: '0 0 * * 0' # weekly

# Cancel previous PR/branch runs when a new commit is pushed
concurrency:
  group: ${{ github.ref }}
  cancel-in-progress: true

jobs:
  lint:
    name: Eslint
    runs-on: ubuntu-20.04

    steps:
      - uses: actions/checkout@v3
      - name: Use Node.js 14
        uses: actions/setup-node@v3
        with:
          node-version: 16

      - name: NPM install
        run: npm i --ignore-scripts # install typescript and @types do not `setup first`

      - name: Eslint
        run: npm run lint

  ci:
    name: ${{ matrix.os }} on node v${{ matrix.node }}
    runs-on: ${{ matrix.os }}
    strategy:
      fail-fast: false
      matrix:
        os: [windows-latest, ubuntu-20.04, macos-latest]
        node: [14, 16, 18]

    steps:
      - uses: actions/checkout@v3
      - name: Use Node.js ${{ matrix.node }}
        uses: actions/setup-node@v3
        with:
          node-version: ${{ matrix.node }}

      - name: Prepare installation (Linux)
        if: ${{ matrix.os == 'ubuntu-20.04' }}
        run: |
          sudo add-apt-repository ppa:chris-lea/redis-server -y
          sudo apt-get update -q
          sudo apt-get install redis-server redis-sentinel -y
          sudo systemctl start redis-server

      - name: Prepare installation (MacOS)
        if: ${{ matrix.os == 'macos-latest' }}
        run: |
          brew update
          brew install redis
          ln -sfv /usr/local/opt/redis/*.plist ~/Library/LaunchAgents
          launchctl load ~/Library/LaunchAgents/homebrew.mxcl.redis.plist

      - name: Prepare installation (Windows)
        if: ${{ matrix.os == 'windows-latest' }}
        run: |
          choco install redis-64 --version 3.0.503
          powershell "Start-Process redis-server.exe -PassThru"

      - name: Ensure NPM version
        if: matrix.node == 14
        run: npm i -g npm@7

      - name: NPM version
        run: npm -v

      - name: Install dependencies
        run: npm ci --ignore-scripts # install typescript and @types do not `setup first`

      - name: Build TS files
        run: npm run build

      - name: Run scripts
        run: npm run preinstall && npm run install

      - name: Execute Type Tests
        run: npm run test-types

      - name: Execute Standard Tests
        run: npm test

      - name: Execute Jsonl Tests
        run: npm run test-jsonl

      - name: Redis Socket/Sentinel Tests (Linux)
        if: ${{ matrix.os == 'ubuntu-20.04' }}
        run: |
          sudo chmod ogu+x packages/controller/test/redis-socket/setup-socket.sh
          sudo chmod ogu+x packages/controller/test/redis-sentinel/*.sh
          packages/controller/test/redis-socket/setup-socket.sh
          cd packages/controller/test/redis-sentinel
          ./test-sentinel.sh

  auto-merge:
    if: |
      always() &&
      github.event_name == 'pull_request' &&
      github.event.sender.login == 'foxriver76' &&
      contains( github.event.pull_request.labels.*.name, 'automated pr')
    needs: [ ci ]
    runs-on: ubuntu-latest
    steps:
      - name: Bump version
        if: steps.automerge.outputs.mergeResult == 'merged'
        env:
          VERSION: ${{ github.event.pull_request.title }}
        run: |
          npm config set //registry.npmjs.org/:_authToken=${{ secrets.NPM_TOKEN }}
          npm whoami

          git config --global user.email "moritz.heusinger@gmail.com"
          git config --global user.name "Github Action"

          git add .
          git commit -m "v${VERSION}" && npx lerna version ${VERSION} --exact --ignore-scripts --no-commit-hooks --yes --amend --force-publish || npx lerna version ${VERSION} --exact --ignore-scripts --no-commit-hooks --yes --force-publish
          npx lerna publish from-package --yes --dist-tag dev

      - name: Create Github Release for Nightly
        uses: ncipollo/release-action@v1
        if: steps.automerge.outputs.mergeResult == 'merged'
        env:
          GITHUB_TOKEN: ${{ secrets.GITHUB_TOKEN }}
        with:
          tag: v${{ github.event.pull_request.title }}
          name: Release v${{ github.event.pull_request.title }}
          draft: false
          prerelease: true
          body: 'nightly release'

      - id: automerge
        name: automerge
        uses: "pascalgn/automerge-action@v0.15.6"
        env:
          GITHUB_TOKEN: "${{ secrets.GITHUB_TOKEN }}"
          MERGE_LABELS: "automated pr"
          MERGE_FORKS: "false"
          MERGE_METHOD: "squash"

<<<<<<< HEAD
=======
      - name: Bump version
        if: steps.automerge.outputs.mergeResult == 'merged'
        env:
          VERSION: ${{ github.event.pull_request.title }}
        run: |
          npm config set //registry.npmjs.org/:_authToken=${{ secrets.NPM_TOKEN }}
          npm whoami
          
          git config --global user.email "moritz.heusinger@gmail.com"
          git config --global user.name "Github Action"
          
          git add .
          git commit -m "v${VERSION}" && npx lerna version ${VERSION} --exact --ignore-scripts --no-commit-hooks --yes --amend --force-publish || npx lerna version ${VERSION} --exact --ignore-scripts --no-commit-hooks --yes --force-publish
          npx lerna publish from-package --yes --dist-tag dev

      - name: Create Github Release for Nightly
        uses: ncipollo/release-action@v1
        if: steps.automerge.outputs.mergeResult == 'merged'
        env:
          GITHUB_TOKEN: ${{ secrets.GITHUB_TOKEN }}
        with:
          tag: v${{ github.event.pull_request.title }}
          name: Release v${{ github.event.pull_request.title }}
          draft: false
          prerelease: true
          body: 'nightly release'

>>>>>>> 480ebae5
      - name: Notify Sentry.io about the Nightly release#
        if: steps.automerge.outputs.mergeResult == 'merged'
        env:
          VERSION: ${{ github.event.pull_request.title }}
        run: |
          npm i -g @sentry/cli
          export SENTRY_AUTH_TOKEN=${{ secrets.SENTRY_AUTH_TOKEN }}
          export SENTRY_URL=https://sentry.iobroker.net
          export SENTRY_ORG=iobroker
          export SENTRY_PROJECT=iobroker-js-controller
          export SENTRY_VERSION=iobroker.js-controller@${VERSION}
          sentry-cli releases new $SENTRY_VERSION
          sentry-cli releases set-commits $SENTRY_VERSION --auto
          sentry-cli releases finalize $SENTRY_VERSION

  # Deploys the final package to NPM when a versioned tag was pushed
  deploy:
    needs: [ci]

    # Trigger this step only when a commit on any branch is tagged with a version number
    if: |
      contains(github.event.head_commit.message, '[skip ci]') == false &&
      github.event_name == 'push' &&
      startsWith(github.ref, 'refs/tags/v')

    runs-on: ubuntu-20.04
    strategy:
      matrix:
        node-version: [14]

    steps:
      - name: Checkout code
        uses: actions/checkout@v3

      - name: Use Node.js ${{ matrix.node }}
        uses: actions/setup-node@v3
        with:
          node-version: ${{ matrix.node }}

      - name: Extract the version and commit body from the tag
        id: extract_release
        # The body may be multiline, therefore newlines and % need to be escaped
        run: |
          VERSION="${{ github.ref }}"
          VERSION=${VERSION##*/v}
          echo "::set-output name=VERSION::$VERSION"
          BODY=$(git show -s --format=%b)
          BODY="${BODY//'%'/'%25'}"
          BODY="${BODY//$'\n'/'%0A'}"
          BODY="${BODY//$'\r'/'%0D'}"
          echo "::set-output name=BODY::$BODY"

      - name: Install dependencies
        run: npm ci --ignore-scripts # install typescript and @types do not `setup first`

      - name: Build TS files
        run: npm run build

      - name: Publish package to npm
        env:
          PRERELEASE: ${{ contains(steps.extract_release.outputs.VERSION, '-') }}
        run: |
          npm config set //registry.npmjs.org/:_authToken=${{ secrets.NPM_TOKEN }}
          npm whoami
          if [[ "$PRERELEASE" == "true" ]]; then
            npx lerna publish from-package --yes next
          else
            npx lerna publish from-package --yes
          fi

      - name: Create Github Release
        uses: actions/create-release@v1
        env:
          GITHUB_TOKEN: ${{ secrets.GITHUB_TOKEN }}
        with:
          tag_name: ${{ github.ref }}
          release_name: Release v${{ steps.extract_release.outputs.VERSION }}
          draft: false
          # Prerelease versions create prereleases on GitHub
          prerelease: ${{ contains(steps.extract_release.outputs.VERSION, '-') }}
          body: ${{ steps.extract_release.outputs.BODY }}

      - name: Notify Sentry.io about the release
        run: |
          npm i -g @sentry/cli
          export SENTRY_AUTH_TOKEN=${{ secrets.SENTRY_AUTH_TOKEN }}
          export SENTRY_URL=https://sentry.iobroker.net
          export SENTRY_ORG=iobroker
          export SENTRY_PROJECT=iobroker-js-controller
          export SENTRY_VERSION=iobroker.js-controller@${{ steps.extract_release.outputs.VERSION }}
          sentry-cli releases new $SENTRY_VERSION
          sentry-cli releases set-commits $SENTRY_VERSION --auto
          sentry-cli releases finalize $SENTRY_VERSION<|MERGE_RESOLUTION|>--- conflicted
+++ resolved
@@ -112,8 +112,10 @@
     if: |
       always() &&
       github.event_name == 'pull_request' &&
-      github.event.sender.login == 'foxriver76' &&
-      contains( github.event.pull_request.labels.*.name, 'automated pr')
+      github.event.pull_request.user.login == 'foxriver76' &&
+      contains( github.event.pull_request.labels.*.name, 'automated pr') &&
+      github.ref == 'refs/heads/master'
+
     needs: [ ci ]
     runs-on: ubuntu-latest
     steps:
@@ -144,17 +146,12 @@
           prerelease: true
           body: 'nightly release'
 
-      - id: automerge
-        name: automerge
+      - name: automerge
         uses: "pascalgn/automerge-action@v0.15.6"
         env:
           GITHUB_TOKEN: "${{ secrets.GITHUB_TOKEN }}"
-          MERGE_LABELS: "automated pr"
-          MERGE_FORKS: "false"
           MERGE_METHOD: "squash"
 
-<<<<<<< HEAD
-=======
       - name: Bump version
         if: steps.automerge.outputs.mergeResult == 'merged'
         env:
@@ -182,7 +179,6 @@
           prerelease: true
           body: 'nightly release'
 
->>>>>>> 480ebae5
       - name: Notify Sentry.io about the Nightly release#
         if: steps.automerge.outputs.mergeResult == 'merged'
         env:
